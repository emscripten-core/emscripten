# coding=utf-8
# Copyright 2013 The Emscripten Authors.  All rights reserved.
# Emscripten is available under two separate licenses, the MIT license and the
# University of Illinois/NCSA Open Source License.  Both these licenses can be
# found in the LICENSE file.

import argparse
import json
import multiprocessing
import os
import random
import shlex
import shutil
import subprocess
import time
import unittest
import webbrowser
import zlib
from http.server import BaseHTTPRequestHandler, HTTPServer
from urllib.request import urlopen

from runner import BrowserCore, RunnerCore, path_from_root, has_browser, EMTEST_BROWSER, Reporting
from runner import create_file, parameterized, ensure_dir, disabled, test_file, WEBIDL_BINDER
from tools import building
from tools import shared
from tools import system_libs
from tools.shared import EMCC, WINDOWS, FILE_PACKAGER, PIPE
from tools.shared import try_delete, config


def test_chunked_synchronous_xhr_server(support_byte_ranges, chunkSize, data, checksum, port):
  class ChunkedServerHandler(BaseHTTPRequestHandler):
    def sendheaders(s, extra=[], length=len(data)):
      s.send_response(200)
      s.send_header("Content-Length", str(length))
      s.send_header("Access-Control-Allow-Origin", "http://localhost:%s" % port)
      s.send_header('Cross-Origin-Resource-Policy', 'cross-origin')
      s.send_header('Cache-Control', 'no-cache, no-store, must-revalidate')
      s.send_header("Access-Control-Expose-Headers", "Content-Length, Accept-Ranges")
      s.send_header("Content-type", "application/octet-stream")
      if support_byte_ranges:
        s.send_header("Accept-Ranges", "bytes")
      for i in extra:
        s.send_header(i[0], i[1])
      s.end_headers()

    def do_HEAD(s):
      s.sendheaders()

    def do_OPTIONS(s):
      s.sendheaders([("Access-Control-Allow-Headers", "Range")], 0)

    def do_GET(s):
      if s.path == '/':
        s.sendheaders()
      elif not support_byte_ranges:
        s.sendheaders()
        s.wfile.write(data)
      else:
        start, end = s.headers.get("range").split("=")[1].split("-")
        start = int(start)
        end = int(end)
        end = min(len(data) - 1, end)
        length = end - start + 1
        s.sendheaders([], length)
        s.wfile.write(data[start:end + 1])

  # CORS preflight makes OPTIONS requests which we need to account for.
  expectedConns = 22
  httpd = HTTPServer(('localhost', 11111), ChunkedServerHandler)
  for i in range(expectedConns + 1):
    httpd.handle_request()


def shell_with_script(shell_file, output_file, replacement):
  with open(path_from_root('src', shell_file)) as input:
    with open(output_file, 'w') as output:
      output.write(input.read().replace('{{{ SCRIPT }}}', replacement))


def is_chrome():
  return EMTEST_BROWSER and 'chrom' in EMTEST_BROWSER.lower()


def no_chrome(note='chrome is not supported'):
  if is_chrome():
    return unittest.skip(note)
  return lambda f: f


def is_firefox():
  return EMTEST_BROWSER and 'firefox' in EMTEST_BROWSER.lower()


def no_firefox(note='firefox is not supported'):
  if is_firefox():
    return unittest.skip(note)
  return lambda f: f


def no_swiftshader(f):
  assert callable(f)

  def decorated(self):
    if is_chrome() and '--use-gl=swiftshader' in EMTEST_BROWSER:
      self.skipTest('not compatible with swiftshader')
    return f(self)

  return decorated


def requires_threads(f):
  assert callable(f)

  def decorated(self, *args, **kwargs):
    if os.environ.get('EMTEST_LACKS_THREAD_SUPPORT'):
      self.skipTest('EMTEST_LACKS_THREAD_SUPPORT is set')
    return f(self, *args, **kwargs)

  return decorated


def requires_asmfs(f):
  assert callable(f)

  def decorated(self, *args, **kwargs):
    # https://github.com/emscripten-core/emscripten/issues/9534
    self.skipTest('ASMFS is looking for a maintainer')
    return f(self, *args, **kwargs)

  return decorated


# Today we only support the wasm backend so any tests that is disabled under the llvm
# backend is always disabled.
# TODO(sbc): Investigate all tests with this decorator and either fix of remove the test.
def no_wasm_backend(note=''):
  assert not callable(note)
  return unittest.skip(note)


requires_graphics_hardware = unittest.skipIf(os.getenv('EMTEST_LACKS_GRAPHICS_HARDWARE'), "This test requires graphics hardware")
requires_sound_hardware = unittest.skipIf(os.getenv('EMTEST_LACKS_SOUND_HARDWARE'), "This test requires sound hardware")
requires_sync_compilation = unittest.skipIf(is_chrome(), "This test requires synchronous compilation, which does not work in Chrome (except for tiny wasms)")
requires_offscreen_canvas = unittest.skipIf(os.getenv('EMTEST_LACKS_OFFSCREEN_CANVAS'), "This test requires a browser with OffscreenCanvas")


class browser(BrowserCore):
  @classmethod
  def setUpClass(cls):
    super(browser, cls).setUpClass()
    cls.browser_timeout = 60
    print()
    print('Running the browser tests. Make sure the browser allows popups from localhost.')
    print()

  def setUp(self):
    super(BrowserCore, self).setUp()
    # avoid various compiler warnings that many browser tests currently generate
    self.emcc_args += [
      '-Wno-pointer-sign',
      '-Wno-int-conversion',
    ]

  def test_sdl1_in_emscripten_nonstrict_mode(self):
    if 'EMCC_STRICT' in os.environ and int(os.environ['EMCC_STRICT']):
      self.skipTest('This test requires being run in non-strict mode (EMCC_STRICT env. variable unset)')
    # TODO: This test is verifying behavior that will be deprecated at some point in the future, remove this test once
    # system JS libraries are no longer automatically linked to anymore.
    self.btest('hello_world_sdl.cpp', reference='htmltest.png')

  def test_sdl1(self):
    self.btest('hello_world_sdl.cpp', reference='htmltest.png', args=['-lSDL', '-lGL'])
    self.btest('hello_world_sdl.cpp', reference='htmltest.png', args=['-s', 'USE_SDL', '-lGL']) # is the default anyhow

  # Deliberately named as test_zzz_* to make this test the last one
  # as this test may take the focus away from the main test window
  # by opening a new window and possibly not closing it.
  def test_zzz_html_source_map(self):
    if not has_browser():
      self.skipTest('need a browser')
    cpp_file = 'src.cpp'
    html_file = 'src.html'
    # browsers will try to 'guess' the corresponding original line if a
    # generated line is unmapped, so if we want to make sure that our
    # numbering is correct, we need to provide a couple of 'possible wrong
    # answers'. thus, we add some printf calls so that the cpp file gets
    # multiple mapped lines. in other words, if the program consists of a
    # single 'throw' statement, browsers may just map any thrown exception to
    # that line, because it will be the only mapped line.
    with open(cpp_file, 'w') as f:
      f.write(r'''
      #include <cstdio>

      int main() {
        printf("Starting test\n");
        try {
          throw 42; // line 8
        } catch (int e) { }
        printf("done\n");
        return 0;
      }
      ''')
    # use relative paths when calling emcc, because file:// URIs can only load
    # sourceContent when the maps are relative paths
    try_delete(html_file)
    try_delete(html_file + '.map')
    self.compile_btest(['src.cpp', '-o', 'src.html', '-gsource-map'])
    self.assertExists(html_file)
    self.assertExists('src.wasm.map')
    webbrowser.open_new('file://' + html_file)
    print('''
If manually bisecting:
  Check that you see src.cpp among the page sources.
  Even better, add a breakpoint, e.g. on the printf, then reload, then step
  through and see the print (best to run with EMTEST_SAVE_DIR=1 for the reload).
''')

  def test_emscripten_log(self):
<<<<<<< HEAD
    self.btest_exit(path_from_root('tests', 'emscripten_log', 'emscripten_log.cpp'), 0,
                    args=['--pre-js', path_from_root('src', 'emscripten-source-map.min.js'), '-gsource-map'])
=======
    self.btest_exit(test_file('emscripten_log', 'emscripten_log.cpp'),
                    args=['--pre-js', path_from_root('src', 'emscripten-source-map.min.js'), '-g4'])
>>>>>>> c2f4f091

  def test_preload_file(self):
    absolute_src_path = os.path.join(self.get_dir(), 'somefile.txt').replace('\\', '/')
    open(absolute_src_path, 'w').write('''load me right before running the code please''')

    absolute_src_path2 = os.path.join(self.get_dir(), '.somefile.txt').replace('\\', '/')
    open(absolute_src_path2, 'w').write('''load me right before running the code please''')

    absolute_src_path3 = os.path.join(self.get_dir(), 'some@file.txt').replace('\\', '/')
    open(absolute_src_path3, 'w').write('''load me right before running the code please''')

    def make_main(path):
      print('make main at', path)
      path = path.replace('\\', '\\\\').replace('"', '\\"') # Escape tricky path name for use inside a C string.
      create_file('main.cpp', r'''
        #include <stdio.h>
        #include <string.h>
        #include <emscripten.h>
        int main() {
          FILE *f = fopen("%s", "r");
          char buf[100];
          fread(buf, 1, 20, f);
          buf[20] = 0;
          fclose(f);
          printf("|%%s|\n", buf);

          int result = !strcmp("load me right before", buf);
          REPORT_RESULT(result);
          return 0;
        }
        ''' % path)

    test_cases = [
      # (source preload-file string, file on target FS to load)
      ("somefile.txt", "somefile.txt"),
      (".somefile.txt@somefile.txt", "somefile.txt"),
      ("./somefile.txt", "somefile.txt"),
      ("somefile.txt@file.txt", "file.txt"),
      ("./somefile.txt@file.txt", "file.txt"),
      ("./somefile.txt@./file.txt", "file.txt"),
      ("somefile.txt@/file.txt", "file.txt"),
      ("somefile.txt@/", "somefile.txt"),
      (absolute_src_path + "@file.txt", "file.txt"),
      (absolute_src_path + "@/file.txt", "file.txt"),
      (absolute_src_path + "@/", "somefile.txt"),
      ("somefile.txt@/directory/file.txt", "/directory/file.txt"),
      ("somefile.txt@/directory/file.txt", "directory/file.txt"),
      (absolute_src_path + "@/directory/file.txt", "directory/file.txt"),
      ("some@@file.txt@other.txt", "other.txt"),
      ("some@@file.txt@some@@otherfile.txt", "some@otherfile.txt")]

    for srcpath, dstpath in test_cases:
      print('Testing', srcpath, dstpath)
      make_main(dstpath)
      self.compile_btest(['main.cpp', '--preload-file', srcpath, '-o', 'page.html'])
      self.run_browser('page.html', 'You should see |load me right before|.', '/report_result?1')
    if WINDOWS:
      # On Windows, the following non-alphanumeric non-control code ASCII characters are supported.
      # The characters <, >, ", |, ?, * are not allowed, because the Windows filesystem doesn't support those.
      tricky_filename = '!#$%&\'()+,-. ;=@[]^_`{}~.txt'
    else:
      # All 7-bit non-alphanumeric non-control code ASCII characters except /, : and \ are allowed.
      tricky_filename = '!#$%&\'()+,-. ;=@[]^_`{}~ "*<>?|.txt'
    open(os.path.join(self.get_dir(), tricky_filename), 'w').write('''load me right before running the code please''')
    make_main(tricky_filename)
    # As an Emscripten-specific feature, the character '@' must be escaped in the form '@@' to not confuse with the 'src@dst' notation.
    self.compile_btest(['main.cpp', '--preload-file', tricky_filename.replace('@', '@@'), '-o', 'page.html'])
    self.run_browser('page.html', 'You should see |load me right before|.', '/report_result?1')

    # By absolute path

    make_main('somefile.txt') # absolute becomes relative
    self.compile_btest(['main.cpp', '--preload-file', absolute_src_path, '-o', 'page.html'])
    self.run_browser('page.html', 'You should see |load me right before|.', '/report_result?1')

    # Test subdirectory handling with asset packaging.
    try_delete('assets')
    ensure_dir('assets/sub/asset1/'.replace('\\', '/'))
    ensure_dir('assets/sub/asset1/.git'.replace('\\', '/')) # Test adding directory that shouldn't exist.
    ensure_dir('assets/sub/asset2/'.replace('\\', '/'))
    create_file('assets/sub/asset1/file1.txt', '''load me right before running the code please''')
    create_file('assets/sub/asset1/.git/shouldnt_be_embedded.txt', '''this file should not get embedded''')
    create_file('assets/sub/asset2/file2.txt', '''load me right before running the code please''')
    absolute_assets_src_path = 'assets'.replace('\\', '/')

    def make_main_two_files(path1, path2, nonexistingpath):
      create_file('main.cpp', r'''
        #include <stdio.h>
        #include <string.h>
        #include <emscripten.h>
        int main() {
          FILE *f = fopen("%s", "r");
          char buf[100];
          fread(buf, 1, 20, f);
          buf[20] = 0;
          fclose(f);
          printf("|%%s|\n", buf);

          int result = !strcmp("load me right before", buf);

          f = fopen("%s", "r");
          if (f == NULL)
            result = 0;
          fclose(f);

          f = fopen("%s", "r");
          if (f != NULL)
            result = 0;

          REPORT_RESULT(result);
          return 0;
        }
      ''' % (path1, path2, nonexistingpath))

    test_cases = [
      # (source directory to embed, file1 on target FS to load, file2 on target FS to load, name of a file that *shouldn't* exist on VFS)
      ("assets", "assets/sub/asset1/file1.txt", "assets/sub/asset2/file2.txt", "assets/sub/asset1/.git/shouldnt_be_embedded.txt"),
      ("assets/", "assets/sub/asset1/file1.txt", "assets/sub/asset2/file2.txt", "assets/sub/asset1/.git/shouldnt_be_embedded.txt"),
      ("assets@/", "/sub/asset1/file1.txt", "/sub/asset2/file2.txt", "/sub/asset1/.git/shouldnt_be_embedded.txt"),
      ("assets/@/", "/sub/asset1/file1.txt", "/sub/asset2/file2.txt", "/sub/asset1/.git/shouldnt_be_embedded.txt"),
      ("assets@./", "/sub/asset1/file1.txt", "/sub/asset2/file2.txt", "/sub/asset1/.git/shouldnt_be_embedded.txt"),
      (absolute_assets_src_path + "@/", "/sub/asset1/file1.txt", "/sub/asset2/file2.txt", "/sub/asset1/.git/shouldnt_be_embedded.txt"),
      (absolute_assets_src_path + "@/assets", "/assets/sub/asset1/file1.txt", "/assets/sub/asset2/file2.txt", "assets/sub/asset1/.git/shouldnt_be_embedded.txt")]

    for test in test_cases:
      (srcpath, dstpath1, dstpath2, nonexistingpath) = test
      make_main_two_files(dstpath1, dstpath2, nonexistingpath)
      print(srcpath)
      self.compile_btest(['main.cpp', '--preload-file', srcpath, '--exclude-file', '*/.*', '-o', 'page.html'])
      self.run_browser('page.html', 'You should see |load me right before|.', '/report_result?1')

    # Should still work with -o subdir/..

    make_main('somefile.txt') # absolute becomes relative
    ensure_dir('dirrey')
    self.compile_btest(['main.cpp', '--preload-file', absolute_src_path, '-o', 'dirrey/page.html'])
    self.run_browser('dirrey/page.html', 'You should see |load me right before|.', '/report_result?1')

    # With FS.preloadFile

    create_file('pre.js', '''
      Module.preRun = function() {
        FS.createPreloadedFile('/', 'someotherfile.txt', 'somefile.txt', true, false); // we need --use-preload-plugins for this.
      };
    ''')
    make_main('someotherfile.txt')
    self.compile_btest(['main.cpp', '--pre-js', 'pre.js', '-o', 'page.html', '--use-preload-plugins'])
    self.run_browser('page.html', 'You should see |load me right before|.', '/report_result?1')

  # Tests that user .html shell files can manually download .data files created with --preload-file cmdline.
  def test_preload_file_with_manual_data_download(self):
    src = test_file('manual_download_data.cpp')

    create_file('file.txt', '''Hello!''')

    self.compile_btest([src, '-o', 'manual_download_data.js', '--preload-file', 'file.txt@/file.txt'])
    shutil.copyfile(test_file('manual_download_data.html'), 'manual_download_data.html')
    self.run_browser('manual_download_data.html', 'Hello!', '/report_result?1')

  # Tests that if the output files have single or double quotes in them, that it will be handled by correctly escaping the names.
  def test_output_file_escaping(self):
    tricky_part = '\'' if WINDOWS else '\' and \"' # On Windows, files/directories may not contain a double quote character. On non-Windowses they can, so test that.

    d = 'dir with ' + tricky_part
    abs_d = os.path.join(self.get_dir(), d)
    ensure_dir(abs_d)
    txt = 'file with ' + tricky_part + '.txt'
    abs_txt = os.path.join(abs_d, txt)
    open(abs_txt, 'w').write('load me right before')

    cpp = os.path.join(d, 'file with ' + tricky_part + '.cpp')
    open(cpp, 'w').write(r'''
      #include <stdio.h>
      #include <string.h>
      #include <emscripten.h>
      int main() {
        FILE *f = fopen("%s", "r");
        char buf[100];
        fread(buf, 1, 20, f);
        buf[20] = 0;
        fclose(f);
        printf("|%%s|\n", buf);
        int result = !strcmp("|load me right before|", buf);
        REPORT_RESULT(result);
        return 0;
      }
    ''' % (txt.replace('\'', '\\\'').replace('\"', '\\"')))

    data_file = os.path.join(abs_d, 'file with ' + tricky_part + '.data')
    data_js_file = os.path.join(abs_d, 'file with ' + tricky_part + '.js')
    self.run_process([FILE_PACKAGER, data_file, '--use-preload-cache', '--indexedDB-name=testdb', '--preload', abs_txt + '@' + txt, '--js-output=' + data_js_file])
    page_file = os.path.join(d, 'file with ' + tricky_part + '.html')
    abs_page_file = os.path.join(self.get_dir(), page_file)
    self.compile_btest([cpp, '--pre-js', data_js_file, '-o', abs_page_file, '-s', 'FORCE_FILESYSTEM'])
    self.run_browser(page_file, '|load me right before|.', '/report_result?0')

  def test_preload_caching(self):
    create_file('main.cpp', r'''
      #include <stdio.h>
      #include <string.h>
      #include <emscripten.h>

      extern "C" {
        extern int checkPreloadResults();
      }

      int main(int argc, char** argv) {
        FILE *f = fopen("%s", "r");
        char buf[100];
        fread(buf, 1, 20, f);
        buf[20] = 0;
        fclose(f);
        printf("|%%s|\n", buf);

        int result = 0;

        result += !strcmp("load me right before", buf);
        result += checkPreloadResults();

        REPORT_RESULT(result);
        return 0;
      }
    ''' % 'somefile.txt')

    create_file('test.js', '''
      mergeInto(LibraryManager.library, {
        checkPreloadResults: function() {
          var cached = 0;
          var packages = Object.keys(Module['preloadResults']);
          packages.forEach(function(package) {
            var fromCache = Module['preloadResults'][package]['fromCache'];
            if (fromCache)
              ++ cached;
          });
          return cached;
        }
      });
    ''')

    # test caching of various sizes, including sizes higher than 128MB which is
    # chrome's limit on IndexedDB item sizes, see
    # https://cs.chromium.org/chromium/src/content/renderer/indexed_db/webidbdatabase_impl.cc?type=cs&q=%22The+serialized+value+is+too+large%22&sq=package:chromium&g=0&l=177
    # https://cs.chromium.org/chromium/src/out/Debug/gen/third_party/blink/public/mojom/indexeddb/indexeddb.mojom.h?type=cs&sq=package:chromium&g=0&l=60
    for extra_size in (0, 1 * 1024 * 1024, 100 * 1024 * 1024, 150 * 1024 * 1024):
      if is_chrome() and extra_size >= 100 * 1024 * 1024:
        continue
      create_file('somefile.txt', '''load me right before running the code please''' + ('_' * extra_size))
      print('size:', os.path.getsize('somefile.txt'))
      self.compile_btest(['main.cpp', '--use-preload-cache', '--js-library', 'test.js', '--preload-file', 'somefile.txt', '-o', 'page.html', '-s', 'ALLOW_MEMORY_GROWTH'])
      self.run_browser('page.html', 'You should see |load me right before|.', '/report_result?1')
      self.run_browser('page.html', 'You should see |load me right before|.', '/report_result?2')

  def test_preload_caching_indexeddb_name(self):
    create_file('somefile.txt', '''load me right before running the code please''')

    def make_main(path):
      print(path)
      create_file('main.cpp', r'''
        #include <stdio.h>
        #include <string.h>
        #include <emscripten.h>

        extern "C" {
          extern int checkPreloadResults();
        }

        int main(int argc, char** argv) {
          FILE *f = fopen("%s", "r");
          char buf[100];
          fread(buf, 1, 20, f);
          buf[20] = 0;
          fclose(f);
          printf("|%%s|\n", buf);

          int result = 0;

          result += !strcmp("load me right before", buf);
          result += checkPreloadResults();

          REPORT_RESULT(result);
          return 0;
        }
      ''' % path)

    create_file('test.js', '''
      mergeInto(LibraryManager.library, {
        checkPreloadResults: function() {
          var cached = 0;
          var packages = Object.keys(Module['preloadResults']);
          packages.forEach(function(package) {
            var fromCache = Module['preloadResults'][package]['fromCache'];
            if (fromCache)
              ++ cached;
          });
          return cached;
        }
      });
    ''')

    make_main('somefile.txt')
    self.run_process([FILE_PACKAGER, 'somefile.data', '--use-preload-cache', '--indexedDB-name=testdb', '--preload', 'somefile.txt', '--js-output=' + 'somefile.js'])
    self.compile_btest(['main.cpp', '--js-library', 'test.js', '--pre-js', 'somefile.js', '-o', 'page.html', '-s', 'FORCE_FILESYSTEM'])
    self.run_browser('page.html', 'You should see |load me right before|.', '/report_result?1')
    self.run_browser('page.html', 'You should see |load me right before|.', '/report_result?2')

  def test_multifile(self):
    # a few files inside a directory
    ensure_dir(os.path.join('subdirr', 'moar'))
    create_file(os.path.join('subdirr', 'data1.txt'), '1214141516171819')
    create_file(os.path.join('subdirr', 'moar', 'data2.txt'), '3.14159265358979')
    create_file('main.cpp', r'''
      #include <stdio.h>
      #include <string.h>
      #include <emscripten.h>
      int main() {
        char buf[17];

        FILE *f = fopen("subdirr/data1.txt", "r");
        fread(buf, 1, 16, f);
        buf[16] = 0;
        fclose(f);
        printf("|%s|\n", buf);
        int result = !strcmp("1214141516171819", buf);

        FILE *f2 = fopen("subdirr/moar/data2.txt", "r");
        fread(buf, 1, 16, f2);
        buf[16] = 0;
        fclose(f2);
        printf("|%s|\n", buf);
        result = result && !strcmp("3.14159265358979", buf);

        REPORT_RESULT(result);
        return 0;
      }
    ''')

    # by individual files
    self.compile_btest(['main.cpp', '--preload-file', 'subdirr/data1.txt', '--preload-file', 'subdirr/moar/data2.txt', '-o', 'page.html'])
    self.run_browser('page.html', 'You should see two cool numbers', '/report_result?1')
    os.remove('page.html')

    # by directory, and remove files to make sure
    self.compile_btest(['main.cpp', '--preload-file', 'subdirr', '-o', 'page.html'])
    shutil.rmtree('subdirr')
    self.run_browser('page.html', 'You should see two cool numbers', '/report_result?1')

  def test_custom_file_package_url(self):
    # a few files inside a directory
    ensure_dir('subdirr')
    ensure_dir('cdn')
    create_file(os.path.join('subdirr', 'data1.txt'), '1214141516171819')
    # change the file package base dir to look in a "cdn". note that normally
    # you would add this in your own custom html file etc., and not by
    # modifying the existing shell in this manner
    create_file('shell.html', open(path_from_root('src', 'shell.html')).read().replace('var Module = {', 'var Module = { locateFile: function (path, prefix) {if (path.endsWith(".wasm")) {return prefix + path;} else {return "cdn/" + path;}}, '))
    create_file('main.cpp', r'''
      #include <stdio.h>
      #include <string.h>
      #include <emscripten.h>
      int main() {
        char buf[17];

        FILE *f = fopen("subdirr/data1.txt", "r");
        fread(buf, 1, 16, f);
        buf[16] = 0;
        fclose(f);
        printf("|%s|\n", buf);
        int result = !strcmp("1214141516171819", buf);

        REPORT_RESULT(result);
        return 0;
      }
    ''')

    self.compile_btest(['main.cpp', '--shell-file', 'shell.html', '--preload-file', 'subdirr/data1.txt', '-o', 'test.html'])
    shutil.move('test.data', os.path.join('cdn', 'test.data'))
    self.run_browser('test.html', '', '/report_result?1')

  def test_missing_data_throws_error(self):
    def setup(assetLocalization):
      self.clear()
      create_file('data.txt', 'data')
      create_file('main.cpp', r'''
        #include <stdio.h>
        #include <string.h>
        #include <emscripten.h>
        int main() {
          // This code should never be executed in terms of missing required dependency file.
          REPORT_RESULT(0);
          return 0;
        }
      ''')
      create_file('on_window_error_shell.html', r'''
      <html>
          <center><canvas id='canvas' width='256' height='256'></canvas></center>
          <hr><div id='output'></div><hr>
          <script type='text/javascript'>
            window.onerror = function(error) {
              window.onerror = null;
              var result = error.indexOf("test.data") >= 0 ? 1 : 0;
              var xhr = new XMLHttpRequest();
              xhr.open('GET', 'http://localhost:8888/report_result?' + result, true);
              xhr.send();
              setTimeout(function() { window.close() }, 1000);
            }
            var Module = {
              locateFile: function (path, prefix) {if (path.endsWith(".wasm")) {return prefix + path;} else {return "''' + assetLocalization + r'''" + path;}},
              print: (function() {
                var element = document.getElementById('output');
                return function(text) { element.innerHTML += text.replace('\n', '<br>', 'g') + '<br>';};
              })(),
              canvas: document.getElementById('canvas')
            };
          </script>
          {{{ SCRIPT }}}
        </body>
      </html>''')

    def test():
      # test test missing file should run xhr.onload with status different than 200, 304 or 206
      setup("")
      self.compile_btest(['main.cpp', '--shell-file', 'on_window_error_shell.html', '--preload-file', 'data.txt', '-o', 'test.html'])
      shutil.move('test.data', 'missing.data')
      self.run_browser('test.html', '', '/report_result?1')

      # test unknown protocol should go through xhr.onerror
      setup("unknown_protocol://")
      self.compile_btest(['main.cpp', '--shell-file', 'on_window_error_shell.html', '--preload-file', 'data.txt', '-o', 'test.html'])
      self.run_browser('test.html', '', '/report_result?1')

      # test wrong protocol and port
      setup("https://localhost:8800/")
      self.compile_btest(['main.cpp', '--shell-file', 'on_window_error_shell.html', '--preload-file', 'data.txt', '-o', 'test.html'])
      self.run_browser('test.html', '', '/report_result?1')

    test()

    # TODO: CORS, test using a full url for locateFile
    # create_file('shell.html', open(path_from_root('src', 'shell.html')).read().replace('var Module = {', 'var Module = { locateFile: function (path) {return "http:/localhost:8888/cdn/" + path;}, '))
    # test()

  def test_dev_random(self):
    self.btest(os.path.join('filesystem', 'dev_random.cpp'), expected='0')

  def test_sdl_swsurface(self):
    self.btest('sdl_swsurface.c', args=['-lSDL', '-lGL'], expected='1')

  def test_sdl_surface_lock_opts(self):
    # Test Emscripten-specific extensions to optimize SDL_LockSurface and SDL_UnlockSurface.
    self.btest('hello_world_sdl.cpp', reference='htmltest.png', message='You should see "hello, world!" and a colored cube.', args=['-DTEST_SDL_LOCK_OPTS', '-lSDL', '-lGL'])

  def test_sdl_image(self):
    # load an image file, get pixel data. Also O2 coverage for --preload-file, and memory-init
    shutil.copyfile(test_file('screenshot.jpg'), 'screenshot.jpg')
    src = test_file('sdl_image.c')

    for mem in [0, 1]:
      for dest, dirname, basename in [('screenshot.jpg', '/', 'screenshot.jpg'),
                                      ('screenshot.jpg@/assets/screenshot.jpg', '/assets', 'screenshot.jpg')]:
        self.compile_btest([
          src, '-o', 'page.html', '-O2', '-lSDL', '-lGL', '--memory-init-file', str(mem),
          '--preload-file', dest, '-DSCREENSHOT_DIRNAME="' + dirname + '"', '-DSCREENSHOT_BASENAME="' + basename + '"', '--use-preload-plugins'
        ])
        self.run_browser('page.html', '', '/report_result?600')

  def test_sdl_image_jpeg(self):
    shutil.copyfile(test_file('screenshot.jpg'), 'screenshot.jpeg')
    src = test_file('sdl_image.c')
    self.compile_btest([
      src, '-o', 'page.html', '-lSDL', '-lGL',
      '--preload-file', 'screenshot.jpeg', '-DSCREENSHOT_DIRNAME="/"', '-DSCREENSHOT_BASENAME="screenshot.jpeg"', '--use-preload-plugins'
    ])
    self.run_browser('page.html', '', '/report_result?600')

  def test_sdl_image_prepare(self):
    # load an image file, get pixel data.
    shutil.copyfile(test_file('screenshot.jpg'), 'screenshot.not')
    self.btest('sdl_image_prepare.c', reference='screenshot.jpg', args=['--preload-file', 'screenshot.not', '-lSDL', '-lGL'], also_proxied=True, manually_trigger_reftest=True)

  def test_sdl_image_prepare_data(self):
    # load an image file, get pixel data.
    shutil.copyfile(test_file('screenshot.jpg'), 'screenshot.not')
    self.btest('sdl_image_prepare_data.c', reference='screenshot.jpg', args=['--preload-file', 'screenshot.not', '-lSDL', '-lGL'], manually_trigger_reftest=True)

  def test_sdl_image_must_prepare(self):
    # load an image file, get pixel data.
    shutil.copyfile(test_file('screenshot.jpg'), 'screenshot.jpg')
    self.btest('sdl_image_must_prepare.c', reference='screenshot.jpg', args=['--preload-file', 'screenshot.jpg', '-lSDL', '-lGL'], manually_trigger_reftest=True)

  def test_sdl_stb_image(self):
    # load an image file, get pixel data.
    shutil.copyfile(test_file('screenshot.jpg'), 'screenshot.not')
    self.btest('sdl_stb_image.c', reference='screenshot.jpg', args=['-s', 'STB_IMAGE', '--preload-file', 'screenshot.not', '-lSDL', '-lGL'])

  def test_sdl_stb_image_bpp(self):
    # load grayscale image without alpha
    self.clear()
    shutil.copyfile(test_file('sdl-stb-bpp1.png'), 'screenshot.not')
    self.btest('sdl_stb_image.c', reference='sdl-stb-bpp1.png', args=['-s', 'STB_IMAGE', '--preload-file', 'screenshot.not', '-lSDL', '-lGL'])

    # load grayscale image with alpha
    self.clear()
    shutil.copyfile(test_file('sdl-stb-bpp2.png'), 'screenshot.not')
    self.btest('sdl_stb_image.c', reference='sdl-stb-bpp2.png', args=['-s', 'STB_IMAGE', '--preload-file', 'screenshot.not', '-lSDL', '-lGL'])

    # load RGB image
    self.clear()
    shutil.copyfile(test_file('sdl-stb-bpp3.png'), 'screenshot.not')
    self.btest('sdl_stb_image.c', reference='sdl-stb-bpp3.png', args=['-s', 'STB_IMAGE', '--preload-file', 'screenshot.not', '-lSDL', '-lGL'])

    # load RGBA image
    self.clear()
    shutil.copyfile(test_file('sdl-stb-bpp4.png'), 'screenshot.not')
    self.btest('sdl_stb_image.c', reference='sdl-stb-bpp4.png', args=['-s', 'STB_IMAGE', '--preload-file', 'screenshot.not', '-lSDL', '-lGL'])

  def test_sdl_stb_image_data(self):
    # load an image file, get pixel data.
    shutil.copyfile(test_file('screenshot.jpg'), 'screenshot.not')
    self.btest('sdl_stb_image_data.c', reference='screenshot.jpg', args=['-s', 'STB_IMAGE', '--preload-file', 'screenshot.not', '-lSDL', '-lGL'])

  def test_sdl_stb_image_cleanup(self):
    shutil.copyfile(test_file('screenshot.jpg'), 'screenshot.not')
    self.btest('sdl_stb_image_cleanup.c', expected='0', args=['-s', 'STB_IMAGE', '--preload-file', 'screenshot.not', '-lSDL', '-lGL', '--memoryprofiler'])

  def test_sdl_canvas(self):
    self.clear()
    self.btest('sdl_canvas.c', expected='1', args=['-s', 'LEGACY_GL_EMULATION', '-lSDL', '-lGL'])
    # some extra coverage
    self.clear()
    self.btest('sdl_canvas.c', expected='1', args=['-s', 'LEGACY_GL_EMULATION', '-O0', '-s', 'SAFE_HEAP', '-lSDL', '-lGL'])
    self.clear()
    self.btest('sdl_canvas.c', expected='1', args=['-s', 'LEGACY_GL_EMULATION', '-O2', '-s', 'SAFE_HEAP', '-lSDL', '-lGL'])

  def post_manual_reftest(self, reference=None):
    self.reftest(test_file(self.reference if reference is None else reference))

    html = open('test.html').read()
    html = html.replace('</body>', '''
<script>
function assert(x, y) { if (!x) throw 'assertion failed ' + y }

%s

var windowClose = window.close;
window.close = function() {
  // wait for rafs to arrive and the screen to update before reftesting
  setTimeout(function() {
    doReftest();
    setTimeout(windowClose, 5000);
  }, 1000);
};
</script>
</body>''' % open('reftest.js').read())
    create_file('test.html', html)

  def test_sdl_canvas_proxy(self):
    create_file('data.txt', 'datum')
    self.btest('sdl_canvas_proxy.c', reference='sdl_canvas_proxy.png', args=['--proxy-to-worker', '--preload-file', 'data.txt', '-lSDL', '-lGL'], manual_reference=True, post_build=self.post_manual_reftest)

  @requires_graphics_hardware
  def test_glgears_proxy_jstarget(self):
    # test .js target with --proxy-worker; emits 2 js files, client and worker
    self.compile_btest([test_file('hello_world_gles_proxy.c'), '-o', 'test.js', '--proxy-to-worker', '-s', 'GL_TESTING', '-lGL', '-lglut'])
    shell_with_script('shell_minimal.html', 'test.html', '<script src="test.js"></script>')
    self.post_manual_reftest('gears.png')
    self.run_browser('test.html', None, '/report_result?0')

  def test_sdl_canvas_alpha(self):
    # N.B. On Linux with Intel integrated graphics cards, this test needs Firefox 49 or newer.
    # See https://github.com/emscripten-core/emscripten/issues/4069.
    create_file('flag_0.js', '''
      Module['arguments'] = ['-0'];
    ''')

    self.btest('sdl_canvas_alpha.c', args=['-lSDL', '-lGL'], reference='sdl_canvas_alpha.png', reference_slack=12)
    self.btest('sdl_canvas_alpha.c', args=['--pre-js', 'flag_0.js', '-lSDL', '-lGL'], reference='sdl_canvas_alpha_flag_0.png', reference_slack=12)

  def test_sdl_key(self):
    for delay in [0, 1]:
      for defines in [
        [],
        ['-DTEST_EMSCRIPTEN_SDL_SETEVENTHANDLER']
      ]:
        for async_ in [
          [],
          ['-DTEST_SLEEP', '-s', 'ASSERTIONS', '-s', 'SAFE_HEAP', '-s', 'ASYNCIFY']
        ]:
          print(delay, defines, async_)

          create_file('pre.js', '''
            function keydown(c) {
             %s
              var event = new KeyboardEvent("keydown", { 'keyCode': c, 'charCode': c, 'view': window, 'bubbles': true, 'cancelable': true });
              document.dispatchEvent(event);
             %s
            }

            function keyup(c) {
             %s
              var event = new KeyboardEvent("keyup", { 'keyCode': c, 'charCode': c, 'view': window, 'bubbles': true, 'cancelable': true });
              document.dispatchEvent(event);
             %s
            }
          ''' % ('setTimeout(function() {' if delay else '', '}, 1);' if delay else '', 'setTimeout(function() {' if delay else '', '}, 1);' if delay else ''))
          self.compile_btest([test_file('sdl_key.c'), '-o', 'page.html'] + defines + async_ + ['--pre-js', 'pre.js', '-s', 'EXPORTED_FUNCTIONS=[_main]', '-lSDL', '-lGL'])
          self.run_browser('page.html', '', '/report_result?223092870')

  def test_sdl_key_proxy(self):
    create_file('pre.js', '''
      var Module = {};
      Module.postRun = function() {
        function doOne() {
          Module._one();
          setTimeout(doOne, 1000/60);
        }
        setTimeout(doOne, 1000/60);
      }
    ''')

    def post():
      html = open('test.html').read()
      html = html.replace('</body>', '''
<script>
function keydown(c) {
  var event = new KeyboardEvent("keydown", { 'keyCode': c, 'charCode': c, 'view': window, 'bubbles': true, 'cancelable': true });
  document.dispatchEvent(event);
}

function keyup(c) {
  var event = new KeyboardEvent("keyup", { 'keyCode': c, 'charCode': c, 'view': window, 'bubbles': true, 'cancelable': true });
  document.dispatchEvent(event);
}

keydown(1250);keydown(38);keyup(38);keyup(1250); // alt, up
keydown(1248);keydown(1249);keydown(40);keyup(40);keyup(1249);keyup(1248); // ctrl, shift, down
keydown(37);keyup(37); // left
keydown(39);keyup(39); // right
keydown(65);keyup(65); // a
keydown(66);keyup(66); // b
keydown(100);keyup(100); // trigger the end

</script>
</body>''')
      create_file('test.html', html)

    self.btest('sdl_key_proxy.c', '223092870', args=['--proxy-to-worker', '--pre-js', 'pre.js', '-s', 'EXPORTED_FUNCTIONS=[_main,_one]', '-lSDL', '-lGL'], manual_reference=True, post_build=post)

  def test_canvas_focus(self):
    self.btest('canvas_focus.c', '1')

  def test_keydown_preventdefault_proxy(self):
    def post():
      html = open('test.html').read()
      html = html.replace('</body>', '''
<script>
function keydown(c) {
  var event = new KeyboardEvent("keydown", { 'keyCode': c, 'charCode': c, 'view': window, 'bubbles': true, 'cancelable': true });
  return document.dispatchEvent(event);
}

function keypress(c) {
  var event = new KeyboardEvent("keypress", { 'keyCode': c, 'charCode': c, 'view': window, 'bubbles': true, 'cancelable': true });
  return document.dispatchEvent(event);
}

function keyup(c) {
  var event = new KeyboardEvent("keyup", { 'keyCode': c, 'charCode': c, 'view': window, 'bubbles': true, 'cancelable': true });
  return document.dispatchEvent(event);
}

function sendKey(c) {
  // Simulate the sending of the keypress event when the
  // prior keydown event is not prevent defaulted.
  if (keydown(c) === false) {
    console.log('keydown prevent defaulted, NOT sending keypress!!!');
  } else {
    keypress(c);
  }
  keyup(c);
}

// Send 'a'. Simulate the sending of the keypress event when the
// prior keydown event is not prevent defaulted.
sendKey(65);

// Send backspace. Keypress should not be sent over as default handling of
// the Keydown event should be prevented.
sendKey(8);

keydown(100);keyup(100); // trigger the end
</script>
</body>''')

      create_file('test.html', html)

    self.btest('keydown_preventdefault_proxy.cpp', '300', args=['--proxy-to-worker', '-s', 'EXPORTED_FUNCTIONS=[_main]'], manual_reference=True, post_build=post)

  def test_sdl_text(self):
    create_file('pre.js', '''
      Module.postRun = function() {
        function doOne() {
          Module._one();
          setTimeout(doOne, 1000/60);
        }
        setTimeout(doOne, 1000/60);
      }

      function simulateKeyEvent(c) {
        var event = new KeyboardEvent("keypress", { 'keyCode': c, 'charCode': c, 'view': window, 'bubbles': true, 'cancelable': true });
        document.body.dispatchEvent(event);
      }
    ''')

    self.compile_btest([test_file('sdl_text.c'), '-o', 'page.html', '--pre-js', 'pre.js', '-s', 'EXPORTED_FUNCTIONS=[_main,_one]', '-lSDL', '-lGL'])
    self.run_browser('page.html', '', '/report_result?1')

  def test_sdl_mouse(self):
    create_file('pre.js', '''
      function simulateMouseEvent(x, y, button) {
        var event = document.createEvent("MouseEvents");
        if (button >= 0) {
          var event1 = document.createEvent("MouseEvents");
          event1.initMouseEvent('mousedown', true, true, window,
                     1, Module['canvas'].offsetLeft + x, Module['canvas'].offsetTop + y, Module['canvas'].offsetLeft + x, Module['canvas'].offsetTop + y,
                     0, 0, 0, 0,
                     button, null);
          Module['canvas'].dispatchEvent(event1);
          var event2 = document.createEvent("MouseEvents");
          event2.initMouseEvent('mouseup', true, true, window,
                     1, Module['canvas'].offsetLeft + x, Module['canvas'].offsetTop + y, Module['canvas'].offsetLeft + x, Module['canvas'].offsetTop + y,
                     0, 0, 0, 0,
                     button, null);
          Module['canvas'].dispatchEvent(event2);
        } else {
          var event1 = document.createEvent("MouseEvents");
          event1.initMouseEvent('mousemove', true, true, window,
                     0, Module['canvas'].offsetLeft + x, Module['canvas'].offsetTop + y, Module['canvas'].offsetLeft + x, Module['canvas'].offsetTop + y,
                     0, 0, 0, 0,
                     0, null);
          Module['canvas'].dispatchEvent(event1);
        }
      }
      window['simulateMouseEvent'] = simulateMouseEvent;
    ''')

    self.compile_btest([test_file('sdl_mouse.c'), '-O2', '--minify=0', '-o', 'page.html', '--pre-js', 'pre.js', '-lSDL', '-lGL'])
    self.run_browser('page.html', '', '/report_result?1')

  def test_sdl_mouse_offsets(self):
    create_file('pre.js', '''
      function simulateMouseEvent(x, y, button) {
        var event = document.createEvent("MouseEvents");
        if (button >= 0) {
          var event1 = document.createEvent("MouseEvents");
          event1.initMouseEvent('mousedown', true, true, window,
                     1, x, y, x, y,
                     0, 0, 0, 0,
                     button, null);
          Module['canvas'].dispatchEvent(event1);
          var event2 = document.createEvent("MouseEvents");
          event2.initMouseEvent('mouseup', true, true, window,
                     1, x, y, x, y,
                     0, 0, 0, 0,
                     button, null);
          Module['canvas'].dispatchEvent(event2);
        } else {
          var event1 = document.createEvent("MouseEvents");
          event1.initMouseEvent('mousemove', true, true, window,
                     0, x, y, x, y,
                     0, 0, 0, 0,
                     0, null);
          Module['canvas'].dispatchEvent(event1);
        }
      }
      window['simulateMouseEvent'] = simulateMouseEvent;
    ''')
    create_file('page.html', '''
      <html>
        <head>
          <style type="text/css">
            html, body { margin: 0; padding: 0; }
            #container {
              position: absolute;
              left: 5px; right: 0;
              top: 5px; bottom: 0;
            }
            #canvas {
              position: absolute;
              left: 0; width: 600px;
              top: 0; height: 450px;
            }
            textarea {
              margin-top: 500px;
              margin-left: 5px;
              width: 600px;
            }
          </style>
        </head>
        <body>
          <div id="container">
            <canvas id="canvas"></canvas>
          </div>
          <textarea id="output" rows="8"></textarea>
          <script type="text/javascript">
            var Module = {
              canvas: document.getElementById('canvas'),
              print: (function() {
                var element = document.getElementById('output');
                element.value = ''; // clear browser cache
                return function(text) {
                  if (arguments.length > 1) text = Array.prototype.slice.call(arguments).join(' ');
                  element.value += text + "\\n";
                  element.scrollTop = element.scrollHeight; // focus on bottom
                };
              })()
            };
          </script>
          <script type="text/javascript" src="sdl_mouse.js"></script>
        </body>
      </html>
    ''')

    self.compile_btest([test_file('sdl_mouse.c'), '-DTEST_SDL_MOUSE_OFFSETS', '-O2', '--minify=0', '-o', 'sdl_mouse.js', '--pre-js', 'pre.js', '-lSDL', '-lGL'])
    self.run_browser('page.html', '', '/report_result?1')

  def test_glut_touchevents(self):
    self.btest('glut_touchevents.c', '1', args=['-lglut'])

  def test_glut_wheelevents(self):
    self.btest('glut_wheelevents.c', '1', args=['-lglut'])

  @requires_graphics_hardware
  def test_glut_glutget_no_antialias(self):
    self.btest('glut_glutget.c', '1', args=['-lglut', '-lGL'])
    self.btest('glut_glutget.c', '1', args=['-lglut', '-lGL', '-DDEPTH_ACTIVATED', '-DSTENCIL_ACTIVATED', '-DALPHA_ACTIVATED'])

  # This test supersedes the one above, but it's skipped in the CI because anti-aliasing is not well supported by the Mesa software renderer.
  @requires_graphics_hardware
  def test_glut_glutget(self):
    self.btest('glut_glutget.c', '1', args=['-lglut', '-lGL'])
    self.btest('glut_glutget.c', '1', args=['-lglut', '-lGL', '-DAA_ACTIVATED', '-DDEPTH_ACTIVATED', '-DSTENCIL_ACTIVATED', '-DALPHA_ACTIVATED'])

  def test_sdl_joystick_1(self):
    # Generates events corresponding to the Working Draft of the HTML5 Gamepad API.
    # http://www.w3.org/TR/2012/WD-gamepad-20120529/#gamepad-interface
    create_file('pre.js', '''
      var gamepads = [];
      // Spoof this function.
      navigator['getGamepads'] = function() {
        return gamepads;
      };
      window['addNewGamepad'] = function(id, numAxes, numButtons) {
        var index = gamepads.length;
        gamepads.push({
          axes: new Array(numAxes),
          buttons: new Array(numButtons),
          id: id,
          index: index
        });
        var i;
        for (i = 0; i < numAxes; i++) gamepads[index].axes[i] = 0;
        for (i = 0; i < numButtons; i++) gamepads[index].buttons[i] = 0;
      };
      window['simulateGamepadButtonDown'] = function (index, button) {
        gamepads[index].buttons[button] = 1;
      };
      window['simulateGamepadButtonUp'] = function (index, button) {
        gamepads[index].buttons[button] = 0;
      };
      window['simulateAxisMotion'] = function (index, axis, value) {
        gamepads[index].axes[axis] = value;
      };
    ''')

    self.compile_btest([test_file('sdl_joystick.c'), '-O2', '--minify=0', '-o', 'page.html', '--pre-js', 'pre.js', '-lSDL', '-lGL'])
    self.run_browser('page.html', '', '/report_result?2')

  def test_sdl_joystick_2(self):
    # Generates events corresponding to the Editor's Draft of the HTML5 Gamepad API.
    # https://dvcs.w3.org/hg/gamepad/raw-file/default/gamepad.html#idl-def-Gamepad
    create_file('pre.js', '''
      var gamepads = [];
      // Spoof this function.
      navigator['getGamepads'] = function() {
        return gamepads;
      };
      window['addNewGamepad'] = function(id, numAxes, numButtons) {
        var index = gamepads.length;
        gamepads.push({
          axes: new Array(numAxes),
          buttons: new Array(numButtons),
          id: id,
          index: index
        });
        var i;
        for (i = 0; i < numAxes; i++) gamepads[index].axes[i] = 0;
        // Buttons are objects
        for (i = 0; i < numButtons; i++) gamepads[index].buttons[i] = { pressed: false, value: 0 };
      };
      // FF mutates the original objects.
      window['simulateGamepadButtonDown'] = function (index, button) {
        gamepads[index].buttons[button].pressed = true;
        gamepads[index].buttons[button].value = 1;
      };
      window['simulateGamepadButtonUp'] = function (index, button) {
        gamepads[index].buttons[button].pressed = false;
        gamepads[index].buttons[button].value = 0;
      };
      window['simulateAxisMotion'] = function (index, axis, value) {
        gamepads[index].axes[axis] = value;
      };
    ''')

    self.compile_btest([test_file('sdl_joystick.c'), '-O2', '--minify=0', '-o', 'page.html', '--pre-js', 'pre.js', '-lSDL', '-lGL'])
    self.run_browser('page.html', '', '/report_result?2')

  @requires_graphics_hardware
  def test_glfw_joystick(self):
    # Generates events corresponding to the Editor's Draft of the HTML5 Gamepad API.
    # https://dvcs.w3.org/hg/gamepad/raw-file/default/gamepad.html#idl-def-Gamepad
    create_file('pre.js', '''
      var gamepads = [];
      // Spoof this function.
      navigator['getGamepads'] = function() {
        return gamepads;
      };
      window['addNewGamepad'] = function(id, numAxes, numButtons) {
        var index = gamepads.length;
        var gamepad = {
          axes: new Array(numAxes),
          buttons: new Array(numButtons),
          id: id,
          index: index
        };
        gamepads.push(gamepad)
        var i;
        for (i = 0; i < numAxes; i++) gamepads[index].axes[i] = 0;
        // Buttons are objects
        for (i = 0; i < numButtons; i++) gamepads[index].buttons[i] = { pressed: false, value: 0 };

        // Dispatch event (required for glfw joystick; note not used in SDL test)
        var event = new Event('gamepadconnected');
        event.gamepad = gamepad;
        window.dispatchEvent(event);
      };
      // FF mutates the original objects.
      window['simulateGamepadButtonDown'] = function (index, button) {
        gamepads[index].buttons[button].pressed = true;
        gamepads[index].buttons[button].value = 1;
      };
      window['simulateGamepadButtonUp'] = function (index, button) {
        gamepads[index].buttons[button].pressed = false;
        gamepads[index].buttons[button].value = 0;
      };
      window['simulateAxisMotion'] = function (index, axis, value) {
        gamepads[index].axes[axis] = value;
      };
    ''')

    self.compile_btest([test_file('test_glfw_joystick.c'), '-O2', '--minify=0', '-o', 'page.html', '--pre-js', 'pre.js', '-lGL', '-lglfw3', '-s', 'USE_GLFW=3'])
    self.run_browser('page.html', '', '/report_result?2')

  @requires_graphics_hardware
  def test_webgl_context_attributes(self):
    # Javascript code to check the attributes support we want to test in the WebGL implementation
    # (request the attribute, create a context and check its value afterwards in the context attributes).
    # Tests will succeed when an attribute is not supported.
    create_file('check_webgl_attributes_support.js', '''
      mergeInto(LibraryManager.library, {
        webglAntialiasSupported: function() {
          canvas = document.createElement('canvas');
          context = canvas.getContext('experimental-webgl', {antialias: true});
          attributes = context.getContextAttributes();
          return attributes.antialias;
        },
        webglDepthSupported: function() {
          canvas = document.createElement('canvas');
          context = canvas.getContext('experimental-webgl', {depth: true});
          attributes = context.getContextAttributes();
          return attributes.depth;
        },
        webglStencilSupported: function() {
          canvas = document.createElement('canvas');
          context = canvas.getContext('experimental-webgl', {stencil: true});
          attributes = context.getContextAttributes();
          return attributes.stencil;
        },
        webglAlphaSupported: function() {
          canvas = document.createElement('canvas');
          context = canvas.getContext('experimental-webgl', {alpha: true});
          attributes = context.getContextAttributes();
          return attributes.alpha;
        }
      });
    ''')

    # Copy common code file to temporary directory
    filepath = test_file('test_webgl_context_attributes_common.c')
    temp_filepath = os.path.join(self.get_dir(), os.path.basename(filepath))
    shutil.copyfile(filepath, temp_filepath)

    # perform tests with attributes activated
    self.btest('test_webgl_context_attributes_glut.c', '1', args=['--js-library', 'check_webgl_attributes_support.js', '-DAA_ACTIVATED', '-DDEPTH_ACTIVATED', '-DSTENCIL_ACTIVATED', '-DALPHA_ACTIVATED', '-lGL', '-lglut', '-lGLEW'])
    self.btest('test_webgl_context_attributes_sdl.c', '1', args=['--js-library', 'check_webgl_attributes_support.js', '-DAA_ACTIVATED', '-DDEPTH_ACTIVATED', '-DSTENCIL_ACTIVATED', '-DALPHA_ACTIVATED', '-lGL', '-lSDL', '-lGLEW'])
    self.btest('test_webgl_context_attributes_sdl2.c', '1', args=['--js-library', 'check_webgl_attributes_support.js', '-DAA_ACTIVATED', '-DDEPTH_ACTIVATED', '-DSTENCIL_ACTIVATED', '-DALPHA_ACTIVATED', '-lGL', '-s', 'USE_SDL=2', '-lGLEW'])
    self.btest('test_webgl_context_attributes_glfw.c', '1', args=['--js-library', 'check_webgl_attributes_support.js', '-DAA_ACTIVATED', '-DDEPTH_ACTIVATED', '-DSTENCIL_ACTIVATED', '-DALPHA_ACTIVATED', '-lGL', '-lglfw', '-lGLEW'])

    # perform tests with attributes desactivated
    self.btest('test_webgl_context_attributes_glut.c', '1', args=['--js-library', 'check_webgl_attributes_support.js', '-lGL', '-lglut', '-lGLEW'])
    self.btest('test_webgl_context_attributes_sdl.c', '1', args=['--js-library', 'check_webgl_attributes_support.js', '-lGL', '-lSDL', '-lGLEW'])
    self.btest('test_webgl_context_attributes_glfw.c', '1', args=['--js-library', 'check_webgl_attributes_support.js', '-lGL', '-lglfw', '-lGLEW'])

  @requires_graphics_hardware
  def test_webgl_no_double_error(self):
    self.btest('webgl_error.cpp', '0')

  @requires_graphics_hardware
  def test_webgl_parallel_shader_compile(self):
    self.btest('webgl_parallel_shader_compile.cpp', '1')

  @requires_graphics_hardware
  def test_webgl_explicit_uniform_location(self):
    self.btest('webgl_explicit_uniform_location.c', '1', args=['-s', 'GL_EXPLICIT_UNIFORM_LOCATION=1', '-s', 'MIN_WEBGL_VERSION=2'])

  # Test that -s GL_PREINITIALIZED_CONTEXT=1 works and allows user to set Module['preinitializedWebGLContext'] to a preinitialized WebGL context.
  @requires_graphics_hardware
  def test_preinitialized_webgl_context(self):
    self.btest('preinitialized_webgl_context.cpp', '5', args=['-s', 'GL_PREINITIALIZED_CONTEXT', '--shell-file', test_file('preinitialized_webgl_context.html')])

  @requires_threads
  def test_emscripten_get_now(self):
    for args in [[], ['-s', 'USE_PTHREADS'], ['-s', 'ENVIRONMENT=web', '-O2', '--closure=1']]:
      self.btest('emscripten_get_now.cpp', '1', args=args)

  def test_write_file_in_environment_web(self):
    self.btest_exit('write_file.c', args=['-s', 'ENVIRONMENT=web', '-Os', '--closure=1'])

  def test_fflush(self):
    self.btest('test_fflush.cpp', '0', args=['-s', 'EXIT_RUNTIME', '--shell-file', test_file('test_fflush.html')], reporting=Reporting.NONE)

  def test_file_db(self):
    secret = str(time.time())
    create_file('moar.txt', secret)
    self.btest('file_db.cpp', '1', args=['--preload-file', 'moar.txt', '-DFIRST'])
    shutil.copyfile('test.html', 'first.html')
    self.btest('file_db.cpp', secret, args=['-s', 'FORCE_FILESYSTEM'])
    shutil.copyfile('test.html', 'second.html')
    create_file('moar.txt', 'aliantha')
    self.btest('file_db.cpp', secret, args=['--preload-file', 'moar.txt']) # even with a file there, we load over it
    shutil.move('test.html', 'third.html')

  def test_fs_idbfs_sync(self):
    for extra in [[], ['-DEXTRA_WORK']]:
      secret = str(time.time())
      self.btest(test_file('fs', 'test_idbfs_sync.c'), '1', args=['-lidbfs.js', '-DFIRST', '-DSECRET=\"' + secret + '\"', '-s', 'EXPORTED_FUNCTIONS=[_main,_test,_success]', '-lidbfs.js'])
      self.btest(test_file('fs', 'test_idbfs_sync.c'), '1', args=['-lidbfs.js', '-DSECRET=\"' + secret + '\"', '-s', 'EXPORTED_FUNCTIONS=[_main,_test,_success]', '-lidbfs.js'] + extra)

  def test_fs_idbfs_sync_force_exit(self):
    secret = str(time.time())
    self.btest(test_file('fs', 'test_idbfs_sync.c'), '1', args=['-lidbfs.js', '-DFIRST', '-DSECRET=\"' + secret + '\"', '-s', 'EXPORTED_FUNCTIONS=[_main,_test,_success]', '-s', 'EXIT_RUNTIME', '-DFORCE_EXIT', '-lidbfs.js'])
    self.btest(test_file('fs', 'test_idbfs_sync.c'), '1', args=['-lidbfs.js', '-DSECRET=\"' + secret + '\"', '-s', 'EXPORTED_FUNCTIONS=[_main,_test,_success]', '-s', 'EXIT_RUNTIME', '-DFORCE_EXIT', '-lidbfs.js'])

  def test_fs_idbfs_fsync(self):
    # sync from persisted state into memory before main()
    create_file('pre.js', '''
      Module.preRun = function() {
        addRunDependency('syncfs');

        FS.mkdir('/working1');
        FS.mount(IDBFS, {}, '/working1');
        FS.syncfs(true, function (err) {
          if (err) throw err;
          removeRunDependency('syncfs');
        });
      };
    ''')

    args = ['--pre-js', 'pre.js', '-lidbfs.js', '-s', 'EXIT_RUNTIME', '-s', 'ASYNCIFY']
    secret = str(time.time())
    self.btest(test_file('fs', 'test_idbfs_fsync.c'), '1', args=args + ['-DFIRST', '-DSECRET=\"' + secret + '\"', '-s', 'EXPORTED_FUNCTIONS=[_main,_success]', '-lidbfs.js'])
    self.btest(test_file('fs', 'test_idbfs_fsync.c'), '1', args=args + ['-DSECRET=\"' + secret + '\"', '-s', 'EXPORTED_FUNCTIONS=[_main,_success]', '-lidbfs.js'])

  def test_fs_memfs_fsync(self):
    args = ['-s', 'ASYNCIFY', '-s', 'EXIT_RUNTIME']
    secret = str(time.time())
    self.btest(test_file('fs', 'test_memfs_fsync.c'), '1', args=args + ['-DSECRET=\"' + secret + '\"'])

  def test_fs_workerfs_read(self):
    secret = 'a' * 10
    secret2 = 'b' * 10
    create_file('pre.js', '''
      var Module = {};
      Module.preRun = function() {
        var blob = new Blob(['%s']);
        var file = new File(['%s'], 'file.txt');
        FS.mkdir('/work');
        FS.mount(WORKERFS, {
          blobs: [{ name: 'blob.txt', data: blob }],
          files: [file],
        }, '/work');
      };
    ''' % (secret, secret2))
    self.btest(test_file('fs', 'test_workerfs_read.c'), '1', args=['-lworkerfs.js', '--pre-js', 'pre.js', '-DSECRET=\"' + secret + '\"', '-DSECRET2=\"' + secret2 + '\"', '--proxy-to-worker', '-lworkerfs.js'])

  def test_fs_workerfs_package(self):
    create_file('file1.txt', 'first')
    ensure_dir('sub')
    open(os.path.join('sub', 'file2.txt'), 'w').write('second')
    self.run_process([FILE_PACKAGER, 'files.data', '--preload', 'file1.txt', os.path.join('sub', 'file2.txt'), '--separate-metadata', '--js-output=files.js'])
    self.btest(os.path.join('fs', 'test_workerfs_package.cpp'), '1', args=['-lworkerfs.js', '--proxy-to-worker', '-lworkerfs.js'])

  def test_fs_lz4fs_package(self):
    # generate data
    ensure_dir('subdir')
    create_file('file1.txt', '0123456789' * (1024 * 128))
    open(os.path.join('subdir', 'file2.txt'), 'w').write('1234567890' * (1024 * 128))
    random_data = bytearray(random.randint(0, 255) for x in range(1024 * 128 * 10 + 1))
    random_data[17] = ord('X')
    open('file3.txt', 'wb').write(random_data)

    # compress in emcc,  -s LZ4=1  tells it to tell the file packager
    print('emcc-normal')
    self.btest(os.path.join('fs', 'test_lz4fs.cpp'), '2', args=['-s', 'LZ4=1', '--preload-file', 'file1.txt', '--preload-file', 'subdir/file2.txt', '--preload-file', 'file3.txt'])
    assert os.path.getsize('file1.txt') + os.path.getsize(os.path.join('subdir', 'file2.txt')) + os.path.getsize('file3.txt') == 3 * 1024 * 128 * 10 + 1
    assert os.path.getsize('test.data') < (3 * 1024 * 128 * 10) / 2  # over half is gone
    print('    emcc-opts')
    self.btest(os.path.join('fs', 'test_lz4fs.cpp'), '2', args=['-s', 'LZ4=1', '--preload-file', 'file1.txt', '--preload-file', 'subdir/file2.txt', '--preload-file', 'file3.txt', '-O2'])

    # compress in the file packager, on the server. the client receives compressed data and can just use it. this is typical usage
    print('normal')
    out = subprocess.check_output([FILE_PACKAGER, 'files.data', '--preload', 'file1.txt', 'subdir/file2.txt', 'file3.txt', '--lz4'])
    open('files.js', 'wb').write(out)
    self.btest(os.path.join('fs', 'test_lz4fs.cpp'), '2', args=['--pre-js', 'files.js', '-s', 'LZ4=1', '-s', 'FORCE_FILESYSTEM'])
    print('    opts')
    self.btest(os.path.join('fs', 'test_lz4fs.cpp'), '2', args=['--pre-js', 'files.js', '-s', 'LZ4=1', '-s', 'FORCE_FILESYSTEM', '-O2'])
    print('    modularize')
    self.compile_btest([test_file('fs', 'test_lz4fs.cpp'), '--pre-js', 'files.js', '-s', 'LZ4=1', '-s', 'FORCE_FILESYSTEM', '-s', 'MODULARIZE=1'])
    create_file('a.html', '''
      <script src="a.out.js"></script>
      <script>
        Module()
      </script>
    ''')
    self.run_browser('a.html', '.', '/report_result?2')

    # load the data into LZ4FS manually at runtime. This means we compress on the client. This is generally not recommended
    print('manual')
    subprocess.check_output([FILE_PACKAGER, 'files.data', '--preload', 'file1.txt', 'subdir/file2.txt', 'file3.txt', '--separate-metadata', '--js-output=files.js'])
    self.btest(os.path.join('fs', 'test_lz4fs.cpp'), '1', args=['-DLOAD_MANUALLY', '-s', 'LZ4=1', '-s', 'FORCE_FILESYSTEM'])
    print('    opts')
    self.btest(os.path.join('fs', 'test_lz4fs.cpp'), '1', args=['-DLOAD_MANUALLY', '-s', 'LZ4=1', '-s', 'FORCE_FILESYSTEM', '-O2'])
    print('    opts+closure')
    self.btest(os.path.join('fs', 'test_lz4fs.cpp'), '1', args=['-DLOAD_MANUALLY', '-s', 'LZ4=1', '-s', 'FORCE_FILESYSTEM', '-O2', '--closure=1', '-g1', '-s', 'CLOSURE_WARNINGS=quiet'])

    '''# non-lz4 for comparison
    try:
      os.mkdir('files')
    except OSError:
      pass
    shutil.copyfile('file1.txt', os.path.join('files', 'file1.txt'))
    shutil.copyfile('file2.txt', os.path.join('files', 'file2.txt'))
    shutil.copyfile('file3.txt', os.path.join('files', 'file3.txt'))
    out = subprocess.check_output([FILE_PACKAGER, 'files.data', '--preload', 'files/file1.txt', 'files/file2.txt', 'files/file3.txt'])
    open('files.js', 'wb').write(out)
    self.btest(os.path.join('fs', 'test_lz4fs.cpp'), '2', args=['--pre-js', 'files.js'])'''

  def test_separate_metadata_later(self):
    # see issue #6654 - we need to handle separate-metadata both when we run before
    # the main program, and when we are run later

    create_file('data.dat', ' ')
    self.run_process([FILE_PACKAGER, 'more.data', '--preload', 'data.dat', '--separate-metadata', '--js-output=more.js'])
    self.btest(os.path.join('browser', 'separate_metadata_later.cpp'), '1', args=['-s', 'FORCE_FILESYSTEM'])

  def test_idbstore(self):
    secret = str(time.time())
    for stage in [0, 1, 2, 3, 0, 1, 2, 0, 0, 1, 4, 2, 5]:
      self.clear()
      self.btest(test_file('idbstore.c'), str(stage), args=['-lidbstore.js', '-DSTAGE=' + str(stage), '-DSECRET=\"' + secret + '\"'])

  def test_idbstore_sync(self):
    secret = str(time.time())
    self.clear()
    self.btest(test_file('idbstore_sync.c'), '6', args=['-lidbstore.js', '-DSECRET=\"' + secret + '\"', '--memory-init-file', '1', '-O3', '-g2', '-s', 'ASYNCIFY'])

  def test_idbstore_sync_worker(self):
    secret = str(time.time())
    self.clear()
    self.btest(test_file('idbstore_sync_worker.c'), '6', args=['-lidbstore.js', '-DSECRET=\"' + secret + '\"', '--memory-init-file', '1', '-O3', '-g2', '--proxy-to-worker', '-s', 'INITIAL_MEMORY=80MB', '-s', 'ASYNCIFY'])

  def test_force_exit(self):
    self.btest('force_exit.c', expected='17', args=['-s', 'EXIT_RUNTIME'])

  def test_sdl_pumpevents(self):
    # key events should be detected using SDL_PumpEvents
    create_file('pre.js', '''
      function keydown(c) {
        var event = new KeyboardEvent("keydown", { 'keyCode': c, 'charCode': c, 'view': window, 'bubbles': true, 'cancelable': true });
        document.dispatchEvent(event);
      }
    ''')
    self.btest_exit('sdl_pumpevents.c', assert_returncode=7, args=['--pre-js', 'pre.js', '-lSDL', '-lGL'])

  def test_sdl_canvas_size(self):
    self.btest('sdl_canvas_size.c', expected='1',
               args=['-O2', '--minify=0', '--shell-file',
                     test_file('sdl_canvas_size.html'), '-lSDL', '-lGL'])

  @requires_graphics_hardware
  def test_sdl_gl_read(self):
    # SDL, OpenGL, readPixels
    self.compile_btest([test_file('sdl_gl_read.c'), '-o', 'something.html', '-lSDL', '-lGL'])
    self.run_browser('something.html', '.', '/report_result?1')

  @requires_graphics_hardware
  def test_sdl_gl_mapbuffers(self):
    self.btest('sdl_gl_mapbuffers.c', expected='1', args=['-s', 'FULL_ES3=1', '-lSDL', '-lGL'],
               message='You should see a blue triangle.')

  @requires_graphics_hardware
  def test_sdl_ogl(self):
    shutil.copyfile(test_file('screenshot.png'), 'screenshot.png')
    self.btest('sdl_ogl.c', reference='screenshot-gray-purple.png', reference_slack=1,
               args=['-O2', '--minify=0', '--preload-file', 'screenshot.png', '-s', 'LEGACY_GL_EMULATION', '--use-preload-plugins', '-lSDL', '-lGL'],
               message='You should see an image with gray at the top.')

  @requires_graphics_hardware
  def test_sdl_ogl_regal(self):
    shutil.copyfile(test_file('screenshot.png'), 'screenshot.png')
    self.btest('sdl_ogl.c', reference='screenshot-gray-purple.png', reference_slack=1,
               args=['-O2', '--minify=0', '--preload-file', 'screenshot.png', '-s', 'USE_REGAL', '-DUSE_REGAL', '--use-preload-plugins', '-lSDL', '-lGL'],
               message='You should see an image with gray at the top.')

  @requires_graphics_hardware
  def test_sdl_ogl_defaultmatrixmode(self):
    shutil.copyfile(test_file('screenshot.png'), 'screenshot.png')
    self.btest('sdl_ogl_defaultMatrixMode.c', reference='screenshot-gray-purple.png', reference_slack=1,
               args=['--minify=0', '--preload-file', 'screenshot.png', '-s', 'LEGACY_GL_EMULATION', '--use-preload-plugins', '-lSDL', '-lGL'],
               message='You should see an image with gray at the top.')

  @requires_graphics_hardware
  def test_sdl_ogl_p(self):
    # Immediate mode with pointers
    shutil.copyfile(test_file('screenshot.png'), 'screenshot.png')
    self.btest('sdl_ogl_p.c', reference='screenshot-gray.png', reference_slack=1,
               args=['--preload-file', 'screenshot.png', '-s', 'LEGACY_GL_EMULATION', '--use-preload-plugins', '-lSDL', '-lGL'],
               message='You should see an image with gray at the top.')

  @requires_graphics_hardware
  def test_sdl_ogl_proc_alias(self):
    shutil.copyfile(test_file('screenshot.png'), 'screenshot.png')
    self.btest('sdl_ogl_proc_alias.c', reference='screenshot-gray-purple.png', reference_slack=1,
               args=['-O2', '-g2', '-s', 'INLINING_LIMIT', '--preload-file', 'screenshot.png', '-s', 'LEGACY_GL_EMULATION', '--use-preload-plugins', '-lSDL', '-lGL'])

  @requires_graphics_hardware
  def test_sdl_fog_simple(self):
    shutil.copyfile(test_file('screenshot.png'), 'screenshot.png')
    self.btest('sdl_fog_simple.c', reference='screenshot-fog-simple.png',
               args=['-O2', '--minify=0', '--preload-file', 'screenshot.png', '-s', 'LEGACY_GL_EMULATION', '--use-preload-plugins', '-lSDL', '-lGL'],
               message='You should see an image with fog.')

  @requires_graphics_hardware
  def test_sdl_fog_negative(self):
    shutil.copyfile(test_file('screenshot.png'), 'screenshot.png')
    self.btest('sdl_fog_negative.c', reference='screenshot-fog-negative.png',
               args=['--preload-file', 'screenshot.png', '-s', 'LEGACY_GL_EMULATION', '--use-preload-plugins', '-lSDL', '-lGL'],
               message='You should see an image with fog.')

  @requires_graphics_hardware
  def test_sdl_fog_density(self):
    shutil.copyfile(test_file('screenshot.png'), 'screenshot.png')
    self.btest('sdl_fog_density.c', reference='screenshot-fog-density.png',
               args=['--preload-file', 'screenshot.png', '-s', 'LEGACY_GL_EMULATION', '--use-preload-plugins', '-lSDL', '-lGL'],
               message='You should see an image with fog.')

  @requires_graphics_hardware
  def test_sdl_fog_exp2(self):
    shutil.copyfile(test_file('screenshot.png'), 'screenshot.png')
    self.btest('sdl_fog_exp2.c', reference='screenshot-fog-exp2.png',
               args=['--preload-file', 'screenshot.png', '-s', 'LEGACY_GL_EMULATION', '--use-preload-plugins', '-lSDL', '-lGL'],
               message='You should see an image with fog.')

  @requires_graphics_hardware
  def test_sdl_fog_linear(self):
    shutil.copyfile(test_file('screenshot.png'), 'screenshot.png')
    self.btest('sdl_fog_linear.c', reference='screenshot-fog-linear.png', reference_slack=1,
               args=['--preload-file', 'screenshot.png', '-s', 'LEGACY_GL_EMULATION', '--use-preload-plugins', '-lSDL', '-lGL'],
               message='You should see an image with fog.')

  @requires_graphics_hardware
  def test_glfw(self):
    self.btest('glfw.c', '1', args=['-s', 'LEGACY_GL_EMULATION', '-lglfw', '-lGL'])
    self.btest('glfw.c', '1', args=['-s', 'LEGACY_GL_EMULATION', '-s', 'USE_GLFW=2', '-lglfw', '-lGL'])

  def test_glfw_minimal(self):
    self.btest('glfw_minimal.c', '1', args=['-lglfw', '-lGL'])
    self.btest('glfw_minimal.c', '1', args=['-s', 'USE_GLFW=2', '-lglfw', '-lGL'])

  def test_glfw_time(self):
    self.btest('test_glfw_time.c', '1', args=['-s', 'USE_GLFW=3', '-lglfw', '-lGL'])

  def _test_egl_base(self, *args):
    self.compile_btest([test_file('test_egl.c'), '-O2', '-o', 'page.html', '-lEGL', '-lGL'] + list(args))
    self.run_browser('page.html', '', '/report_result?1')

  @requires_graphics_hardware
  def test_egl(self):
    self._test_egl_base()

  @requires_threads
  @requires_graphics_hardware
  def test_egl_with_proxy_to_pthread(self):
    self._test_egl_base('-s', 'USE_PTHREADS', '-s', 'PROXY_TO_PTHREAD', '-s', 'OFFSCREEN_FRAMEBUFFER')

  def _test_egl_width_height_base(self, *args):
    self.compile_btest([test_file('test_egl_width_height.c'), '-O2', '-o', 'page.html', '-lEGL', '-lGL'] + list(args))
    self.run_browser('page.html', 'Should print "(300, 150)" -- the size of the canvas in pixels', '/report_result?1')

  def test_egl_width_height(self):
    self._test_egl_width_height_base()

  @requires_threads
  def test_egl_width_height_with_proxy_to_pthread(self):
    self._test_egl_width_height_base('-s', 'USE_PTHREADS', '-s', 'PROXY_TO_PTHREAD')

  @requires_graphics_hardware
  def test_egl_createcontext_error(self):
    self.btest('test_egl_createcontext_error.c', '1', args=['-lEGL', '-lGL'])

  def test_worker(self):
    # Test running in a web worker
    create_file('file.dat', 'data for worker')
    html_file = open('main.html', 'w')
    html_file.write('''
      <html>
      <body>
        Worker Test
        <script>
          var worker = new Worker('worker.js');
          worker.onmessage = function(event) {
            var xhr = new XMLHttpRequest();
            xhr.open('GET', 'http://localhost:%s/report_result?' + event.data);
            xhr.send();
            setTimeout(function() { window.close() }, 1000);
          };
        </script>
      </body>
      </html>
    ''' % self.port)
    html_file.close()

    for file_data in [1, 0]:
      cmd = [EMCC, test_file('hello_world_worker.cpp'), '-o', 'worker.js'] + (['--preload-file', 'file.dat'] if file_data else [])
      print(cmd)
      self.run_process(cmd)
      self.assertExists('worker.js')
      self.run_browser('main.html', '', '/report_result?hello from worker, and :' + ('data for w' if file_data else '') + ':')

    self.assertContained('you should not see this text when in a worker!', self.run_js('worker.js')) # code should run standalone too

  @no_firefox('keeps sending OPTIONS requests, and eventually errors')
  def test_chunked_synchronous_xhr(self):
    main = 'chunked_sync_xhr.html'
    worker_filename = "download_and_checksum_worker.js"

    html_file = open(main, 'w')
    html_file.write(r"""
      <!doctype html>
      <html>
      <head><meta charset="utf-8"><title>Chunked XHR</title></head>
      <html>
      <body>
        Chunked XHR Web Worker Test
        <script>
          var worker = new Worker(""" + json.dumps(worker_filename) + r""");
          var buffer = [];
          worker.onmessage = function(event) {
            if (event.data.channel === "stdout") {
              var xhr = new XMLHttpRequest();
              xhr.open('GET', 'http://localhost:%s/report_result?' + event.data.line);
              xhr.send();
              setTimeout(function() { window.close() }, 1000);
            } else {
              if (event.data.trace) event.data.trace.split("\n").map(function(v) { console.error(v); });
              if (event.data.line) {
                console.error(event.data.line);
              } else {
                var v = event.data.char;
                if (v == 10) {
                  var line = buffer.splice(0);
                  console.error(line = line.map(function(charCode){return String.fromCharCode(charCode);}).join(''));
                } else {
                  buffer.push(v);
                }
              }
            }
          };
        </script>
      </body>
      </html>
    """ % self.port)
    html_file.close()

    c_source_filename = "checksummer.c"

    prejs_filename = "worker_prejs.js"
    prejs_file = open(prejs_filename, 'w')
    prejs_file.write(r"""
      if (typeof(Module) === "undefined") Module = {};
      Module["arguments"] = ["/bigfile"];
      Module["preInit"] = function() {
          FS.createLazyFile('/', "bigfile", "http://localhost:11111/bogus_file_path", true, false);
      };
      var doTrace = true;
      Module["print"] = function(s) { self.postMessage({channel: "stdout", line: s}); };
      Module["printErr"] = function(s) { self.postMessage({channel: "stderr", char: s, trace: ((doTrace && s === 10) ? new Error().stack : null)}); doTrace = false; };
    """)
    prejs_file.close()
    # vs. os.path.join(self.get_dir(), filename)
    # vs. test_file('hello_world_gles.c')
    self.compile_btest([test_file(c_source_filename), '-g', '-s', 'SMALL_XHR_CHUNKS', '-o', worker_filename,
                        '--pre-js', prejs_filename])
    chunkSize = 1024
    data = os.urandom(10 * chunkSize + 1) # 10 full chunks and one 1 byte chunk
    checksum = zlib.adler32(data) & 0xffffffff # Python 2 compatibility: force bigint

    server = multiprocessing.Process(target=test_chunked_synchronous_xhr_server, args=(True, chunkSize, data, checksum, self.port))
    server.start()

    # block until the server is actually ready
    for i in range(60):
      try:
        urlopen('http://localhost:11111')
        break
      except Exception as e:
        print('(sleep for server)')
        time.sleep(1)
        if i == 60:
          raise e

    try:
      self.run_browser(main, 'Chunked binary synchronous XHR in Web Workers!', '/report_result?' + str(checksum))
    finally:
      server.terminate()
    # Avoid race condition on cleanup, wait a bit so that processes have released file locks so that test tearDown won't
    # attempt to rmdir() files in use.
    if WINDOWS:
      time.sleep(2)

  @requires_graphics_hardware
  def test_glgears(self, extra_args=[]):
    self.btest('hello_world_gles.c', reference='gears.png', reference_slack=3,
               args=['-DHAVE_BUILTIN_SINCOS', '-lGL', '-lglut'] + extra_args)

  @requires_graphics_hardware
  @requires_threads
  def test_glgears_pthreads(self, extra_args=[]):
    # test that a program that doesn't use pthreads still works with with pthreads enabled
    # (regression test for https://github.com/emscripten-core/emscripten/pull/8059#issuecomment-488105672)
    self.test_glgears(['-s', 'USE_PTHREADS'])

  @requires_graphics_hardware
  def test_glgears_long(self):
    for proxy in [0, 1]:
      print('proxy', proxy)
      self.btest('hello_world_gles.c', expected=list(map(str, range(15, 500))), args=['-DHAVE_BUILTIN_SINCOS', '-DLONGTEST', '-lGL', '-lglut', '-DANIMATE'] + (['--proxy-to-worker'] if proxy else []))

  @requires_graphics_hardware
  def test_glgears_animation(self):
    es2_suffix = ['', '_full', '_full_944']
    for full_es2 in [0, 1, 2]:
      print(full_es2)
      self.compile_btest([test_file('hello_world_gles%s.c' % es2_suffix[full_es2]), '-o', 'something.html',
                          '-DHAVE_BUILTIN_SINCOS', '-s', 'GL_TESTING', '-lGL', '-lglut',
                          '--shell-file', test_file('hello_world_gles_shell.html')] +
                         (['-s', 'FULL_ES2=1'] if full_es2 else []))
      self.run_browser('something.html', 'You should see animating gears.', '/report_gl_result?true')

  @requires_graphics_hardware
  def test_fulles2_sdlproc(self):
    self.btest_exit('full_es2_sdlproc.c', assert_returncode=1, args=['-s', 'GL_TESTING', '-DHAVE_BUILTIN_SINCOS', '-s', 'FULL_ES2', '-lGL', '-lSDL', '-lglut'])

  @requires_graphics_hardware
  def test_glgears_deriv(self):
    self.btest('hello_world_gles_deriv.c', reference='gears.png', reference_slack=2,
               args=['-DHAVE_BUILTIN_SINCOS', '-lGL', '-lglut'],
               message='You should see animating gears.')
    with open('test.html') as f:
      assert 'gl-matrix' not in f.read(), 'Should not include glMatrix when not needed'

  @requires_graphics_hardware
  def test_glbook(self):
    self.emcc_args.remove('-Werror')
    programs = self.get_library('glbook', [
      os.path.join('Chapter_2', 'Hello_Triangle', 'CH02_HelloTriangle.o'),
      os.path.join('Chapter_8', 'Simple_VertexShader', 'CH08_SimpleVertexShader.o'),
      os.path.join('Chapter_9', 'Simple_Texture2D', 'CH09_SimpleTexture2D.o'),
      os.path.join('Chapter_9', 'Simple_TextureCubemap', 'CH09_TextureCubemap.o'),
      os.path.join('Chapter_9', 'TextureWrap', 'CH09_TextureWrap.o'),
      os.path.join('Chapter_10', 'MultiTexture', 'CH10_MultiTexture.o'),
      os.path.join('Chapter_13', 'ParticleSystem', 'CH13_ParticleSystem.o'),
    ], configure=None)

    def book_path(*pathelems):
      return test_file('glbook', *pathelems)

    for program in programs:
      print(program)
      basename = os.path.basename(program)
      args = ['-lGL', '-lEGL', '-lX11']
      if basename == 'CH10_MultiTexture.o':
        shutil.copyfile(book_path('Chapter_10', 'MultiTexture', 'basemap.tga'), 'basemap.tga')
        shutil.copyfile(book_path('Chapter_10', 'MultiTexture', 'lightmap.tga'), 'lightmap.tga')
        args += ['--preload-file', 'basemap.tga', '--preload-file', 'lightmap.tga']
      elif basename == 'CH13_ParticleSystem.o':
        shutil.copyfile(book_path('Chapter_13', 'ParticleSystem', 'smoke.tga'), 'smoke.tga')
        args += ['--preload-file', 'smoke.tga', '-O2'] # test optimizations and closure here as well for more coverage

      self.btest(program,
                 reference=book_path(basename.replace('.o', '.png')),
                 args=args)

  @requires_graphics_hardware
  @parameterized({
    'normal': (['-s', 'FULL_ES2=1'],),
    # Enabling FULL_ES3 also enables ES2 automatically
    'full_es3': (['-s', 'FULL_ES3=1'],)
  })
  def test_gles2_emulation(self, args):
    print(args)
    shutil.copyfile(test_file('glbook', 'Chapter_10', 'MultiTexture', 'basemap.tga'), 'basemap.tga')
    shutil.copyfile(test_file('glbook', 'Chapter_10', 'MultiTexture', 'lightmap.tga'), 'lightmap.tga')
    shutil.copyfile(test_file('glbook', 'Chapter_13', 'ParticleSystem', 'smoke.tga'), 'smoke.tga')

    for source, reference in [
      (os.path.join('glbook', 'Chapter_2', 'Hello_Triangle', 'Hello_Triangle_orig.c'), test_file('glbook', 'CH02_HelloTriangle.png')),
      # (os.path.join('glbook', 'Chapter_8', 'Simple_VertexShader', 'Simple_VertexShader_orig.c'), test_file('glbook', 'CH08_SimpleVertexShader.png')), # XXX needs INT extension in WebGL
      (os.path.join('glbook', 'Chapter_9', 'TextureWrap', 'TextureWrap_orig.c'), test_file('glbook', 'CH09_TextureWrap.png')),
      # (os.path.join('glbook', 'Chapter_9', 'Simple_TextureCubemap', 'Simple_TextureCubemap_orig.c'), test_file('glbook', 'CH09_TextureCubemap.png')), # XXX needs INT extension in WebGL
      (os.path.join('glbook', 'Chapter_9', 'Simple_Texture2D', 'Simple_Texture2D_orig.c'), test_file('glbook', 'CH09_SimpleTexture2D.png')),
      (os.path.join('glbook', 'Chapter_10', 'MultiTexture', 'MultiTexture_orig.c'), test_file('glbook', 'CH10_MultiTexture.png')),
      (os.path.join('glbook', 'Chapter_13', 'ParticleSystem', 'ParticleSystem_orig.c'), test_file('glbook', 'CH13_ParticleSystem.png')),
    ]:
      print(source)
      self.btest(source,
                 reference=reference,
                 args=['-I' + test_file('glbook', 'Common'),
                       test_file('glbook', 'Common', 'esUtil.c'),
                       test_file('glbook', 'Common', 'esShader.c'),
                       test_file('glbook', 'Common', 'esShapes.c'),
                       test_file('glbook', 'Common', 'esTransform.c'),
                       '-lGL', '-lEGL', '-lX11',
                       '--preload-file', 'basemap.tga', '--preload-file', 'lightmap.tga', '--preload-file', 'smoke.tga'] + args)

  @requires_graphics_hardware
  def test_clientside_vertex_arrays_es3(self):
    self.btest('clientside_vertex_arrays_es3.c', reference='gl_triangle.png', args=['-s', 'FULL_ES3=1', '-s', 'USE_GLFW=3', '-lglfw', '-lGLESv2'])

  def test_emscripten_api(self):
    self.btest('emscripten_api_browser.cpp', '1', args=['-s', 'EXPORTED_FUNCTIONS=[_main,_third]', '-lSDL'])

  def test_emscripten_api2(self):
    def setup():
      create_file('script1.js', '''
        Module._set(456);
      ''')
      create_file('file1.txt', 'first')
      create_file('file2.txt', 'second')

    setup()
    self.run_process([FILE_PACKAGER, 'test.data', '--preload', 'file1.txt', 'file2.txt'], stdout=open('script2.js', 'w'))
    self.btest('emscripten_api_browser2.cpp', '1', args=['-s', 'EXPORTED_FUNCTIONS=[_main,_set]', '-s', 'FORCE_FILESYSTEM'])

    # check using file packager to another dir
    self.clear()
    setup()
    ensure_dir('sub')
    self.run_process([FILE_PACKAGER, 'sub/test.data', '--preload', 'file1.txt', 'file2.txt'], stdout=open('script2.js', 'w'))
    shutil.copyfile(os.path.join('sub', 'test.data'), 'test.data')
    self.btest('emscripten_api_browser2.cpp', '1', args=['-s', 'EXPORTED_FUNCTIONS=[_main,_set]', '-s', 'FORCE_FILESYSTEM'])

  def test_emscripten_api_infloop(self):
    self.btest('emscripten_api_browser_infloop.cpp', '7')

  def test_emscripten_fs_api(self):
    shutil.copyfile(test_file('screenshot.png'), 'screenshot.png') # preloaded *after* run
    self.btest('emscripten_fs_api_browser.cpp', '1', args=['-lSDL'])

  def test_emscripten_fs_api2(self):
    self.btest('emscripten_fs_api_browser2.cpp', '1', args=['-s', "ASSERTIONS=0"])
    self.btest('emscripten_fs_api_browser2.cpp', '1', args=['-s', "ASSERTIONS=1"])

  @requires_threads
  def test_emscripten_main_loop(self):
    for args in [[], ['-s', 'USE_PTHREADS', '-s', 'PROXY_TO_PTHREAD', '-s', 'EXIT_RUNTIME']]:
      self.btest('emscripten_main_loop.cpp', '0', args=args)

  @requires_threads
  def test_emscripten_main_loop_settimeout(self):
    for args in [
      [],
      # test pthreads + AUTO_JS_LIBRARIES mode as well
      ['-s', 'USE_PTHREADS', '-s', 'PROXY_TO_PTHREAD', '-s', 'AUTO_JS_LIBRARIES=0']
    ]:
      self.btest('emscripten_main_loop_settimeout.cpp', '1', args=args)

  @requires_threads
  def test_emscripten_main_loop_and_blocker(self):
    for args in [[], ['-s', 'USE_PTHREADS', '-s', 'PROXY_TO_PTHREAD']]:
      self.btest('emscripten_main_loop_and_blocker.cpp', '0', args=args)

  @requires_threads
  def test_emscripten_main_loop_and_blocker_exit(self):
    # Same as above but tests that EXIT_RUNTIME works with emscripten_main_loop.  The
    # app should still stay alive until the loop ends
    self.btest_exit('emscripten_main_loop_and_blocker.cpp', 0)

  @requires_threads
  def test_emscripten_main_loop_setimmediate(self):
    for args in [[], ['--proxy-to-worker'], ['-s', 'USE_PTHREADS', '-s', 'PROXY_TO_PTHREAD']]:
      self.btest('emscripten_main_loop_setimmediate.cpp', '1', args=args)

  def test_fs_after_main(self):
    for args in [[], ['-O1']]:
      self.btest('fs_after_main.cpp', '0', args=args)

  def test_sdl_quit(self):
    self.btest('sdl_quit.c', '1', args=['-lSDL', '-lGL'])

  def test_sdl_resize(self):
    # FIXME(https://github.com/emscripten-core/emscripten/issues/12978)
    self.emcc_args.append('-Wno-deprecated-declarations')
    self.btest('sdl_resize.c', '1', args=['-lSDL', '-lGL'])

  def test_glshaderinfo(self):
    self.btest('glshaderinfo.cpp', '1', args=['-lGL', '-lglut'])

  @requires_graphics_hardware
  def test_glgetattachedshaders(self):
    self.btest('glgetattachedshaders.c', '1', args=['-lGL', '-lEGL'])

  # Covered by dEQP text suite (we can remove it later if we add coverage for that).
  @requires_graphics_hardware
  def test_glframebufferattachmentinfo(self):
    self.btest('glframebufferattachmentinfo.c', '1', args=['-lGLESv2', '-lEGL'])

  @requires_graphics_hardware
  def test_sdlglshader(self):
    self.btest('sdlglshader.c', reference='sdlglshader.png', args=['-O2', '--closure=1', '-s', 'LEGACY_GL_EMULATION', '-lGL', '-lSDL'])

  @requires_graphics_hardware
  def test_sdlglshader2(self):
    self.btest('sdlglshader2.c', expected='1', args=['-s', 'LEGACY_GL_EMULATION', '-lGL', '-lSDL'], also_proxied=True)

  @requires_graphics_hardware
  def test_gl_glteximage(self):
    self.btest('gl_teximage.c', '1', args=['-lGL', '-lSDL'])

  @requires_graphics_hardware
  @requires_threads
  def test_gl_textures(self):
    for args in [[], ['-s', 'USE_PTHREADS', '-s', 'PROXY_TO_PTHREAD', '-s', 'OFFSCREEN_FRAMEBUFFER']]:
      self.btest('gl_textures.cpp', '0', args=['-lGL'] + args)

  @requires_graphics_hardware
  def test_gl_ps(self):
    # pointers and a shader
    shutil.copyfile(test_file('screenshot.png'), 'screenshot.png')
    self.btest('gl_ps.c', reference='gl_ps.png', args=['--preload-file', 'screenshot.png', '-s', 'LEGACY_GL_EMULATION', '-lGL', '-lSDL', '--use-preload-plugins'], reference_slack=1)

  @requires_graphics_hardware
  def test_gl_ps_packed(self):
    # packed data that needs to be strided
    shutil.copyfile(test_file('screenshot.png'), 'screenshot.png')
    self.btest('gl_ps_packed.c', reference='gl_ps.png', args=['--preload-file', 'screenshot.png', '-s', 'LEGACY_GL_EMULATION', '-lGL', '-lSDL', '--use-preload-plugins'], reference_slack=1)

  @requires_graphics_hardware
  def test_gl_ps_strides(self):
    shutil.copyfile(test_file('screenshot.png'), 'screenshot.png')
    self.btest('gl_ps_strides.c', reference='gl_ps_strides.png', args=['--preload-file', 'screenshot.png', '-s', 'LEGACY_GL_EMULATION', '-lGL', '-lSDL', '--use-preload-plugins'])

  @requires_graphics_hardware
  def test_gl_ps_worker(self):
    shutil.copyfile(test_file('screenshot.png'), 'screenshot.png')
    self.btest('gl_ps_worker.c', reference='gl_ps.png', args=['--preload-file', 'screenshot.png', '-s', 'LEGACY_GL_EMULATION', '-lGL', '-lSDL', '--use-preload-plugins'], reference_slack=1, also_proxied=True)

  @requires_graphics_hardware
  def test_gl_renderers(self):
    self.btest('gl_renderers.c', reference='gl_renderers.png', args=['-s', 'GL_UNSAFE_OPTS=0', '-s', 'LEGACY_GL_EMULATION', '-lGL', '-lSDL'])

  @requires_graphics_hardware
  def test_gl_stride(self):
    self.btest('gl_stride.c', reference='gl_stride.png', args=['-s', 'GL_UNSAFE_OPTS=0', '-s', 'LEGACY_GL_EMULATION', '-lGL', '-lSDL'])

  @requires_graphics_hardware
  def test_gl_vertex_buffer_pre(self):
    self.btest('gl_vertex_buffer_pre.c', reference='gl_vertex_buffer_pre.png', args=['-s', 'GL_UNSAFE_OPTS=0', '-s', 'LEGACY_GL_EMULATION', '-lGL', '-lSDL'])

  @requires_graphics_hardware
  def test_gl_vertex_buffer(self):
    self.btest('gl_vertex_buffer.c', reference='gl_vertex_buffer.png', args=['-s', 'GL_UNSAFE_OPTS=0', '-s', 'LEGACY_GL_EMULATION', '-lGL', '-lSDL'], reference_slack=1)

  @requires_graphics_hardware
  def test_gles2_uniform_arrays(self):
    self.btest('gles2_uniform_arrays.cpp', args=['-s', 'GL_ASSERTIONS', '-lGL', '-lSDL'], expected=['1'], also_proxied=True)

  @requires_graphics_hardware
  def test_gles2_conformance(self):
    self.btest('gles2_conformance.cpp', args=['-s', 'GL_ASSERTIONS', '-lGL', '-lSDL'], expected=['1'])

  @requires_graphics_hardware
  def test_matrix_identity(self):
    self.btest('gl_matrix_identity.c', expected=['-1882984448', '460451840', '1588195328', '2411982848'], args=['-s', 'LEGACY_GL_EMULATION', '-lGL', '-lSDL'])

  @requires_graphics_hardware
  @no_swiftshader
  def test_cubegeom_pre(self):
    self.btest(os.path.join('third_party', 'cubegeom', 'cubegeom_pre.c'), reference=os.path.join('third_party', 'cubegeom', 'cubegeom_pre.png'), args=['-s', 'LEGACY_GL_EMULATION', '-lGL', '-lSDL'])

  @requires_graphics_hardware
  @no_swiftshader
  def test_cubegeom_pre_regal(self):
    self.btest(os.path.join('third_party', 'cubegeom', 'cubegeom_pre.c'), reference=os.path.join('third_party', 'cubegeom', 'cubegeom_pre.png'), args=['-s', 'USE_REGAL', '-DUSE_REGAL', '-lGL', '-lSDL'])

  @requires_graphics_hardware
  @requires_sync_compilation
  def test_cubegeom_pre_relocatable(self):
    self.btest(os.path.join('third_party', 'cubegeom', 'cubegeom_pre.c'), reference=os.path.join('third_party', 'cubegeom', 'cubegeom_pre.png'), args=['-s', 'LEGACY_GL_EMULATION', '-lGL', '-lSDL', '-s', 'RELOCATABLE'])

  @requires_graphics_hardware
  @no_swiftshader
  def test_cubegeom_pre2(self):
    self.btest(os.path.join('third_party', 'cubegeom', 'cubegeom_pre2.c'), reference=os.path.join('third_party', 'cubegeom', 'cubegeom_pre2.png'), args=['-s', 'GL_DEBUG', '-s', 'LEGACY_GL_EMULATION', '-lGL', '-lSDL']) # some coverage for GL_DEBUG not breaking the build

  @requires_graphics_hardware
  @no_swiftshader
  def test_cubegeom_pre3(self):
    self.btest(os.path.join('third_party', 'cubegeom', 'cubegeom_pre3.c'), reference=os.path.join('third_party', 'cubegeom', 'cubegeom_pre2.png'), args=['-s', 'LEGACY_GL_EMULATION', '-lGL', '-lSDL'])

  @parameterized({
    '': ([],),
    'tracing': (['-sTRACE_WEBGL_CALLS'],),
  })
  @requires_graphics_hardware
  def test_cubegeom(self, args):
    # proxy only in the simple, normal case (we can't trace GL calls when
    # proxied)
    self.btest(os.path.join('third_party', 'cubegeom', 'cubegeom.c'), reference=os.path.join('third_party', 'cubegeom', 'cubegeom.png'), args=['-O2', '-g', '-s', 'LEGACY_GL_EMULATION', '-lGL', '-lSDL'] + args, also_proxied=not args)

  @requires_graphics_hardware
  def test_cubegeom_regal(self):
    self.btest(os.path.join('third_party', 'cubegeom', 'cubegeom.c'), reference=os.path.join('third_party', 'cubegeom', 'cubegeom.png'), args=['-O2', '-g', '-DUSE_REGAL', '-s', 'USE_REGAL', '-lGL', '-lSDL'], also_proxied=True)

  @requires_threads
  @requires_graphics_hardware
  def test_cubegeom_regal_mt(self):
    self.btest(os.path.join('third_party', 'cubegeom', 'cubegeom.c'), reference=os.path.join('third_party', 'cubegeom', 'cubegeom.png'), args=['-O2', '-g', '-pthread', '-DUSE_REGAL', '-s', 'USE_PTHREADS', '-s', 'USE_REGAL', '-lGL', '-lSDL'], also_proxied=False)

  @requires_graphics_hardware
  def test_cubegeom_proc(self):
    create_file('side.c', r'''

extern void* SDL_GL_GetProcAddress(const char *);

void *glBindBuffer = 0; // same name as the gl function, to check that the collision does not break us

void *getBindBuffer() {
  if (!glBindBuffer) glBindBuffer = SDL_GL_GetProcAddress("glBindBuffer");
  return glBindBuffer;
}
''')
    # also test -Os in wasm, which uses meta-dce, which should not break legacy gl emulation hacks
    for opts in [[], ['-O1'], ['-Os']]:
      self.btest(os.path.join('third_party', 'cubegeom', 'cubegeom_proc.c'), reference=os.path.join('third_party', 'cubegeom', 'cubegeom.png'), args=opts + ['side.c', '-s', 'LEGACY_GL_EMULATION', '-lGL', '-lSDL'])

  @requires_graphics_hardware
  def test_cubegeom_glew(self):
    self.btest(os.path.join('third_party', 'cubegeom', 'cubegeom_glew.c'), reference=os.path.join('third_party', 'cubegeom', 'cubegeom.png'), args=['-O2', '--closure=1', '-s', 'LEGACY_GL_EMULATION', '-lGL', '-lGLEW', '-lSDL'])

  @requires_graphics_hardware
  def test_cubegeom_color(self):
    self.btest(os.path.join('third_party', 'cubegeom', 'cubegeom_color.c'), reference=os.path.join('third_party', 'cubegeom', 'cubegeom_color.png'), args=['-s', 'LEGACY_GL_EMULATION', '-lGL', '-lSDL'])

  @requires_graphics_hardware
  def test_cubegeom_normal(self):
    self.btest(os.path.join('third_party', 'cubegeom', 'cubegeom_normal.c'), reference=os.path.join('third_party', 'cubegeom', 'cubegeom_normal.png'), args=['-s', 'LEGACY_GL_EMULATION', '-lGL', '-lSDL'], also_proxied=True)

  @requires_graphics_hardware
  def test_cubegeom_normal_dap(self): # draw is given a direct pointer to clientside memory, no element array buffer
    self.btest(os.path.join('third_party', 'cubegeom', 'cubegeom_normal_dap.c'), reference=os.path.join('third_party', 'cubegeom', 'cubegeom_normal.png'), args=['-s', 'LEGACY_GL_EMULATION', '-lGL', '-lSDL'], also_proxied=True)

  @requires_graphics_hardware
  def test_cubegeom_normal_dap_far(self): # indices do nto start from 0
    self.btest(os.path.join('third_party', 'cubegeom', 'cubegeom_normal_dap_far.c'), reference=os.path.join('third_party', 'cubegeom', 'cubegeom_normal.png'), args=['-s', 'LEGACY_GL_EMULATION', '-lGL', '-lSDL'])

  @requires_graphics_hardware
  def test_cubegeom_normal_dap_far_range(self): # glDrawRangeElements
    self.btest(os.path.join('third_party', 'cubegeom', 'cubegeom_normal_dap_far_range.c'), reference=os.path.join('third_party', 'cubegeom', 'cubegeom_normal.png'), args=['-s', 'LEGACY_GL_EMULATION', '-lGL', '-lSDL'])

  @requires_graphics_hardware
  def test_cubegeom_normal_dap_far_glda(self): # use glDrawArrays
    self.btest(os.path.join('third_party', 'cubegeom', 'cubegeom_normal_dap_far_glda.c'), reference=os.path.join('third_party', 'cubegeom', 'cubegeom_normal_dap_far_glda.png'), args=['-s', 'LEGACY_GL_EMULATION', '-lGL', '-lSDL'])

  @requires_graphics_hardware
  @no_firefox('fails on CI but works locally')
  def test_cubegeom_normal_dap_far_glda_quad(self): # with quad
    self.btest(os.path.join('third_party', 'cubegeom', 'cubegeom_normal_dap_far_glda_quad.c'), reference=os.path.join('third_party', 'cubegeom', 'cubegeom_normal_dap_far_glda_quad.png'), args=['-s', 'LEGACY_GL_EMULATION', '-lGL', '-lSDL'])

  @requires_graphics_hardware
  def test_cubegeom_mt(self):
    self.btest(os.path.join('third_party', 'cubegeom', 'cubegeom_mt.c'), reference=os.path.join('third_party', 'cubegeom', 'cubegeom_mt.png'), args=['-s', 'LEGACY_GL_EMULATION', '-lGL', '-lSDL']) # multitexture

  @requires_graphics_hardware
  def test_cubegeom_color2(self):
    self.btest(os.path.join('third_party', 'cubegeom', 'cubegeom_color2.c'), reference=os.path.join('third_party', 'cubegeom', 'cubegeom_color2.png'), args=['-s', 'LEGACY_GL_EMULATION', '-lGL', '-lSDL'], also_proxied=True)

  @requires_graphics_hardware
  def test_cubegeom_texturematrix(self):
    self.btest(os.path.join('third_party', 'cubegeom', 'cubegeom_texturematrix.c'), reference=os.path.join('third_party', 'cubegeom', 'cubegeom_texturematrix.png'), args=['-s', 'LEGACY_GL_EMULATION', '-lGL', '-lSDL'])

  @requires_graphics_hardware
  def test_cubegeom_fog(self):
    self.btest(os.path.join('third_party', 'cubegeom', 'cubegeom_fog.c'), reference=os.path.join('third_party', 'cubegeom', 'cubegeom_fog.png'), args=['-s', 'LEGACY_GL_EMULATION', '-lGL', '-lSDL'])

  @requires_graphics_hardware
  @no_swiftshader
  def test_cubegeom_pre_vao(self):
    self.btest(os.path.join('third_party', 'cubegeom', 'cubegeom_pre_vao.c'), reference=os.path.join('third_party', 'cubegeom', 'cubegeom_pre_vao.png'), args=['-s', 'LEGACY_GL_EMULATION', '-lGL', '-lSDL'])

  @requires_graphics_hardware
  @no_swiftshader
  def test_cubegeom_pre_vao_regal(self):
    self.btest(os.path.join('third_party', 'cubegeom', 'cubegeom_pre_vao.c'), reference=os.path.join('third_party', 'cubegeom', 'cubegeom_pre_vao.png'), args=['-s', 'USE_REGAL', '-DUSE_REGAL', '-lGL', '-lSDL'])

  @requires_graphics_hardware
  @no_swiftshader
  def test_cubegeom_pre2_vao(self):
    self.btest(os.path.join('third_party', 'cubegeom', 'cubegeom_pre2_vao.c'), reference=os.path.join('third_party', 'cubegeom', 'cubegeom_pre_vao.png'), args=['-s', 'LEGACY_GL_EMULATION', '-lGL', '-lSDL'])

  @requires_graphics_hardware
  def test_cubegeom_pre2_vao2(self):
    self.btest(os.path.join('third_party', 'cubegeom', 'cubegeom_pre2_vao2.c'), reference=os.path.join('third_party', 'cubegeom', 'cubegeom_pre2_vao2.png'), args=['-s', 'LEGACY_GL_EMULATION', '-lGL', '-lSDL'])

  @requires_graphics_hardware
  @no_swiftshader
  def test_cubegeom_pre_vao_es(self):
    self.btest(os.path.join('third_party', 'cubegeom', 'cubegeom_pre_vao_es.c'), reference=os.path.join('third_party', 'cubegeom', 'cubegeom_pre_vao.png'), args=['-s', 'FULL_ES2=1', '-lGL', '-lSDL'])

  @requires_graphics_hardware
  def test_cubegeom_u4fv_2(self):
    self.btest(os.path.join('third_party', 'cubegeom', 'cubegeom_u4fv_2.c'), reference=os.path.join('third_party', 'cubegeom', 'cubegeom_u4fv_2.png'), args=['-s', 'LEGACY_GL_EMULATION', '-lGL', '-lSDL'])

  @requires_graphics_hardware
  def test_cube_explosion(self):
    self.btest('cube_explosion.c', reference='cube_explosion.png', args=['-s', 'LEGACY_GL_EMULATION', '-lGL', '-lSDL'], also_proxied=True)

  @requires_graphics_hardware
  def test_glgettexenv(self):
    self.btest('glgettexenv.c', args=['-s', 'LEGACY_GL_EMULATION', '-lGL', '-lSDL'], expected=['1'])

  def test_sdl_canvas_blank(self):
    self.btest('sdl_canvas_blank.c', args=['-lSDL', '-lGL'], reference='sdl_canvas_blank.png')

  def test_sdl_canvas_palette(self):
    self.btest('sdl_canvas_palette.c', args=['-lSDL', '-lGL'], reference='sdl_canvas_palette.png')

  def test_sdl_canvas_twice(self):
    self.btest('sdl_canvas_twice.c', args=['-lSDL', '-lGL'], reference='sdl_canvas_twice.png')

  def test_sdl_set_clip_rect(self):
    self.btest('sdl_set_clip_rect.c', args=['-lSDL', '-lGL'], reference='sdl_set_clip_rect.png')

  def test_sdl_maprgba(self):
    self.btest('sdl_maprgba.c', args=['-lSDL', '-lGL'], reference='sdl_maprgba.png', reference_slack=3)

  def test_sdl_create_rgb_surface_from(self):
    self.btest('sdl_create_rgb_surface_from.c', args=['-lSDL', '-lGL'], reference='sdl_create_rgb_surface_from.png')

  def test_sdl_rotozoom(self):
    shutil.copyfile(test_file('screenshot.png'), 'screenshot.png')
    self.btest('sdl_rotozoom.c', reference='sdl_rotozoom.png', args=['--preload-file', 'screenshot.png', '--use-preload-plugins', '-lSDL', '-lGL'], reference_slack=3)

  def test_sdl_gfx_primitives(self):
    self.btest('sdl_gfx_primitives.c', args=['-lSDL', '-lGL'], reference='sdl_gfx_primitives.png', reference_slack=1)

  def test_sdl_canvas_palette_2(self):
    create_file('pre.js', '''
      Module['preRun'].push(function() {
        SDL.defaults.copyOnLock = false;
      });
    ''')

    create_file('args-r.js', '''
      Module['arguments'] = ['-r'];
    ''')

    create_file('args-g.js', '''
      Module['arguments'] = ['-g'];
    ''')

    create_file('args-b.js', '''
      Module['arguments'] = ['-b'];
    ''')

    self.btest('sdl_canvas_palette_2.c', reference='sdl_canvas_palette_r.png', args=['--pre-js', 'pre.js', '--pre-js', 'args-r.js', '-lSDL', '-lGL'])
    self.btest('sdl_canvas_palette_2.c', reference='sdl_canvas_palette_g.png', args=['--pre-js', 'pre.js', '--pre-js', 'args-g.js', '-lSDL', '-lGL'])
    self.btest('sdl_canvas_palette_2.c', reference='sdl_canvas_palette_b.png', args=['--pre-js', 'pre.js', '--pre-js', 'args-b.js', '-lSDL', '-lGL'])

  def test_sdl_ttf_render_text_solid(self):
    self.btest('sdl_ttf_render_text_solid.c', reference='sdl_ttf_render_text_solid.png', args=['-O2', '-s', 'INITIAL_MEMORY=16MB', '-lSDL', '-lGL'])

  def test_sdl_alloctext(self):
    self.btest('sdl_alloctext.c', expected='1', args=['-O2', '-s', 'INITIAL_MEMORY=16MB', '-lSDL', '-lGL'])

  def test_sdl_surface_refcount(self):
    self.btest('sdl_surface_refcount.c', args=['-lSDL'], expected='1')

  def test_sdl_free_screen(self):
    self.btest('sdl_free_screen.cpp', args=['-lSDL', '-lGL'], reference='htmltest.png')

  @requires_graphics_hardware
  def test_glbegin_points(self):
    shutil.copyfile(test_file('screenshot.png'), 'screenshot.png')
    self.btest('glbegin_points.c', reference='glbegin_points.png', args=['--preload-file', 'screenshot.png', '-s', 'LEGACY_GL_EMULATION', '-lGL', '-lSDL', '--use-preload-plugins'])

  @requires_graphics_hardware
  def test_s3tc(self):
    shutil.copyfile(test_file('screenshot.dds'), 'screenshot.dds')
    self.btest('s3tc.c', reference='s3tc.png', args=['--preload-file', 'screenshot.dds', '-s', 'LEGACY_GL_EMULATION', '-lGL', '-lSDL'])

  @requires_graphics_hardware
  def test_s3tc_ffp_only(self):
    shutil.copyfile(test_file('screenshot.dds'), 'screenshot.dds')
    self.btest('s3tc.c', reference='s3tc.png', args=['--preload-file', 'screenshot.dds', '-s', 'LEGACY_GL_EMULATION', '-s', 'GL_FFP_ONLY', '-lGL', '-lSDL'])

  @no_chrome('see #7117')
  @requires_graphics_hardware
  def test_aniso(self):
    shutil.copyfile(test_file('water.dds'), 'water.dds')
    self.btest('aniso.c', reference='aniso.png', reference_slack=2, args=['--preload-file', 'water.dds', '-s', 'LEGACY_GL_EMULATION', '-lGL', '-lSDL', '-Wno-incompatible-pointer-types'])

  @requires_graphics_hardware
  def test_tex_nonbyte(self):
    self.btest('tex_nonbyte.c', reference='tex_nonbyte.png', args=['-s', 'LEGACY_GL_EMULATION', '-lGL', '-lSDL'])

  @requires_graphics_hardware
  def test_float_tex(self):
    self.btest('float_tex.cpp', reference='float_tex.png', args=['-lGL', '-lglut'])

  @requires_graphics_hardware
  def test_subdata(self):
    self.btest('gl_subdata.cpp', reference='float_tex.png', args=['-lGL', '-lglut'])

  @requires_graphics_hardware
  def test_perspective(self):
    self.btest('perspective.c', reference='perspective.png', args=['-s', 'LEGACY_GL_EMULATION', '-lGL', '-lSDL'])

  @requires_graphics_hardware
  def test_glerror(self):
    self.btest('gl_error.c', expected='1', args=['-s', 'LEGACY_GL_EMULATION', '-lGL'])

  def test_openal_error(self):
    for args in [
      [],
      ['-lopenal', '-s', 'STRICT'],
      ['--closure=1']
    ]:
      print(args)
      self.btest('openal_error.c', expected='1', args=args)

  def test_openal_capture_sanity(self):
    self.btest('openal_capture_sanity.c', expected='0')

  def test_runtimelink(self):
    create_file('header.h', r'''
      struct point
      {
        int x, y;
      };
    ''')

    create_file('supp.cpp', r'''
      #include <stdio.h>
      #include "header.h"

      extern void mainFunc(int x);
      extern int mainInt;

      void suppFunc(struct point &p) {
        printf("supp: %d,%d\n", p.x, p.y);
        mainFunc(p.x + p.y);
        printf("supp see: %d\n", mainInt);
      }

      int suppInt = 76;
    ''')

    create_file('main.cpp', r'''
      #include <stdio.h>
      #include "header.h"

      extern void suppFunc(struct point &p);
      extern int suppInt;

      void mainFunc(int x) {
        printf("main: %d\n", x);
      }

      int mainInt = 543;

      int main( int argc, const char *argv[] ) {
        struct point p = { 54, 2 };
        suppFunc(p);
        printf("main see: %d\nok.\n", suppInt);
        return suppInt;
      }
    ''')
    self.run_process([EMCC, 'supp.cpp', '-o', 'supp.wasm', '-s', 'SIDE_MODULE', '-O2', '-s', 'EXPORT_ALL'])
    self.btest_exit('main.cpp', args=['-DBROWSER=1', '-s', 'MAIN_MODULE', '-O2', 'supp.wasm', '-s', 'EXPORT_ALL'], assert_returncode=76)

  def test_pre_run_deps(self):
    # Adding a dependency in preRun will delay run
    create_file('pre.js', '''
      Module.preRun = function() {
        addRunDependency();
        out('preRun called, added a dependency...');
        setTimeout(function() {
          Module.okk = 10;
          removeRunDependency()
        }, 2000);
      };
    ''')

    for mem in [0, 1]:
      self.btest('pre_run_deps.cpp', expected='10', args=['--pre-js', 'pre.js', '--memory-init-file', str(mem)])

  @no_wasm_backend('mem init file')
  def test_mem_init(self):
    create_file('pre.js', '''
      function myJSCallback() { // called from main()
        Module._note(1);
      }
      Module.preRun = function() {
        addOnPreMain(function() {
          Module._note(2);
        });
      };
    ''')
    create_file('post.js', '''
      var assert = function(check, text) {
        if (!check) {
          console.log('assert failed: ' + text);
          maybeReportResultToServer(9);
        }
      }
      Module._note(4); // this happens too early! and is overwritten when the mem init arrives
    ''')

    # with assertions, we notice when memory was written to too early
    self.btest('mem_init.cpp', expected='9', args=['-s', 'WASM=0', '--pre-js', 'pre.js', '--post-js', 'post.js', '--memory-init-file', '1'])
    # otherwise, we just overwrite
    self.btest('mem_init.cpp', expected='3', args=['-s', 'WASM=0', '--pre-js', 'pre.js', '--post-js', 'post.js', '--memory-init-file', '1', '-s', 'ASSERTIONS=0'])

  @no_wasm_backend('mem init file')
  def test_mem_init_request(self):
    def test(what, status):
      print(what, status)
      create_file('pre.js', '''
        var xhr = Module.memoryInitializerRequest = new XMLHttpRequest();
        xhr.open('GET', "''' + what + '''", true);
        xhr.responseType = 'arraybuffer';
        xhr.send(null);

        console.warn = function(x) {
          if (x.indexOf('a problem seems to have happened with Module.memoryInitializerRequest') >= 0) {
            var xhr = new XMLHttpRequest();
            xhr.open('GET', 'http://localhost:%s/report_result?0');
            setTimeout(xhr.onload = function() {
              console.log('close!');
              window.close();
            }, 1000);
            xhr.send();
            throw 'halt';
          }
          console.log('WARNING: ' + x);
        };
      ''' % self.port)
      self.btest('mem_init_request.cpp', expected=status, args=['-s', 'WASM=0', '--pre-js', 'pre.js', '--memory-init-file', '1'])

    test('test.html.mem', '1')
    test('nothing.nowhere', '0')

  def test_runtime_misuse(self):
    post_prep = '''
      var expected_ok = false;
      function doCcall(n) {
        ccall('note', 'string', ['number'], [n]);
      }
      var wrapped = cwrap('note', 'string', ['number']); // returns a string to suppress cwrap optimization
      function doCwrapCall(n) {
        var str = wrapped(n);
        out('got ' + str);
        assert(str === 'silly-string');
      }
      function doDirectCall(n) {
        Module['_note'](n);
      }
    '''
    post_test = '''
      var ok = false;
      try {
        doCcall(1);
        ok = true; // should fail and not reach here, runtime is not ready yet so ccall will abort
      } catch(e) {
        out('expected fail 1');
        assert(e.toString().indexOf('assert') >= 0); // assertion, not something else
        ABORT = false; // hackish
      }
      assert(ok === expected_ok);

      ok = false;
      try {
        doCwrapCall(2);
        ok = true; // should fail and not reach here, runtime is not ready yet so cwrap call will abort
      } catch(e) {
        out('expected fail 2');
        assert(e.toString().indexOf('assert') >= 0); // assertion, not something else
        ABORT = false; // hackish
      }
      assert(ok === expected_ok);

      ok = false;
      try {
        doDirectCall(3);
        ok = true; // should fail and not reach here, runtime is not ready yet so any code execution
      } catch(e) {
        out('expected fail 3');
        assert(e.toString().indexOf('assert') >= 0); // assertion, not something else
        ABORT = false; // hackish
      }
      assert(ok === expected_ok);
    '''

    post_hook = r'''
      function myJSCallback() {
        // Run on the next event loop, as code may run in a postRun right after main().
        setTimeout(function() {
          var xhr = new XMLHttpRequest();
          assert(Module.noted);
          xhr.open('GET', 'http://localhost:%s/report_result?' + HEAP32[Module.noted>>2]);
          xhr.send();
          setTimeout(function() { window.close() }, 1000);
        }, 0);
        // called from main, this is an ok time
        doCcall(100);
        doCwrapCall(200);
        doDirectCall(300);
      }
    ''' % self.port

    create_file('pre_runtime.js', r'''
      Module.onRuntimeInitialized = function(){
        myJSCallback();
      };
    ''')

    for filename, extra_args, second_code in [
      ('runtime_misuse.cpp', [], 600),
      ('runtime_misuse_2.cpp', ['--pre-js', 'pre_runtime.js'], 601) # 601, because no main means we *do* run another call after exit()
    ]:
      for mode in [[], ['-s', 'WASM=0']]:
        print('\n', filename, extra_args, mode)

        print('mem init, so async, call too early')
        create_file('post.js', post_prep + post_test + post_hook)
        self.btest(filename, expected='600', args=['--post-js', 'post.js', '--memory-init-file', '1', '-s', 'EXIT_RUNTIME'] + extra_args + mode, reporting=Reporting.NONE)
        print('sync startup, call too late')
        create_file('post.js', post_prep + 'Module.postRun.push(function() { ' + post_test + ' });' + post_hook)
        self.btest(filename, expected=str(second_code), args=['--post-js', 'post.js', '-s', 'EXIT_RUNTIME'] + extra_args + mode, reporting=Reporting.NONE)

        print('sync, runtime still alive, so all good')
        create_file('post.js', post_prep + 'expected_ok = true; Module.postRun.push(function() { ' + post_test + ' });' + post_hook)
        self.btest(filename, expected='606', args=['--post-js', 'post.js'] + extra_args + mode, reporting=Reporting.NONE)

  def test_cwrap_early(self):
    self.btest(os.path.join('browser', 'cwrap_early.cpp'), args=['-O2', '-s', 'ASSERTIONS', '--pre-js', test_file('browser', 'cwrap_early.js'), '-s', 'EXTRA_EXPORTED_RUNTIME_METHODS=[cwrap]'], expected='0')

  def test_worker_api(self):
    self.compile_btest([test_file('worker_api_worker.cpp'), '-o', 'worker.js', '-s', 'BUILD_AS_WORKER', '-s', 'EXPORTED_FUNCTIONS=[_one]'])
    self.btest('worker_api_main.cpp', expected='566')

  def test_worker_api_2(self):
    self.compile_btest([test_file('worker_api_2_worker.cpp'), '-o', 'worker.js', '-s', 'BUILD_AS_WORKER', '-O2', '--minify=0', '-s', 'EXPORTED_FUNCTIONS=[_one,_two,_three,_four]', '--closure=1'])
    self.btest('worker_api_2_main.cpp', args=['-O2', '--minify=0'], expected='11')

  def test_worker_api_3(self):
    self.compile_btest([test_file('worker_api_3_worker.cpp'), '-o', 'worker.js', '-s', 'BUILD_AS_WORKER', '-s', 'EXPORTED_FUNCTIONS=[_one]'])
    self.btest('worker_api_3_main.cpp', expected='5')

  def test_worker_api_sleep(self):
    self.compile_btest([test_file('worker_api_worker_sleep.cpp'), '-o', 'worker.js', '-s', 'BUILD_AS_WORKER', '-s', 'EXPORTED_FUNCTIONS=[_one]', '-s', 'ASYNCIFY'])
    self.btest('worker_api_main.cpp', expected='566')

  def test_emscripten_async_wget2(self):
    self.btest('test_emscripten_async_wget2.cpp', expected='0')

  def test_module(self):
    self.run_process([EMCC, test_file('browser_module.cpp'), '-o', 'lib.wasm', '-O2', '-s', 'SIDE_MODULE', '-s', 'EXPORTED_FUNCTIONS=[_one,_two]'])
    self.btest('browser_main.cpp', args=['-O2', '-s', 'MAIN_MODULE'], expected='8')

  @parameterized({
    'non-lz4': ([],),
    'lz4': (['-s', 'LZ4'],)
  })
  def test_preload_module(self, args):
    create_file('library.c', r'''
      #include <stdio.h>
      int library_func() {
        return 42;
      }
    ''')
    self.run_process([EMCC, 'library.c', '-s', 'SIDE_MODULE', '-O2', '-o', 'library.wasm', '-s', 'EXPORT_ALL'])
    os.rename('library.wasm', 'library.so')
    create_file('main.c', r'''
      #include <dlfcn.h>
      #include <stdio.h>
      #include <emscripten.h>
      int main() {
        int found = EM_ASM_INT(
          return Module['preloadedWasm']['/library.so'] !== undefined;
        );
        if (!found) {
          return 1;
        }
        void *lib_handle = dlopen("/library.so", RTLD_NOW);
        if (!lib_handle) {
          return 2;
        }
        typedef int (*voidfunc)();
        voidfunc x = (voidfunc)dlsym(lib_handle, "library_func");
        if (!x || x() != 42) {
          return 3;
        }
        return 0;
      }
    ''')
    self.btest_exit(
      'main.c',
      args=['-s', 'MAIN_MODULE', '--preload-file', '.@/', '-O2', '--use-preload-plugins', '-s', 'EXPORT_ALL'] + args)

  def test_mmap_file(self):
    create_file('data.dat', 'data from the file ' + ('.' * 9000))
    self.btest(test_file('mmap_file.c'), expected='1', args=['--preload-file', 'data.dat'])

  # This does not actually verify anything except that --cpuprofiler and --memoryprofiler compiles.
  # Run interactive.test_cpuprofiler_memoryprofiler for interactive testing.
  @requires_graphics_hardware
  def test_cpuprofiler_memoryprofiler(self):
    self.btest('hello_world_gles.c', expected='0', args=['-DLONGTEST=1', '-DTEST_MEMORYPROFILER_ALLOCATIONS_MAP=1', '-O2', '--cpuprofiler', '--memoryprofiler', '-lGL', '-lglut', '-DANIMATE'])

  def test_uuid(self):
    # Run with ./runner browser.test_uuid
    # We run this test in Node/SPIDERMONKEY and browser environments because we try to make use of
    # high quality crypto random number generators such as crypto.getRandomValues or randomBytes (if available).

    # First run tests in Node and/or SPIDERMONKEY using self.run_js. Use closure compiler so we can check that
    # require('crypto').randomBytes and window.crypto.getRandomValues doesn't get minified out.
    self.run_process([EMCC, '-O2', '--closure=1', test_file('uuid', 'test.c'), '-o', 'test.js', '-luuid'])

    test_js_closure = open('test.js').read()

    # Check that test.js compiled with --closure 1 contains ").randomBytes" and "window.crypto.getRandomValues"
    assert ").randomBytes" in test_js_closure
    assert "window.crypto.getRandomValues" in test_js_closure

    out = self.run_js('test.js')
    print(out)

    # Tidy up files that might have been created by this test.
    try_delete(test_file('uuid', 'test.js'))
    try_delete(test_file('uuid', 'test.js.map'))

    # Now run test in browser
    self.btest(test_file('uuid', 'test.c'), '1', args=['-luuid'])

  @requires_graphics_hardware
  def test_glew(self):
    self.btest(test_file('glew.c'), args=['-lGL', '-lSDL', '-lGLEW'], expected='1')
    self.btest(test_file('glew.c'), args=['-lGL', '-lSDL', '-lGLEW', '-s', 'LEGACY_GL_EMULATION'], expected='1')
    self.btest(test_file('glew.c'), args=['-lGL', '-lSDL', '-lGLEW', '-DGLEW_MX'], expected='1')
    self.btest(test_file('glew.c'), args=['-lGL', '-lSDL', '-lGLEW', '-s', 'LEGACY_GL_EMULATION', '-DGLEW_MX'], expected='1')

  def test_doublestart_bug(self):
    create_file('pre.js', r'''
if (!Module['preRun']) Module['preRun'] = [];
Module["preRun"].push(function () {
  addRunDependency('test_run_dependency');
  removeRunDependency('test_run_dependency');
});
''')

    self.btest('doublestart.c', args=['--pre-js', 'pre.js'], expected='1')

  @parameterized({
    '': ([],),
    'closure': (['-O2', '-g1', '--closure=1', '-s', 'HTML5_SUPPORT_DEFERRING_USER_SENSITIVE_REQUESTS=0'],),
    'pthread': (['-s', 'USE_PTHREADS', '-s', 'PROXY_TO_PTHREAD'],),
    'legacy': (['-s', 'MIN_FIREFOX_VERSION=0', '-s', 'MIN_SAFARI_VERSION=0', '-s', 'MIN_IE_VERSION=0', '-s', 'MIN_EDGE_VERSION=0', '-s', 'MIN_CHROME_VERSION=0'],)
  })
  @requires_threads
  def test_html5_core(self, opts):
    self.btest(test_file('test_html5_core.c'), args=opts, expected='0')

  @requires_threads
  def test_html5_gamepad(self):
    for opts in [[], ['-O2', '-g1', '--closure=1'], ['-s', 'USE_PTHREADS', '-s', 'PROXY_TO_PTHREAD']]:
      print(opts)
      self.btest(test_file('test_gamepad.c'), args=[] + opts, expected='0')

  @requires_graphics_hardware
  def test_html5_webgl_create_context_no_antialias(self):
    for opts in [[], ['-O2', '-g1', '--closure=1'], ['-s', 'FULL_ES2=1']]:
      print(opts)
      self.btest(test_file('webgl_create_context.cpp'), args=opts + ['-DNO_ANTIALIAS', '-lGL'], expected='0')

  # This test supersedes the one above, but it's skipped in the CI because anti-aliasing is not well supported by the Mesa software renderer.
  @requires_threads
  @requires_graphics_hardware
  def test_html5_webgl_create_context(self):
    for opts in [[], ['-O2', '-g1', '--closure=1'], ['-s', 'FULL_ES2=1'], ['-s', 'USE_PTHREADS']]:
      print(opts)
      self.btest(test_file('webgl_create_context.cpp'), args=opts + ['-lGL'], expected='0')

  @requires_graphics_hardware
  # Verify bug https://github.com/emscripten-core/emscripten/issues/4556: creating a WebGL context to Module.canvas without an ID explicitly assigned to it.
  def test_html5_webgl_create_context2(self):
    self.btest(test_file('webgl_create_context2.cpp'), expected='0')

  @requires_graphics_hardware
  # Verify bug https://github.com/emscripten-core/emscripten/issues/4556: creating a WebGL context to Module.canvas without an ID explicitly assigned to it.
  # (this only makes sense in the old deprecated -s DISABLE_DEPRECATED_FIND_EVENT_TARGET_BEHAVIOR=0 mode)
  def test_html5_special_event_targets(self):
    self.btest(test_file('browser', 'html5_special_event_targets.cpp'), args=['-lGL'], expected='0')

  @requires_graphics_hardware
  def test_html5_webgl_destroy_context(self):
    for opts in [[], ['-O2', '-g1'], ['-s', 'FULL_ES2=1']]:
      print(opts)
      self.btest(test_file('webgl_destroy_context.cpp'), args=opts + ['--shell-file', test_file('webgl_destroy_context_shell.html'), '-lGL'], expected='0')

  @no_chrome('see #7373')
  @requires_graphics_hardware
  def test_webgl_context_params(self):
    if WINDOWS:
      self.skipTest('SKIPPED due to bug https://bugzilla.mozilla.org/show_bug.cgi?id=1310005 - WebGL implementation advertises implementation defined GL_IMPLEMENTATION_COLOR_READ_TYPE/FORMAT pair that it cannot read with')
    self.btest(test_file('webgl_color_buffer_readpixels.cpp'), args=['-lGL'], expected='0')

  # Test for PR#5373 (https://github.com/emscripten-core/emscripten/pull/5373)
  def test_webgl_shader_source_length(self):
    for opts in [[], ['-s', 'FULL_ES2=1']]:
      print(opts)
      self.btest(test_file('webgl_shader_source_length.cpp'), args=opts + ['-lGL'], expected='0')

  # Tests calling glGetString(GL_UNMASKED_VENDOR_WEBGL).
  def test_webgl_unmasked_vendor_webgl(self):
    self.btest(test_file('webgl_unmasked_vendor_webgl.c'), args=['-lGL'], expected='0')

  def test_webgl2(self):
    for opts in [
      ['-s', 'MIN_CHROME_VERSION=0'],
      ['-O2', '-g1', '--closure=1', '-s', 'WORKAROUND_OLD_WEBGL_UNIFORM_UPLOAD_IGNORED_OFFSET_BUG'],
      ['-s', 'FULL_ES2=1'],
    ]:
      print(opts)
      self.btest(test_file('webgl2.cpp'), args=['-s', 'MAX_WEBGL_VERSION=2', '-lGL'] + opts, expected='0')

  # Tests the WebGL 2 glGetBufferSubData() functionality.
  @requires_graphics_hardware
  def test_webgl2_get_buffer_sub_data(self):
    self.btest(test_file('webgl2_get_buffer_sub_data.cpp'), args=['-s', 'MAX_WEBGL_VERSION=2', '-lGL'], expected='0')

  @requires_graphics_hardware
  @requires_threads
  def test_webgl2_pthreads(self):
    # test that a program can be compiled with pthreads and render WebGL2 properly on the main thread
    # (the testcase doesn't even use threads, but is compiled with thread support).
    self.btest(test_file('webgl2.cpp'), args=['-s', 'MAX_WEBGL_VERSION=2', '-lGL', '-s', 'USE_PTHREADS'], expected='0')

  def test_webgl2_objects(self):
    self.btest(test_file('webgl2_objects.cpp'), args=['-s', 'MAX_WEBGL_VERSION=2', '-lGL'], expected='0')

  def test_html5_webgl_api(self):
    for mode in [['-s', 'OFFSCREENCANVAS_SUPPORT', '-s', 'USE_PTHREADS', '-s', 'PROXY_TO_PTHREAD'],
                 ['-s', 'OFFSCREEN_FRAMEBUFFER', '-s', 'USE_PTHREADS', '-s', 'PROXY_TO_PTHREAD'],
                 []]:
      if 'OFFSCREENCANVAS_SUPPORT' in mode and os.getenv('EMTEST_LACKS_OFFSCREEN_CANVAS'):
        continue
      self.btest(test_file('html5_webgl.c'), args=['-s', 'MAX_WEBGL_VERSION=2', '-lGL'] + mode, expected='0')

  def test_webgl2_ubos(self):
    self.btest(test_file('webgl2_ubos.cpp'), args=['-s', 'MAX_WEBGL_VERSION=2', '-lGL'], expected='0')

  @requires_graphics_hardware
  def test_webgl2_garbage_free_entrypoints(self):
    self.btest(test_file('webgl2_garbage_free_entrypoints.cpp'), args=['-s', 'MAX_WEBGL_VERSION=2', '-DTEST_WEBGL2=1'], expected='1')
    self.btest(test_file('webgl2_garbage_free_entrypoints.cpp'), expected='1')

  @requires_graphics_hardware
  def test_webgl2_backwards_compatibility_emulation(self):
    self.btest(test_file('webgl2_backwards_compatibility_emulation.cpp'), args=['-s', 'MAX_WEBGL_VERSION=2', '-s', 'WEBGL2_BACKWARDS_COMPATIBILITY_EMULATION=1'], expected='0')

  @requires_graphics_hardware
  def test_webgl2_runtime_no_context(self):
    # tests that if we support WebGL1 and 2, and WebGL2RenderingContext exists,
    # but context creation fails, that we can then manually try to create a
    # WebGL1 context and succeed.
    self.btest(test_file('test_webgl2_runtime_no_context.cpp'), args=['-s', 'MAX_WEBGL_VERSION=2'], expected='1')

  @requires_graphics_hardware
  def test_webgl2_invalid_teximage2d_type(self):
    self.btest(test_file('webgl2_invalid_teximage2d_type.cpp'), args=['-s', 'MAX_WEBGL_VERSION=2'], expected='0')

  @requires_graphics_hardware
  def test_webgl_with_closure(self):
    self.btest(test_file('webgl_with_closure.cpp'), args=['-O2', '-s', 'MAX_WEBGL_VERSION=2', '--closure=1', '-lGL'], expected='0')

  # Tests that -s GL_ASSERTIONS=1 and glVertexAttribPointer with packed types works
  @requires_graphics_hardware
  def test_webgl2_packed_types(self):
    self.btest(test_file('webgl2_draw_packed_triangle.c'), args=['-lGL', '-s', 'MAX_WEBGL_VERSION=2', '-s', 'GL_ASSERTIONS'], expected='0')

  @requires_graphics_hardware
  def test_webgl2_pbo(self):
    self.btest(test_file('webgl2_pbo.cpp'), args=['-s', 'MAX_WEBGL_VERSION=2', '-lGL'], expected='0')

  @no_firefox('fails on CI likely due to GPU drivers there')
  @requires_graphics_hardware
  def test_webgl2_sokol_mipmap(self):
    self.btest(test_file('third_party', 'sokol', 'mipmap-emsc.c'), args=['-s', 'MAX_WEBGL_VERSION=2', '-lGL', '-O1'],
               reference=os.path.join('third_party', 'sokol', 'mipmap-emsc.png'), reference_slack=2)

  @no_firefox('fails on CI likely due to GPU drivers there')
  @requires_graphics_hardware
  def test_webgl2_sokol_mrt(self):
    self.btest(test_file('third_party', 'sokol', 'mrt-emcc.c'), args=['-s', 'MAX_WEBGL_VERSION=2', '-lGL'],
               reference=os.path.join('third_party', 'sokol', 'mrt-emcc.png'))

  @requires_graphics_hardware
  def test_webgl2_sokol_arraytex(self):
    self.btest(test_file('third_party', 'sokol', 'arraytex-emsc.c'), args=['-s', 'MAX_WEBGL_VERSION=2', '-lGL'],
               reference=os.path.join('third_party', 'sokol', 'arraytex-emsc.png'))

  def test_sdl_touch(self):
    for opts in [[], ['-O2', '-g1', '--closure=1']]:
      print(opts)
      self.btest(test_file('sdl_touch.c'), args=opts + ['-DAUTOMATE_SUCCESS=1', '-lSDL', '-lGL'], expected='0')

  def test_html5_mouse(self):
    for opts in [[], ['-O2', '-g1', '--closure=1']]:
      print(opts)
      self.btest(test_file('test_html5_mouse.c'), args=opts + ['-DAUTOMATE_SUCCESS=1'], expected='0')

  def test_sdl_mousewheel(self):
    for opts in [[], ['-O2', '-g1', '--closure=1']]:
      print(opts)
      self.btest(test_file('test_sdl_mousewheel.c'), args=opts + ['-DAUTOMATE_SUCCESS=1', '-lSDL', '-lGL'], expected='0')

  def test_wget(self):
    create_file('test.txt', 'emscripten')
    self.btest(test_file('test_wget.c'), expected='1', args=['-s', 'ASYNCIFY'])

  def test_wget_data(self):
    create_file('test.txt', 'emscripten')
    self.btest(test_file('test_wget_data.c'), expected='1', args=['-O2', '-g2', '-s', 'ASYNCIFY'])

  def test_locate_file(self):
    for wasm in [0, 1]:
      print('wasm', wasm)
      self.clear()
      create_file('src.cpp', r'''
        #include <stdio.h>
        #include <string.h>
        #include <assert.h>
        int main() {
          FILE *f = fopen("data.txt", "r");
          assert(f && "could not open file");
          char buf[100];
          int num = fread(buf, 1, 20, f);
          assert(num == 20 && "could not read 20 bytes");
          buf[20] = 0;
          fclose(f);
          int result = !strcmp("load me right before", buf);
          printf("|%s| : %d\n", buf, result);
          REPORT_RESULT(result);
          return 0;
        }
      ''')
      create_file('data.txt', 'load me right before...')
      create_file('pre.js', 'Module.locateFile = function(x) { return "sub/" + x };')
      self.run_process([FILE_PACKAGER, 'test.data', '--preload', 'data.txt'], stdout=open('data.js', 'w'))
      # put pre.js first, then the file packager data, so locateFile is there for the file loading code
      self.compile_btest(['src.cpp', '-O2', '-g', '--pre-js', 'pre.js', '--pre-js', 'data.js', '-o', 'page.html', '-s', 'FORCE_FILESYSTEM', '-s', 'WASM=' + str(wasm)])
      ensure_dir('sub')
      if wasm:
        shutil.move('page.wasm', os.path.join('sub', 'page.wasm'))
      else:
        shutil.move('page.html.mem', os.path.join('sub', 'page.html.mem'))
      shutil.move('test.data', os.path.join('sub', 'test.data'))
      self.run_browser('page.html', None, '/report_result?1')

      # alternatively, put locateFile in the HTML
      print('in html')

      create_file('shell.html', '''
        <body>
          <script>
            var Module = {
              locateFile: function(x) { return "sub/" + x }
            };
          </script>

          {{{ SCRIPT }}}
        </body>
      ''')

      def in_html(expected, args=[]):
        self.compile_btest(['src.cpp', '-O2', '-g', '--shell-file', 'shell.html', '--pre-js', 'data.js', '-o', 'page.html', '-s', 'SAFE_HEAP', '-s', 'ASSERTIONS', '-s', 'FORCE_FILESYSTEM', '-s', 'WASM=' + str(wasm)] + args)
        if wasm:
          shutil.move('page.wasm', os.path.join('sub', 'page.wasm'))
        else:
          shutil.move('page.html.mem', os.path.join('sub', 'page.html.mem'))
        self.run_browser('page.html', None, '/report_result?' + expected)

      in_html('1')

      # verify that the mem init request succeeded in the latter case
      if not wasm:
        create_file('src.cpp', r'''
          #include <stdio.h>
          #include <emscripten.h>

          int main() {
            int result = EM_ASM_INT({
              return Module['memoryInitializerRequest'].status;
            });
            printf("memory init request: %d\n", result);
            REPORT_RESULT(result);
            return 0;
          }
          ''')

        in_html('200')

  @requires_graphics_hardware
  @parameterized({
    'no_gl': (['-DCLIENT_API=GLFW_NO_API'],),
    'gl_es': (['-DCLIENT_API=GLFW_OPENGL_ES_API'],)
  })
  def test_glfw3(self, args):
    for opts in [[], ['-s', 'LEGACY_GL_EMULATION'], ['-Os', '--closure=1']]:
      print(opts)
      self.btest(test_file('glfw3.c'), args=['-s', 'USE_GLFW=3', '-lglfw', '-lGL'] + args + opts, expected='1')

  @requires_graphics_hardware
  def test_glfw_events(self):
    self.btest(test_file('glfw_events.c'), args=['-s', 'USE_GLFW=2', "-DUSE_GLFW=2", '-lglfw', '-lGL'], expected='1')
    self.btest(test_file('glfw_events.c'), args=['-s', 'USE_GLFW=3', "-DUSE_GLFW=3", '-lglfw', '-lGL'], expected='1')

  @requires_graphics_hardware
  def test_sdl2_image(self):
    # load an image file, get pixel data. Also O2 coverage for --preload-file, and memory-init
    shutil.copyfile(test_file('screenshot.jpg'), 'screenshot.jpg')

    for mem in [0, 1]:
      for dest, dirname, basename in [('screenshot.jpg', '/', 'screenshot.jpg'),
                                      ('screenshot.jpg@/assets/screenshot.jpg', '/assets', 'screenshot.jpg')]:
        self.compile_btest([
          test_file('sdl2_image.c'), '-o', 'page.html', '-O2', '--memory-init-file', str(mem),
          '--preload-file', dest, '-DSCREENSHOT_DIRNAME="' + dirname + '"', '-DSCREENSHOT_BASENAME="' + basename + '"', '-s', 'USE_SDL=2', '-s', 'USE_SDL_IMAGE=2', '--use-preload-plugins'
        ])
        self.run_browser('page.html', '', '/report_result?600')

  @requires_graphics_hardware
  def test_sdl2_image_jpeg(self):
    shutil.copyfile(test_file('screenshot.jpg'), 'screenshot.jpeg')
    self.compile_btest([
      test_file('sdl2_image.c'), '-o', 'page.html',
      '--preload-file', 'screenshot.jpeg', '-DSCREENSHOT_DIRNAME="/"', '-DSCREENSHOT_BASENAME="screenshot.jpeg"', '-s', 'USE_SDL=2', '-s', 'USE_SDL_IMAGE=2', '--use-preload-plugins'
    ])
    self.run_browser('page.html', '', '/report_result?600')

  @requires_graphics_hardware
  def test_sdl2_image_formats(self):
    shutil.copyfile(test_file('screenshot.png'), 'screenshot.png')
    shutil.copyfile(test_file('screenshot.jpg'), 'screenshot.jpg')
    self.btest('sdl2_image.c', expected='512', args=['--preload-file', 'screenshot.png', '-DSCREENSHOT_DIRNAME="/"', '-DSCREENSHOT_BASENAME="screenshot.png"',
                                                     '-DNO_PRELOADED', '-s', 'USE_SDL=2', '-s', 'USE_SDL_IMAGE=2', '-s', 'SDL2_IMAGE_FORMATS=["png"]'])
    self.btest('sdl2_image.c', expected='600', args=['--preload-file', 'screenshot.jpg', '-DSCREENSHOT_DIRNAME="/"', '-DSCREENSHOT_BASENAME="screenshot.jpg"',
                                                     '-DBITSPERPIXEL=24', '-DNO_PRELOADED', '-s', 'USE_SDL=2', '-s', 'USE_SDL_IMAGE=2', '-s', 'SDL2_IMAGE_FORMATS=["jpg"]'])

  def test_sdl2_key(self):
    create_file('pre.js', '''
      Module.postRun = function() {
        function doOne() {
          Module._one();
          setTimeout(doOne, 1000/60);
        }
        setTimeout(doOne, 1000/60);
      }

      function keydown(c) {
        var event = new KeyboardEvent("keydown", { 'keyCode': c, 'charCode': c, 'view': window, 'bubbles': true, 'cancelable': true });
        var prevented = !document.dispatchEvent(event);

        //send keypress if not prevented
        if (!prevented) {
          var event = new KeyboardEvent("keypress", { 'keyCode': c, 'charCode': c, 'view': window, 'bubbles': true, 'cancelable': true });
          document.dispatchEvent(event);
        }
      }

      function keyup(c) {
        var event = new KeyboardEvent("keyup", { 'keyCode': c, 'charCode': c, 'view': window, 'bubbles': true, 'cancelable': true });
        document.dispatchEvent(event);
      }
    ''')

    self.compile_btest([test_file('sdl2_key.c'), '-o', 'page.html', '-s', 'USE_SDL=2', '--pre-js', 'pre.js', '-s', 'EXPORTED_FUNCTIONS=[_main,_one]'])
    self.run_browser('page.html', '', '/report_result?37182145')

  def test_sdl2_text(self):
    create_file('pre.js', '''
      Module.postRun = function() {
        function doOne() {
          Module._one();
          setTimeout(doOne, 1000/60);
        }
        setTimeout(doOne, 1000/60);
      }

      function simulateKeyEvent(c) {
        var event = new KeyboardEvent("keypress", { 'keyCode': c, 'charCode': c, 'view': window, 'bubbles': true, 'cancelable': true });
        document.body.dispatchEvent(event);
      }
    ''')

    self.compile_btest([test_file('sdl2_text.c'), '-o', 'page.html', '--pre-js', 'pre.js', '-s', 'EXPORTED_FUNCTIONS=[_main,_one]', '-s', 'USE_SDL=2'])
    self.run_browser('page.html', '', '/report_result?1')

  @requires_graphics_hardware
  def test_sdl2_mouse(self):
    create_file('pre.js', '''
      function simulateMouseEvent(x, y, button) {
        var event = document.createEvent("MouseEvents");
        if (button >= 0) {
          var event1 = document.createEvent("MouseEvents");
          event1.initMouseEvent('mousedown', true, true, window,
                     1, Module['canvas'].offsetLeft + x, Module['canvas'].offsetTop + y, Module['canvas'].offsetLeft + x, Module['canvas'].offsetTop + y,
                     0, 0, 0, 0,
                     button, null);
          Module['canvas'].dispatchEvent(event1);
          var event2 = document.createEvent("MouseEvents");
          event2.initMouseEvent('mouseup', true, true, window,
                     1, Module['canvas'].offsetLeft + x, Module['canvas'].offsetTop + y, Module['canvas'].offsetLeft + x, Module['canvas'].offsetTop + y,
                     0, 0, 0, 0,
                     button, null);
          Module['canvas'].dispatchEvent(event2);
        } else {
          var event1 = document.createEvent("MouseEvents");
          event1.initMouseEvent('mousemove', true, true, window,
                     0, Module['canvas'].offsetLeft + x, Module['canvas'].offsetTop + y, Module['canvas'].offsetLeft + x, Module['canvas'].offsetTop + y,
                     0, 0, 0, 0,
                     0, null);
          Module['canvas'].dispatchEvent(event1);
        }
      }
      window['simulateMouseEvent'] = simulateMouseEvent;
    ''')

    self.compile_btest([test_file('sdl2_mouse.c'), '-O2', '--minify=0', '-o', 'page.html', '--pre-js', 'pre.js', '-s', 'USE_SDL=2'])
    self.run_browser('page.html', '', '/report_result?1')

  @requires_graphics_hardware
  def test_sdl2_mouse_offsets(self):
    create_file('pre.js', '''
      function simulateMouseEvent(x, y, button) {
        var event = document.createEvent("MouseEvents");
        if (button >= 0) {
          var event1 = document.createEvent("MouseEvents");
          event1.initMouseEvent('mousedown', true, true, window,
                     1, x, y, x, y,
                     0, 0, 0, 0,
                     button, null);
          Module['canvas'].dispatchEvent(event1);
          var event2 = document.createEvent("MouseEvents");
          event2.initMouseEvent('mouseup', true, true, window,
                     1, x, y, x, y,
                     0, 0, 0, 0,
                     button, null);
          Module['canvas'].dispatchEvent(event2);
        } else {
          var event1 = document.createEvent("MouseEvents");
          event1.initMouseEvent('mousemove', true, true, window,
                     0, x, y, x, y,
                     0, 0, 0, 0,
                     0, null);
          Module['canvas'].dispatchEvent(event1);
        }
      }
      window['simulateMouseEvent'] = simulateMouseEvent;
    ''')
    create_file('page.html', '''
      <html>
        <head>
          <style type="text/css">
            html, body { margin: 0; padding: 0; }
            #container {
              position: absolute;
              left: 5px; right: 0;
              top: 5px; bottom: 0;
            }
            #canvas {
              position: absolute;
              left: 0; width: 600px;
              top: 0; height: 450px;
            }
            textarea {
              margin-top: 500px;
              margin-left: 5px;
              width: 600px;
            }
          </style>
        </head>
        <body>
          <div id="container">
            <canvas id="canvas"></canvas>
          </div>
          <textarea id="output" rows="8"></textarea>
          <script type="text/javascript">
            var Module = {
              canvas: document.getElementById('canvas'),
              print: (function() {
                var element = document.getElementById('output');
                element.value = ''; // clear browser cache
                return function(text) {
                  if (arguments.length > 1) text = Array.prototype.slice.call(arguments).join(' ');
                  element.value += text + "\\n";
                  element.scrollTop = element.scrollHeight; // focus on bottom
                };
              })()
            };
          </script>
          <script type="text/javascript" src="sdl2_mouse.js"></script>
        </body>
      </html>
    ''')

    self.compile_btest([test_file('sdl2_mouse.c'), '-DTEST_SDL_MOUSE_OFFSETS=1', '-O2', '--minify=0', '-o', 'sdl2_mouse.js', '--pre-js', 'pre.js', '-s', 'USE_SDL=2'])
    self.run_browser('page.html', '', '/report_result?1')

  @requires_threads
  def test_sdl2_threads(self):
      self.btest('sdl2_threads.c', expected='4', args=['-s', 'USE_PTHREADS', '-s', 'USE_SDL=2', '-s', 'PROXY_TO_PTHREAD'])

  @requires_graphics_hardware
  def test_sdl2glshader(self):
    self.btest('sdl2glshader.c', reference='sdlglshader.png', args=['-s', 'USE_SDL=2', '-O2', '--closure=1', '-g1', '-s', 'LEGACY_GL_EMULATION'])
    self.btest('sdl2glshader.c', reference='sdlglshader.png', args=['-s', 'USE_SDL=2', '-O2', '-s', 'LEGACY_GL_EMULATION'], also_proxied=True) # XXX closure fails on proxy

  @requires_graphics_hardware
  def test_sdl2_canvas_blank(self):
    self.btest('sdl2_canvas_blank.c', reference='sdl_canvas_blank.png', args=['-s', 'USE_SDL=2'])

  @requires_graphics_hardware
  def test_sdl2_canvas_palette(self):
    self.btest('sdl2_canvas_palette.c', reference='sdl_canvas_palette.png', args=['-s', 'USE_SDL=2'])

  @requires_graphics_hardware
  def test_sdl2_canvas_twice(self):
    self.btest('sdl2_canvas_twice.c', reference='sdl_canvas_twice.png', args=['-s', 'USE_SDL=2'])

  @requires_graphics_hardware
  def test_sdl2_gfx(self):
    self.btest('sdl2_gfx.cpp', args=['-s', 'USE_SDL=2', '-s', 'USE_SDL_GFX=2'], reference='sdl2_gfx.png', reference_slack=2)

  @requires_graphics_hardware
  def test_sdl2_canvas_palette_2(self):
    create_file('args-r.js', '''
      Module['arguments'] = ['-r'];
    ''')

    create_file('args-g.js', '''
      Module['arguments'] = ['-g'];
    ''')

    create_file('args-b.js', '''
      Module['arguments'] = ['-b'];
    ''')

    self.btest('sdl2_canvas_palette_2.c', reference='sdl_canvas_palette_r.png', args=['-s', 'USE_SDL=2', '--pre-js', 'args-r.js'])
    self.btest('sdl2_canvas_palette_2.c', reference='sdl_canvas_palette_g.png', args=['-s', 'USE_SDL=2', '--pre-js', 'args-g.js'])
    self.btest('sdl2_canvas_palette_2.c', reference='sdl_canvas_palette_b.png', args=['-s', 'USE_SDL=2', '--pre-js', 'args-b.js'])

  def test_sdl2_swsurface(self):
    self.btest('sdl2_swsurface.c', expected='1', args=['-s', 'USE_SDL=2', '-s', 'INITIAL_MEMORY=64MB'])

  @requires_graphics_hardware
  def test_sdl2_image_prepare(self):
    # load an image file, get pixel data.
    shutil.copyfile(test_file('screenshot.jpg'), 'screenshot.not')
    self.btest('sdl2_image_prepare.c', reference='screenshot.jpg', args=['--preload-file', 'screenshot.not', '-s', 'USE_SDL=2', '-s', 'USE_SDL_IMAGE=2'], manually_trigger_reftest=True)

  @requires_graphics_hardware
  def test_sdl2_image_prepare_data(self):
    # load an image file, get pixel data.
    shutil.copyfile(test_file('screenshot.jpg'), 'screenshot.not')
    self.btest('sdl2_image_prepare_data.c', reference='screenshot.jpg', args=['--preload-file', 'screenshot.not', '-s', 'USE_SDL=2', '-s', 'USE_SDL_IMAGE=2'], manually_trigger_reftest=True)

  @requires_graphics_hardware
  def test_sdl2_canvas_proxy(self):
    def post():
      html = open('test.html').read()
      html = html.replace('</body>', '''
<script>
function assert(x, y) { if (!x) throw 'assertion failed ' + y }

%s

var windowClose = window.close;
window.close = function() {
  // wait for rafs to arrive and the screen to update before reftesting
  setTimeout(function() {
    doReftest();
    setTimeout(windowClose, 5000);
  }, 1000);
};
</script>
</body>''' % open('reftest.js').read())
      create_file('test.html', html)

    create_file('data.txt', 'datum')

    self.btest('sdl2_canvas_proxy.c', reference='sdl2_canvas.png', args=['-s', 'USE_SDL=2', '--proxy-to-worker', '--preload-file', 'data.txt', '-s', 'GL_TESTING'], manual_reference=True, post_build=post)

  def test_sdl2_pumpevents(self):
    # key events should be detected using SDL_PumpEvents
    create_file('pre.js', '''
      function keydown(c) {
        var event = new KeyboardEvent("keydown", { 'keyCode': c, 'charCode': c, 'view': window, 'bubbles': true, 'cancelable': true });
        document.dispatchEvent(event);
      }
    ''')
    self.btest('sdl2_pumpevents.c', expected='7', args=['--pre-js', 'pre.js', '-s', 'USE_SDL=2'])

  def test_sdl2_timer(self):
    self.btest('sdl2_timer.c', expected='5', args=['-s', 'USE_SDL=2'])

  def test_sdl2_canvas_size(self):
    self.btest('sdl2_canvas_size.c', expected='1', args=['-s', 'USE_SDL=2'])

  @requires_graphics_hardware
  def test_sdl2_gl_read(self):
    # SDL, OpenGL, readPixels
    self.compile_btest([test_file('sdl2_gl_read.c'), '-o', 'something.html', '-s', 'USE_SDL=2'])
    self.run_browser('something.html', '.', '/report_result?1')

  @requires_graphics_hardware
  def test_sdl2_glmatrixmode_texture(self):
    self.btest('sdl2_glmatrixmode_texture.c', reference='sdl2_glmatrixmode_texture.png',
               args=['-s', 'LEGACY_GL_EMULATION', '-s', 'USE_SDL=2'],
               message='You should see a (top) red-white and (bottom) white-red image.')

  @requires_graphics_hardware
  def test_sdl2_gldrawelements(self):
    self.btest('sdl2_gldrawelements.c', reference='sdl2_gldrawelements.png',
               args=['-s', 'LEGACY_GL_EMULATION', '-s', 'USE_SDL=2'],
               message='GL drawing modes. Bottom: points, lines, line loop, line strip. Top: triangles, triangle strip, triangle fan, quad.')

  @requires_graphics_hardware
  def test_sdl2_fog_simple(self):
    shutil.copyfile(test_file('screenshot.png'), 'screenshot.png')
    self.btest('sdl2_fog_simple.c', reference='screenshot-fog-simple.png',
               args=['-s', 'USE_SDL=2', '-s', 'USE_SDL_IMAGE=2', '-O2', '--minify=0', '--preload-file', 'screenshot.png', '-s', 'LEGACY_GL_EMULATION', '--use-preload-plugins'],
               message='You should see an image with fog.')

  @requires_graphics_hardware
  def test_sdl2_fog_negative(self):
    shutil.copyfile(test_file('screenshot.png'), 'screenshot.png')
    self.btest('sdl2_fog_negative.c', reference='screenshot-fog-negative.png',
               args=['-s', 'USE_SDL=2', '-s', 'USE_SDL_IMAGE=2', '--preload-file', 'screenshot.png', '-s', 'LEGACY_GL_EMULATION', '--use-preload-plugins'],
               message='You should see an image with fog.')

  @requires_graphics_hardware
  def test_sdl2_fog_density(self):
    shutil.copyfile(test_file('screenshot.png'), 'screenshot.png')
    self.btest('sdl2_fog_density.c', reference='screenshot-fog-density.png',
               args=['-s', 'USE_SDL=2', '-s', 'USE_SDL_IMAGE=2', '--preload-file', 'screenshot.png', '-s', 'LEGACY_GL_EMULATION', '--use-preload-plugins'],
               message='You should see an image with fog.')

  @requires_graphics_hardware
  def test_sdl2_fog_exp2(self):
    shutil.copyfile(test_file('screenshot.png'), 'screenshot.png')
    self.btest('sdl2_fog_exp2.c', reference='screenshot-fog-exp2.png',
               args=['-s', 'USE_SDL=2', '-s', 'USE_SDL_IMAGE=2', '--preload-file', 'screenshot.png', '-s', 'LEGACY_GL_EMULATION', '--use-preload-plugins'],
               message='You should see an image with fog.')

  @requires_graphics_hardware
  def test_sdl2_fog_linear(self):
    shutil.copyfile(test_file('screenshot.png'), 'screenshot.png')
    self.btest('sdl2_fog_linear.c', reference='screenshot-fog-linear.png', reference_slack=1,
               args=['-s', 'USE_SDL=2', '-s', 'USE_SDL_IMAGE=2', '--preload-file', 'screenshot.png', '-s', 'LEGACY_GL_EMULATION', '--use-preload-plugins'],
               message='You should see an image with fog.')

  def test_sdl2_unwasteful(self):
    self.btest('sdl2_unwasteful.cpp', expected='1', args=['-s', 'USE_SDL=2', '-O1'])

  def test_sdl2_canvas_write(self):
    self.btest('sdl2_canvas_write.cpp', expected='0', args=['-s', 'USE_SDL=2'])

  @requires_graphics_hardware
  def test_sdl2_gl_frames_swap(self):
    def post_build(*args):
      self.post_manual_reftest(*args)
      html = open('test.html').read()
      html2 = html.replace('''Module['postRun'] = doReftest;''', '') # we don't want the very first frame
      assert html != html2
      create_file('test.html', html2)
    self.btest('sdl2_gl_frames_swap.c', reference='sdl2_gl_frames_swap.png', args=['--proxy-to-worker', '-s', 'GL_TESTING', '-s', 'USE_SDL=2'], manual_reference=True, post_build=post_build)

  @requires_graphics_hardware
  def test_sdl2_ttf(self):
    shutil.copy2(test_file('freetype', 'LiberationSansBold.ttf'), self.get_dir())
    self.btest('sdl2_ttf.c', reference='sdl2_ttf.png',
               args=['-O2', '-s', 'USE_SDL=2', '-s', 'USE_SDL_TTF=2', '--embed-file', 'LiberationSansBold.ttf'],
               message='You should see colorful "hello" and "world" in the window')

  @requires_graphics_hardware
  def test_sdl2_ttf_rtl(self):
    shutil.copy2(test_file('third_party', 'notofont', 'NotoNaskhArabic-Regular.ttf'), self.get_dir())
    self.btest('sdl2_ttf_rtl.c', reference='sdl2_ttf_rtl.png',
               args=['-O2', '-s', 'USE_SDL=2', '-s', 'USE_SDL_TTF=2', '--embed-file', 'NotoNaskhArabic-Regular.ttf'],
               message='You should see colorful "سلام" and "جهان" with shaped Arabic script in the window')

  def test_sdl2_custom_cursor(self):
    shutil.copyfile(test_file('cursor.bmp'), 'cursor.bmp')
    self.btest('sdl2_custom_cursor.c', expected='1', args=['--preload-file', 'cursor.bmp', '-s', 'USE_SDL=2'])

  def test_sdl2_misc(self):
    self.btest_exit('sdl2_misc.c', args=['-s', 'USE_SDL=2'])

  @disabled('https://github.com/emscripten-core/emscripten/issues/13101')
  def test_sdl2_misc_main_module(self):
    self.btest_exit('sdl2_misc.c', args=['-s', 'USE_SDL=2', '-s', 'MAIN_MODULE'])

  def test_sdl2_misc_via_object(self):
    self.run_process([EMCC, '-c', test_file('sdl2_misc.c'), '-s', 'USE_SDL=2', '-o', 'test.o'])
    self.compile_btest(['test.o', '-s', 'EXIT_RUNTIME', '-s', 'USE_SDL=2', '-o', 'test.html'])
    self.run_browser('test.html', '...', '/report_result?exit:0')

  @parameterized({
    'dash_s': (['-s', 'USE_SDL=2', '-s', 'USE_SDL_MIXER=2'],),
    'dash_l': (['-lSDL2', '-lSDL2_mixer'],),
  })
  @requires_sound_hardware
  def test_sdl2_mixer_wav(self, flags):
    shutil.copyfile(test_file('sounds', 'the_entertainer.wav'), 'sound.wav')
    self.btest('sdl2_mixer_wav.c', expected='1', args=['--preload-file', 'sound.wav', '-s', 'INITIAL_MEMORY=33554432'] + flags)

  @parameterized({
    'wav': ([],         '0',            'the_entertainer.wav'),
    'ogg': (['ogg'],    'MIX_INIT_OGG', 'alarmvictory_1.ogg'),
    'mp3': (['mp3'],    'MIX_INIT_MP3', 'pudinha.mp3'),
    'mod': (['mod'],    'MIX_INIT_MOD', 'bleep.xm'),
  })
  @requires_sound_hardware
  def test_sdl2_mixer_music(self, formats, flags, music_name):
    shutil.copyfile(test_file('sounds', music_name), music_name)
    self.btest('sdl2_mixer_music.c', expected='1', args=[
      '--preload-file', music_name,
      '-DSOUND_PATH=' + json.dumps(music_name),
      '-DFLAGS=' + flags,
      '-s', 'USE_SDL=2',
      '-s', 'USE_SDL_MIXER=2',
      '-s', 'SDL2_MIXER_FORMATS=' + json.dumps(formats),
      '-s', 'INITIAL_MEMORY=33554432'
    ])

  @no_wasm_backend('cocos2d needs to be ported')
  @requires_graphics_hardware
  def test_cocos2d_hello(self):
    cocos2d_root = os.path.join(system_libs.Ports.get_build_dir(), 'cocos2d')
    preload_file = os.path.join(cocos2d_root, 'samples', 'HelloCpp', 'Resources') + '@'
    self.btest('cocos2d_hello.cpp', reference='cocos2d_hello.png', reference_slack=1,
               args=['-s', 'USE_COCOS2D=3', '-s', 'ERROR_ON_UNDEFINED_SYMBOLS=0',
                     '--preload-file', preload_file, '--use-preload-plugins',
                     '-Wno-inconsistent-missing-override'],
               message='You should see Cocos2d logo')

  def test_async(self):
    for opts in [0, 1, 2, 3]:
      print(opts)
      self.btest('browser/async.cpp', '1', args=['-O' + str(opts), '-g2', '-s', 'ASYNCIFY'])

  def test_asyncify_tricky_function_sig(self):
    self.btest('browser/test_asyncify_tricky_function_sig.cpp', '85', args=['-s', 'ASYNCIFY_ONLY=[foo(char.const*?.int#),foo2(),main,__original_main]', '-s', 'ASYNCIFY=1'])

  @requires_threads
  def test_async_in_pthread(self):
    self.btest('browser/async.cpp', '1', args=['-s', 'ASYNCIFY', '-s', 'USE_PTHREADS', '-s', 'PROXY_TO_PTHREAD', '-g'])

  def test_async_2(self):
    # Error.stackTraceLimit default to 10 in chrome but this test relies on more
    # than 40 stack frames being reported.
    create_file('pre.js', 'Error.stackTraceLimit = 80;\n')
    self.btest('browser/async_2.cpp', '40', args=['-O3', '--pre-js', 'pre.js', '-s', 'ASYNCIFY'])

  def test_async_virtual(self):
    for opts in [0, 3]:
      print(opts)
      self.btest('browser/async_virtual.cpp', '5', args=['-O' + str(opts), '-profiling', '-s', 'ASYNCIFY'])

  def test_async_virtual_2(self):
    for opts in [0, 3]:
      print(opts)
      self.btest('browser/async_virtual_2.cpp', '1', args=['-O' + str(opts), '-s', 'ASSERTIONS', '-s', 'SAFE_HEAP', '-profiling', '-s', 'ASYNCIFY'])

  # Test async sleeps in the presence of invoke_* calls, which can happen with
  # longjmp or exceptions.
  @parameterized({
    'O0': ([],), # noqa
    'O3': (['-O3'],), # noqa
  })
  def test_async_longjmp(self, args):
    self.btest('browser/async_longjmp.cpp', '2', args=args + ['-s', 'ASYNCIFY'])

  def test_async_mainloop(self):
    for opts in [0, 3]:
      print(opts)
      self.btest('browser/async_mainloop.cpp', '121', args=['-O' + str(opts), '-s', 'ASYNCIFY'])

  @requires_sound_hardware
  def test_sdl_audio_beep_sleep(self):
    self.btest('sdl_audio_beep_sleep.cpp', '1', args=['-Os', '-s', 'ASSERTIONS', '-s', 'DISABLE_EXCEPTION_CATCHING=0', '-profiling', '-s', 'SAFE_HEAP', '-lSDL', '-s', 'ASYNCIFY'], timeout=90)

  def test_mainloop_reschedule(self):
    self.btest('mainloop_reschedule.cpp', '1', args=['-Os', '-s', 'ASYNCIFY'])

  def test_mainloop_infloop(self):
    self.btest('mainloop_infloop.cpp', '1', args=['-s', 'ASYNCIFY'])

  def test_async_iostream(self):
    self.btest('browser/async_iostream.cpp', '1', args=['-s', 'ASYNCIFY'])

  # Test an async return value. The value goes through a custom JS library
  # method that uses asyncify, and therefore it needs to be declared in
  # ASYNCIFY_IMPORTS.
  # To make the test more precise we also use ASYNCIFY_IGNORE_INDIRECT here.
  @parameterized({
    'normal': (['-s', 'ASYNCIFY_IMPORTS=[sync_tunnel]'],), # noqa
    'response': (['-s', 'ASYNCIFY_IMPORTS=@filey.txt'],), # noqa
    'nothing': (['-DBAD'],), # noqa
    'empty_list': (['-DBAD', '-s', 'ASYNCIFY_IMPORTS=[]'],), # noqa
    'em_js_bad': (['-DBAD', '-DUSE_EM_JS'],), # noqa
  })
  def test_async_returnvalue(self, args):
    if '@' in str(args):
      create_file('filey.txt', '["sync_tunnel"]')
    self.btest('browser/async_returnvalue.cpp', '0', args=['-s', 'ASYNCIFY', '-s', 'ASYNCIFY_IGNORE_INDIRECT', '--js-library', test_file('browser', 'async_returnvalue.js')] + args + ['-s', 'ASSERTIONS'])

  def test_async_stack_overflow(self):
    self.btest('browser/async_stack_overflow.cpp', 'abort:RuntimeError: unreachable', args=['-s', 'ASYNCIFY', '-s', 'ASYNCIFY_STACK_SIZE=4'])

  def test_async_bad_list(self):
    self.btest('browser/async_bad_list.cpp', '0', args=['-s', 'ASYNCIFY', '-s', 'ASYNCIFY_ONLY=[waka]', '--profiling'])

  # Tests that when building with -s MINIMAL_RUNTIME=1, the build can use -s MODULARIZE=1 as well.
  def test_minimal_runtime_modularize(self):
    self.compile_btest([test_file('browser_test_hello_world.c'), '-o', 'test.html', '-s', 'MODULARIZE', '-s', 'MINIMAL_RUNTIME'])
    self.run_browser('test.html', None, '/report_result?0')

  @requires_sync_compilation
  def test_modularize(self):
    for opts in [
      [],
      ['-O1'],
      ['-O2', '-profiling'],
      ['-O2'],
      ['-O2', '--closure=1']
    ]:
      for args, code in [
        # defaults
        ([], '''
          let promise = Module();
          if (!promise instanceof Promise) throw new Error('Return value should be a promise');
        '''),
        # use EXPORT_NAME
        (['-s', 'EXPORT_NAME="HelloWorld"'], '''
          if (typeof Module !== "undefined") throw "what?!"; // do not pollute the global scope, we are modularized!
          HelloWorld.noInitialRun = true; // errorneous module capture will load this and cause timeout
          let promise = HelloWorld();
          if (!promise instanceof Promise) throw new Error('Return value should be a promise');
        '''),
        # pass in a Module option (which prevents main(), which we then invoke ourselves)
        (['-s', 'EXPORT_NAME="HelloWorld"'], '''
          HelloWorld({ noInitialRun: true }).then(hello => {
            hello._main();
          });
        '''),
        # Even without a mem init file, everything is async
        (['-s', 'EXPORT_NAME="HelloWorld"', '--memory-init-file', '0'], '''
          HelloWorld({ noInitialRun: true }).then(hello => {
            hello._main();
          });
        '''),
      ]:
        print('test on', opts, args, code)
        # this test is synchronous, so avoid async startup due to wasm features
        self.compile_btest([test_file('browser_test_hello_world.c'), '-s', 'MODULARIZE', '-s', 'SINGLE_FILE'] + args + opts)
        create_file('a.html', '''
          <script src="a.out.js"></script>
          <script>
            %s
          </script>
        ''' % code)
        self.run_browser('a.html', '...', '/report_result?0')

  def test_modularize_network_error(self):
    test_c_path = test_file('browser_test_hello_world.c')
    browser_reporting_js_path = test_file('browser_reporting.js')
    self.compile_btest([test_c_path, '-s', 'MODULARIZE', '-s', 'EXPORT_NAME="createModule"', '--extern-pre-js', browser_reporting_js_path], reporting=Reporting.NONE)
    create_file('a.html', '''
      <script src="a.out.js"></script>
      <script>
        createModule()
          .then(() => {
            reportResultToServer("Module creation succeeded when it should have failed");
          })
          .catch(err => {
            reportResultToServer(err.message.slice(0, 54));
          });
      </script>
    ''')
    print('Deleting a.out.wasm to cause a download error')
    os.remove('a.out.wasm')
    self.run_browser('a.html', '...', '/report_result?abort(both async and sync fetching of the wasm failed)')

  def test_modularize_init_error(self):
    test_cpp_path = test_file('browser', 'test_modularize_init_error.cpp')
    browser_reporting_js_path = test_file('browser_reporting.js')
    self.compile_btest([test_cpp_path, '-s', 'MODULARIZE', '-s', 'EXPORT_NAME="createModule"', '--extern-pre-js', browser_reporting_js_path], reporting=Reporting.NONE)
    create_file('a.html', '''
      <script src="a.out.js"></script>
      <script>
        if (typeof window === 'object') {
          window.addEventListener('unhandledrejection', function(event) {
            reportResultToServer("Unhandled promise rejection: " + event.reason.message);
          });
        }
        createModule()
          .then(() => {
            reportResultToServer("Module creation succeeded when it should have failed");
          })
          .catch(err => {
            reportResultToServer(err);
          });
      </script>
    ''')
    self.run_browser('a.html', '...', '/report_result?intentional error to test rejection')

  # test illustrating the regression on the modularize feature since commit c5af8f6
  # when compiling with the --preload-file option
  def test_modularize_and_preload_files(self):
    # amount of memory different from the default one that will be allocated for the emscripten heap
    totalMemory = 33554432
    for opts in [[], ['-O1'], ['-O2', '-profiling'], ['-O2'], ['-O2', '--closure=1']]:
      # the main function simply checks that the amount of allocated heap memory is correct
      create_file('test.c', r'''
        #include <stdio.h>
        #include <emscripten.h>
        int main() {
          EM_ASM({
            // use eval here in order for the test with closure compiler enabled to succeed
            var totalMemory = Module['INITIAL_MEMORY'];
            assert(totalMemory === %d, 'bad memory size');
          });
          REPORT_RESULT(0);
          return 0;
        }
      ''' % totalMemory)
      # generate a dummy file
      create_file('dummy_file', 'dummy')
      # compile the code with the modularize feature and the preload-file option enabled
      # no wasm, since this tests customizing total memory at runtime
      self.compile_btest(['test.c', '-s', 'WASM=0', '-s', 'MODULARIZE', '-s', 'EXPORT_NAME="Foo"', '--preload-file', 'dummy_file'] + opts)
      create_file('a.html', '''
        <script src="a.out.js"></script>
        <script>
          // instantiate the Foo module with custom INITIAL_MEMORY value
          var foo = Foo({ INITIAL_MEMORY: %d });
        </script>
      ''' % totalMemory)
      self.run_browser('a.html', '...', '/report_result?0')

  def test_webidl(self):
    # see original in test_core.py
    self.run_process([WEBIDL_BINDER, test_file('webidl', 'test.idl'), 'glue'])
    self.assertExists('glue.cpp')
    self.assertExists('glue.js')
    for opts in [[], ['-O1'], ['-O2']]:
      print(opts)
      self.btest(os.path.join('webidl', 'test.cpp'), '1', args=['--post-js', 'glue.js', '-I.', '-DBROWSER'] + opts)

  @requires_sync_compilation
  def test_dynamic_link(self):
    create_file('pre.js', '''
      Module.dynamicLibraries = ['side.wasm'];
    ''')
    create_file('main.cpp', r'''
      #include <stdio.h>
      #include <stdlib.h>
      #include <string.h>
      #include <emscripten.h>
      char *side(const char *data);
      int main() {
        char *temp = side("hello through side\n");
        char *ret = (char*)malloc(strlen(temp)+1);
        strcpy(ret, temp);
        temp[1] = 'x';
        EM_ASM({
          Module.realPrint = out;
          out = function(x) {
            if (!Module.printed) Module.printed = x;
            Module.realPrint(x);
          };
        });
        puts(ret);
        EM_ASM({ assert(Module.printed === 'hello through side', ['expected', Module.printed]); });
        REPORT_RESULT(2);
        return 0;
      }
    ''')
    create_file('side.cpp', r'''
      #include <stdlib.h>
      #include <string.h>
      char *side(const char *data);
      char *side(const char *data) {
        char *ret = (char*)malloc(strlen(data)+1);
        strcpy(ret, data);
        return ret;
      }
    ''')
    self.run_process([EMCC, 'side.cpp', '-s', 'SIDE_MODULE', '-O2', '-o', 'side.wasm', '-s', 'EXPORT_ALL'])
    self.btest(self.in_dir('main.cpp'), '2', args=['-s', 'MAIN_MODULE', '-O2', '--pre-js', 'pre.js', '-s', 'EXPORT_ALL'])

    print('wasm in worker (we can read binary data synchronously there)')

    create_file('pre.js', '''
      var Module = { dynamicLibraries: ['side.wasm'] };
  ''')
    self.run_process([EMCC, 'side.cpp', '-s', 'SIDE_MODULE', '-O2', '-o', 'side.wasm', '-s', 'EXPORT_ALL'])
    self.btest(self.in_dir('main.cpp'), '2', args=['-s', 'MAIN_MODULE', '-O2', '--pre-js', 'pre.js', '--proxy-to-worker', '-s', 'EXPORT_ALL'])

    print('wasm (will auto-preload since no sync binary reading)')

    create_file('pre.js', '''
      Module.dynamicLibraries = ['side.wasm'];
  ''')
    # same wasm side module works
    self.btest(self.in_dir('main.cpp'), '2', args=['-s', 'MAIN_MODULE', '-O2', '--pre-js', 'pre.js', '-s', 'EXPORT_ALL'])

  # verify that dynamic linking works in all kinds of in-browser environments.
  # don't mix different kinds in a single test.
  @parameterized({
    '': ([0],),
    'inworker': ([1],),
  })
  def test_dylink_dso_needed(self, inworker):
    self.emcc_args += ['-O2']
    # --proxy-to-worker only on main
    if inworker:
      self.emcc_args += ['--proxy-to-worker']

    def do_run(src, expected_output):
      # XXX there is no infrastructure (yet ?) to retrieve stdout from browser in tests.
      # -> do the assert about expected output inside browser.
      #
      # we have to put the hook into post.js because in main it is too late
      # (in main we won't be able to catch what static constructors inside
      # linked dynlibs printed), and in pre.js it is too early (out is not yet
      # setup by the shell).
      create_file('post.js', r'''
          Module.realPrint = out;
          out = function(x) {
            if (!Module.printed) Module.printed = "";
            Module.printed += x + '\n'; // out is passed str without last \n
            Module.realPrint(x);
          };
        ''')
      create_file('test_dylink_dso_needed.c', src + r'''
        #include <emscripten/em_asm.h>

        int main() {
          int rtn = test_main();
          EM_ASM({
            var expected = %r;
            assert(Module.printed === expected, ['stdout expected:', expected]);
          });
          return rtn;
        }
      ''' % expected_output)
      self.btest_exit(self.in_dir('test_dylink_dso_needed.c'), args=self.get_emcc_args() + ['--post-js', 'post.js'])

    self._test_dylink_dso_needed(do_run)

  @requires_graphics_hardware
  @requires_sync_compilation
  def test_dynamic_link_glemu(self):
    create_file('pre.js', '''
      Module.dynamicLibraries = ['side.wasm'];
  ''')
    create_file('main.cpp', r'''
      #include <stdio.h>
      #include <string.h>
      #include <assert.h>
      const char *side();
      int main() {
        const char *exts = side();
        puts(side());
        assert(strstr(exts, "GL_EXT_texture_env_combine"));
        REPORT_RESULT(1);
        return 0;
      }
    ''')
    create_file('side.cpp', r'''
      #include "SDL/SDL.h"
      #include "SDL/SDL_opengl.h"
      const char *side() {
        SDL_Init(SDL_INIT_VIDEO);
        SDL_SetVideoMode(600, 600, 16, SDL_OPENGL);
        return (const char *)glGetString(GL_EXTENSIONS);
      }
    ''')
    self.run_process([EMCC, 'side.cpp', '-s', 'SIDE_MODULE', '-O2', '-o', 'side.wasm', '-lSDL', '-s', 'EXPORT_ALL'])

    self.btest(self.in_dir('main.cpp'), '1', args=['-s', 'MAIN_MODULE', '-O2', '-s', 'LEGACY_GL_EMULATION', '-lSDL', '-lGL', '--pre-js', 'pre.js', '-s', 'EXPORT_ALL'])

  def test_dynamic_link_many(self):
    # test asynchronously loading two side modules during startup
    create_file('pre.js', '''
      Module.dynamicLibraries = ['side1.wasm', 'side2.wasm'];
    ''')
    create_file('main.c', r'''
      int side1();
      int side2();
      int main() {
        return side1() + side2();
      }
    ''')
    create_file('side1.c', r'''
      int side1() { return 1; }
    ''')
    create_file('side2.c', r'''
      int side2() { return 2; }
    ''')
    self.run_process([EMCC, 'side1.c', '-s', 'SIDE_MODULE', '-o', 'side1.wasm'])
    self.run_process([EMCC, 'side2.c', '-s', 'SIDE_MODULE', '-o', 'side2.wasm'])
    self.btest_exit(self.in_dir('main.c'), assert_returncode=3,
                    args=['-s', 'MAIN_MODULE', '--pre-js', 'pre.js'])

  def test_dynamic_link_pthread_many(self):
    # Test asynchronously loading two side modules during startup
    # They should always load in the same order
    # Verify that function pointers in the browser's main thread
    # reffer to the same function as in a pthread worker.

    # The main thread function table is populated asynchronously
    # in the browser's main thread. However, it should still be
    # populated in the same order as in a pthread worker to
    # guarantee function pointer interop.
    create_file('main.cpp', r'''
      #include <thread>
      int side1();
      int side2();
      int main() {
        auto side1_ptr = &side1;
        auto side2_ptr = &side2;
        // Don't join the thread since this is running in the
        // browser's main thread.
        std::thread([=]{
          REPORT_RESULT(int(
            side1_ptr == &side1 &&
            side2_ptr == &side2
          ));
        }).detach();
        return 0;
      }
    ''')

    # The browser will try to load side1 first.
    # Use a big payload in side1 so that it takes longer to load than side2
    create_file('side1.cpp', r'''
      char const * payload1 = "''' + str(list(range(1, int(1e5)))) + r'''";
      int side1() { return 1; }
    ''')
    create_file('side2.cpp', r'''
      char const * payload2 = "0";
      int side2() { return 2; }
    ''')
    self.run_process([EMCC, 'side1.cpp', '-Wno-experimental', '-pthread', '-s', 'SIDE_MODULE', '-o', 'side1.wasm'])
    self.run_process([EMCC, 'side2.cpp', '-Wno-experimental', '-pthread', '-s', 'SIDE_MODULE', '-o', 'side2.wasm'])
    self.btest(self.in_dir('main.cpp'), '1',
               args=['-Wno-experimental', '-pthread', '-s', 'MAIN_MODULE', 'side1.wasm', 'side2.wasm'])

  def test_memory_growth_during_startup(self):
    create_file('data.dat', 'X' * (30 * 1024 * 1024))
    self.btest('browser_test_hello_world.c', '0', args=['-s', 'ASSERTIONS', '-s', 'ALLOW_MEMORY_GROWTH', '-s', 'INITIAL_MEMORY=16MB', '-s', 'TOTAL_STACK=16384', '--preload-file', 'data.dat'])

  # pthreads tests

  def prep_no_SAB(self):
    create_file('html.html', open(path_from_root('src', 'shell_minimal.html')).read().replace('''<body>''', '''<body>
      <script>
        SharedArrayBuffer = undefined;
        Atomics = undefined;
      </script>
    '''))

  @requires_threads
  def test_pthread_c11_threads(self):
    self.btest(test_file('pthread', 'test_pthread_c11_threads.c'),
               expected='0',
               args=['-gsource-map', '-std=gnu11', '-xc', '-s', 'USE_PTHREADS', '-s', 'PROXY_TO_PTHREAD', '-s', 'TOTAL_MEMORY=64mb'])

  @requires_threads
  def test_pthread_pool_size_strict(self):
    # Check that it doesn't fail with sufficient number of threads in the pool.
    self.btest(test_file('pthread', 'test_pthread_c11_threads.c'),
               expected='0',
               args=['-g2', '-xc', '-std=gnu11', '-pthread', '-s', 'PTHREAD_POOL_SIZE=4', '-s', 'PTHREAD_POOL_SIZE_STRICT=2', '-s', 'TOTAL_MEMORY=64mb'])
    # Check that it fails instead of deadlocking on insufficient number of threads in the pool.
    self.btest(test_file('pthread', 'test_pthread_c11_threads.c'),
               expected='abort:Assertion failed: thrd_create(&t4, thread_main, NULL) == thrd_success',
               args=['-g2', '-xc', '-std=gnu11', '-pthread', '-s', 'PTHREAD_POOL_SIZE=3', '-s', 'PTHREAD_POOL_SIZE_STRICT=2', '-s', 'TOTAL_MEMORY=64mb'])

  @requires_threads
  def test_pthread_in_pthread_pool_size_strict(self):
    # Check that it fails when there's a pthread creating another pthread.
    self.btest(test_file('pthread', 'test_pthread_create_pthread.cpp'), expected='1', args=['-g2', '-pthread', '-s', 'PTHREAD_POOL_SIZE=2', '-s', 'PTHREAD_POOL_SIZE_STRICT=2'])
    # Check that it fails when there's a pthread creating another pthread.
    self.btest(test_file('pthread', 'test_pthread_create_pthread.cpp'), expected='-200', args=['-g2', '-pthread', '-s', 'PTHREAD_POOL_SIZE=1', '-s', 'PTHREAD_POOL_SIZE_STRICT=2'])

  # Test that the emscripten_ atomics api functions work.
  @parameterized({
    'normal': ([],),
    'closure': (['--closure=1'],),
  })
  @requires_threads
  def test_pthread_atomics(self, args=[]):
    self.btest(test_file('pthread', 'test_pthread_atomics.cpp'), expected='0', args=['-s', 'INITIAL_MEMORY=64MB', '-O3', '-s', 'USE_PTHREADS', '-s', 'PTHREAD_POOL_SIZE=8', '-g1'] + args)

  # Test 64-bit atomics.
  @requires_threads
  def test_pthread_64bit_atomics(self):
    self.btest(test_file('pthread', 'test_pthread_64bit_atomics.cpp'), expected='0', args=['-s', 'INITIAL_MEMORY=64MB', '-O3', '-s', 'USE_PTHREADS', '-s', 'PTHREAD_POOL_SIZE=8'])

  # Test 64-bit C++11 atomics.
  @requires_threads
  def test_pthread_64bit_cxx11_atomics(self):
    for opt in [['-O0'], ['-O3']]:
      for pthreads in [[], ['-s', 'USE_PTHREADS']]:
        self.btest(test_file('pthread', 'test_pthread_64bit_cxx11_atomics.cpp'), expected='0', args=opt + pthreads)

  # Test c++ std::thread::hardware_concurrency()
  @requires_threads
  def test_pthread_hardware_concurrency(self):
    self.btest(test_file('pthread', 'test_pthread_hardware_concurrency.cpp'), expected='0', args=['-O2', '-s', 'USE_PTHREADS', '-s', 'PTHREAD_POOL_SIZE="navigator.hardwareConcurrency"'])

  @parameterized({
    'join': ('join',),
    'wait': ('wait',),
  })
  @requires_threads
  def test_pthread_main_thread_blocking(self, name):
    print('Test that we error if not ALLOW_BLOCKING_ON_MAIN_THREAD')
    self.btest(test_file('pthread', 'main_thread_%s.cpp' % name), expected='abort:Blocking on the main thread is not allowed by default.', args=['-O3', '-s', 'USE_PTHREADS', '-s', 'PTHREAD_POOL_SIZE', '-s', 'ALLOW_BLOCKING_ON_MAIN_THREAD=0'])
    if name == 'join':
      print('Test that by default we just warn about blocking on the main thread.')
      self.btest(test_file('pthread', 'main_thread_%s.cpp' % name), expected='1', args=['-O3', '-s', 'USE_PTHREADS', '-s', 'PTHREAD_POOL_SIZE'])
      print('Test that tryjoin is fine, even if not ALLOW_BLOCKING_ON_MAIN_THREAD')
      self.btest(test_file('pthread', 'main_thread_join.cpp'), expected='2', args=['-O3', '-s', 'USE_PTHREADS', '-s', 'PTHREAD_POOL_SIZE', '-g', '-DTRY_JOIN', '-s', 'ALLOW_BLOCKING_ON_MAIN_THREAD=0'])
      print('Test that tryjoin is fine, even if not ALLOW_BLOCKING_ON_MAIN_THREAD, and even without a pool')
      self.btest(test_file('pthread', 'main_thread_join.cpp'), expected='2', args=['-O3', '-s', 'USE_PTHREADS', '-g', '-DTRY_JOIN', '-s', 'ALLOW_BLOCKING_ON_MAIN_THREAD=0'])
      print('Test that everything works ok when we are on a pthread.')
      self.btest(test_file('pthread', 'main_thread_%s.cpp' % name), expected='1', args=['-O3', '-s', 'USE_PTHREADS', '-s', 'PTHREAD_POOL_SIZE', '-s', 'PROXY_TO_PTHREAD', '-s', 'ALLOW_BLOCKING_ON_MAIN_THREAD=0'])

  # Test the old GCC atomic __sync_fetch_and_op builtin operations.
  @no_firefox('https://bugzilla.mozilla.org/show_bug.cgi?id=1666568')
  @requires_threads
  def test_pthread_gcc_atomic_fetch_and_op(self):
    for opt in [[], ['-O1'], ['-O2'], ['-O3'], ['-Os']]:
      for debug in [[], ['-g']]:
        args = opt + debug
        print(args)
        self.btest(test_file('pthread', 'test_pthread_gcc_atomic_fetch_and_op.cpp'), expected='0', args=args + ['-s', 'INITIAL_MEMORY=64MB', '-s', 'USE_PTHREADS', '-s', 'PTHREAD_POOL_SIZE=8'])

  # 64 bit version of the above test.
  @no_firefox('https://bugzilla.mozilla.org/show_bug.cgi?id=1666568')
  @requires_threads
  def test_pthread_gcc_64bit_atomic_fetch_and_op(self):
    self.btest(test_file('pthread', 'test_pthread_gcc_64bit_atomic_fetch_and_op.cpp'), expected='0', args=['-s', 'INITIAL_MEMORY=64MB', '-O3', '-s', 'USE_PTHREADS', '-s', 'PTHREAD_POOL_SIZE=8'], also_asmjs=True)

  # Test the old GCC atomic __sync_op_and_fetch builtin operations.
  @no_firefox('https://bugzilla.mozilla.org/show_bug.cgi?id=1666568')
  @requires_threads
  def test_pthread_gcc_atomic_op_and_fetch(self):
    self.btest(test_file('pthread', 'test_pthread_gcc_atomic_op_and_fetch.cpp'), expected='0', args=['-s', 'INITIAL_MEMORY=64MB', '-O3', '-s', 'USE_PTHREADS', '-s', 'PTHREAD_POOL_SIZE=8'], also_asmjs=True)

  # 64 bit version of the above test.
  @no_firefox('https://bugzilla.mozilla.org/show_bug.cgi?id=1666568')
  @requires_threads
  def test_pthread_gcc_64bit_atomic_op_and_fetch(self):
    self.btest(test_file('pthread', 'test_pthread_gcc_64bit_atomic_op_and_fetch.cpp'), expected='0', args=['-s', 'INITIAL_MEMORY=64MB', '-O3', '-s', 'USE_PTHREADS', '-s', 'PTHREAD_POOL_SIZE=8'], also_asmjs=True)

  # Tests the rest of the remaining GCC atomics after the two above tests.
  @no_firefox('https://bugzilla.mozilla.org/show_bug.cgi?id=1666568')
  @requires_threads
  def test_pthread_gcc_atomics(self):
    self.btest(test_file('pthread', 'test_pthread_gcc_atomics.cpp'), expected='0', args=['-s', 'INITIAL_MEMORY=64MB', '-O3', '-s', 'USE_PTHREADS', '-s', 'PTHREAD_POOL_SIZE=8'])

  # Test the __sync_lock_test_and_set and __sync_lock_release primitives.
  @requires_threads
  def test_pthread_gcc_spinlock(self):
    for arg in [[], ['-DUSE_EMSCRIPTEN_INTRINSICS']]:
      self.btest(test_file('pthread', 'test_pthread_gcc_spinlock.cpp'), expected='800', args=['-s', 'INITIAL_MEMORY=64MB', '-O3', '-s', 'USE_PTHREADS', '-s', 'PTHREAD_POOL_SIZE=8'] + arg, also_asmjs=True)

  # Test that basic thread creation works.
  @no_firefox('https://bugzilla.mozilla.org/show_bug.cgi?id=1666568')
  @requires_threads
  def test_pthread_create(self):
    def test(args):
      print(args)
      self.btest(test_file('pthread', 'test_pthread_create.cpp'),
                 expected='0',
                 args=['-s', 'INITIAL_MEMORY=64MB', '-s', 'USE_PTHREADS', '-s', 'PTHREAD_POOL_SIZE=8'] + args,
                 extra_tries=0) # this should be 100% deterministic
    print() # new line
    test([])
    test(['-O3'])
    # TODO: re-enable minimal runtime once the flakiness is figure out,
    # https://github.com/emscripten-core/emscripten/issues/12368
    # test(['-s', 'MINIMAL_RUNTIME'])

  # Test that preallocating worker threads work.
  @requires_threads
  def test_pthread_preallocates_workers(self):
    self.btest(test_file('pthread', 'test_pthread_preallocates_workers.cpp'), expected='0', args=['-O3', '-s', '-s', 'USE_PTHREADS', '-s', 'PTHREAD_POOL_SIZE=4', '-s', 'PTHREAD_POOL_DELAY_LOAD'])

  # Test that allocating a lot of threads doesn't regress. This needs to be checked manually!
  @requires_threads
  def test_pthread_large_pthread_allocation(self):
    self.btest(test_file('pthread', 'test_large_pthread_allocation.cpp'), expected='0', args=['-s', 'INITIAL_MEMORY=128MB', '-O3', '-s', '-s', 'USE_PTHREADS', '-s', 'PTHREAD_POOL_SIZE=50'], message='Check output from test to ensure that a regression in time it takes to allocate the threads has not occurred.')

  # Tests the -s PROXY_TO_PTHREAD=1 option.
  @requires_threads
  def test_pthread_proxy_to_pthread(self):
    self.btest(test_file('pthread', 'test_pthread_proxy_to_pthread.c'), expected='1', args=['-O3', '-s', 'USE_PTHREADS', '-s', 'PROXY_TO_PTHREAD'])

  # Test that a pthread can spawn another pthread of its own.
  @requires_threads
  def test_pthread_create_pthread(self):
    for modularize in [[], ['-s', 'MODULARIZE', '-s', 'EXPORT_NAME=MyModule', '--shell-file', test_file('shell_that_launches_modularize.html')]]:
      self.btest(test_file('pthread', 'test_pthread_create_pthread.cpp'), expected='1', args=['-O3', '-s', 'USE_PTHREADS', '-s', 'PTHREAD_POOL_SIZE=2'] + modularize)

  # Test another case of pthreads spawning pthreads, but this time the callers immediately join on the threads they created.
  @requires_threads
  def test_pthread_nested_spawns(self):
    self.btest(test_file('pthread', 'test_pthread_nested_spawns.cpp'), expected='1', args=['-O3', '-s', 'USE_PTHREADS', '-s', 'PTHREAD_POOL_SIZE=2'])

  # Test that main thread can wait for a pthread to finish via pthread_join().
  @requires_threads
  def test_pthread_join(self):
    self.btest(test_file('pthread', 'test_pthread_join.cpp'), expected='6765', args=['-O3', '-s', 'USE_PTHREADS', '-s', 'PTHREAD_POOL_SIZE=8'])

  # Test that threads can rejoin the pool once detached and finished
  @requires_threads
  def test_std_thread_detach(self):
    self.btest(test_file('pthread', 'test_std_thread_detach.cpp'), expected='0', args=['-s', 'USE_PTHREADS'])

  # Test pthread_cancel() operation
  @requires_threads
  def test_pthread_cancel(self):
    self.btest(test_file('pthread', 'test_pthread_cancel.cpp'), expected='1', args=['-O3', '-s', 'USE_PTHREADS', '-s', 'PTHREAD_POOL_SIZE=8'])

  # Test that pthread_cancel() cancels pthread_cond_wait() operation
  @requires_threads
  def test_pthread_cancel_cond_wait(self):
    self.btest_exit(test_file('pthread', 'test_pthread_cancel_cond_wait.cpp'), assert_returncode=1, args=['-O3', '-s', 'USE_PTHREADS=1', '-s', 'PTHREAD_POOL_SIZE=8'])

  # Test pthread_kill() operation
  @no_chrome('pthread_kill hangs chrome renderer, and keep subsequent tests from passing')
  @requires_threads
  def test_pthread_kill(self):
    self.btest(test_file('pthread', 'test_pthread_kill.cpp'), expected='0', args=['-O3', '-s', 'USE_PTHREADS', '-s', 'PTHREAD_POOL_SIZE=8'])

  # Test that pthread cleanup stack (pthread_cleanup_push/_pop) works.
  @requires_threads
  def test_pthread_cleanup(self):
    self.btest(test_file('pthread', 'test_pthread_cleanup.cpp'), expected='907640832', args=['-O3', '-s', 'USE_PTHREADS', '-s', 'PTHREAD_POOL_SIZE=8'])

  # Tests the pthread mutex api.
  @requires_threads
  def test_pthread_mutex(self):
    for arg in [[], ['-DSPINLOCK_TEST']]:
      self.btest(test_file('pthread', 'test_pthread_mutex.cpp'), expected='50', args=['-s', 'INITIAL_MEMORY=64MB', '-O3', '-s', 'USE_PTHREADS', '-s', 'PTHREAD_POOL_SIZE=8'] + arg)

  @requires_threads
  def test_pthread_attr_getstack(self):
    self.btest(test_file('pthread', 'test_pthread_attr_getstack.cpp'), expected='0', args=['-s', 'USE_PTHREADS', '-s', 'PTHREAD_POOL_SIZE=2'])

  # Test that memory allocation is thread-safe.
  @requires_threads
  def test_pthread_malloc(self):
    self.btest(test_file('pthread', 'test_pthread_malloc.cpp'), expected='0', args=['-s', 'INITIAL_MEMORY=64MB', '-O3', '-s', 'USE_PTHREADS', '-s', 'PTHREAD_POOL_SIZE=8'])

  # Stress test pthreads allocating memory that will call to sbrk(), and main thread has to free up the data.
  @requires_threads
  def test_pthread_malloc_free(self):
    self.btest(test_file('pthread', 'test_pthread_malloc_free.cpp'), expected='0', args=['-s', 'INITIAL_MEMORY=64MB', '-O3', '-s', 'USE_PTHREADS', '-s', 'PTHREAD_POOL_SIZE=8', '-s', 'INITIAL_MEMORY=256MB'])

  # Test that the pthread_barrier API works ok.
  @requires_threads
  def test_pthread_barrier(self):
    self.btest(test_file('pthread', 'test_pthread_barrier.cpp'), expected='0', args=['-s', 'INITIAL_MEMORY=64MB', '-O3', '-s', 'USE_PTHREADS', '-s', 'PTHREAD_POOL_SIZE=8'])

  # Test the pthread_once() function.
  @requires_threads
  def test_pthread_once(self):
    self.btest(test_file('pthread', 'test_pthread_once.cpp'), expected='0', args=['-s', 'INITIAL_MEMORY=64MB', '-O3', '-s', 'USE_PTHREADS', '-s', 'PTHREAD_POOL_SIZE=8'])

  # Test against a certain thread exit time handling bug by spawning tons of threads.
  @no_firefox('https://bugzilla.mozilla.org/show_bug.cgi?id=1666568')
  @requires_threads
  def test_pthread_spawns(self):
    self.btest(test_file('pthread', 'test_pthread_spawns.cpp'), expected='0', args=['-s', 'INITIAL_MEMORY=64MB', '-O3', '-s', 'USE_PTHREADS', '-s', 'PTHREAD_POOL_SIZE=8', '--closure=1', '-s', 'ENVIRONMENT=web,worker'])

  # It is common for code to flip volatile global vars for thread control. This is a bit lax, but nevertheless, test whether that
  # kind of scheme will work with Emscripten as well.
  @requires_threads
  def test_pthread_volatile(self):
    for arg in [[], ['-DUSE_C_VOLATILE']]:
      self.btest(test_file('pthread', 'test_pthread_volatile.cpp'), expected='1', args=['-s', 'INITIAL_MEMORY=64MB', '-O3', '-s', 'USE_PTHREADS', '-s', 'PTHREAD_POOL_SIZE=8'] + arg)

  # Test thread-specific data (TLS).
  @requires_threads
  def test_pthread_thread_local_storage(self):
    self.btest(test_file('pthread', 'test_pthread_thread_local_storage.cpp'), expected='0', args=['-s', 'INITIAL_MEMORY=64MB', '-O3', '-s', 'USE_PTHREADS', '-s', 'PTHREAD_POOL_SIZE=8', '-s', 'ASSERTIONS'])

  # Test the pthread condition variable creation and waiting.
  @requires_threads
  def test_pthread_condition_variable(self):
    self.btest(test_file('pthread', 'test_pthread_condition_variable.cpp'), expected='0', args=['-s', 'INITIAL_MEMORY=64MB', '-O3', '-s', 'USE_PTHREADS', '-s', 'PTHREAD_POOL_SIZE=8'])

  # Test that pthreads are able to do printf.
  @requires_threads
  def test_pthread_printf(self):
    def run(debug):
       self.btest(test_file('pthread', 'test_pthread_printf.cpp'), expected='0', args=['-s', 'INITIAL_MEMORY=64MB', '-O3', '-s', 'USE_PTHREADS', '-s', 'PTHREAD_POOL_SIZE', '-s', 'LIBRARY_DEBUG=%d' % debug])

    run(debug=True)
    run(debug=False)

  # Test that pthreads are able to do cout. Failed due to https://bugzilla.mozilla.org/show_bug.cgi?id=1154858.
  @requires_threads
  def test_pthread_iostream(self):
    self.btest(test_file('pthread', 'test_pthread_iostream.cpp'), expected='0', args=['-s', 'INITIAL_MEMORY=64MB', '-O3', '-s', 'USE_PTHREADS', '-s', 'PTHREAD_POOL_SIZE'])

  @requires_threads
  def test_pthread_unistd_io_bigint(self):
    self.btest_exit(test_file('unistd', 'io.c'), args=['-s', 'USE_PTHREADS', '-s', 'PROXY_TO_PTHREAD', '-s', 'WASM_BIGINT'])

  # Test that the main thread is able to use pthread_set/getspecific.
  @requires_threads
  def test_pthread_setspecific_mainthread(self):
    self.btest(test_file('pthread', 'test_pthread_setspecific_mainthread.cpp'), expected='0', args=['-s', 'INITIAL_MEMORY=64MB', '-O3', '-s', 'USE_PTHREADS'], also_asmjs=True)

  # Test that pthreads have access to filesystem.
  @requires_threads
  def test_pthread_file_io(self):
    self.btest(test_file('pthread', 'test_pthread_file_io.cpp'), expected='0', args=['-O3', '-s', 'USE_PTHREADS', '-s', 'PTHREAD_POOL_SIZE'])

  # Test that the pthread_create() function operates benignly in the case that threading is not supported.
  @requires_threads
  def test_pthread_supported(self):
    for args in [[], ['-s', 'USE_PTHREADS', '-s', 'PTHREAD_POOL_SIZE=8']]:
      self.btest(test_file('pthread', 'test_pthread_supported.cpp'), expected='0', args=['-O3'] + args)

  @requires_threads
  def test_pthread_dispatch_after_exit(self):
    self.btest_exit(test_file('pthread', 'test_pthread_dispatch_after_exit.c'), args=['-s', 'USE_PTHREADS'])

  # Test the operation of Module.pthreadMainPrefixURL variable
  @no_wasm_backend('uses js')
  @requires_threads
  def test_pthread_custom_pthread_main_url(self):
    ensure_dir('cdn')
    create_file('main.cpp', r'''
      #include <stdio.h>
      #include <string.h>
      #include <emscripten/emscripten.h>
      #include <emscripten/threading.h>
      #include <pthread.h>
      int result = 0;
      void *thread_main(void *arg) {
        emscripten_atomic_store_u32(&result, 1);
        pthread_exit(0);
      }

      int main() {
        pthread_t t;
        if (emscripten_has_threading_support()) {
          pthread_create(&t, 0, thread_main, 0);
          pthread_join(t, 0);
        } else {
          result = 1;
        }
        REPORT_RESULT(result);
      }
    ''')

    # Test that it is possible to define "Module.locateFile" string to locate where worker.js will be loaded from.
    create_file('shell.html', open(path_from_root('src', 'shell.html')).read().replace('var Module = {', 'var Module = { locateFile: function (path, prefix) {if (path.endsWith(".wasm")) {return prefix + path;} else {return "cdn/" + path;}}, '))
    self.compile_btest(['main.cpp', '--shell-file', 'shell.html', '-s', 'WASM=0', '-s', 'IN_TEST_HARNESS', '-s', 'USE_PTHREADS', '-s', 'PTHREAD_POOL_SIZE', '-o', 'test.html'])
    shutil.move('test.worker.js', os.path.join('cdn', 'test.worker.js'))
    shutil.copyfile('test.html.mem', os.path.join('cdn', 'test.html.mem'))
    self.run_browser('test.html', '', '/report_result?1')

    # Test that it is possible to define "Module.locateFile(foo)" function to locate where worker.js will be loaded from.
    create_file('shell2.html', open(path_from_root('src', 'shell.html')).read().replace('var Module = {', 'var Module = { locateFile: function(filename) { if (filename == "test.worker.js") return "cdn/test.worker.js"; else return filename; }, '))
    self.compile_btest(['main.cpp', '--shell-file', 'shell2.html', '-s', 'WASM=0', '-s', 'IN_TEST_HARNESS', '-s', 'USE_PTHREADS', '-s', 'PTHREAD_POOL_SIZE', '-o', 'test2.html'])
    try_delete('test.worker.js')
    self.run_browser('test2.html', '', '/report_result?1')

  # Test that if the main thread is performing a futex wait while a pthread needs it to do a proxied operation (before that pthread would wake up the main thread), that it's not a deadlock.
  @requires_threads
  def test_pthread_proxying_in_futex_wait(self):
    self.btest(test_file('pthread', 'test_pthread_proxying_in_futex_wait.cpp'), expected='0', args=['-O3', '-s', 'USE_PTHREADS', '-s', 'PTHREAD_POOL_SIZE'])

  # Test that sbrk() operates properly in multithreaded conditions
  @requires_threads
  def test_pthread_sbrk(self):
    for aborting_malloc in [0, 1]:
      print('aborting malloc=' + str(aborting_malloc))
      # With aborting malloc = 1, test allocating memory in threads
      # With aborting malloc = 0, allocate so much memory in threads that some of the allocations fail.
      self.btest(test_file('pthread', 'test_pthread_sbrk.cpp'), expected='0', args=['-O3', '-s', 'USE_PTHREADS', '-s', 'PTHREAD_POOL_SIZE=8', '-s', 'ABORTING_MALLOC=' + str(aborting_malloc), '-DABORTING_MALLOC=' + str(aborting_malloc), '-s', 'INITIAL_MEMORY=128MB'])

  # Test that -s ABORTING_MALLOC=0 works in both pthreads and non-pthreads builds. (sbrk fails gracefully)
  @requires_threads
  def test_pthread_gauge_available_memory(self):
    for opts in [[], ['-O2']]:
      for args in [[], ['-s', 'USE_PTHREADS']]:
        self.btest(test_file('gauge_available_memory.cpp'), expected='1', args=['-s', 'ABORTING_MALLOC=0'] + args + opts)

  # Test that the proxying operations of user code from pthreads to main thread work
  @requires_threads
  def test_pthread_run_on_main_thread(self):
    self.btest(test_file('pthread', 'test_pthread_run_on_main_thread.cpp'), expected='0', args=['-O3', '-s', 'USE_PTHREADS', '-s', 'PTHREAD_POOL_SIZE'])

  # Test how a lot of back-to-back called proxying operations behave.
  @requires_threads
  def test_pthread_run_on_main_thread_flood(self):
    self.btest(test_file('pthread', 'test_pthread_run_on_main_thread_flood.cpp'), expected='0', args=['-O3', '-s', 'USE_PTHREADS', '-s', 'PTHREAD_POOL_SIZE'])

  # Test that it is possible to asynchronously call a JavaScript function on the main thread.
  @requires_threads
  def test_pthread_call_async(self):
    self.btest(test_file('pthread', 'call_async.c'), expected='1', args=['-s', 'USE_PTHREADS'])

  # Test that it is possible to synchronously call a JavaScript function on the main thread and get a return value back.
  @requires_threads
  def test_pthread_call_sync_on_main_thread(self):
    self.btest(test_file('pthread', 'call_sync_on_main_thread.c'), expected='1', args=['-O3', '-s', 'USE_PTHREADS', '-s', 'PROXY_TO_PTHREAD', '-DPROXY_TO_PTHREAD=1', '--js-library', test_file('pthread', 'call_sync_on_main_thread.js')])
    self.btest(test_file('pthread', 'call_sync_on_main_thread.c'), expected='1', args=['-O3', '-s', 'USE_PTHREADS', '-DPROXY_TO_PTHREAD=0', '--js-library', test_file('pthread', 'call_sync_on_main_thread.js')])
    self.btest(test_file('pthread', 'call_sync_on_main_thread.c'), expected='1', args=['-Oz', '-DPROXY_TO_PTHREAD=0', '--js-library', test_file('pthread', 'call_sync_on_main_thread.js'), '-s', 'EXPORTED_FUNCTIONS=[_main,_malloc]'])

  # Test that it is possible to asynchronously call a JavaScript function on the main thread.
  @requires_threads
  def test_pthread_call_async_on_main_thread(self):
    self.btest(test_file('pthread', 'call_async_on_main_thread.c'), expected='7', args=['-O3', '-s', 'USE_PTHREADS', '-s', 'PROXY_TO_PTHREAD', '-DPROXY_TO_PTHREAD=1', '--js-library', test_file('pthread', 'call_async_on_main_thread.js')])
    self.btest(test_file('pthread', 'call_async_on_main_thread.c'), expected='7', args=['-O3', '-s', 'USE_PTHREADS', '-DPROXY_TO_PTHREAD=0', '--js-library', test_file('pthread', 'call_async_on_main_thread.js')])
    self.btest(test_file('pthread', 'call_async_on_main_thread.c'), expected='7', args=['-Oz', '-DPROXY_TO_PTHREAD=0', '--js-library', test_file('pthread', 'call_async_on_main_thread.js')])

  # Tests that spawning a new thread does not cause a reinitialization of the global data section of the application memory area.
  @requires_threads
  def test_pthread_global_data_initialization(self):
    mem_init_modes = [[], ['--memory-init-file', '0'], ['--memory-init-file', '1']]
    for mem_init_mode in mem_init_modes:
      for args in [['-s', 'MODULARIZE', '-s', 'EXPORT_NAME=MyModule', '--shell-file', test_file('shell_that_launches_modularize.html')], ['-O3']]:
        self.btest(test_file('pthread', 'test_pthread_global_data_initialization.c'), expected='20', args=args + mem_init_mode + ['-s', 'USE_PTHREADS', '-s', 'PROXY_TO_PTHREAD', '-s', 'PTHREAD_POOL_SIZE'])

  @requires_threads
  @requires_sync_compilation
  def test_pthread_global_data_initialization_in_sync_compilation_mode(self):
    mem_init_modes = [[], ['--memory-init-file', '0'], ['--memory-init-file', '1']]
    for mem_init_mode in mem_init_modes:
      args = ['-s', 'WASM_ASYNC_COMPILATION=0']
      self.btest(test_file('pthread', 'test_pthread_global_data_initialization.c'), expected='20', args=args + mem_init_mode + ['-s', 'USE_PTHREADS', '-s', 'PROXY_TO_PTHREAD', '-s', 'PTHREAD_POOL_SIZE'])

  # Test that emscripten_get_now() reports coherent wallclock times across all pthreads, instead of each pthread independently reporting wallclock times since the launch of that pthread.
  @requires_threads
  def test_pthread_clock_drift(self):
    self.btest(test_file('pthread', 'test_pthread_clock_drift.cpp'), expected='1', args=['-O3', '-s', 'USE_PTHREADS', '-s', 'PROXY_TO_PTHREAD'])

  @requires_threads
  def test_pthread_utf8_funcs(self):
    self.btest(test_file('pthread', 'test_pthread_utf8_funcs.cpp'), expected='0', args=['-s', 'USE_PTHREADS', '-s', 'PTHREAD_POOL_SIZE'])

  # Test the emscripten_futex_wake(addr, INT_MAX); functionality to wake all waiters
  @requires_threads
  def test_pthread_wake_all(self):
    self.btest(test_file('pthread', 'test_futex_wake_all.cpp'), expected='0', args=['-O3', '-s', 'USE_PTHREADS', '-s', 'INITIAL_MEMORY=64MB', '-s', 'NO_EXIT_RUNTIME'], also_asmjs=True)

  # Test that stack base and max correctly bound the stack on pthreads.
  @requires_threads
  def test_pthread_stack_bounds(self):
    self.btest(test_file('pthread', 'test_pthread_stack_bounds.cpp'), expected='1', args=['-s', 'USE_PTHREADS'])

  # Test that real `thread_local` works.
  @requires_threads
  def test_pthread_tls(self):
    self.btest(test_file('pthread', 'test_pthread_tls.cpp'), expected='1337', args=['-s', 'PROXY_TO_PTHREAD', '-s', 'USE_PTHREADS'])

  # Test that real `thread_local` works in main thread without PROXY_TO_PTHREAD.
  @requires_threads
  def test_pthread_tls_main(self):
    self.btest(test_file('pthread', 'test_pthread_tls_main.cpp'), expected='1337', args=['-s', 'USE_PTHREADS'])

  @requires_threads
  def test_pthread_safe_stack(self):
    # Note that as the test runs with PROXY_TO_PTHREAD, we set TOTAL_STACK,
    # and not DEFAULT_PTHREAD_STACK_SIZE, as the pthread for main() gets the
    # same stack size as the main thread normally would.
    self.btest(test_file('core', 'test_safe_stack.c'), expected='abort:stack overflow', args=['-s', 'USE_PTHREADS', '-s', 'PROXY_TO_PTHREAD', '-s', 'STACK_OVERFLOW_CHECK=2', '-s', 'TOTAL_STACK=64KB'])

  @parameterized({
    'leak': ['test_pthread_lsan_leak', ['-gsource-map']],
    'no_leak': ['test_pthread_lsan_no_leak'],
  })
  @requires_threads
  def test_pthread_lsan(self, name, args=[]):
    self.btest(test_file('pthread', name + '.cpp'), expected='1', args=['-fsanitize=leak', '-s', 'INITIAL_MEMORY=256MB', '-s', 'USE_PTHREADS', '-s', 'PROXY_TO_PTHREAD', '--pre-js', test_file('pthread', name + '.js')] + args)

  @parameterized({
    # Reusing the LSan test files for ASan.
    'leak': ['test_pthread_lsan_leak', ['-gsource-map']],
    'no_leak': ['test_pthread_lsan_no_leak'],
  })
  @requires_threads
  def test_pthread_asan(self, name, args=[]):
    self.btest(test_file('pthread', name + '.cpp'), expected='1', args=['-fsanitize=address', '-s', 'INITIAL_MEMORY=256MB', '-s', 'USE_PTHREADS', '-s', 'PROXY_TO_PTHREAD', '--pre-js', test_file('pthread', name + '.js')] + args)

  @requires_threads
  def test_pthread_asan_use_after_free(self):
    self.btest(test_file('pthread', 'test_pthread_asan_use_after_free.cpp'), expected='1', args=['-fsanitize=address', '-s', 'INITIAL_MEMORY=256MB', '-s', 'USE_PTHREADS', '-s', 'PROXY_TO_PTHREAD', '--pre-js', test_file('pthread', 'test_pthread_asan_use_after_free.js')])

  @requires_threads
  def test_pthread_exit_process(self):
    args = ['-s', 'USE_PTHREADS',
            '-s', 'PROXY_TO_PTHREAD',
            '-s', 'PTHREAD_POOL_SIZE=2',
            '-s', 'EXIT_RUNTIME',
            '-DEXIT_RUNTIME',
            '-O0']
    args += ['--pre-js', test_file('core', 'pthread', 'test_pthread_exit_runtime.pre.js')]
    self.btest(test_file('core', 'pthread', 'test_pthread_exit_runtime.c'), expected='onExit status: 42', args=args)

  @requires_threads
  def test_pthread_no_exit_process(self):
    # Same as above but without EXIT_RUNTIME.  In this case we don't expect onExit to
    # ever be called.
    args = ['-s', 'USE_PTHREADS',
            '-s', 'PROXY_TO_PTHREAD',
            '-s', 'PTHREAD_POOL_SIZE=2',
            '-O0']
    args += ['--pre-js', test_file('core', 'pthread', 'test_pthread_exit_runtime.pre.js')]
    self.btest(test_file('core', 'pthread', 'test_pthread_exit_runtime.c'), expected='43', args=args)

  # Tests MAIN_THREAD_EM_ASM_INT() function call signatures.
  def test_main_thread_em_asm_signatures(self):
    self.btest_exit(test_file('core', 'test_em_asm_signatures.cpp'), assert_returncode=121, args=[])

  @requires_threads
  def test_main_thread_em_asm_signatures_pthreads(self):
    self.btest_exit(test_file('core', 'test_em_asm_signatures.cpp'), assert_returncode=121, args=['-O3', '-s', 'USE_PTHREADS', '-s', 'PROXY_TO_PTHREAD', '-s', 'ASSERTIONS'])

  @requires_threads
  def test_main_thread_async_em_asm(self):
    self.btest_exit(test_file('core', 'test_main_thread_async_em_asm.cpp'), args=['-O3', '-s', 'USE_PTHREADS', '-s', 'PROXY_TO_PTHREAD', '-s', 'ASSERTIONS'])

  @requires_threads
  def test_main_thread_em_asm_blocking(self):
    create_file('page.html', open(test_file('browser', 'test_em_asm_blocking.html')).read())

    self.compile_btest([test_file('browser', 'test_em_asm_blocking.cpp'), '-O2', '-o', 'wasm.js', '-s', 'USE_PTHREADS', '-s', 'PROXY_TO_PTHREAD'])
    self.run_browser('page.html', '', '/report_result?8')

  # Test that it is possible to send a signal via calling alarm(timeout), which in turn calls to the signal handler set by signal(SIGALRM, func);
  def test_sigalrm(self):
    self.btest(test_file('sigalrm.cpp'), expected='0', args=['-O3'])

  def test_canvas_style_proxy(self):
    self.btest('canvas_style_proxy.c', expected='1', args=['--proxy-to-worker', '--shell-file', test_file('canvas_style_proxy_shell.html'), '--pre-js', test_file('canvas_style_proxy_pre.js')])

  def test_canvas_size_proxy(self):
    self.btest(test_file('canvas_size_proxy.c'), expected='0', args=['--proxy-to-worker'])

  def test_custom_messages_proxy(self):
    self.btest(test_file('custom_messages_proxy.c'), expected='1', args=['--proxy-to-worker', '--shell-file', test_file('custom_messages_proxy_shell.html'), '--post-js', test_file('custom_messages_proxy_postjs.js')])

  def test_vanilla_html_when_proxying(self):
    for opts in [0, 1, 2]:
      print(opts)
      self.compile_btest([test_file('browser_test_hello_world.c'), '-o', 'test.js', '-O' + str(opts), '--proxy-to-worker'])
      create_file('test.html', '<script src="test.js"></script>')
      self.run_browser('test.html', None, '/report_result?0')

  def test_in_flight_memfile_request(self):
    # test the XHR for an asm.js mem init file being in flight already
    for o in [0, 1, 2]:
      print(o)
      opts = ['-O' + str(o), '-s', 'WASM=0']

      print('plain html')
      self.compile_btest([test_file('in_flight_memfile_request.c'), '-o', 'test.js'] + opts)
      create_file('test.html', '<script src="test.js"></script>')
      self.run_browser('test.html', None, '/report_result?0') # never when we provide our own HTML like this.

      print('default html')
      self.btest('in_flight_memfile_request.c', expected='0' if o < 2 else '1', args=opts) # should happen when there is a mem init file (-O2+)

  @requires_sync_compilation
  def test_binaryen_async(self):
    # notice when we use async compilation
    script = '''
    <script>
      // note if we do async compilation
      var real_wasm_instantiate = WebAssembly.instantiate;
      var real_wasm_instantiateStreaming = WebAssembly.instantiateStreaming;
      if (typeof real_wasm_instantiateStreaming === 'function') {
        WebAssembly.instantiateStreaming = function(a, b) {
          Module.sawAsyncCompilation = true;
          return real_wasm_instantiateStreaming(a, b);
        };
      } else {
        WebAssembly.instantiate = function(a, b) {
          Module.sawAsyncCompilation = true;
          return real_wasm_instantiate(a, b);
        };
      }
      // show stderr for the viewer's fun
      err = function(x) {
        out('<<< ' + x + ' >>>');
        console.log(x);
      };
    </script>
    {{{ SCRIPT }}}
'''
    shell_with_script('shell.html', 'shell.html', script)
    common_args = ['--shell-file', 'shell.html']
    for opts, returncode in [
      ([], 1),
      (['-O1'], 1),
      (['-O2'], 1),
      (['-O3'], 1),
      (['-s', 'WASM_ASYNC_COMPILATION'], 1), # force it on
      (['-O1', '-s', 'WASM_ASYNC_COMPILATION=0'], 0), # force it off
    ]:
      print(opts, returncode)
      self.btest_exit('binaryen_async.c', assert_returncode=returncode, args=common_args + opts)
    # Ensure that compilation still works and is async without instantiateStreaming available
    no_streaming = ' <script> WebAssembly.instantiateStreaming = undefined;</script>'
    shell_with_script('shell.html', 'shell.html', no_streaming + script)
    self.btest_exit('binaryen_async.c', assert_returncode=1, args=common_args)

  # Test that implementing Module.instantiateWasm() callback works.
  @parameterized({
    '': ([],),
    'asan': (['-fsanitize=address', '-s', 'INITIAL_MEMORY=128MB'],)
  })
  def test_manual_wasm_instantiate(self, args=[]):
    self.compile_btest([test_file('manual_wasm_instantiate.cpp'), '-o', 'manual_wasm_instantiate.js'] + args)
    shutil.copyfile(test_file('manual_wasm_instantiate.html'), 'manual_wasm_instantiate.html')
    self.run_browser('manual_wasm_instantiate.html', 'wasm instantiation succeeded', '/report_result?1')

  def test_wasm_locate_file(self):
    # Test that it is possible to define "Module.locateFile(foo)" function to locate where worker.js will be loaded from.
    ensure_dir('cdn')
    create_file('shell2.html', open(path_from_root('src', 'shell.html')).read().replace('var Module = {', 'var Module = { locateFile: function(filename) { if (filename == "test.wasm") return "cdn/test.wasm"; else return filename; }, '))
    self.compile_btest([test_file('browser_test_hello_world.c'), '--shell-file', 'shell2.html', '-o', 'test.html'])
    shutil.move('test.wasm', os.path.join('cdn', 'test.wasm'))
    self.run_browser('test.html', '', '/report_result?0')

  def test_utf8_textdecoder(self):
    self.btest_exit('benchmark_utf8.cpp', 0, args=['--embed-file', test_file('utf8_corpus.txt') + '@/utf8_corpus.txt', '-s', 'EXTRA_EXPORTED_RUNTIME_METHODS=[UTF8ToString]'])

  def test_utf16_textdecoder(self):
    self.btest_exit('benchmark_utf16.cpp', 0, args=['--embed-file', test_file('utf16_corpus.txt') + '@/utf16_corpus.txt', '-s', 'EXTRA_EXPORTED_RUNTIME_METHODS=[UTF16ToString,stringToUTF16,lengthBytesUTF16]'])

  def test_TextDecoder(self):
    self.btest('browser_test_hello_world.c', '0', args=['-s', 'TEXTDECODER=0'])
    just_fallback = os.path.getsize('test.js')
    self.btest('browser_test_hello_world.c', '0')
    td_with_fallback = os.path.getsize('test.js')
    self.btest('browser_test_hello_world.c', '0', args=['-s', 'TEXTDECODER=2'])
    td_without_fallback = os.path.getsize('test.js')
    self.assertLess(td_without_fallback, just_fallback)
    self.assertLess(just_fallback, td_with_fallback)

  def test_small_js_flags(self):
    self.btest('browser_test_hello_world.c', '0', args=['-O3', '--closure=1', '-s', 'INCOMING_MODULE_JS_API=[]', '-s', 'ENVIRONMENT=web'])
    # Check an absolute js code size, with some slack.
    size = os.path.getsize('test.js')
    print('size:', size)
    # Note that this size includes test harness additions (for reporting the result, etc.).
    self.assertLess(abs(size - 5453), 100)

  # Tests that it is possible to initialize and render WebGL content in a pthread by using OffscreenCanvas.
  # -DTEST_CHAINED_WEBGL_CONTEXT_PASSING: Tests that it is possible to transfer WebGL canvas in a chain from main thread -> thread 1 -> thread 2 and then init and render WebGL content there.
  @no_chrome('see https://crbug.com/961765')
  @requires_threads
  @requires_offscreen_canvas
  def test_webgl_offscreen_canvas_in_pthread(self):
    for args in [[], ['-DTEST_CHAINED_WEBGL_CONTEXT_PASSING']]:
      self.btest('gl_in_pthread.cpp', expected='1', args=args + ['-s', 'USE_PTHREADS', '-s', 'PTHREAD_POOL_SIZE=2', '-s', 'OFFSCREENCANVAS_SUPPORT', '-lGL'])

  # Tests that it is possible to render WebGL content on a <canvas> on the main thread, after it has once been used to render WebGL content in a pthread first
  # -DTEST_MAIN_THREAD_EXPLICIT_COMMIT: Test the same (WebGL on main thread after pthread), but by using explicit .commit() to swap on the main thread instead of implicit "swap when rAF ends" logic
  @requires_threads
  @requires_offscreen_canvas
  @disabled('This test is disabled because current OffscreenCanvas does not allow transfering it after a rendering context has been created for it.')
  def test_webgl_offscreen_canvas_in_mainthread_after_pthread(self):
    for args in [[], ['-DTEST_MAIN_THREAD_EXPLICIT_COMMIT']]:
      self.btest('gl_in_mainthread_after_pthread.cpp', expected='0', args=args + ['-s', 'USE_PTHREADS', '-s', 'PTHREAD_POOL_SIZE=2', '-s', 'OFFSCREENCANVAS_SUPPORT', '-lGL'])

  @requires_threads
  @requires_offscreen_canvas
  def test_webgl_offscreen_canvas_only_in_pthread(self):
    self.btest('gl_only_in_pthread.cpp', expected='0', args=['-s', 'USE_PTHREADS', '-s', 'PTHREAD_POOL_SIZE', '-s', 'OFFSCREENCANVAS_SUPPORT', '-lGL', '-s', 'OFFSCREEN_FRAMEBUFFER'])

  # Tests that rendering from client side memory without default-enabling extensions works.
  @requires_graphics_hardware
  def test_webgl_from_client_side_memory_without_default_enabled_extensions(self):
    self.btest('webgl_draw_triangle.c', '0', args=['-lGL', '-s', 'OFFSCREEN_FRAMEBUFFER', '-DEXPLICIT_SWAP=1', '-DDRAW_FROM_CLIENT_MEMORY=1', '-s', 'FULL_ES2=1'])

  # Tests for WEBGL_multi_draw extension
  # For testing WebGL draft extensions like this, if using chrome as the browser,
  # We might want to append the --enable-webgl-draft-extensions to the EMTEST_BROWSER env arg.
  @requires_graphics_hardware
  def test_webgl_multi_draw(self):
    self.btest('webgl_multi_draw_test.c', reference='webgl_multi_draw.png',
               args=['-lGL', '-s', 'OFFSCREEN_FRAMEBUFFER', '-DMULTI_DRAW_ARRAYS=1', '-DEXPLICIT_SWAP=1'])
    self.btest('webgl_multi_draw_test.c', reference='webgl_multi_draw.png',
               args=['-lGL', '-s', 'OFFSCREEN_FRAMEBUFFER', '-DMULTI_DRAW_ARRAYS_INSTANCED=1', '-DEXPLICIT_SWAP=1'])
    self.btest('webgl_multi_draw_test.c', reference='webgl_multi_draw.png',
               args=['-lGL', '-s', 'OFFSCREEN_FRAMEBUFFER', '-DMULTI_DRAW_ELEMENTS=1', '-DEXPLICIT_SWAP=1'])
    self.btest('webgl_multi_draw_test.c', reference='webgl_multi_draw.png',
               args=['-lGL', '-s', 'OFFSCREEN_FRAMEBUFFER', '-DMULTI_DRAW_ELEMENTS_INSTANCED=1', '-DEXPLICIT_SWAP=1'])

  # Tests for base_vertex/base_instance extension
  # For testing WebGL draft extensions like this, if using chrome as the browser,
  # We might want to append the --enable-webgl-draft-extensions to the EMTEST_BROWSER env arg.
  # If testing on Mac, you also need --use-cmd-decoder=passthrough to get this extension.
  # Also there is a known bug with Mac Intel baseInstance which can fail producing the expected image result.
  @requires_graphics_hardware
  def test_webgl_draw_base_vertex_base_instance(self):
    for multiDraw in [0, 1]:
      for drawElements in [0, 1]:
        self.btest('webgl_draw_base_vertex_base_instance_test.c', reference='webgl_draw_instanced_base_vertex_base_instance.png',
                   args=['-lGL',
                         '-s', 'MAX_WEBGL_VERSION=2',
                         '-s', 'OFFSCREEN_FRAMEBUFFER',
                         '-DMULTI_DRAW=' + str(multiDraw),
                         '-DDRAW_ELEMENTS=' + str(drawElements),
                         '-DEXPLICIT_SWAP=1',
                         '-DWEBGL_CONTEXT_VERSION=2'])

  # Tests that -s OFFSCREEN_FRAMEBUFFER=1 rendering works.
  @requires_graphics_hardware
  def test_webgl_offscreen_framebuffer(self):
    # Tests all the different possible versions of libgl
    for threads in [[], ['-s', 'USE_PTHREADS', '-s', 'PROXY_TO_PTHREAD']]:
      for version in [[], ['-s', 'FULL_ES3'], ['-s', 'FULL_ES3']]:
        args = ['-lGL', '-s', 'OFFSCREEN_FRAMEBUFFER', '-DEXPLICIT_SWAP=1'] + threads + version
        print('with args: %s' % str(args))
        self.btest('webgl_draw_triangle.c', '0', args=args)

  # Tests that VAOs can be used even if WebGL enableExtensionsByDefault is set to 0.
  @requires_graphics_hardware
  def test_webgl_vao_without_automatic_extensions(self):
    self.btest('test_webgl_no_auto_init_extensions.c', '0', args=['-lGL', '-s', 'GL_SUPPORT_AUTOMATIC_ENABLE_EXTENSIONS=0'])

  # Tests that offscreen framebuffer state restoration works
  @requires_graphics_hardware
  def test_webgl_offscreen_framebuffer_state_restoration(self):
    for args in [
        # full state restoration path on WebGL 1.0
        ['-s', 'MAX_WEBGL_VERSION', '-s', 'OFFSCREEN_FRAMEBUFFER_FORBID_VAO_PATH'],
        # VAO path on WebGL 1.0
        ['-s', 'MAX_WEBGL_VERSION'],
        ['-s', 'MAX_WEBGL_VERSION=2', '-DTEST_WEBGL2=0'],
        # VAO path on WebGL 2.0
        ['-s', 'MAX_WEBGL_VERSION=2', '-DTEST_WEBGL2=1', '-DTEST_ANTIALIAS=1', '-DTEST_REQUIRE_VAO=1'],
        # full state restoration path on WebGL 2.0
        ['-s', 'MAX_WEBGL_VERSION=2', '-DTEST_WEBGL2=1', '-DTEST_ANTIALIAS=1', '-s', 'OFFSCREEN_FRAMEBUFFER_FORBID_VAO_PATH'],
        # blitFramebuffer path on WebGL 2.0 (falls back to VAO on Firefox < 67)
        ['-s', 'MAX_WEBGL_VERSION=2', '-DTEST_WEBGL2=1', '-DTEST_ANTIALIAS=0'],
      ]:
      cmd = args + ['-lGL', '-s', 'OFFSCREEN_FRAMEBUFFER', '-DEXPLICIT_SWAP=1']
      self.btest('webgl_offscreen_framebuffer_swap_with_bad_state.c', '0', args=cmd)

  # Tests that -s WORKAROUND_OLD_WEBGL_UNIFORM_UPLOAD_IGNORED_OFFSET_BUG=1 rendering works.
  @requires_graphics_hardware
  def test_webgl_workaround_webgl_uniform_upload_bug(self):
    self.btest('webgl_draw_triangle_with_uniform_color.c', '0', args=['-lGL', '-s', 'WORKAROUND_OLD_WEBGL_UNIFORM_UPLOAD_IGNORED_OFFSET_BUG'])

  # Tests that using an array of structs in GL uniforms works.
  @requires_graphics_hardware
  def test_webgl_array_of_structs_uniform(self):
    self.btest('webgl_array_of_structs_uniform.c', args=['-lGL', '-s', 'MAX_WEBGL_VERSION=2'], reference='webgl_array_of_structs_uniform.png')

  # Tests that if a WebGL context is created in a pthread on a canvas that has not been transferred to that pthread, WebGL calls are then proxied to the main thread
  # -DTEST_OFFSCREEN_CANVAS=1: Tests that if a WebGL context is created on a pthread that has the canvas transferred to it via using Emscripten's EMSCRIPTEN_PTHREAD_TRANSFERRED_CANVASES="#canvas", then OffscreenCanvas is used
  # -DTEST_OFFSCREEN_CANVAS=2: Tests that if a WebGL context is created on a pthread that has the canvas transferred to it via automatic transferring of Module.canvas when EMSCRIPTEN_PTHREAD_TRANSFERRED_CANVASES is not defined, then OffscreenCanvas is also used
  @requires_threads
  @requires_offscreen_canvas
  def test_webgl_offscreen_canvas_in_proxied_pthread(self):
    for asyncify in [0, 1]:
      cmd = ['-s', 'USE_PTHREADS', '-s', 'OFFSCREENCANVAS_SUPPORT', '-lGL', '-s', 'GL_DEBUG', '-s', 'PROXY_TO_PTHREAD']
      if asyncify:
        # given the synchronous render loop here, asyncify is needed to see intermediate frames and
        # the gradual color change
        cmd += ['-s', 'ASYNCIFY', '-DASYNCIFY']
      print(str(cmd))
      self.btest('gl_in_proxy_pthread.cpp', expected='1', args=cmd)

  @requires_threads
  @requires_graphics_hardware
  @requires_offscreen_canvas
  def test_webgl_resize_offscreencanvas_from_main_thread(self):
    for args1 in [[], ['-s', 'PROXY_TO_PTHREAD']]:
      for args2 in [[], ['-DTEST_SYNC_BLOCKING_LOOP=1']]:
        for args3 in [[], ['-s', 'OFFSCREENCANVAS_SUPPORT', '-s', 'OFFSCREEN_FRAMEBUFFER']]:
          cmd = args1 + args2 + args3 + ['-s', 'USE_PTHREADS', '-lGL', '-s', 'GL_DEBUG']
          print(str(cmd))
          self.btest('resize_offscreencanvas_from_main_thread.cpp', expected='1', args=cmd)

  @requires_graphics_hardware
  def test_webgl_simple_enable_extensions(self):
    for webgl_version in [1, 2]:
      for simple_enable_extensions in [0, 1]:
        cmd = ['-DWEBGL_CONTEXT_VERSION=' + str(webgl_version),
               '-DWEBGL_SIMPLE_ENABLE_EXTENSION=' + str(simple_enable_extensions),
               '-s', 'MAX_WEBGL_VERSION=2',
               '-s', 'GL_SUPPORT_AUTOMATIC_ENABLE_EXTENSIONS=' + str(simple_enable_extensions),
               '-s', 'GL_SUPPORT_SIMPLE_ENABLE_EXTENSIONS=' + str(simple_enable_extensions)]
        self.btest('webgl2_simple_enable_extensions.c', expected='0', args=cmd)

  # Tests the feature that shell html page can preallocate the typed array and place it
  # to Module.buffer before loading the script page.
  # In this build mode, the -s INITIAL_MEMORY=xxx option will be ignored.
  # Preallocating the buffer in this was is asm.js only (wasm needs a Memory).
  def test_preallocated_heap(self):
    self.btest_exit('test_preallocated_heap.cpp', args=['-s', 'WASM=0', '-s', 'INITIAL_MEMORY=16MB', '-s', 'ABORTING_MALLOC=0', '--shell-file', test_file('test_preallocated_heap_shell.html')])

  # Tests emscripten_fetch() usage to XHR data directly to memory without persisting results to IndexedDB.
  def test_fetch_to_memory(self):
    # Test error reporting in the negative case when the file URL doesn't exist. (http 404)
    self.btest('fetch/to_memory.cpp',
               expected='1',
               args=['-s', 'FETCH_DEBUG', '-s', 'FETCH', '-DFILE_DOES_NOT_EXIST'],
               also_asmjs=True)

    # Test the positive case when the file URL exists. (http 200)
    shutil.copyfile(test_file('gears.png'), 'gears.png')
    for arg in [[], ['-s', 'FETCH_SUPPORT_INDEXEDDB=0']]:
      self.btest('fetch/to_memory.cpp',
                 expected='1',
                 args=['-s', 'FETCH_DEBUG', '-s', 'FETCH'] + arg,
                 also_asmjs=True)

  @parameterized({
    '': ([],),
    'pthread_exit': (['-DDO_PTHREAD_EXIT'],),
  })
  @requires_threads
  def test_fetch_from_thread(self, args):
    shutil.copyfile(test_file('gears.png'), 'gears.png')
    self.btest('fetch/from_thread.cpp',
               expected='42',
               args=args + ['-s', 'USE_PTHREADS', '-s', 'PROXY_TO_PTHREAD', '-s', 'FETCH_DEBUG', '-s', 'FETCH', '-DFILE_DOES_NOT_EXIST'],
               also_asmjs=True)

  def test_fetch_to_indexdb(self):
    shutil.copyfile(test_file('gears.png'), 'gears.png')
    self.btest('fetch/to_indexeddb.cpp',
               expected='1',
               args=['-s', 'FETCH_DEBUG', '-s', 'FETCH'],
               also_asmjs=True)

  # Tests emscripten_fetch() usage to persist an XHR into IndexedDB and subsequently load up from there.
  def test_fetch_cached_xhr(self):
    shutil.copyfile(test_file('gears.png'), 'gears.png')
    self.btest('fetch/cached_xhr.cpp',
               expected='1',
               args=['-s', 'FETCH_DEBUG', '-s', 'FETCH'],
               also_asmjs=True)

  # Tests that response headers get set on emscripten_fetch_t values.
  @requires_threads
  def test_fetch_response_headers(self):
    shutil.copyfile(test_file('gears.png'), 'gears.png')
    self.btest('fetch/response_headers.cpp', expected='1', args=['-s', 'FETCH_DEBUG', '-s', 'FETCH', '-s', 'USE_PTHREADS', '-s', 'PROXY_TO_PTHREAD'], also_asmjs=True)

  # Test emscripten_fetch() usage to stream a XHR in to memory without storing the full file in memory
  def test_fetch_stream_file(self):
    self.skipTest('moz-chunked-arraybuffer was firefox-only and has been removed')
    # Strategy: create a large 128MB file, and compile with a small 16MB Emscripten heap, so that the tested file
    # won't fully fit in the heap. This verifies that streaming works properly.
    s = '12345678'
    for i in range(14):
      s = s[::-1] + s # length of str will be 2^17=128KB
    with open('largefile.txt', 'w') as f:
      for i in range(1024):
        f.write(s)
    self.btest('fetch/stream_file.cpp',
               expected='1',
               args=['-s', 'FETCH_DEBUG', '-s', 'FETCH', '-s', 'INITIAL_MEMORY=536870912'],
               also_asmjs=True)

  # Tests emscripten_fetch() usage in synchronous mode when used from the main
  # thread proxied to a Worker with -s PROXY_TO_PTHREAD=1 option.
  @requires_threads
  def test_fetch_sync_xhr(self):
    shutil.copyfile(test_file('gears.png'), 'gears.png')
    self.btest('fetch/sync_xhr.cpp', expected='1', args=['-s', 'FETCH_DEBUG', '-s', 'FETCH', '-s', 'USE_PTHREADS', '-s', 'PROXY_TO_PTHREAD'])

  # Tests emscripten_fetch() usage when user passes none of the main 3 flags (append/replace/no_download).
  # In that case, in append is implicitly understood.
  @requires_threads
  def test_fetch_implicit_append(self):
    shutil.copyfile(test_file('gears.png'), 'gears.png')
    self.btest('fetch/example_synchronous_fetch.cpp', expected='200', args=['-s', 'FETCH', '-s', 'USE_PTHREADS', '-s', 'PROXY_TO_PTHREAD'])

  # Tests synchronous emscripten_fetch() usage from wasm pthread in fastcomp.
  @requires_threads
  def test_fetch_sync_xhr_in_wasm(self):
    shutil.copyfile(test_file('gears.png'), 'gears.png')
    self.btest('fetch/example_synchronous_fetch.cpp', expected='200', args=['-s', 'FETCH', '-s', 'USE_PTHREADS', '-s', 'PROXY_TO_PTHREAD'])

  # Tests that the Fetch API works for synchronous XHRs when used with --proxy-to-worker.
  @requires_threads
  def test_fetch_sync_xhr_in_proxy_to_worker(self):
    shutil.copyfile(test_file('gears.png'), 'gears.png')
    self.btest('fetch/sync_xhr.cpp',
               expected='1',
               args=['-s', 'FETCH_DEBUG', '-s', 'FETCH', '--proxy-to-worker'],
               also_asmjs=True)

  # Tests waiting on EMSCRIPTEN_FETCH_WAITABLE request from a worker thread
  @no_wasm_backend("emscripten_fetch_wait uses an asm.js based web worker")
  @requires_threads
  def test_fetch_sync_fetch_in_main_thread(self):
    shutil.copyfile(test_file('gears.png'), 'gears.png')
    self.btest('fetch/sync_fetch_in_main_thread.cpp', expected='0', args=['-s', 'FETCH_DEBUG', '-s', 'FETCH', '-s', 'WASM=0', '-s', 'USE_PTHREADS', '-s', 'PROXY_TO_PTHREAD'])

  @requires_threads
  @no_wasm_backend("WASM2JS does not yet support pthreads")
  def test_fetch_idb_store(self):
    self.btest('fetch/idb_store.cpp', expected='0', args=['-s', 'USE_PTHREADS', '-s', 'FETCH', '-s', 'WASM=0', '-s', 'PROXY_TO_PTHREAD'])

  @requires_threads
  @no_wasm_backend("WASM2JS does not yet support pthreads")
  def test_fetch_idb_delete(self):
    shutil.copyfile(test_file('gears.png'), 'gears.png')
    self.btest('fetch/idb_delete.cpp', expected='0', args=['-s', 'USE_PTHREADS', '-s', 'FETCH_DEBUG', '-s', 'FETCH', '-s', 'WASM=0', '-s', 'PROXY_TO_PTHREAD'])

  @requires_asmfs
  @requires_threads
  def test_asmfs_hello_file(self):
    # Test basic file loading and the valid character set for files.
    ensure_dir('dirrey')
    shutil.copyfile(test_file('asmfs', 'hello_file.txt'), os.path.join(self.get_dir(), 'dirrey', 'hello file !#$%&\'()+,-.;=@[]^_`{}~ %%.txt'))
    self.btest_exit('asmfs/hello_file.cpp', args=['-s', 'ASMFS', '-s', 'WASM=0', '-s', 'USE_PTHREADS', '-s', 'FETCH_DEBUG', '-s', 'PROXY_TO_PTHREAD'])

  @requires_asmfs
  @requires_threads
  def test_asmfs_read_file_twice(self):
    shutil.copyfile(test_file('asmfs', 'hello_file.txt'), 'hello_file.txt')
    self.btest_exit('asmfs/read_file_twice.cpp', args=['-s', 'ASMFS', '-s', 'WASM=0', '-s', 'USE_PTHREADS', '-s', 'FETCH_DEBUG', '-s', 'PROXY_TO_PTHREAD'])

  @requires_asmfs
  @requires_threads
  def test_asmfs_fopen_write(self):
    self.btest_exit('asmfs/fopen_write.cpp', args=['-s', 'ASMFS', '-s', 'WASM=0', '-s', 'USE_PTHREADS', '-s', 'FETCH_DEBUG'])

  @requires_asmfs
  @requires_threads
  def test_asmfs_mkdir_create_unlink_rmdir(self):
    self.btest('cstdio/test_remove.cpp', expected='0', args=['-s', 'ASMFS', '-s', 'WASM=0', '-s', 'USE_PTHREADS', '-s', 'FETCH_DEBUG'])

  @requires_asmfs
  @requires_threads
  def test_asmfs_dirent_test_readdir(self):
    self.btest('dirent/test_readdir.c', expected='0', args=['-s', 'ASMFS', '-s', 'WASM=0', '-s', 'USE_PTHREADS', '-s', 'FETCH_DEBUG'])

  @requires_asmfs
  @requires_threads
  def test_asmfs_dirent_test_readdir_empty(self):
    self.btest('dirent/test_readdir_empty.c', expected='0', args=['-s', 'ASMFS', '-s', 'WASM=0', '-s', 'USE_PTHREADS', '-s', 'FETCH_DEBUG'])

  @requires_asmfs
  @requires_threads
  def test_asmfs_unistd_close(self):
    self.btest_exit(test_file('unistd', 'close.c'), 0, args=['-s', 'ASMFS', '-s', 'WASM=0', '-s', 'USE_PTHREADS', '-s', 'FETCH_DEBUG'])

  @requires_asmfs
  @requires_threads
  def test_asmfs_unistd_access(self):
    self.btest_exit(test_file('unistd', 'access.c'), 0, args=['-s', 'ASMFS', '-s', 'WASM=0', '-s', 'USE_PTHREADS', '-s', 'FETCH_DEBUG'])

  @requires_asmfs
  @requires_threads
  def test_asmfs_unistd_unlink(self):
    # TODO: Once symlinks are supported, remove -DNO_SYMLINK=1
    self.btest_exit(test_file('unistd', 'unlink.c'), 0, args=['-s', 'ASMFS', '-s', 'WASM=0', '-s', 'USE_PTHREADS', '-s', 'FETCH_DEBUG', '-DNO_SYMLINK=1'])

  @requires_asmfs
  @requires_threads
  def test_asmfs_test_fcntl_open(self):
    self.btest('fcntl/test_fcntl_open.c', expected='0', args=['-s', 'ASMFS', '-s', 'WASM=0', '-s', 'USE_PTHREADS', '-s', 'FETCH_DEBUG', '-s', 'PROXY_TO_PTHREAD'])

  @requires_asmfs
  @requires_threads
  def test_asmfs_relative_paths(self):
    self.btest_exit('asmfs/relative_paths.cpp', args=['-s', 'ASMFS', '-s', 'WASM=0', '-s', 'USE_PTHREADS', '-s', 'FETCH_DEBUG'])

  @requires_threads
  def test_pthread_locale(self):
    for args in [
        [],
        ['-s', 'USE_PTHREADS', '-s', 'PTHREAD_POOL_SIZE=2'],
    ]:
      print("Testing with: ", args)
      self.btest('pthread/test_pthread_locale.c', expected='1', args=args)

  # Tests the Emscripten HTML5 API emscripten_set_canvas_element_size() and emscripten_get_canvas_element_size() functionality in singlethreaded programs.
  def test_emscripten_set_canvas_element_size(self):
    self.btest('emscripten_set_canvas_element_size.c', expected='1')

  # Test that emscripten_get_device_pixel_ratio() is callable from pthreads (and proxies to main thread to obtain the proper window.devicePixelRatio value).
  @requires_threads
  def test_emscripten_get_device_pixel_ratio(self):
    for args in [[], ['-s', 'USE_PTHREADS', '-s', 'PROXY_TO_PTHREAD']]:
      self.btest('emscripten_get_device_pixel_ratio.c', expected='1', args=args)

  # Tests that emscripten_run_script() variants of functions work in pthreads.
  @requires_threads
  def test_pthread_run_script(self):
    for args in [[], ['-s', 'USE_PTHREADS', '-s', 'PROXY_TO_PTHREAD']]:
      self.btest(test_file('pthread', 'test_pthread_run_script.cpp'), expected='1', args=['-O3'] + args)

  # Tests emscripten_set_canvas_element_size() and OffscreenCanvas functionality in different build configurations.
  @requires_threads
  @requires_graphics_hardware
  def test_emscripten_animate_canvas_element_size(self):
    for args in [
      ['-DTEST_EMSCRIPTEN_SET_MAIN_LOOP=1'],
      ['-DTEST_EMSCRIPTEN_SET_MAIN_LOOP=1', '-s', 'PROXY_TO_PTHREAD', '-s', 'USE_PTHREADS', '-s',   'OFFSCREEN_FRAMEBUFFER=1'],
      ['-DTEST_EMSCRIPTEN_SET_MAIN_LOOP=1', '-s', 'PROXY_TO_PTHREAD', '-s', 'USE_PTHREADS', '-s',   'OFFSCREEN_FRAMEBUFFER=1', '-DTEST_EXPLICIT_CONTEXT_SWAP=1'],
      ['-DTEST_EXPLICIT_CONTEXT_SWAP=1',    '-s', 'PROXY_TO_PTHREAD', '-s', 'USE_PTHREADS', '-s',   'OFFSCREEN_FRAMEBUFFER=1'],
      ['-DTEST_EXPLICIT_CONTEXT_SWAP=1',    '-s', 'PROXY_TO_PTHREAD', '-s', 'USE_PTHREADS', '-s',   'OFFSCREEN_FRAMEBUFFER=1', '-DTEST_MANUALLY_SET_ELEMENT_CSS_SIZE=1'],
      ['-DTEST_EMSCRIPTEN_SET_MAIN_LOOP=1', '-s', 'OFFSCREENCANVAS_SUPPORT'],
    ]:
      cmd = ['-lGL', '-O3', '-g2', '--shell-file', test_file('canvas_animate_resize_shell.html'), '-s', 'GL_DEBUG', '--threadprofiler'] + args
      print(' '.join(cmd))
      self.btest('canvas_animate_resize.cpp', expected='1', args=cmd)

  # Tests the absolute minimum pthread-enabled application.
  @requires_threads
  def test_pthread_hello_thread(self):
    for opts in [[], ['-O3']]:
      for modularize in [[], ['-s', 'MODULARIZE', '-s', 'EXPORT_NAME=MyModule', '--shell-file', test_file('shell_that_launches_modularize.html')]]:
        self.btest(test_file('pthread', 'hello_thread.c'), expected='1', args=['-s', 'USE_PTHREADS'] + modularize + opts)

  # Tests that a pthreads build of -s MINIMAL_RUNTIME=1 works well in different build modes
  def test_minimal_runtime_hello_pthread(self):
    for opts in [[], ['-O3']]:
      for modularize in [[], ['-s', 'MODULARIZE', '-s', 'EXPORT_NAME=MyModule']]:
        self.btest(test_file('pthread', 'hello_thread.c'), expected='1', args=['-s', 'MINIMAL_RUNTIME', '-s', 'USE_PTHREADS'] + modularize + opts)

  # Tests memory growth in pthreads mode, but still on the main thread.
  @requires_threads
  def test_pthread_growth_mainthread(self):
    self.emcc_args.remove('-Werror')

    def run(emcc_args=[]):
      self.btest(test_file('pthread', 'test_pthread_memory_growth_mainthread.c'), expected='1', args=['-s', 'USE_PTHREADS', '-s', 'PTHREAD_POOL_SIZE=2', '-s', 'ALLOW_MEMORY_GROWTH', '-s', 'INITIAL_MEMORY=32MB', '-s', 'MAXIMUM_MEMORY=256MB'] + emcc_args, also_asmjs=False)

    run()
    run(['-s', 'PROXY_TO_PTHREAD'])

  # Tests memory growth in a pthread.
  @requires_threads
  def test_pthread_growth(self):
    self.emcc_args.remove('-Werror')

    def run(emcc_args=[]):
      self.btest(test_file('pthread', 'test_pthread_memory_growth.c'), expected='1', args=['-s', 'USE_PTHREADS', '-s', 'PTHREAD_POOL_SIZE=2', '-s', 'ALLOW_MEMORY_GROWTH', '-s', 'INITIAL_MEMORY=32MB', '-s', 'MAXIMUM_MEMORY=256MB', '-g'] + emcc_args, also_asmjs=False)

    run()
    run(['-s', 'ASSERTIONS'])
    run(['-s', 'PROXY_TO_PTHREAD'])

  # Tests that time in a pthread is relative to the main thread, so measurements
  # on different threads are still monotonic, as if checking a single central
  # clock.
  @requires_threads
  def test_pthread_reltime(self):
    self.btest(test_file('pthread', 'test_pthread_reltime.cpp'), expected='3', args=['-s', 'USE_PTHREADS', '-s', 'PTHREAD_POOL_SIZE'])

  # Tests that it is possible to load the main .js file of the application manually via a Blob URL, and still use pthreads.
  @requires_threads
  def test_load_js_from_blob_with_pthreads(self):
    # TODO: enable this with wasm, currently pthreads/atomics have limitations
    self.compile_btest([test_file('pthread', 'hello_thread.c'), '-s', 'USE_PTHREADS', '-o', 'hello_thread_with_blob_url.js'])
    shutil.copyfile(test_file('pthread', 'main_js_as_blob_loader.html'), 'hello_thread_with_blob_url.html')
    self.run_browser('hello_thread_with_blob_url.html', 'hello from thread!', '/report_result?1')

  # Tests that base64 utils work in browser with no native atob function
  def test_base64_atob_fallback(self):
    create_file('test.c', r'''
      #include <stdio.h>
      #include <emscripten.h>
      int main() {
        return 0;
      }
    ''')
    # generate a dummy file
    create_file('dummy_file', 'dummy')
    # compile the code with the modularize feature and the preload-file option enabled
    self.compile_btest(['test.c', '-s', 'EXIT_RUNTIME', '-s', 'MODULARIZE', '-s', 'EXPORT_NAME="Foo"', '--preload-file', 'dummy_file', '-s', 'SINGLE_FILE'])
    create_file('a.html', '''
      <script>
        atob = undefined;
        fetch = undefined;
      </script>
      <script src="a.out.js"></script>
      <script>
        var foo = Foo();
      </script>
    ''')
    self.run_browser('a.html', '...', '/report_result?exit:0')

  # Tests that SINGLE_FILE works as intended in generated HTML (with and without Worker)
  def test_single_file_html(self):
    self.btest('single_file_static_initializer.cpp', '19', args=['-s', 'SINGLE_FILE'], also_proxied=True)
    self.assertExists('test.html')
    self.assertNotExists('test.js')
    self.assertNotExists('test.worker.js')
    self.assertNotExists('test.wasm')
    self.assertNotExists('test.mem')

  # Tests that SINGLE_FILE works as intended in generated HTML with MINIMAL_RUNTIME
  def test_minimal_runtime_single_file_html(self):
    for wasm in [0, 1]:
      for opts in [[], ['-O3']]:
        self.btest('single_file_static_initializer.cpp', '19', args=opts + ['-s', 'MINIMAL_RUNTIME', '-s', 'SINGLE_FILE', '-s', 'WASM=' + str(wasm)])
        self.assertExists('test.html')
        self.assertNotExists('test.js')
        self.assertNotExists('test.wasm')
        self.assertNotExists('test.asm.js')
        self.assertNotExists('test.mem')
        self.assertNotExists('test.js')
        self.assertNotExists('test.worker.js')

  # Tests that SINGLE_FILE works when built with ENVIRONMENT=web and Closure enabled (#7933)
  def test_single_file_in_web_environment_with_closure(self):
    self.btest('minimal_hello.c', '0', args=['-s', 'SINGLE_FILE', '-s', 'ENVIRONMENT=web', '-O2', '--closure=1'])

  # Tests that SINGLE_FILE works as intended with locateFile
  def test_single_file_locate_file(self):
    for wasm_enabled in [True, False]:
      args = [test_file('browser_test_hello_world.c'), '-o', 'test.js', '-s', 'SINGLE_FILE']

      if not wasm_enabled:
        args += ['-s', 'WASM=0']

      self.compile_btest(args)

      create_file('test.html', '''
        <script>
          var Module = {
            locateFile: function (path) {
              if (path.indexOf('data:') === 0) {
                throw new Error('Unexpected data URI.');
              }

              return path;
            }
          };
        </script>
        <script src="test.js"></script>
      ''')

      self.run_browser('test.html', None, '/report_result?0')

  # Tests that SINGLE_FILE works as intended in a Worker in JS output
  def test_single_file_worker_js(self):
    self.compile_btest([test_file('browser_test_hello_world.c'), '-o', 'test.js', '--proxy-to-worker', '-s', 'SINGLE_FILE'])
    create_file('test.html', '<script src="test.js"></script>')
    self.run_browser('test.html', None, '/report_result?0')
    self.assertExists('test.js')
    self.assertNotExists('test.worker.js')

  # Tests that pthreads code works as intended in a Worker. That is, a pthreads-using
  # program can run either on the main thread (normal tests) or when we start it in
  # a Worker in this test (in that case, both the main application thread and the worker threads
  # are all inside Web Workers).
  @requires_threads
  def test_pthreads_started_in_worker(self):
    self.compile_btest([test_file('pthread', 'test_pthread_atomics.cpp'), '-o', 'test.js', '-s', 'INITIAL_MEMORY=64MB', '-s', 'USE_PTHREADS', '-s', 'PTHREAD_POOL_SIZE=8'])
    create_file('test.html', '''
      <script>
        new Worker('test.js');
      </script>
    ''')
    self.run_browser('test.html', None, '/report_result?0')

  def test_access_file_after_heap_resize(self):
    create_file('test.txt', 'hello from file')
    self.compile_btest([test_file('access_file_after_heap_resize.c'), '-s', 'ALLOW_MEMORY_GROWTH', '--preload-file', 'test.txt', '-o', 'page.html'])
    self.run_browser('page.html', 'hello from file', '/report_result?15')

    # with separate file packager invocation
    self.run_process([FILE_PACKAGER, 'data.data', '--preload', 'test.txt', '--js-output=' + 'data.js'])
    self.compile_btest([test_file('access_file_after_heap_resize.c'), '-s', 'ALLOW_MEMORY_GROWTH', '--pre-js', 'data.js', '-o', 'page.html', '-s', 'FORCE_FILESYSTEM'])
    self.run_browser('page.html', 'hello from file', '/report_result?15')

  def test_unicode_html_shell(self):
    create_file('main.cpp', r'''
      int main() {
        REPORT_RESULT(0);
        return 0;
      }
    ''')
    create_file('shell.html', open(path_from_root('src', 'shell.html')).read().replace('Emscripten-Generated Code', 'Emscripten-Generated Emoji 😅'))
    self.compile_btest(['main.cpp', '--shell-file', 'shell.html', '-o', 'test.html'])
    self.run_browser('test.html', None, '/report_result?0')

  # Tests the functionality of the emscripten_thread_sleep() function.
  @requires_threads
  def test_emscripten_thread_sleep(self):
    self.btest(test_file('pthread', 'emscripten_thread_sleep.c'), expected='1', args=['-s', 'USE_PTHREADS', '-s', 'EXTRA_EXPORTED_RUNTIME_METHODS=[print]'])

  # Tests that Emscripten-compiled applications can be run from a relative path in browser that is different than the address of the current page
  def test_browser_run_from_different_directory(self):
    self.compile_btest([test_file('browser_test_hello_world.c'), '-o', 'test.html', '-O3'])

    ensure_dir('subdir')
    shutil.move('test.js', os.path.join('subdir', 'test.js'))
    shutil.move('test.wasm', os.path.join('subdir', 'test.wasm'))
    src = open('test.html').read()
    # Make sure JS is loaded from subdirectory
    create_file('test-subdir.html', src.replace('test.js', 'subdir/test.js'))
    self.run_browser('test-subdir.html', None, '/report_result?0')

  # Similar to `test_browser_run_from_different_directory`, but asynchronous because of `-s MODULARIZE=1`
  def test_browser_run_from_different_directory_async(self):
    for args, creations in [
      (['-s', 'MODULARIZE'], [
        'Module();',    # documented way for using modularize
        'new Module();' # not documented as working, but we support it
       ]),
    ]:
      print(args)
      # compile the code with the modularize feature and the preload-file option enabled
      self.compile_btest([test_file('browser_test_hello_world.c'), '-o', 'test.js', '-O3'] + args)
      ensure_dir('subdir')
      shutil.move('test.js', os.path.join('subdir', 'test.js'))
      shutil.move('test.wasm', os.path.join('subdir', 'test.wasm'))
      for creation in creations:
        print(creation)
        # Make sure JS is loaded from subdirectory
        create_file('test-subdir.html', '''
          <script src="subdir/test.js"></script>
          <script>
            %s
          </script>
        ''' % creation)
        self.run_browser('test-subdir.html', None, '/report_result?0')

  # Similar to `test_browser_run_from_different_directory`, but
  # also also we eval the initial code, so currentScript is not present. That prevents us
  # from finding the file in a subdir, but here we at least check we do not regress compared to the
  # normal case of finding in the current dir.
  def test_browser_modularize_no_current_script(self):
    # test both modularize (and creating an instance) and modularize-instance
    # (which creates by itself)
    for path, args, creation in [
      ([], ['-s', 'MODULARIZE'], 'Module();'),
      (['subdir'], ['-s', 'MODULARIZE'], 'Module();'),
    ]:
      print(path, args, creation)
      filesystem_path = os.path.join('.', *path)
      ensure_dir(filesystem_path)
      # compile the code with the modularize feature and the preload-file option enabled
      self.compile_btest([test_file('browser_test_hello_world.c'), '-o', 'test.js'] + args)
      shutil.move('test.js', os.path.join(filesystem_path, 'test.js'))
      shutil.move('test.wasm', os.path.join(filesystem_path, 'test.wasm'))
      open(os.path.join(filesystem_path, 'test.html'), 'w').write('''
        <script>
          setTimeout(function() {
            var xhr = new XMLHttpRequest();
            xhr.open('GET', 'test.js', false);
            xhr.send(null);
            eval(xhr.responseText);
            %s
          }, 1);
        </script>
      ''' % creation)
      self.run_browser('/'.join(path + ['test.html']), None, '/report_result?0')

  def test_emscripten_request_animation_frame(self):
    self.btest(test_file('emscripten_request_animation_frame.c'), '0')

  def test_emscripten_request_animation_frame_loop(self):
    self.btest(test_file('emscripten_request_animation_frame_loop.c'), '0')

  def test_request_animation_frame(self):
    self.btest('request_animation_frame.cpp', '0', also_proxied=True)

  @requires_threads
  def test_emscripten_set_timeout(self):
    self.btest(test_file('emscripten_set_timeout.c'), '0', args=['-s', 'USE_PTHREADS', '-s', 'PROXY_TO_PTHREAD'])

  @requires_threads
  def test_emscripten_set_timeout_loop(self):
    self.btest(test_file('emscripten_set_timeout_loop.c'), '0', args=['-s', 'USE_PTHREADS', '-s', 'PROXY_TO_PTHREAD'])

  def test_emscripten_set_immediate(self):
    self.btest(test_file('emscripten_set_immediate.c'), '0')

  def test_emscripten_set_immediate_loop(self):
    self.btest(test_file('emscripten_set_immediate_loop.c'), '0')

  @requires_threads
  def test_emscripten_set_interval(self):
    self.btest(test_file('emscripten_set_interval.c'), '0', args=['-s', 'USE_PTHREADS', '-s', 'PROXY_TO_PTHREAD'])

  # Test emscripten_performance_now() and emscripten_date_now()
  @requires_threads
  def test_emscripten_performance_now(self):
    self.btest(test_file('emscripten_performance_now.c'), '0', args=['-s', 'USE_PTHREADS', '-s', 'PROXY_TO_PTHREAD'])

  @requires_threads
  def test_embind_with_pthreads(self):
    self.btest('embind_with_pthreads.cpp', '1', args=['--bind', '-s', 'USE_PTHREADS', '-s', 'PROXY_TO_PTHREAD'])

  def test_embind_with_asyncify(self):
    self.btest('embind_with_asyncify.cpp', '1', args=['--bind', '-s', 'ASYNCIFY'])

  # Test emscripten_console_log(), emscripten_console_warn() and emscripten_console_error()
  def test_emscripten_console_log(self):
    self.btest(test_file('emscripten_console_log.c'), '0', args=['--pre-js', test_file('emscripten_console_log_pre.js')])

  def test_emscripten_throw_number(self):
    self.btest(test_file('emscripten_throw_number.c'), '0', args=['--pre-js', test_file('emscripten_throw_number_pre.js')])

  def test_emscripten_throw_string(self):
    self.btest(test_file('emscripten_throw_string.c'), '0', args=['--pre-js', test_file('emscripten_throw_string_pre.js')])

  # Tests that Closure run in combination with -s ENVIRONMENT=web mode works with a minimal console.log() application
  def test_closure_in_web_only_target_environment_console_log(self):
    self.btest('minimal_hello.c', '0', args=['-s', 'ENVIRONMENT=web', '-O3', '--closure=1'])

  # Tests that Closure run in combination with -s ENVIRONMENT=web mode works with a small WebGL application
  @requires_graphics_hardware
  def test_closure_in_web_only_target_environment_webgl(self):
    self.btest('webgl_draw_triangle.c', '0', args=['-lGL', '-s', 'ENVIRONMENT=web', '-O3', '--closure=1'])

  def test_no_declare_asm_module_exports_asmjs(self):
    for minimal_runtime in [[], ['-s', 'MINIMAL_RUNTIME']]:
      self.btest(test_file('declare_asm_module_exports.cpp'), '1', args=['-s', 'DECLARE_ASM_MODULE_EXPORTS=0', '-s', 'ENVIRONMENT=web', '-O3', '--closure=1', '-s', 'WASM=0'] + minimal_runtime)

  def test_no_declare_asm_module_exports_wasm_minimal_runtime(self):
    self.btest(test_file('declare_asm_module_exports.cpp'), '1', args=['-s', 'DECLARE_ASM_MODULE_EXPORTS=0', '-s', 'ENVIRONMENT=web', '-O3', '--closure=1', '-s', 'MINIMAL_RUNTIME'])

  # Tests that the different code paths in src/shell_minimal_runtime.html all work ok.
  def test_minimal_runtime_loader_shell(self):
    args = ['-s', 'MINIMAL_RUNTIME=2']
    for wasm in [[], ['-s', 'WASM=0', '--memory-init-file', '0'], ['-s', 'WASM=0', '--memory-init-file', '1'], ['-s', 'SINGLE_FILE'], ['-s', 'WASM=0', '-s', 'SINGLE_FILE']]:
      for modularize in [[], ['-s', 'MODULARIZE']]:
        print(str(args + wasm + modularize))
        self.btest('minimal_hello.c', '0', args=args + wasm + modularize)

  # Tests that -s MINIMAL_RUNTIME=1 works well in different build modes
  def test_minimal_runtime_hello_world(self):
    for args in [[], ['-s', 'MINIMAL_RUNTIME_STREAMING_WASM_COMPILATION', '--closure=1'], ['-s', 'MINIMAL_RUNTIME_STREAMING_WASM_INSTANTIATION', '--closure', '1']]:
      self.btest(test_file('small_hello_world.c'), '0', args=args + ['-s', 'MINIMAL_RUNTIME'])

  @requires_threads
  def test_offset_converter(self, *args):
    try:
<<<<<<< HEAD
      self.btest_exit(path_from_root('tests', 'browser', 'test_offset_converter.c'), '1', args=['-s', 'USE_OFFSET_CONVERTER', '-gsource-map', '-s', 'PROXY_TO_PTHREAD', '-s', 'USE_PTHREADS'])
=======
      self.btest_exit(test_file('browser', 'test_offset_converter.c'), assert_returncode=1, args=['-s', 'USE_OFFSET_CONVERTER', '-g4', '-s', 'PROXY_TO_PTHREAD', '-s', 'USE_PTHREADS'])
>>>>>>> c2f4f091
    except Exception as e:
      # dump the wasm file; this is meant to help debug #10539 on the bots
      print(self.run_process([os.path.join(building.get_binaryen_bin(), 'wasm-opt'), 'test.wasm', '-g', '--print', '-all'], stdout=PIPE).stdout)
      raise e

  # Tests emscripten_unwind_to_js_event_loop() behavior
  def test_emscripten_unwind_to_js_event_loop(self, *args):
    self.btest(test_file('browser', 'test_emscripten_unwind_to_js_event_loop.c'), '1', args=['-s', 'NO_EXIT_RUNTIME'])

  def test_wasm2js_fallback(self):
    for args in [[], ['-s', 'MINIMAL_RUNTIME']]:
      self.compile_btest([test_file('small_hello_world.c'), '-s', 'WASM=2', '-o', 'test.html'] + args)

      # First run with WebAssembly support enabled
      # Move the Wasm2js fallback away to test it is not accidentally getting loaded.
      os.rename('test.wasm.js', 'test.wasm.js.unused')
      self.run_browser('test.html', 'hello!', '/report_result?0')
      os.rename('test.wasm.js.unused', 'test.wasm.js')

      # Then disable WebAssembly support in VM, and try again.. Should still work with Wasm2JS fallback.
      html = open('test.html', 'r').read()
      html = html.replace('<body>', '<body><script>delete WebAssembly;</script>')
      open('test.html', 'w').write(html)
      os.remove('test.wasm') # Also delete the Wasm file to test that it is not attempted to be loaded.
      self.run_browser('test.html', 'hello!', '/report_result?0')

  def test_wasm2js_fallback_on_wasm_compilation_failure(self):
    for args in [[], ['-s', 'MINIMAL_RUNTIME']]:
      self.compile_btest([test_file('small_hello_world.c'), '-s', 'WASM=2', '-o', 'test.html'] + args)

      # Run without the .wasm.js file present: with Wasm support, the page should still run
      os.rename('test.wasm.js', 'test.wasm.js.unused')
      self.run_browser('test.html', 'hello!', '/report_result?0')

      # Restore the .wasm.js file, then corrupt the .wasm file, that should trigger the Wasm2js fallback to run
      os.rename('test.wasm.js.unused', 'test.wasm.js')
      shutil.copyfile('test.js', 'test.wasm')
      self.run_browser('test.html', 'hello!', '/report_result?0')

  def test_system(self):
    self.btest(test_file('system.c'), '0')

  # Tests that it is possible to hook into/override a symbol defined in a system library.
  @requires_graphics_hardware
  def test_override_system_js_lib_symbol(self):
    # This test verifies it is possible to override a symbol from WebGL library.

    # When WebGL is implicitly linked in, the implicit linking should happen before any user --js-libraries, so that they can adjust
    # the behavior afterwards.
    self.btest(test_file('test_override_system_js_lib_symbol.c'),
               expected='5121',
               args=['--js-library', test_file('test_override_system_js_lib_symbol.js')])

    # When WebGL is explicitly linked to in strict mode, the linking order on command line should enable overriding.
    self.btest(test_file('test_override_system_js_lib_symbol.c'),
               expected='5121',
               args=['-s', 'AUTO_JS_LIBRARIES=0', '-lwebgl.js', '--js-library', test_file('test_override_system_js_lib_symbol.js')])

  @no_firefox('no 4GB support yet')
  def test_zzz_zzz_4gb(self):
    # TODO Convert to an actual browser test when it reaches stable.
    #      For now, keep this in browser as this suite runs serially, which
    #      means we don't compete for memory with anything else (and run it
    #      at the very very end, to reduce the risk of it OOM-killing the
    #      browser).

    # test that we can allocate in the 2-4GB range, if we enable growth and
    # set the max appropriately
    self.emcc_args += ['-O2', '-s', 'ALLOW_MEMORY_GROWTH', '-s', 'MAXIMUM_MEMORY=4GB']
    self.do_run_in_out_file_test('browser', 'test_4GB.cpp', js_engines=[config.V8_ENGINE])

  # Tests that emmalloc supports up to 4GB Wasm heaps.
  @no_firefox('no 4GB support yet')
  def test_zzz_zzz_emmalloc_4gb(self):
    self.btest(test_file('mem_growth.cpp'),
               expected='-65536', # == 4*1024*1024*1024 - 65536 casted to signed
               args=['-s', 'MALLOC=emmalloc', '-s', 'ABORTING_MALLOC=0', '-s', 'ALLOW_MEMORY_GROWTH=1', '-s', 'MAXIMUM_MEMORY=4GB'])

  # Test that it is possible to malloc() a huge 3GB memory block in 4GB mode using emmalloc.
  # Also test emmalloc-memvalidate and emmalloc-memvalidate-verbose build configurations.
  @no_firefox('no 4GB support yet')
  def test_emmalloc_3GB(self):
    def test(args):
      self.btest(test_file('alloc_3gb.cpp'),
                 expected='0',
                 args=['-s', 'MAXIMUM_MEMORY=4GB', '-s', 'ALLOW_MEMORY_GROWTH=1'] + args)

    test(['-s', 'MALLOC=emmalloc'])
    test(['-s', 'MALLOC=emmalloc-debug'])
    test(['-s', 'MALLOC=emmalloc-memvalidate'])
    test(['-s', 'MALLOC=emmalloc-memvalidate-verbose'])

  @no_firefox('no 4GB support yet')
  def test_zzz_zzz_emmalloc_memgrowth(self, *args):
    self.btest(test_file('browser', 'emmalloc_memgrowth.cpp'), expected='0', args=['-s', 'MALLOC=emmalloc', '-s', 'ALLOW_MEMORY_GROWTH=1', '-s', 'ABORTING_MALLOC=0', '-s', 'ASSERTIONS=2', '-s', 'MINIMAL_RUNTIME=1', '-s', 'MAXIMUM_MEMORY=4GB'])

  @no_firefox('no 4GB support yet')
  def test_zzz_zzz_2gb_fail(self):
    # TODO Convert to an actual browser test when it reaches stable.
    #      For now, keep this in browser as this suite runs serially, which
    #      means we don't compete for memory with anything else (and run it
    #      at the very very end, to reduce the risk of it OOM-killing the
    #      browser).

    # test that growth doesn't go beyond 2GB without the max being set for that,
    # and that we can catch an allocation failure exception for that
    self.emcc_args += ['-O2', '-s', 'ALLOW_MEMORY_GROWTH', '-s', 'MAXIMUM_MEMORY=2GB']
    self.do_run_in_out_file_test('browser', 'test_2GB_fail.cpp', js_engines=[config.V8_ENGINE])

  @no_firefox('no 4GB support yet')
  def test_zzz_zzz_4gb_fail(self):
    # TODO Convert to an actual browser test when it reaches stable.
    #      For now, keep this in browser as this suite runs serially, which
    #      means we don't compete for memory with anything else (and run it
    #      at the very very end, to reduce the risk of it OOM-killing the
    #      browser).

    # test that we properly report an allocation error that would overflow over
    # 4GB.
    self.emcc_args += ['-O2', '-s', 'ALLOW_MEMORY_GROWTH', '-s', 'MAXIMUM_MEMORY=4GB', '-s', 'ABORTING_MALLOC=0']
    self.do_run_in_out_file_test('browser', 'test_4GB_fail.cpp', js_engines=[config.V8_ENGINE])

  @disabled("only run this manually, to test for race conditions")
  @parameterized({
    'normal': ([],),
    'assertions': (['-s', 'ASSERTIONS'],)
  })
  @requires_threads
  def test_manual_pthread_proxy_hammer(self, args):
    # the specific symptom of the hang that was fixed is that the test hangs
    # at some point, using 0% CPU. often that occured in 0-200 iterations, but
    # you may want to adjust "ITERATIONS".
    self.btest(test_file('pthread', 'test_pthread_proxy_hammer.cpp'),
               expected='0',
               args=['-s', 'USE_PTHREADS', '-O2', '-s', 'PROXY_TO_PTHREAD',
                     '-DITERATIONS=1024', '-g1'] + args,
               timeout=10000,
               # don't run this with the default extra_tries value, as this is
               # *meant* to notice something random, a race condition.
               extra_tries=0)

  def test_assert_failure(self):
    self.btest(test_file('browser', 'test_assert_failure.c'), 'abort:Assertion failed: false && "this is a test"')


EMRUN = path_from_root('emrun')


class emrun(RunnerCore):
  def test_emrun_info(self):
    if not has_browser():
      self.skipTest('need a browser')
    result = self.run_process([EMRUN, '--system_info', '--browser_info'], stdout=PIPE).stdout
    assert 'CPU' in result
    assert 'Browser' in result
    assert 'Traceback' not in result

    result = self.run_process([EMRUN, '--list_browsers'], stdout=PIPE).stdout
    assert 'Traceback' not in result

  def test_no_browser(self):
    # Test --no_browser mode where we have to take care of launching the browser ourselves
    # and then killing emrun when we are done.
    if not has_browser():
      self.skipTest('need a browser')

    self.run_process([EMCC, test_file('test_emrun.c'), '--emrun', '-o', 'hello_world.html'])
    proc = subprocess.Popen([EMRUN, '--no_browser', '.', '--port=3333'], stdout=PIPE)
    try:
      if EMTEST_BROWSER:
        print('Starting browser')
        browser_cmd = shlex.split(EMTEST_BROWSER)
        browser = subprocess.Popen(browser_cmd + ['http://localhost:3333/hello_world.html'])
        try:
          while True:
            stdout = proc.stdout.read()
            if b'Dumping out file' in stdout:
              break
        finally:
          print('Terminating browser')
          browser.terminate()
          browser.wait()
    finally:
      print('Terminating emrun server')
      proc.terminate()
      proc.wait()

  def test_emrun(self):
    self.run_process([EMCC, test_file('test_emrun.c'), '--emrun', '-o', 'hello_world.html'])
    if not has_browser():
      self.skipTest('need a browser')

    # We cannot run emrun from the temp directory the suite will clean up afterwards, since the
    # browser that is launched will have that directory as startup directory, and the browser will
    # not close as part of the test, pinning down the cwd on Windows and it wouldn't be possible to
    # delete it. Therefore switch away from that directory before launching.

    os.chdir(path_from_root())
    args_base = [EMRUN, '--timeout', '30', '--safe_firefox_profile',
                 '--kill_exit', '--port', '6939', '--verbose',
                 '--log_stdout', self.in_dir('stdout.txt'),
                 '--log_stderr', self.in_dir('stderr.txt')]

    # Verify that trying to pass argument to the page without the `--` separator will
    # generate an actionable error message
    err = self.expect_fail(args_base + ['--foo'])
    self.assertContained('error: unrecognized arguments: --foo', err)
    self.assertContained('remember to add `--` between arguments', err)

    if EMTEST_BROWSER is not None:
      # If EMTEST_BROWSER carried command line arguments to pass to the browser,
      # (e.g. "firefox -profile /path/to/foo") those can't be passed via emrun,
      # so strip them out.
      browser_cmd = shlex.split(EMTEST_BROWSER)
      browser_path = browser_cmd[0]
      args_base += ['--browser', browser_path]
      if len(browser_cmd) > 1:
        browser_args = browser_cmd[1:]
        if 'firefox' in browser_path and ('-profile' in browser_args or '--profile' in browser_args):
          # emrun uses its own -profile, strip it out
          parser = argparse.ArgumentParser(add_help=False) # otherwise it throws with -headless
          parser.add_argument('-profile')
          parser.add_argument('--profile')
          browser_args = parser.parse_known_args(browser_args)[1]
        if browser_args:
          args_base += ['--browser_args', ' ' + ' '.join(browser_args)]

    for args in [
        args_base,
        args_base + ['--private_browsing', '--port', '6941']
    ]:
      args += [self.in_dir('hello_world.html'), '--', '1', '2', '--3']
      print(shared.shlex_join(args))
      proc = self.run_process(args, check=False)
      self.assertEqual(proc.returncode, 100)
      stdout = open(self.in_dir('stdout.txt'), 'r').read()
      stderr = open(self.in_dir('stderr.txt'), 'r').read()
      self.assertContained('argc: 4', stdout)
      self.assertContained('argv[3]: --3', stdout)
      self.assertContained('hello, world!', stdout)
      self.assertContained('Testing ASCII characters: !"$%&\'()*+,-./:;<=>?@[\\]^_`{|}~', stdout)
      self.assertContained('Testing char sequences: %20%21 &auml;', stdout)
      self.assertContained('hello, error stream!', stderr)<|MERGE_RESOLUTION|>--- conflicted
+++ resolved
@@ -217,13 +217,8 @@
 ''')
 
   def test_emscripten_log(self):
-<<<<<<< HEAD
-    self.btest_exit(path_from_root('tests', 'emscripten_log', 'emscripten_log.cpp'), 0,
+    self.btest_exit(test_file('emscripten_log', 'emscripten_log.cpp'),
                     args=['--pre-js', path_from_root('src', 'emscripten-source-map.min.js'), '-gsource-map'])
-=======
-    self.btest_exit(test_file('emscripten_log', 'emscripten_log.cpp'),
-                    args=['--pre-js', path_from_root('src', 'emscripten-source-map.min.js'), '-g4'])
->>>>>>> c2f4f091
 
   def test_preload_file(self):
     absolute_src_path = os.path.join(self.get_dir(), 'somefile.txt').replace('\\', '/')
@@ -4937,11 +4932,7 @@
   @requires_threads
   def test_offset_converter(self, *args):
     try:
-<<<<<<< HEAD
-      self.btest_exit(path_from_root('tests', 'browser', 'test_offset_converter.c'), '1', args=['-s', 'USE_OFFSET_CONVERTER', '-gsource-map', '-s', 'PROXY_TO_PTHREAD', '-s', 'USE_PTHREADS'])
-=======
-      self.btest_exit(test_file('browser', 'test_offset_converter.c'), assert_returncode=1, args=['-s', 'USE_OFFSET_CONVERTER', '-g4', '-s', 'PROXY_TO_PTHREAD', '-s', 'USE_PTHREADS'])
->>>>>>> c2f4f091
+      self.btest_exit(test_file('browser', 'test_offset_converter.c'), assert_returncode=1, args=['-s', 'USE_OFFSET_CONVERTER', '-gsource-map', '-s', 'PROXY_TO_PTHREAD', '-s', 'USE_PTHREADS'])
     except Exception as e:
       # dump the wasm file; this is meant to help debug #10539 on the bots
       print(self.run_process([os.path.join(building.get_binaryen_bin(), 'wasm-opt'), 'test.wasm', '-g', '--print', '-all'], stdout=PIPE).stdout)
