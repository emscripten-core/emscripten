--- conflicted
+++ resolved
@@ -706,81 +706,6 @@
 
     try_delete(CANONICAL_TEMP_DIR)
 
-<<<<<<< HEAD
-  def test_embuilder(self):
-    restore_and_set_up()
-
-    tests = [
-      ([PYTHON, EMBUILDER], ['Emscripten System Builder Tool', 'build libc', 'native_optimizer'], True, []),
-      ([PYTHON, EMBUILDER, 'build', 'waka'], 'ERROR', False, []),
-      ([PYTHON, EMBUILDER, 'build', 'struct_info'], ['building and verifying struct_info', 'success'], True, ['generated_struct_info.json']),
-      ([PYTHON, EMBUILDER, 'build', 'libc'], ['building and verifying libc', 'success'], True, ['libc.bc']),
-      ([PYTHON, EMBUILDER, 'build', 'libc-mt'], ['building and verifying libc-mt', 'success'], True, ['libc-mt.bc']),
-      ([PYTHON, EMBUILDER, 'build', 'libc-extras'], ['building and verifying libc-extras', 'success'], True, ['libc-extras.bc']),
-      ([PYTHON, EMBUILDER, 'build', 'dlmalloc'], ['building and verifying dlmalloc', 'success'], True, ['libdlmalloc.bc']),
-      ([PYTHON, EMBUILDER, 'build', 'dlmalloc_debug'], ['building and verifying dlmalloc', 'success'], True, ['libdlmalloc_debug.bc']),
-      ([PYTHON, EMBUILDER, 'build', 'dlmalloc_noerrno'], ['building and verifying dlmalloc', 'success'], True, ['libdlmalloc_noerrno.bc']),
-      ([PYTHON, EMBUILDER, 'build', 'dlmalloc_threadsafe'], ['building and verifying dlmalloc_threadsafe', 'success'], True, ['libdlmalloc_threadsafe.bc']),
-      ([PYTHON, EMBUILDER, 'build', 'dlmalloc_tracing'], ['building and verifying dlmalloc_tracing', 'success'], True, ['libdlmalloc_tracing.bc']),
-      ([PYTHON, EMBUILDER, 'build', 'dlmalloc_debug_noerrno_threadsafe_tracing'], ['building and verifying dlmalloc', 'success'], True, ['libdlmalloc_debug_noerrno_threadsafe_tracing.bc']),
-      ([PYTHON, EMBUILDER, 'build', 'emmalloc'], ['building and verifying emmalloc', 'success'], True, ['libemmalloc.bc']),
-      ([PYTHON, EMBUILDER, 'build', 'emmalloc_debug'], ['building and verifying emmalloc', 'success'], True, ['libemmalloc_debug.bc']),
-      ([PYTHON, EMBUILDER, 'build', 'pthreads'], ['building and verifying pthreads', 'success'], True, ['libpthreads.bc']),
-      ([PYTHON, EMBUILDER, 'build', 'libc++'], ['success'], True, ['libc++.a']),
-      ([PYTHON, EMBUILDER, 'build', 'libc++_noexcept'], ['success'], True, ['libc++_noexcept.a']),
-      ([PYTHON, EMBUILDER, 'build', 'libc++abi'], ['success'], True, ['libc++abi.bc']),
-      ([PYTHON, EMBUILDER, 'build', 'gl'], ['success'], True, ['libgl.bc']),
-      ([PYTHON, EMBUILDER, 'build', 'native_optimizer'], ['success'], True, ['optimizer.2.exe']),
-      ([PYTHON, EMBUILDER, 'build', 'zlib'], ['building and verifying zlib', 'success'], True, ['zlib.bc']),
-      ([PYTHON, EMBUILDER, 'build', 'libpng'], ['building and verifying libpng', 'success'], True, ['libpng.bc']),
-      ([PYTHON, EMBUILDER, 'build', 'bullet'], ['building and verifying bullet', 'success'], True, ['bullet.bc']),
-      ([PYTHON, EMBUILDER, 'build', 'vorbis'], ['building and verifying vorbis', 'success'], True, ['vorbis.bc']),
-      ([PYTHON, EMBUILDER, 'build', 'ogg'], ['building and verifying ogg', 'success'], True, ['ogg.bc']),
-      ([PYTHON, EMBUILDER, 'build', 'sdl2'], ['success'], True, ['sdl2.bc']),
-      ([PYTHON, EMBUILDER, 'build', 'sdl2-gfx'], ['success'], True, ['sdl2-gfx.bc']),
-      ([PYTHON, EMBUILDER, 'build', 'sdl2-image'], ['success'], True, ['sdl2-image.bc']),
-      ([PYTHON, EMBUILDER, 'build', 'freetype'], ['building and verifying freetype', 'success'], True, ['freetype.bc']),
-      ([PYTHON, EMBUILDER, 'build', 'harfbuzz'], ['building and verifying harfbuzz', 'success'], True, ['harfbuzz.bc']),
-      ([PYTHON, EMBUILDER, 'build', 'icu'], ['building and verifying icu', 'success'], True, ['icu.bc']),
-      ([PYTHON, EMBUILDER, 'build', 'sdl2-ttf'], ['building and verifying sdl2-ttf', 'success'], True, ['sdl2-ttf.bc']),
-      ([PYTHON, EMBUILDER, 'build', 'sdl2-net'], ['building and verifying sdl2-net', 'success'], True, ['sdl2-net.bc']),
-      ([PYTHON, EMBUILDER, 'build', 'sdl2-mixer'], ['building and verifying sdl2-mixer', 'success'], True, ['sdl2-mixer.bc']),
-      ([PYTHON, EMBUILDER, 'build', 'binaryen'], ['building and verifying binaryen', 'success'], True, []),
-      ([PYTHON, EMBUILDER, 'build', 'cocos2d'], ['building and verifying cocos2d', 'success'], True, ['cocos2d.bc']),
-      ([PYTHON, EMBUILDER, 'build', 'libc-wasm'], ['building and verifying libc-wasm', 'success'], True, ['libc-wasm.bc']),
-      ([PYTHON, EMBUILDER, 'build', 'regal'], ['building and verifying regal', 'success'], True, ['regal.bc']),
-    ]
-    if Settings.WASM_BACKEND:
-      tests.append(([PYTHON, EMBUILDER, 'build', 'libcompiler_rt_wasm'], ['building and verifying libcompiler_rt_wasm', 'success'], True, ['libcompiler_rt_wasm.a']),)
-
-    Cache.erase()
-
-    for command, expected, success, result_libs in tests:
-      print(command)
-      for lib in result_libs:
-        if os.path.sep in lib:
-          dirname = os.path.dirname(Cache.get_path(lib))
-          print('    erase dir', dirname)
-          try_delete(dirname)
-        else:
-          print('    erase file', lib)
-          try_delete(Cache.get_path(lib))
-      proc = run_process(command, stdout=PIPE, stderr=STDOUT, check=False)
-      out = proc.stdout
-      if success and proc.returncode != 0:
-        print(out)
-      assert (proc.returncode == 0) == success
-      if not isinstance(expected, list):
-        expected = [expected]
-      for ex in expected:
-        print('    seek', ex)
-        assert ex in out, out
-      for lib in result_libs:
-        print('    verify', lib)
-        assert os.path.exists(Cache.get_path(lib))
-
-=======
->>>>>>> 637582c0
   def test_d8_path(self):
     """ Test that running JS commands works for node, d8, and jsc and is not path dependent """
     # Fake some JS engines
