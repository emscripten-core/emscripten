--- conflicted
+++ resolved
@@ -6467,24 +6467,7 @@
     self.set_setting('PROXY_TO_PTHREAD')
     self.set_setting('EXIT_RUNTIME')
     self.set_setting('INITIAL_MEMORY', '64mb')
-<<<<<<< HEAD
-    self.do_core_test('test_mmap.c')
-
-  def test_mmap_file(self):
-    self.emcc_args += ['--embed-file', 'data.dat']
-    x = 'data from the file........'
-    s = ''
-    while len(s) < 9000:
-      if len(s) + len(x) < 9000:
-        s += x
-        continue
-      s += '.'
-    assert len(s) == 9000
-    create_file('data.dat', s)
-    self.do_runf(test_file('mmap_file.c'), '*\n' + s[0:20] + '\n' + s[4096:4096 + 20] + '\n*\n')
-=======
     self.do_core_test('test_mmap_anon.c')
->>>>>>> 597502b6
 
   @no_lsan('Test code contains memory leaks')
   def test_cubescript(self):
