--- conflicted
+++ resolved
@@ -5828,10 +5828,7 @@
     self.maybe_closure()
     self.do_runf(src, native_result)
 
-<<<<<<< HEAD
-=======
     # -msse4 should give same results as -msse4.2
->>>>>>> e5f9c226
     self.emcc_args = orig_args + ['-I' + path_from_root('tests', 'sse'), '-msse4', '-Wno-argument-outside-range']
     self.maybe_closure()
     self.do_runf(src, native_result)
