--- conflicted
+++ resolved
@@ -6967,15 +6967,6 @@
     self.do_run_from_file(path_from_root('tests', 'embind', 'test_val.cpp'), path_from_root('tests', 'embind', 'test_val.out'))
 
   def test_embind_no_rtti(self):
-<<<<<<< HEAD
-    create_test_file('pre.js', '''
-      Module = {};
-      Module['postRun'] = function() {
-        out("dotest returned: " + Module.dotest());
-      };
-    ''')
-=======
->>>>>>> b8fd9a06
     src = r'''
       #include <emscripten.h>
       #include <emscripten/bind.h>
@@ -7000,18 +6991,10 @@
         emscripten::function("dotest", &test);
       }
     '''
-<<<<<<< HEAD
-    self.emcc_args += ['--bind', '-fno-rtti', '-DEMSCRIPTEN_HAS_UNBOUND_TYPE_NAMES=0', '--pre-js', 'pre.js']
+    self.emcc_args += ['--bind', '-fno-rtti', '-DEMSCRIPTEN_HAS_UNBOUND_TYPE_NAMES=0']
     self.do_run(src, '418\ndotest returned: 42\n')
 
   def test_embind_polymorphic_class_no_rtti(self):
-    create_test_file('pre.js', '''
-      Module = {};
-      Module['postRun'] = function() {
-        var foo = new Module.Foo();
-        out("foo.test() returned: " + foo.test());
-      };
-    ''')
     src = r'''
       #include <emscripten/bind.h>
       #include <emscripten/val.h>
@@ -7046,10 +7029,6 @@
     '''
     self.emcc_args += ['--bind', '-fno-rtti', '-DEMSCRIPTEN_HAS_UNBOUND_TYPE_NAMES=0', '--pre-js', 'pre.js']
     self.do_run(src, 'Hello, world.\nfoo.test() returned: 42\n')
-=======
-    self.emcc_args += ['--bind', '-fno-rtti', '-DEMSCRIPTEN_HAS_UNBOUND_TYPE_NAMES=0']
-    self.do_run(src, '418\ndotest returned: 42\n')
->>>>>>> b8fd9a06
 
   def test_embind_no_rtti_followed_by_rtti(self):
     src = r'''
