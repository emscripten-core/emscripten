--- conflicted
+++ resolved
@@ -4749,14 +4749,6 @@
       # test expects /, but Windows gives \ as path slashes.
       # Calling readlink() on a non-link gives error 22 EINVAL on Unix, but simply error 0 OK on Windows.
     self.clear()
-<<<<<<< HEAD
-    if WINDOWS:
-      return self.skip('Skipping NODEFS part of this test for test_unistd_symlink_on_nodefs on Windows, since it would require administrative privileges.')
-      # Also, other detected discrepancies if you do end up running this test on NODEFS:
-      # test expects /, but Windows gives \ as path slashes.
-      # Calling readlink() on a non-link gives error 22 EINVAL on Unix, but simply error 0 OK on Windows.
-=======
->>>>>>> c139fb4d
     src = open(path_from_root('tests', 'unistd', 'symlink_on_nodefs.c'), 'r').read()
     expected = open(path_from_root('tests', 'unistd', 'symlink_on_nodefs.out'), 'r').read()
     self.do_run(src, expected, js_engines=[NODE_JS])
