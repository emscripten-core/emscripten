# coding=utf-8

from __future__ import print_function
import glob
import hashlib
import json
import os
import random
import re
import shutil
import subprocess
import sys
import time
import unittest
from textwrap import dedent

import tools.shared
from tools.shared import *
from tools.line_endings import check_line_endings
from runner import RunnerCore, path_from_root, checked_sanity, core_test_modes, get_zlib_library, get_bullet_library
from runner import skip_if, no_wasm_backend

# decorators for limiting which modes a test can run in

def SIMD(f):
  def decorated(self):
    if self.is_emterpreter():
      self.skipTest('simd not supported in emterpreter yet')
    if self.is_wasm():
      self.skipTest('wasm will not support SIMD in the MVP')
    self.use_all_engines = True # checks both native in spidermonkey and polyfill in others
    f(self)
  return decorated

def no_emterpreter(f):
  return skip_if(f, 'is_emterpreter')

def no_wasm(note=''):
  def decorated(f):
    return skip_if(f, 'is_wasm', note)
  return decorated

def no_windows(note=''):
  if WINDOWS:
    return unittest.skip(note)
  return lambda f: f

# Async wasm compilation can't work in some tests, they are set up synchronously
def sync(f):
  def decorated(self):
    if self.is_wasm():
      self.emcc_args += ['-s', 'BINARYEN_ASYNC_COMPILATION=0'] # test is set up synchronously
    f(self)
  return decorated

def also_with_noderawfs(func):
  def decorated(self):
    orig_compiler_opts = Building.COMPILER_TEST_OPTS[:]
    orig_args = self.emcc_args[:]
    func(self)
    Building.COMPILER_TEST_OPTS = orig_compiler_opts + ['-DNODERAWFS']
    self.emcc_args = orig_args + ['-s', 'NODERAWFS=1']
    func(self, js_engines=[NODE_JS])
  return decorated

# A simple check whether the compiler arguments cause optimization.
def is_optimizing(args):
  return '-O' in str(args) and '-O0' not in args

class T(RunnerCore): # Short name, to make it more fun to use manually on the commandline
<<<<<<< HEAD
=======
  def is_emterpreter(self):
    return 'EMTERPRETIFY=1' in self.emcc_args
  def is_split_memory(self):
    return 'SPLIT_MEMORY=' in str(self.emcc_args)
  def is_wasm(self):
    return 'WASM=0' not in str(self.emcc_args) or self.is_wasm_backend()

>>>>>>> 8e0de72c
  # whether the test mode supports duplicate function elimination in js
  def supports_js_dfe(self):
    if self.is_wasm(): return False # wasm does this when optimizing anyhow
    supported_opt_levels = ['-O2', '-O3', '-Oz', '-Os']
    for opt_level in supported_opt_levels:
      if opt_level in self.emcc_args:
        return True
    return False

  # Use closure in some tests for some additional coverage
  def maybe_closure(self):
    if '-O2' in self.emcc_args or '-Os' in self.emcc_args:
      self.emcc_args += ['--closure', '1']
      return True
    return False

  def do_run_in_out_file_test(self, *path, **kwargs):
      test_path = path_from_root(*path)

      def find_files(*ext_list):
        ret = None
        count = 0
        for ext in ext_list:
          if os.path.isfile(test_path + ext):
            ret = test_path + ext
            count += 1
        assert count > 0, ("No file found at {} with extension {}"
                           .format(test_path, ext_list))
        assert count <= 1, ("Test file {} found with multiple valid extensions {}"
                            .format(test_path, ext_list))
        return ret

      src = find_files('.c', '.cpp', '.cc')
      output = find_files('.out', '.txt')
      self.do_run_from_file(src, output, **kwargs)

  def test_hello_world(self):
      self.do_run_in_out_file_test('tests', 'core', 'test_hello_world')

      src = open(self.in_dir('src.cpp.o.js')).read()
      assert 'EMSCRIPTEN_GENERATED_FUNCTIONS' not in src, 'must not emit this unneeded internal thing'

  def test_intvars(self):
      self.do_run_in_out_file_test('tests', 'core', 'test_intvars')

  def test_sintvars(self):
      self.do_run_in_out_file_test('tests', 'core', 'test_sintvars',
                                   force_c=True)

  def test_i64(self):
      self.do_run_in_out_file_test('tests', 'core', 'test_i64')

  def test_i64_2(self):
      self.do_run_in_out_file_test('tests', 'core', 'test_i64_2')

  def test_i64_3(self):
      self.do_run_in_out_file_test('tests', 'core', 'test_i64_3')

  def test_i64_4(self):
      # stuff that also needs sign corrections

      self.do_run_in_out_file_test('tests', 'core', 'test_i64_4')

  def test_i64_b(self):
      self.do_run_in_out_file_test('tests', 'core', 'test_i64_b')

  def test_i64_cmp(self):
      self.do_run_in_out_file_test('tests', 'core', 'test_i64_cmp')

  def test_i64_cmp2(self):
      self.do_run_in_out_file_test('tests', 'core', 'test_i64_cmp2')

  def test_i64_double(self):
      self.do_run_in_out_file_test('tests', 'core', 'test_i64_double')

  def test_i64_umul(self):
      self.do_run_in_out_file_test('tests', 'core', 'test_i64_umul')

  def test_i64_precise(self):
      self.do_run_in_out_file_test('tests', 'core', 'test_i64_precise')

  def test_i64_precise_unneeded(self):
      # Verify that even if we ask for precision, if it is not needed it is not included
      self.set_setting('PRECISE_I64_MATH', 1)
      self.do_run_in_out_file_test('tests', 'core', 'test_i64_precise_unneeded')

      code = open(os.path.join(self.get_dir(), 'src.cpp.o.js')).read()
      assert 'goog.math.Long' not in code, 'i64 precise math should never be included, musl does its own printfing'

  def test_i64_precise_needed(self):
      # and now one where we do
      self.set_setting('PRECISE_I64_MATH', 1)
      self.do_run_in_out_file_test('tests', 'core', 'test_i64_precise_needed')

  def test_i64_llabs(self):
    self.set_setting('PRECISE_I64_MATH', 2)

    self.do_run_in_out_file_test('tests', 'core', 'test_i64_llabs')

  def test_i64_zextneg(self):
    self.do_run_in_out_file_test('tests', 'core', 'test_i64_zextneg')

  def test_i64_7z(self):
    # needs to flush stdio streams
    self.set_setting('NO_EXIT_RUNTIME', 0)
    self.do_run_in_out_file_test('tests', 'core', 'test_i64_7z',
                                 args=['hallo'])

  def test_i64_i16(self):
    self.do_run_in_out_file_test('tests', 'core', 'test_i64_i16')

  def test_i64_qdouble(self):
    self.do_run_in_out_file_test('tests', 'core', 'test_i64_qdouble')

  def test_i64_varargs(self):
    self.do_run_in_out_file_test('tests', 'core', 'test_i64_varargs',
                                 args='waka fleefl asdfasdfasdfasdf'
                                      .split(' '))

  def test_vararg_copy(self):
    self.do_run_in_out_file_test('tests', 'va_arg', 'test_va_copy')

  def test_llvm_fabs(self):
    self.set_setting('PRECISE_F32', 1)
    self.do_run_in_out_file_test('tests', 'core', 'test_llvm_fabs')

  def test_double_varargs(self):
    self.do_run_in_out_file_test('tests', 'core', 'test_double_varargs')

  def test_struct_varargs(self):
    self.do_run_in_out_file_test('tests', 'core', 'test_struct_varargs')

  def zzztest_nested_struct_varargs(self):
    self.do_run_in_out_file_test('tests', 'core', 'test_nested_struct_varargs')

  def test_i32_mul_precise(self):
    self.do_run_in_out_file_test('tests', 'core', 'test_i32_mul_precise')

  def test_i16_emcc_intrinsic(self):
    # needs to flush stdio streams
    self.set_setting('NO_EXIT_RUNTIME', 0)
    self.do_run_in_out_file_test('tests', 'core', 'test_i16_emcc_intrinsic')

  def test_double_i64_conversion(self):
    self.do_run_in_out_file_test('tests', 'core', 'test_double_i64_conversion')

  def test_float32_precise(self):
    self.set_setting('PRECISE_F32', 1)
    self.do_run_in_out_file_test('tests', 'core', 'test_float32_precise')

  def test_negative_zero(self):
    self.do_run_in_out_file_test('tests', 'core', 'test_negative_zero')

  def test_line_endings(self):
    self.build(open(path_from_root('tests', 'hello_world.cpp')).read(), self.get_dir(), self.in_dir('hello_world.cpp'))

  def test_literal_negative_zero(self):
    self.do_run_in_out_file_test('tests', 'core', 'test_literal_negative_zero')

  @no_wasm_backend('test uses calls to expected js imports, rather than using llvm intrinsics directly')
  def test_llvm_intrinsics(self):
    # for bswap64
    self.set_setting('PRECISE_I64_MATH', 2)

    self.do_run_in_out_file_test('tests', 'core', 'test_llvm_intrinsics')

  def test_lower_intrinsics(self):
    self.emcc_args += ['-g1']
    self.do_run_in_out_file_test('tests', 'core', 'test_lower_intrinsics')
    # intrinsics should be lowered out
    js = open('src.cpp.o.js').read()
    assert ('llvm_' not in js) == is_optimizing(self.emcc_args), 'intrinsics must be lowered when optimizing'

  def test_bswap64(self):
    test_path = path_from_root('tests', 'core', 'test_bswap64')
    src, output = (test_path + s for s in ('.c', '.out'))

    # extra coverages
    for emulate_casts in [0, 1]:
      for emulate_fps in [0, 1, 2]:
        print(emulate_casts, emulate_fps)
        self.set_setting('EMULATE_FUNCTION_POINTER_CASTS', emulate_casts)
        self.set_setting('EMULATED_FUNCTION_POINTERS', emulate_fps)
        self.do_run_from_file(src, output)

  def test_sha1(self):
    self.do_run(open(path_from_root('tests', 'sha1.c')).read(), 'SHA1=15dd99a1991e0b3826fede3deffc1feba42278e6')

  @no_wasm_backend('test checks that __asmjs__ is #defined')
  def test_asmjs_unknown_emscripten(self):
    # No other configuration is supported, so always run this.
    self.do_run(open(path_from_root('tests', 'asmjs-unknown-emscripten.c')).read(), '')

  def test_cube2md5(self):
    self.emcc_args += ['--embed-file', 'cube2md5.txt']
    shutil.copyfile(path_from_root('tests', 'cube2md5.txt'), os.path.join(self.get_dir(), 'cube2md5.txt'))
    self.do_run(open(path_from_root('tests', 'cube2md5.cpp')).read(), open(path_from_root('tests', 'cube2md5.ok')).read())

  def test_cube2hash(self):
    # A good test of i64 math
    self.do_run('', 'Usage: hashstring <seed>',
                libraries=self.get_library('cube2hash', ['cube2hash.bc'], configure=None),
                includes=[path_from_root('tests', 'cube2hash')])

    for text, output in [('fleefl', '892BDB6FD3F62E863D63DA55851700FDE3ACF30204798CE9'),
                         ('fleefl2', 'AA2CC5F96FC9D540CA24FDAF1F71E2942753DB83E8A81B61'),
                         ('64bitisslow', '64D8470573635EC354FEE7B7F87C566FCAF1EFB491041670')]:
      self.do_run('', 'hash value: ' + output, [text], no_build=True)

  def test_unaligned(self):
      self.skipTest('LLVM marks the reads of s as fully aligned, making this test invalid')
      src = r'''
        #include <stdio.h>

        struct S {
          double x;
          int y;
        };

        int main() {
          // the 64-bit value here will not be 8-byte aligned
          S s0[3] = { {0x12a751f430142, 22}, {0x17a5c85bad144, 98}, {1, 1}};
          char buffer[10*sizeof(S)];
          int b = int(buffer);
          S *s = (S*)(b + 4-b%8);
          s[0] = s0[0];
          s[1] = s0[1];
          s[2] = s0[2];

          printf("*%d : %d : %d\n", sizeof(S), ((unsigned int)&s[0]) % 8 != ((unsigned int)&s[1]) % 8,
                                               ((unsigned int)&s[1]) - ((unsigned int)&s[0]));
          s[0].x++;
          s[0].y++;
          s[1].x++;
          s[1].y++;
          printf("%.1f,%d,%.1f,%d\n", s[0].x, s[0].y, s[1].x, s[1].y);
          return 0;
        }
        '''

      # TODO: A version of this with int64s as well

      self.do_run(src, '*12 : 1 : 12\n328157500735811.0,23,416012775903557.0,99\n')

      return # TODO: continue to the next part here

      # Test for undefined behavior in C. This is not legitimate code, but does exist

      src = r'''
        #include <stdio.h>

        int main()
        {
          int x[10];
          char *p = (char*)&x[0];
          p++;
          short *q = (short*)p;
          *q = 300;
          printf("*%d:%d*\n", *q, ((int)q)%2);
          int *r = (int*)p;
          *r = 515559;
          printf("*%d*\n", *r);
          long long *t = (long long*)p;
          *t = 42949672960;
          printf("*%lld*\n", *t);
          return 0;
        }
      '''

      try:
        self.do_run(src, '*300:1*\n*515559*\n*42949672960*\n')
      except Exception as e:
        assert 'must be aligned' in str(e), e # expected to fail without emulation

  def test_align64(self):
    src = r'''
      #include <stdio.h>

      // inspired by poppler

      enum Type {
        A = 10,
        B = 20
      };

      struct Object {
        Type type;
        union {
          int intg;
          double real;
          char *name;
        };
      };

      struct Principal {
        double x;
        Object a;
        double y;
      };

      int main(int argc, char **argv)
      {
        int base = argc-1;
        Object *o = NULL;
        printf("%d,%d\n", sizeof(Object), sizeof(Principal));
        printf("%d,%d,%d,%d\n", (int)&o[base].type, (int)&o[base].intg, (int)&o[base].real, (int)&o[base].name);
        printf("%d,%d,%d,%d\n", (int)&o[base+1].type, (int)&o[base+1].intg, (int)&o[base+1].real, (int)&o[base+1].name);
        Principal p, q;
        p.x = p.y = q.x = q.y = 0;
        p.a.type = A;
        p.a.real = 123.456;
        *(&q.a) = p.a;
        printf("%.2f,%d,%.2f,%.2f : %.2f,%d,%.2f,%.2f\n", p.x, p.a.type, p.a.real, p.y, q.x, q.a.type, q.a.real, q.y);
        return 0;
      }
    '''

    self.do_run(src, '''16,32
0,8,8,8
16,24,24,24
0.00,10,123.46,0.00 : 0.00,10,123.46,0.00
''')

  def test_align_moar(self):
    self.emcc_args = self.emcc_args + ['-msse']
    def test():
      self.do_run(r'''
#include <xmmintrin.h>
#include <stdio.h>

struct __attribute__((aligned(16))) float4x4
{
    union
    {
        float v[4][4];
        __m128 row[4];
    };
};

float4x4 v;
__m128 m;

int main()
{
    printf("Alignment: %d\n", ((int)&v) % 16);
    printf("Alignment: %d\n", ((int)&m) % 16);
}
    ''', 'Alignment: 0\nAlignment: 0\n')

    test()
    print('relocatable')
    self.set_setting('RELOCATABLE', 1)
    test()

  def test_aligned_alloc(self):
    self.do_run(open(path_from_root('tests', 'test_aligned_alloc.c')).read(), '', assert_returncode=0)

  def test_unsigned(self):
      src = '''
        #include <stdio.h>
        const signed char cvals[2] = { -1, -2 }; // compiler can store this is a string, so -1 becomes \FF, and needs re-signing
        int main()
        {
          {
            unsigned char x = 200;
            printf("*%d*\\n", x);
            unsigned char y = -22;
            printf("*%d*\\n", y);
          }

          int varey = 100;
          unsigned int MAXEY = -1, MAXEY2 = -77;
          printf("*%u,%d,%u*\\n", MAXEY, varey >= MAXEY, MAXEY2); // 100 >= -1? not in unsigned!

          int y = cvals[0];
          printf("*%d,%d,%d,%d*\\n", cvals[0], cvals[0] < 0, y, y < 0);
          y = cvals[1];
          printf("*%d,%d,%d,%d*\\n", cvals[1], cvals[1] < 0, y, y < 0);

          // zext issue - see mathop in jsifier
          unsigned char x8 = -10;
          unsigned long hold = 0;
          hold += x8;
          int y32 = hold+50;
          printf("*%u,%u*\\n", hold, y32);

          // Comparisons
          x8 = 0;
          for (int i = 0; i < 254; i++) x8++; // make it an actual 254 in JS - not a -2
          printf("*%d,%d*\\n", x8+1 == 0xff, x8+1 != 0xff); // 0xff may be '-1' in the bitcode

          return 0;
        }
      '''
      self.do_run(src, '*4294967295,0,4294967219*\n*-1,1,-1,1*\n*-2,1,-2,1*\n*246,296*\n*1,0*')

      self.emcc_args.append('-Wno-constant-conversion')
      src = '''
        #include <stdio.h>
        int main()
        {
          {
            unsigned char x;
            unsigned char *y = &x;
            *y = -1;
            printf("*%d*\\n", x);
          }
          {
            unsigned short x;
            unsigned short *y = &x;
            *y = -1;
            printf("*%d*\\n", x);
          }
          /*{ // This case is not checked. The hint for unsignedness is just the %u in printf, and we do not analyze that
            unsigned int x;
            unsigned int *y = &x;
            *y = -1;
            printf("*%u*\\n", x);
          }*/
          {
            char x;
            char *y = &x;
            *y = 255;
            printf("*%d*\\n", x);
          }
          {
            char x;
            char *y = &x;
            *y = 65535;
            printf("*%d*\\n", x);
          }
          {
            char x;
            char *y = &x;
            *y = 0xffffffff;
            printf("*%d*\\n", x);
          }
          return 0;
        }
      '''
      self.do_run(src, '*255*\n*65535*\n*-1*\n*-1*\n*-1*')

  def test_bitfields(self):
      self.do_run_in_out_file_test('tests', 'core', 'test_bitfields')

  def test_floatvars(self):
    self.do_run_in_out_file_test('tests', 'core', 'test_floatvars')

  def test_closebitcasts(self):
    self.do_run_in_out_file_test('tests', 'core', 'closebitcasts')

  def test_fast_math(self):
    Building.COMPILER_TEST_OPTS += ['-ffast-math']

    self.do_run_in_out_file_test('tests', 'core', 'test_fast_math',
                                 args=['5', '6', '8'])

  def test_zerodiv(self):
    self.do_run_in_out_file_test('tests', 'core', 'test_zerodiv')

  def test_zero_multiplication(self):
    # needs to flush stdio streams
    self.set_setting('NO_EXIT_RUNTIME', 0)
    self.do_run_in_out_file_test('tests', 'core', 'test_zero_multiplication')

  def test_isnan(self):
    self.do_run_in_out_file_test('tests', 'core', 'test_isnan')

  def test_globaldoubles(self):
    self.do_run_in_out_file_test('tests', 'core', 'test_globaldoubles')

  def test_math(self):
      self.do_run_in_out_file_test('tests', 'core', 'test_math')

  def test_erf(self):
      self.do_run_in_out_file_test('tests', 'core', 'test_erf')

  def test_math_hyperbolic(self):
      src = open(path_from_root('tests', 'hyperbolic', 'src.c'), 'r').read()
      expected = open(path_from_root('tests', 'hyperbolic', 'output.txt'), 'r').read()
      self.do_run(src, expected)

  def test_math_lgamma(self):
      test_path = path_from_root('tests', 'math', 'lgamma')
      src, output = (test_path + s for s in ('.c', '.out'))

      self.do_run_from_file(src, output)

      if self.get_setting('ALLOW_MEMORY_GROWTH') == 0 and not self.is_wasm():
        print('main module')
        self.set_setting('MAIN_MODULE', 1)
        self.do_run_from_file(src, output)

  def test_frexp(self):
      self.do_run_in_out_file_test('tests', 'core', 'test_frexp')

  def test_rounding(self):
      # needs to flush stdio streams
      self.set_setting('NO_EXIT_RUNTIME', 0)
      for precise_f32 in [0, 1]:
        print(precise_f32)
        self.set_setting('PRECISE_F32', precise_f32)

        self.do_run_in_out_file_test('tests', 'core', 'test_rounding')

  def test_fcvt(self):
      self.do_run_in_out_file_test('tests', 'core', 'test_fcvt')

  def test_llrint(self):
    self.do_run_in_out_file_test('tests', 'core', 'test_llrint')

  def test_getgep(self):
    # Generated code includes getelementptr (getelementptr, 0, 1), i.e., GEP as the first param to GEP
    self.do_run_in_out_file_test('tests', 'core', 'test_getgep')

  def test_multiply_defined_symbols(self):
    a1 = "int f() { return 1; }"
    a1_name = os.path.join(self.get_dir(), 'a1.c')
    open(a1_name, 'w').write(a1)
    a2 = "void x() {}"
    a2_name = os.path.join(self.get_dir(), 'a2.c')
    open(a2_name, 'w').write(a2)
    b1 = "int f() { return 2; }"
    b1_name = os.path.join(self.get_dir(), 'b1.c')
    open(b1_name, 'w').write(b1)
    b2 = "void y() {}"
    b2_name = os.path.join(self.get_dir(), 'b2.c')
    open(b2_name, 'w').write(b2)
    main = r'''
      #include <stdio.h>
      int f();
      int main() {
        printf("result: %d\n", f());
        return 0;
      }
    '''
    main_name = os.path.join(self.get_dir(), 'main.c')
    open(main_name, 'w').write(main)

    Building.emcc(a1_name)
    Building.emcc(a2_name)
    Building.emcc(b1_name)
    Building.emcc(b2_name)
    Building.emcc(main_name)

    liba_name = os.path.join(self.get_dir(), 'liba.a')
    Building.emar('cr', liba_name, [a1_name + '.o', a2_name + '.o'])
    libb_name = os.path.join(self.get_dir(), 'libb.a')
    Building.emar('cr', libb_name, [b1_name + '.o', b2_name + '.o'])

    all_name = os.path.join(self.get_dir(), 'all.bc')
    Building.link([main_name + '.o', liba_name, libb_name], all_name)

    self.do_ll_run(all_name, 'result: 1')

  def test_if(self):
    self.do_run_in_out_file_test('tests', 'core', 'test_if')

  def test_if_else(self):
    self.do_run_in_out_file_test('tests', 'core', 'test_if_else')

  def test_loop(self):
    self.do_run_in_out_file_test('tests', 'core', 'test_loop')

  def test_stack(self):
    self.set_setting('INLINING_LIMIT', 50)

    self.do_run_in_out_file_test('tests', 'core', 'test_stack')

  def test_stack_align(self):
    src = path_from_root('tests', 'core', 'test_stack_align.cpp')
    def test():
      self.do_run(open(src).read(), ['''align 4: 0
align 8: 0
align 16: 0
align 32: 0
base align: 0, 0, 0, 0'''])
    test()
    if '-O' in str(self.emcc_args):
      print('outlining')
      self.set_setting('OUTLINING_LIMIT', 60)
      test()

  @no_emterpreter
  def test_stack_restore(self):
    if self.is_wasm():
      self.skipTest('generated code not available in wasm')
    self.emcc_args += ['-g3'] # to be able to find the generated code
    test_path = path_from_root('tests', 'core', 'test_stack_restore')
    src, output = (test_path + s for s in ('.c', '.out'))

    self.do_run_from_file(src, output)

    generated = open('src.cpp.o.js').read()

    def ensure_stack_restore_count(function_name, expected_count):
      code = generated[generated.find(function_name):]
      code = code[:code.find('\n}') + 2]
      actual_count = code.count('STACKTOP = sp')
      assert actual_count == expected_count, ('Expected %d stack restorations, got %d' % (expected_count, actual_count)) + ': ' + code

    ensure_stack_restore_count('function _no_stack_usage', 0)
    ensure_stack_restore_count('function _alloca_gets_restored', 1)
    ensure_stack_restore_count('function _stack_usage', 1)

  def test_strings(self):
    test_path = path_from_root('tests', 'core', 'test_strings')
    src, output = (test_path + s for s in ('.c', '.out'))

    self.do_run_from_file(src, output, ['wowie', 'too', '74'])

  def test_strcmp_uni(self):
    self.do_run_in_out_file_test('tests', 'core', 'test_strcmp_uni')

  def test_strndup(self):
    self.do_run_in_out_file_test('tests', 'core', 'test_strndup')

  def test_errar(self):
    self.do_run_in_out_file_test('tests', 'core', 'test_errar')

  def test_mainenv(self):
    self.do_run_in_out_file_test('tests', 'core', 'test_mainenv')

  def test_funcs(self):
    self.do_run_in_out_file_test('tests', 'core', 'test_funcs')

  def test_structs(self):
    test_path = path_from_root('tests', 'core', 'test_structs')
    src, output = (test_path + s for s in ('.c', '.out'))

    self.do_run_from_file(src, output)

  gen_struct_src = '''
        #include <stdio.h>
        #include <stdlib.h>
        #include "emscripten.h"

        struct S
        {
          int x, y;
        };
        int main()
        {
          S* a = {{gen_struct}};
          a->x = 51; a->y = 62;
          printf("*%d,%d*\\n", a->x, a->y);
          {{del_struct}}(a);
          return 0;
        }
  '''

  def test_mallocstruct(self):
    self.do_run(self.gen_struct_src.replace('{{gen_struct}}', '(S*)malloc(sizeof(S))').replace('{{del_struct}}', 'free'), '*51,62*')

  def test_emmalloc(self):
    # in newer clang+llvm, the internal calls to malloc in emmalloc may be optimized under
    # the assumption that they are external, so like in system_libs.py where we build
    # malloc, we need to disable builtin here too
    self.emcc_args += ['-fno-builtin']

    def test():
      self.do_run(open(path_from_root('system', 'lib', 'emmalloc.cpp')).read() + open(path_from_root('tests', 'core', 'test_emmalloc.cpp')).read(),
                  open(path_from_root('tests', 'core', 'test_emmalloc.txt')).read())
    print('normal')
    test()
    print('debug')
    self.emcc_args += ['-DEMMALLOC_DEBUG']
    test()
    print('debug log')
    self.emcc_args += ['-DEMMALLOC_DEBUG_LOG']
    self.emcc_args += ['-DRANDOM_ITERS=130']
    test()

  def test_newstruct(self):
    self.do_run(self.gen_struct_src.replace('{{gen_struct}}', 'new S').replace('{{del_struct}}', 'delete'), '*51,62*')

  def test_addr_of_stacked(self):
    self.do_run_in_out_file_test('tests', 'core', 'test_addr_of_stacked')

  def test_globals(self):
    self.do_run_in_out_file_test('tests', 'core', 'test_globals')

  def test_linked_list(self):
    self.do_run_in_out_file_test('tests', 'core', 'test_linked_list')

  def test_sup(self):
      src = '''
        #include <stdio.h>

        struct S4   { int x;          }; // size: 4
        struct S4_2 { short x, y;     }; // size: 4, but for alignment purposes, 2
        struct S6   { short x, y, z;  }; // size: 6
        struct S6w  { char x[6];      }; // size: 6 also
        struct S6z  { int x; short y; }; // size: 8, since we align to a multiple of the biggest - 4

        struct C___  { S6 a, b, c; int later; };
        struct Carr  { S6 a[3]; int later; }; // essentially the same, but differently defined
        struct C__w  { S6 a; S6w b; S6 c; int later; }; // same size, different struct
        struct Cp1_  { int pre; short a; S6 b, c; int later; }; // fillers for a
        struct Cp2_  { int a; short pre; S6 b, c; int later; }; // fillers for a (get addr of the other filler)
        struct Cint  { S6 a; int  b; S6 c; int later; }; // An int (different size) for b
        struct C4__  { S6 a; S4   b; S6 c; int later; }; // Same size as int from before, but a struct
        struct C4_2  { S6 a; S4_2 b; S6 c; int later; }; // Same size as int from before, but a struct with max element size 2
        struct C__z  { S6 a; S6z  b; S6 c; int later; }; // different size, 8 instead of 6

        int main()
        {
          #define TEST(struc) \\
          { \\
            struc *s = 0; \\
            printf("*%s: %d,%d,%d,%d<%d*\\n", #struc, (int)&(s->a), (int)&(s->b), (int)&(s->c), (int)&(s->later), sizeof(struc)); \\
          }
          #define TEST_ARR(struc) \\
          { \\
            struc *s = 0; \\
            printf("*%s: %d,%d,%d,%d<%d*\\n", #struc, (int)&(s->a[0]), (int)&(s->a[1]), (int)&(s->a[2]), (int)&(s->later), sizeof(struc)); \\
          }
          printf("sizeofs:%d,%d\\n", sizeof(S6), sizeof(S6z));
          TEST(C___);
          TEST_ARR(Carr);
          TEST(C__w);
          TEST(Cp1_);
          TEST(Cp2_);
          TEST(Cint);
          TEST(C4__);
          TEST(C4_2);
          TEST(C__z);
          return 0;
        }
      '''
      self.do_run(src, 'sizeofs:6,8\n*C___: 0,6,12,20<24*\n*Carr: 0,6,12,20<24*\n*C__w: 0,6,12,20<24*\n*Cp1_: 4,6,12,20<24*\n*Cp2_: 0,6,12,20<24*\n*Cint: 0,8,12,20<24*\n*C4__: 0,8,12,20<24*\n*C4_2: 0,6,10,16<20*\n*C__z: 0,8,16,24<28*')

  def test_assert(self):
    self.do_run_in_out_file_test('tests', 'core', 'test_assert')

  def test_libcextra(self):
      self.do_run_in_out_file_test('tests', 'core', 'test_libcextra')

  def test_regex(self):
      self.do_run_in_out_file_test('tests', 'core', 'test_regex')

  def test_longjmp(self):
    self.do_run_in_out_file_test('tests', 'core', 'test_longjmp')

  def test_longjmp2(self):
    self.do_run_in_out_file_test('tests', 'core', 'test_longjmp2')

  def test_longjmp3(self):
    self.do_run_in_out_file_test('tests', 'core', 'test_longjmp3')

  def test_longjmp4(self):
    self.do_run_in_out_file_test('tests', 'core', 'test_longjmp4')

  def test_longjmp_funcptr(self):
    self.do_run_in_out_file_test('tests', 'core', 'test_longjmp_funcptr')

  def test_longjmp_repeat(self):
    self.do_run_in_out_file_test('tests', 'core', 'test_longjmp_repeat')

  def test_longjmp_stacked(self):
    self.do_run_in_out_file_test('tests', 'core', 'test_longjmp_stacked')

  def test_longjmp_exc(self):
    self.do_run_in_out_file_test('tests', 'core', 'test_longjmp_exc')

  def test_longjmp_throw(self):
    for disable_throw in [0, 1]:
      print(disable_throw)
      self.set_setting('DISABLE_EXCEPTION_CATCHING', disable_throw)
      self.do_run_in_out_file_test('tests', 'core', 'test_longjmp_throw')

  def test_longjmp_unwind(self):
    self.do_run_in_out_file_test('tests', 'core', 'test_longjmp_unwind')

  def test_siglongjmp(self):
    self.do_run_in_out_file_test('tests', 'core', 'test_siglongjmp')

  def test_setjmp_many(self):
    src = r'''
      #include <stdio.h>
      #include <setjmp.h>

      int main(int argc, char** argv) {
        jmp_buf buf;
        for (int i = 0; i < NUM; i++) printf("%d\n", setjmp(buf));
        if (argc-- == 1131) longjmp(buf, 11);
        return 0;
      }
    '''
    for num in [1, 5, 20, 1000]:
      print('NUM=%d' % num)
      self.do_run(src.replace('NUM', str(num)), '0\n' * num)

  def test_setjmp_many_2(self):
    src = r'''
#include <setjmp.h>
#include <stdio.h>

jmp_buf env;

void luaWork(int d){
    int x;
    printf("d is at %d\n", d);

    longjmp(env, 1);
}

int main()
{
    const int ITERATIONS=25;
    for(int i = 0; i < ITERATIONS; i++){
        if(!setjmp(env)){
            luaWork(i);
        }
    }
    return 0;
}
'''

    self.do_run(src, r'''d is at 24''')

  def test_setjmp_noleak(self):
    src = r'''
#include <setjmp.h>
#include <stdio.h>
#include <assert.h>

jmp_buf env;

void luaWork(int d){
  int x;
  printf("d is at %d\n", d);

  longjmp(env, 1);
}

#include <malloc.h>
#include <stdlib.h>

void dump() {
  struct mallinfo m = mallinfo();
  printf("dump: %d , %d\n", m.arena, m.uordblks);
}

void work(int n)
{
  printf("work %d\n", n);
  dump();

  if(!setjmp(env)){
    luaWork(n);
  }

  if (n > 0) work(n-1);
}

int main() {
  struct mallinfo m1 = mallinfo();
  dump();
  work(10);
  dump();
  struct mallinfo m2 = mallinfo();
  assert(m1.uordblks == m2.uordblks);
  printf("ok.\n");
}
'''

    self.do_run(src, r'''ok.''')

  def test_exceptions(self):
      self.set_setting('EXCEPTION_DEBUG', 1)
      # needs to flush stdio streams
      self.set_setting('NO_EXIT_RUNTIME', 0)

      self.set_setting('DISABLE_EXCEPTION_CATCHING', 0)
      self.maybe_closure()

      src = '''
        #include <stdio.h>
        void thrower() {
          printf("infunc...");
          throw(99);
          printf("FAIL");
        }
        int main() {
          try {
            printf("*throw...");
            throw(1);
            printf("FAIL");
          } catch(...) {
            printf("caught!");
          }
          try {
            thrower();
          } catch(...) {
            printf("done!*\\n");
          }
          return 0;
        }
      '''
      self.do_run(src, '*throw...caught!infunc...done!*')

      self.set_setting('DISABLE_EXCEPTION_CATCHING', 1)
      self.do_run(src, 'Exception catching is disabled, this exception cannot be caught. Compile with -s DISABLE_EXCEPTION_CATCHING=0')

      src = '''
      #include <iostream>

      class MyException
      {
      public:
          MyException(){ std::cout << "Construct..."; }
          MyException( const MyException & ) { std::cout << "Copy..."; }
          ~MyException(){ std::cout << "Destruct..."; }
      };

      int function()
      {
          std::cout << "Throw...";
          throw MyException();
      }

      int function2()
      {
          return function();
      }

      int main()
      {
          try
          {
              function2();
          }
          catch (MyException & e)
          {
              std::cout << "Caught...";
          }

          try
          {
              function2();
          }
          catch (MyException e)
          {
              std::cout << "Caught...";
          }

          return 0;
      }
      '''

      self.set_setting('DISABLE_EXCEPTION_CATCHING', 0)
      self.do_run(src, 'Throw...Construct...Caught...Destruct...Throw...Construct...Copy...Caught...Destruct...Destruct...')

  def test_exceptions_2(self):
    self.set_setting('DISABLE_EXCEPTION_CATCHING', 0)

    for safe in [0,1]:
      # Wasm backend does not support SAFE_HEAP option
      if self.is_wasm_backend() and safe == 1:
        continue
      print(safe)
      self.set_setting('SAFE_HEAP', safe)
      self.do_run_in_out_file_test('tests', 'core', 'test_exceptions_2')

  def test_exceptions_3(self):
    self.set_setting('DISABLE_EXCEPTION_CATCHING', 0)

    src = r'''
#include <iostream>
#include <stdexcept>

int main(int argc, char **argv)
{
  if (argc != 2) {
    std::cout << "need an arg" << std::endl;
    return 1;
  }

  int arg = argv[1][0] - '0';
  try {
    if (arg == 0) throw "a c string";
    if (arg == 1) throw std::exception();
    if (arg == 2) throw std::runtime_error("Hello");
  } catch(const char * ex) {
    std::cout << "Caught C string: " << ex << std::endl;
  } catch(const std::exception &ex) {
    std::cout << "Caught exception: " << ex.what() << std::endl;
  } catch(...) {
    std::cout << "Caught something else" << std::endl;
  }

  std::cout << "Done.\n";
}
'''

    print('0')
    self.do_run(src, 'Caught C string: a c string\nDone.', ['0'])
    print('1')
    self.do_run(src, 'Caught exception: std::exception\nDone.', ['1'], no_build=True)
    print('2')
    self.do_run(src, 'Caught exception: Hello\nDone.', ['2'], no_build=True)

  def test_exceptions_white_list(self):
    self.set_setting('DISABLE_EXCEPTION_CATCHING', 2)
    # Wasm does not add an underscore to function names. For wasm, the
    # mismatches are fixed in fixImports() function in JS glue code.
    if not self.is_wasm_backend():
      self.set_setting('EXCEPTION_CATCHING_WHITELIST', ["__Z12somefunctionv"])
    else:
      self.set_setting('EXCEPTION_CATCHING_WHITELIST', ["_Z12somefunctionv"])
    # otherwise it is inlined and not identified
    self.set_setting('INLINING_LIMIT', 50)

    test_path = path_from_root('tests', 'core', 'test_exceptions_white_list')
    src, output = (test_path + s for s in ('.cpp', '.out'))
    self.do_run_from_file(src, output)
    size = len(open('src.cpp.o.js').read())
    shutil.copyfile('src.cpp.o.js', 'orig.js')

    # check that an empty whitelist works properly (as in, same as exceptions disabled)
    empty_output = path_from_root('tests', 'core', 'test_exceptions_white_list_empty.out')

    self.set_setting('EXCEPTION_CATCHING_WHITELIST', [])
    self.do_run_from_file(src, empty_output)
    empty_size = len(open('src.cpp.o.js').read())
    shutil.copyfile('src.cpp.o.js', 'empty.js')

    self.set_setting('EXCEPTION_CATCHING_WHITELIST', ['fake'])
    self.do_run_from_file(src, empty_output)
    fake_size = len(open('src.cpp.o.js').read())
    shutil.copyfile('src.cpp.o.js', 'fake.js')

    self.set_setting('DISABLE_EXCEPTION_CATCHING', 1)
    self.do_run_from_file(src, empty_output)
    disabled_size = len(open('src.cpp.o.js').read())
    shutil.copyfile('src.cpp.o.js', 'disabled.js')

    if not self.is_wasm():
      print(size, empty_size, fake_size, disabled_size)

      assert size - empty_size > 0.0025*size, [empty_size, size] # big change when we disable entirely
      assert size - fake_size > 0.0025*size, [fake_size, size]
      assert abs(empty_size - fake_size) < 0.007*size, [empty_size, fake_size]
      assert empty_size - disabled_size < 0.007*size, [empty_size, disabled_size] # full disable removes a little bit more
      assert fake_size - disabled_size < 0.007*size, [disabled_size, fake_size]

  def test_exceptions_white_list_2(self):
    self.set_setting('DISABLE_EXCEPTION_CATCHING', 2)
    # Wasm does not add an underscore to function names. For wasm, the
    # mismatches are fixed in fixImports() function in JS glue code.
    if not self.is_wasm_backend():
      self.set_setting('EXCEPTION_CATCHING_WHITELIST', ["_main"])
    else:
      self.set_setting('EXCEPTION_CATCHING_WHITELIST', ["main"])
    # otherwise it is inlined and not identified
    self.set_setting('INLINING_LIMIT', 1)

    self.do_run_in_out_file_test('tests', 'core', 'test_exceptions_white_list_2')

  def test_exceptions_uncaught(self):
      self.set_setting('DISABLE_EXCEPTION_CATCHING', 0)
      # needs to flush stdio streams
      self.set_setting('NO_EXIT_RUNTIME', 0)
      src = r'''
        #include <stdio.h>
        #include <exception>
        struct X {
          ~X() {
            printf("exception? %s\n", std::uncaught_exception() ? "yes" : "no");
          }
        };
        int main() {
          printf("exception? %s\n", std::uncaught_exception() ? "yes" : "no");
          try {
            X x;
            throw 1;
          } catch(...) {
            printf("exception? %s\n", std::uncaught_exception() ? "yes" : "no");
          }
          printf("exception? %s\n", std::uncaught_exception() ? "yes" : "no");
          return 0;
        }
      '''
      self.do_run(src, 'exception? no\nexception? yes\nexception? no\nexception? no\n')

      src = r'''
        #include <fstream>
        #include <iostream>
        int main() {
          std::ofstream os("test");
          os << std::unitbuf << "foo"; // trigger a call to std::uncaught_exception from
                                       // std::basic_ostream::sentry::~sentry
          std::cout << "success";
        }
      '''
      self.do_run(src, 'success')

  def test_exceptions_uncaught_2(self):
      self.set_setting('DISABLE_EXCEPTION_CATCHING', 0)
      # needs to flush stdio streams
      self.set_setting('NO_EXIT_RUNTIME', 0)
      src = r'''
        #include <iostream>
        #include <exception>

        int main() {
          try {
              throw std::exception();
          } catch(std::exception) {
            try {
              throw;
            } catch(std::exception) {}
          }

          if (std::uncaught_exception())
            std::cout << "ERROR: uncaught_exception still set.";
          else
            std::cout << "OK";
        }
      '''
      self.do_run(src, 'OK\n')

  def test_exceptions_typed(self):
    self.set_setting('DISABLE_EXCEPTION_CATCHING', 0)
    # needs to flush stdio streams
    self.set_setting('NO_EXIT_RUNTIME', 0)
    self.emcc_args += ['-s', 'SAFE_HEAP=0'] # Throwing null will cause an ignorable null pointer access.

    self.do_run_in_out_file_test('tests', 'core', 'test_exceptions_typed')

  def test_exceptions_virtual_inheritance(self):
    self.set_setting('DISABLE_EXCEPTION_CATCHING', 0)

    self.do_run_in_out_file_test('tests', 'core', 'test_exceptions_virtual_inheritance')

  def test_exceptions_convert(self):
    self.set_setting('DISABLE_EXCEPTION_CATCHING', 0)
    self.do_run_in_out_file_test('tests', 'core', 'test_exceptions_convert')

  def test_exceptions_multi(self):
    self.set_setting('DISABLE_EXCEPTION_CATCHING', 0)
    self.do_run_in_out_file_test('tests', 'core', 'test_exceptions_multi')

  def test_exceptions_std(self):
    self.set_setting('DISABLE_EXCEPTION_CATCHING', 0)
    self.set_setting('ERROR_ON_UNDEFINED_SYMBOLS', 1)
    self.emcc_args += ['-s', 'SAFE_HEAP=0']

    self.do_run_in_out_file_test('tests', 'core', 'test_exceptions_std')

  def test_exceptions_alias(self):
    self.set_setting('DISABLE_EXCEPTION_CATCHING', 0)
    self.do_run_in_out_file_test('tests', 'core', 'test_exceptions_alias')

  def test_exceptions_rethrow(self):
    self.set_setting('DISABLE_EXCEPTION_CATCHING', 0)
    self.do_run_in_out_file_test('tests', 'core', 'test_exceptions_rethrow')

  def test_exceptions_resume(self):
    self.set_setting('DISABLE_EXCEPTION_CATCHING', 0)
    self.set_setting('EXCEPTION_DEBUG', 1)
    self.do_run_in_out_file_test('tests', 'core', 'test_exceptions_resume')

  def test_exceptions_destroy_virtual(self):
    self.set_setting('DISABLE_EXCEPTION_CATCHING', 0)
    self.do_run_in_out_file_test('tests', 'core', 'test_exceptions_destroy_virtual')

  def test_exceptions_refcount(self):
    self.set_setting('DISABLE_EXCEPTION_CATCHING', 0)
    self.do_run_in_out_file_test('tests', 'core', 'test_exceptions_refcount')

  def test_exceptions_primary(self):
    self.set_setting('DISABLE_EXCEPTION_CATCHING', 0)
    self.do_run_in_out_file_test('tests', 'core', 'test_exceptions_primary')

  def test_exceptions_simplify_cfg(self):
    self.set_setting('DISABLE_EXCEPTION_CATCHING', 0)
    self.do_run_in_out_file_test('tests', 'core', 'test_exceptions_simplify_cfg')

  def test_exceptions_libcxx(self):
    self.set_setting('DISABLE_EXCEPTION_CATCHING', 0)
    self.do_run_in_out_file_test('tests', 'core', 'test_exceptions_libcxx')

  def test_exceptions_multiple_inherit(self):
    self.set_setting('DISABLE_EXCEPTION_CATCHING', 0)
    self.do_run_in_out_file_test('tests', 'core', 'test_exceptions_multiple_inherit')

  def test_bad_typeid(self):
    self.set_setting('ERROR_ON_UNDEFINED_SYMBOLS', 1)
    self.set_setting('DISABLE_EXCEPTION_CATCHING', 0)

    self.do_run(r'''
// exception example
#include <iostream>       // std::cerr
#include <typeinfo>       // operator typeid
#include <exception>      // std::exception

class Polymorphic {virtual void member(){}};

int main () {
  try
  {
    Polymorphic * pb = 0;
    const std::type_info& ti = typeid(*pb);  // throws a bad_typeid exception
  }
  catch (std::exception& e)
  {
    std::cerr << "exception caught: " << e.what() << '\n';
  }
  return 0;
}
    ''', 'exception caught: std::bad_typeid')

  def test_iostream_ctors(self): # iostream stuff must be globally constructed before user global constructors, so iostream works in global constructors
    self.do_run(r'''
#include <iostream>

struct A {
  A() { std::cout << "bug"; }
};
A a;

int main() {
  std::cout << "free code" << std::endl;
  return 0;
}
''', "bugfree code")

  def test_class(self):
    self.do_run_in_out_file_test('tests', 'core', 'test_class')

  def test_inherit(self):
    self.do_run_in_out_file_test('tests', 'core', 'test_inherit')

  def test_isdigit_l(self):
      # needs to flush stdio streams
      self.set_setting('NO_EXIT_RUNTIME', 0)
      self.do_run_in_out_file_test('tests', 'core', 'test_isdigit_l')

  def test_iswdigit(self):
      # needs to flush stdio streams
      self.set_setting('NO_EXIT_RUNTIME', 0)
      self.do_run_in_out_file_test('tests', 'core', 'test_iswdigit')

  def test_polymorph(self):
      self.do_run_in_out_file_test('tests', 'core', 'test_polymorph')

  def test_complex(self):
    self.do_run_in_out_file_test('tests', 'core', 'test_complex', force_c=True)

  def test_float_builtins(self):
    # tests wasm_libc_rt
    if not self.is_wasm_backend():
      self.skipTest('no __builtin_fmin support in JSBackend')
    self.do_run_in_out_file_test('tests', 'core', 'test_float_builtins')

  def test_segfault(self):
    self.set_setting('SAFE_HEAP', 1)

    for addr in ['0', 'new D2()']:
      print(addr)
      src = r'''
        #include <stdio.h>

        struct Classey {
          virtual void doIt() = 0;
        };

        struct D1 : Classey {
          virtual void doIt() { printf("fleefl\n"); }
        };

        struct D2 : Classey {
          virtual void doIt() { printf("marfoosh\n"); }
        };

        int main(int argc, char **argv)
        {
          Classey *p = argc == 100 ? new D1() : (Classey*)%s;

          p->doIt();

          return 0;
        }
      ''' % addr
      self.do_run(src, 'segmentation fault' if addr.isdigit() else 'marfoosh')

  def test_dynamic_cast(self):
      self.do_run_in_out_file_test('tests', 'core', 'test_dynamic_cast')

  def test_dynamic_cast_b(self):
      self.do_run_in_out_file_test('tests', 'core', 'test_dynamic_cast_b')

  def test_dynamic_cast_2(self):
    self.do_run_in_out_file_test('tests', 'core', 'test_dynamic_cast_2')

  def test_funcptr(self):
    self.do_run_in_out_file_test('tests', 'core', 'test_funcptr')

  def test_mathfuncptr(self):
    self.do_run_in_out_file_test('tests', 'core', 'test_mathfuncptr')

    if self.is_emterpreter():
      print('emterpreter f32')
      self.set_setting('PRECISE_F32', 1)
      self.do_run_in_out_file_test('tests', 'core', 'test_mathfuncptr')

  def test_funcptrfunc(self):
    self.do_run_in_out_file_test('tests', 'core', 'test_funcptrfunc')

  def test_funcptr_namecollide(self):
    self.do_run_in_out_file_test('tests', 'core', 'test_funcptr_namecollide')

  def test_emptyclass(self):
    self.do_run_in_out_file_test('tests', 'core', 'test_emptyclass')

  def test_alloca(self):
    self.do_run_in_out_file_test('tests', 'core', 'test_alloca')

  def test_rename(self):
    self.do_run_in_out_file_test('tests', 'stdio', 'test_rename', force_c=True)

  def test_remove(self):
   # needs to flush stdio streams
   self.set_setting('NO_EXIT_RUNTIME', 0)
   self.do_run_in_out_file_test('tests', 'cstdio', 'test_remove')

  def test_alloca_stack(self):
    self.do_run_in_out_file_test('tests', 'core', 'test_alloca_stack')

  def test_stack_byval(self):
    self.do_run_in_out_file_test('tests', 'core', 'test_stack_byval')

  def test_stack_varargs(self):
    self.set_setting('INLINING_LIMIT', 50)
    self.set_setting('TOTAL_STACK', 2048)

    self.do_run_in_out_file_test('tests', 'core', 'test_stack_varargs')

  def test_stack_varargs2(self):
    self.set_setting('TOTAL_STACK', 1536)
    src = r'''
      #include <stdio.h>
      #include <stdlib.h>

      void func(int i) {
      }
      int main() {
        for (int i = 0; i < 1024; i++) {
          printf("%d,%d,%d,%d,%d,%d,%d,%d,%d,%d,%d,%d,%d,%d,%d,%d,%d,%d,%d,%d,%d,%d,%d,%d,%d,%d,%d,%d,%d,%d,%d,%d,%d,%d,%d,%d,%d,%d,%d\n",
                   i, i, i, i, i, i, i, i, i, i, i, i, i, i, i, i, i, i, i, i, i, i, i, i, i, i, i, i, i, i, i, i, i, i, i, i, i, i, i);
        }
        printf("ok!\n");
        return 0;
      }
    '''
    self.do_run(src, 'ok!')

    print('with return')

    src = r'''
      #include <stdio.h>
      #include <stdlib.h>

      int main() {
        for (int i = 0; i < 1024; i++) {
          int j = printf("%d,%d,%d,%d,%d,%d,%d,%d,%d,%d,%d,%d,%d,%d,%d,%d,%d,%d,%d,%d,%d,%d,%d,%d,%d,%d,%d,%d,%d,%d,%d,%d,%d,%d,%d,%d,%d,%d,%d",
                   i, i, i, i, i, i, i, i, i, i, i, i, i, i, i, i, i, i, i, i, i, i, i, i, i, i, i, i, i, i, i, i, i, i, i, i, i, i, i);
          printf(" (%d)\n", j);
        }
        printf("ok!\n");
        return 0;
      }
    '''
    self.do_run(src, 'ok!')

    print('with definitely no return')

    src = r'''
      #include <stdio.h>
      #include <stdlib.h>
      #include <stdarg.h>

      void vary(const char *s, ...)
      {
        va_list v;
        va_start(v, s);
        char d[20];
        vsnprintf(d, 20, s, v);
        puts(d);

        // Try it with copying
        va_list tempva;
        va_copy(tempva, v);
        vsnprintf(d, 20, s, tempva);
        puts(d);

        va_end(v);
      }

      int main() {
        for (int i = 0; i < 1024; i++) {
          int j = printf("%d,%d,%d,%d,%d,%d,%d,%d,%d,%d,%d,%d,%d,%d,%d,%d,%d,%d,%d,%d,%d,%d,%d,%d,%d,%d,%d,%d,%d,%d,%d,%d,%d,%d,%d,%d,%d,%d,%d",
                   i, i, i, i, i, i, i, i, i, i, i, i, i, i, i, i, i, i, i, i, i, i, i, i, i, i, i, i, i, i, i, i, i, i, i, i, i, i, i);
          printf(" (%d)\n", j);
          vary("*cheez: %d+%d*", 99, 24);
          vary("*albeit*");
        }
        printf("ok!\n");
        return 0;
      }
    '''
    self.do_run(src, 'ok!')

  def test_stack_void(self):
    self.set_setting('INLINING_LIMIT', 50)

    self.do_run_in_out_file_test('tests', 'core', 'test_stack_void')

  # Fails in wasm because of excessive slowness in the wasm-shell
  @no_wasm()
  def test_life(self):
    self.emcc_args += ['-std=c99']
    src = open(path_from_root('tests', 'life.c'), 'r').read()
    self.do_run(src, '''--------------------------------
[]                                    []                  [][][]
                    []  []    []    [][]  []            []  []  
[]                [][]  [][]              [][][]      []        
                  []    []      []      []  [][]    []        []
                  []  [][]    []        []    []  []    [][][][]
                    [][]      [][]  []    [][][]  []        []  
                                []  [][]  [][]    [][]  [][][]  
                                    [][]          [][][]  []  []
                                    [][]              [][]    []
                                                          [][][]
                                                            []  
                                                                
                                                                
                                                                
                                                                
                                        [][][]                  
                                      []      [][]      [][]    
                                      [][]      []  [][]  [][]  
                                                    [][]  [][]  
                                                      []        
                  [][]                                          
                  [][]                                        []
[]                                                      [][]  []
                                                  [][][]      []
                                                []      [][]    
[]                                                    []      []
                                                          []    
[]                                                        []  []
                                              [][][]            
                                                                
                                  []                            
                              [][][]                          []
--------------------------------
''', ['2'], force_c=True)

  def test_array2(self):
    self.do_run_in_out_file_test('tests', 'core', 'test_array2')

  def test_array2b(self):
    self.do_run_in_out_file_test('tests', 'core', 'test_array2b')

  def test_constglobalstructs(self):
    self.do_run_in_out_file_test('tests', 'core', 'test_constglobalstructs')

  def test_conststructs(self):
    self.do_run_in_out_file_test('tests', 'core', 'test_conststructs')

  def test_bigarray(self):
    self.do_run_in_out_file_test('tests', 'core', 'test_bigarray')

  def test_mod_globalstruct(self):
    self.do_run_in_out_file_test('tests', 'core', 'test_mod_globalstruct')

  @no_wasm_backend('long doubles are f128s in wasm backend')
  def test_pystruct(self):
    def test():
      self.do_run_in_out_file_test('tests', 'test_pystruct')

    test()

    print('relocatable') # this tests recursive global structs => nontrivial postSets for relocation
    assert self.get_setting('RELOCATABLE') == self.get_setting('EMULATED_FUNCTION_POINTERS') == 0
    self.set_setting('RELOCATABLE', 1)
    self.set_setting('EMULATED_FUNCTION_POINTERS', 1)
    test()

  def test_sizeof(self):
      # Has invalid writes between printouts
      self.set_setting('SAFE_HEAP', 0)

      self.do_run_in_out_file_test('tests', 'core', 'test_sizeof')

  def test_llvm_used(self):
    Building.LLVM_OPTS = 3

    self.do_run_in_out_file_test('tests', 'core', 'test_llvm_used')

  def test_set_align(self):
    self.set_setting('SAFE_HEAP', 1)

    self.do_run_in_out_file_test('tests', 'core', 'test_set_align')

  def test_emscripten_api(self):
      check = '''
def process(filename):
  src = open(filename, 'r').read()
  # TODO: restore this (see comment in emscripten.h) assert '// hello from the source' in src
'''
      self.set_setting('EXPORTED_FUNCTIONS', ['_main', '_save_me_aimee'])
      self.do_run_in_out_file_test('tests', 'core', 'test_emscripten_api',
                                   js_transform=check)

      # test EXPORT_ALL
      self.set_setting('EXPORTED_FUNCTIONS', [])
      self.set_setting('EXPORT_ALL', 1)
      self.set_setting('LINKABLE', 1)
      self.do_run_in_out_file_test('tests', 'core', 'test_emscripten_api',
                                   js_transform=check)

  def test_emscripten_run_script_string_utf8(self):
    src = r'''
      #include <stdio.h>
      #include <stdlib.h>
      #include <string.h>
      #include <emscripten.h>

      int main() {
        const char *str = emscripten_run_script_string("'\\u2603 \\u2603 \\u2603 Hello!'");
        printf("length of returned string: %d. Position of substring 'Hello': %d\n", strlen(str), strstr(str, "Hello")-str);
        return 0;
      }
    '''
    self.do_run(src, '''length of returned string: 18. Position of substring 'Hello': 12''')

  def test_emscripten_get_now(self):
    self.banned_js_engines = [V8_ENGINE] # timer limitations in v8 shell
    # needs to flush stdio streams
    self.set_setting('NO_EXIT_RUNTIME', 0)

    if self.run_name == 'asm2':
      self.emcc_args += ['--closure', '1'] # Use closure here for some additional coverage
    self.do_run(open(path_from_root('tests', 'emscripten_get_now.cpp')).read(), 'Timer resolution is good')

  def test_emscripten_get_compiler_setting(self):
    test_path = path_from_root('tests', 'core', 'emscripten_get_compiler_setting')
    src, output = (test_path + s for s in ('.c', '.out'))
    old = self.get_setting('ASSERTIONS')
    # with assertions, a nice message is shown
    self.set_setting('ASSERTIONS', 1)
    self.do_run(open(src).read(), 'You must build with -s RETAIN_COMPILER_SETTINGS=1')
    self.set_setting('ASSERTIONS', old)
    self.set_setting('RETAIN_COMPILER_SETTINGS', 1)
    self.do_run(open(src).read(), open(output).read().replace('waka', EMSCRIPTEN_VERSION))

  # TODO: test only worked in non-fastcomp
  def test_inlinejs(self):
    self.skipTest('non-fastcomp is deprecated and fails in 3.5') # only supports EM_ASM

    self.do_run_in_out_file_test('tests', 'core', 'test_inlinejs')

    if self.emcc_args == []: # opts will eliminate the comments
      out = open('src.cpp.o.js').read()
      for i in range(1, 5): assert ('comment%d' % i) in out

  # TODO: test only worked in non-fastcomp
  def test_inlinejs2(self):
      return self.skipTest('non-fastcomp is deprecated and fails in 3.5') # only supports EM_ASM

      self.do_run_in_out_file_test('tests', 'core', 'test_inlinejs2')

  def test_inlinejs3(self):
    if self.is_wasm():
      self.skipTest('wasm requires a proper asm module')

    test_path = path_from_root('tests', 'core', 'test_inlinejs3')
    src, output = (test_path + s for s in ('.c', '.out'))

    self.do_run_from_file(src, output)

    print('no debugger, check validation')
    src = open(src).read().replace('emscripten_debugger();', '')
    self.do_run(src, open(output).read())

  def test_inlinejs4(self):
    self.do_run(r'''
#include <emscripten.h>

#define TO_STRING_INNER(x) #x
#define TO_STRING(x) TO_STRING_INNER(x)
#define assert_msg(msg, file, line) EM_ASM( throw 'Assert (' + msg + ') failed in ' + file + ':' + line + '!'; )
#define assert(expr) { \
  if (!(expr)) { \
    assert_msg(#expr, TO_STRING(__FILE__), TO_STRING(__LINE__)); \
  } \
}

int main(int argc, char **argv) {
  assert(argc != 17);
  assert(false);
  return 0;
}
''', 'false')

  def test_em_asm(self):
    self.do_run_in_out_file_test('tests', 'core', 'test_em_asm')
    self.do_run_in_out_file_test('tests', 'core', 'test_em_asm', force_c=True)

  # Tests various different ways to invoke the EM_ASM(), EM_ASM_INT() and EM_ASM_DOUBLE() macros.
  def test_em_asm_2(self):
    self.do_run_in_out_file_test('tests', 'core', 'test_em_asm_2')
    self.do_run_in_out_file_test('tests', 'core', 'test_em_asm_2', force_c=True)

  # Tests various different ways to invoke the MAIN_THREAD_EM_ASM(), MAIN_THREAD_EM_ASM_INT() and MAIN_THREAD_EM_ASM_DOUBLE() macros.
  # This test is identical to test_em_asm_2, just search-replaces EM_ASM to MAIN_THREAD_EM_ASM on the test file. That way if new
  # test cases are added to test_em_asm_2.cpp for EM_ASM, they will also get tested in MAIN_THREAD_EM_ASM form.
  @no_wasm_backend('Proxying EM_ASM calls is not yet implemented in Wasm backend')
  def test_main_thread_em_asm(self):
    self.skipTest('TODO: Enable me when we have tagged new compiler build')
    src = open(path_from_root('tests', 'core', 'test_em_asm_2.cpp'), 'r').read()
    test_file = 'src.cpp'
    open(test_file, 'w').write(src.replace('EM_ASM', 'MAIN_THREAD_EM_ASM'))

    expected_result = open(path_from_root('tests', 'core', 'test_em_asm_2.out'), 'r').read()
    expected_result_file = 'result.out'
    open(expected_result_file, 'w').write(expected_result.replace('EM_ASM', 'MAIN_THREAD_EM_ASM'))

    self.do_run_from_file(test_file, expected_result_file)
    self.do_run_from_file(test_file, expected_result_file, force_c=True)

  @no_wasm_backend('Proxying EM_ASM calls is not yet implemented in Wasm backend')
  def test_main_thread_async_em_asm(self):
    self.do_run_in_out_file_test('tests', 'core', 'test_main_thread_async_em_asm')
    self.do_run_in_out_file_test('tests', 'core', 'test_main_thread_async_em_asm', force_c=True)

  def test_em_asm_unicode(self):
    self.do_run_in_out_file_test('tests', 'core', 'test_em_asm_unicode')
    self.do_run_in_out_file_test('tests', 'core', 'test_em_asm_unicode', force_c=True)

  def test_em_asm_unused_arguments(self):
    self.do_run_in_out_file_test('tests', 'core', 'test_em_asm_unused_arguments')

  # Verify that EM_ASM macros support getting called with multiple arities.
  # Maybe tests will later be joined into larger compilation units?
  # Then this must still be compiled separately from other code using EM_ASM
  # macros with arities 1-3. Otherwise this may incorrectly report a success.
  def test_em_asm_parameter_pack(self):
    Building.COMPILER_TEST_OPTS += ['-std=c++11']
    self.do_run_in_out_file_test('tests', 'core', 'test_em_asm_parameter_pack')

  def test_em_js(self):
    self.do_run_in_out_file_test('tests', 'core', 'test_em_js')
    self.do_run_in_out_file_test('tests', 'core', 'test_em_js', force_c=True)

  def test_runtime_stacksave(self):
    src = open(path_from_root('tests', 'core', 'test_runtime_stacksave.c')).read()
    self.do_run(src, 'success')

  def test_memorygrowth(self):
    self.emcc_args += ['-s', 'ALLOW_MEMORY_GROWTH=0'] # start with 0

    # With typed arrays in particular, it is dangerous to use more memory than TOTAL_MEMORY,
    # since we then need to enlarge the heap(s).
    src = open(path_from_root('tests', 'core', 'test_memorygrowth.c')).read()

    # Fail without memory growth
    self.do_run(src, 'Cannot enlarge memory arrays.')
    fail = open('src.cpp.o.js').read()

    # Win with it
    self.emcc_args += ['-s', 'ALLOW_MEMORY_GROWTH=1']
    self.do_run(src, '*pre: hello,4.955*\n*hello,4.955*\n*hello,4.955*')
    win = open('src.cpp.o.js').read()

    if '-O2' in self.emcc_args and not self.is_wasm():
      # Make sure ALLOW_MEMORY_GROWTH generates different code (should be less optimized)
      possible_starts = ['// EMSCRIPTEN_START_FUNCS', 'var TOTAL_MEMORY']
      code_start = None
      for s in possible_starts:
        if fail.find(s) >= 0:
          code_start = s
          break
      assert code_start is not None, 'Generated code must contain one of ' + str(possible_starts)

      fail = fail[fail.find(code_start):]
      win = win[win.find(code_start):]
      assert len(fail) < len(win), 'failing code - without memory growth on - is more optimized, and smaller' + str([len(fail), len(win)])

    # Tracing of memory growths should work
    self.set_setting('EMSCRIPTEN_TRACING', 1)
    self.emcc_args += ['--tracing']
    self.do_run(src, '*pre: hello,4.955*\n*hello,4.955*\n*hello,4.955*')

  def test_memorygrowth_2(self):
    self.emcc_args += ['-s', 'ALLOW_MEMORY_GROWTH=0'] # start with 0

    emcc_args = self.emcc_args[:]

    def test():
      self.emcc_args = emcc_args[:]

      # With typed arrays in particular, it is dangerous to use more memory than TOTAL_MEMORY,
      # since we then need to enlarge the heap(s).
      src = open(path_from_root('tests', 'core', 'test_memorygrowth_2.c')).read()

      # Fail without memory growth
      self.do_run(src, 'Cannot enlarge memory arrays.')
      fail = open('src.cpp.o.js').read()

      # Win with it
      self.emcc_args += ['-s', 'ALLOW_MEMORY_GROWTH=1']
      self.do_run(src, '*pre: hello,4.955*\n*hello,4.955*\n*hello,4.955*')
      win = open('src.cpp.o.js').read()

      if '-O2' in self.emcc_args and not self.is_wasm():
        # Make sure ALLOW_MEMORY_GROWTH generates different code (should be less optimized)
        code_start = 'var TOTAL_MEMORY'
        fail = fail[fail.find(code_start):]
        win = win[win.find(code_start):]
        assert len(fail) < len(win), 'failing code - without memory growth on - is more optimized, and smaller' + str([len(fail), len(win)])

    test()

    if not self.is_wasm():
      print('split memory')
      self.set_setting('SPLIT_MEMORY', 16*1024*1024)
      test()
      self.set_setting('SPLIT_MEMORY', 0)

  def test_memorygrowth_3(self):
    # checks handling of malloc failure properly
    self.emcc_args += ['-s', 'ALLOW_MEMORY_GROWTH=0', '-s', 'ABORTING_MALLOC=0', '-s', 'SAFE_HEAP=1']
    self.do_run_in_out_file_test('tests', 'core', 'test_memorygrowth_3')

  def test_memorygrowth_wasm_mem_max(self):
    if not self.is_wasm():
      self.skipTest('wasm memory specific test')
    # check that memory growth does not exceed the wasm mem max limit
    self.emcc_args += ['-s', 'ALLOW_MEMORY_GROWTH=1', '-s', 'TOTAL_MEMORY=64Mb', '-s', 'WASM_MEM_MAX=100Mb']
    self.do_run_in_out_file_test('tests', 'core', 'test_memorygrowth_wasm_mem_max')

  def test_memorygrowth_3_force_fail_reallocBuffer(self):
    self.emcc_args += ['-s', 'ALLOW_MEMORY_GROWTH=1', '-DFAIL_REALLOC_BUFFER']
    self.do_run_in_out_file_test('tests', 'core', 'test_memorygrowth_3')

  def test_ssr(self): # struct self-ref
      src = '''
        #include <stdio.h>

        // see related things in openjpeg
        typedef struct opj_mqc_state {
          unsigned int qeval;
          int mps;
          struct opj_mqc_state *nmps;
          struct opj_mqc_state *nlps;
        } opj_mqc_state_t;

        static opj_mqc_state_t mqc_states[4] = {
          {0x5600, 0, &mqc_states[2], &mqc_states[3]},
          {0x5602, 1, &mqc_states[3], &mqc_states[2]},
        };

        int main() {
          printf("*%d*\\n", (int)(mqc_states+1)-(int)mqc_states);
          for (int i = 0; i < 2; i++)
            printf("%d:%d,%d,%d,%d\\n", i, mqc_states[i].qeval, mqc_states[i].mps,
                   (int)mqc_states[i].nmps-(int)mqc_states, (int)mqc_states[i].nlps-(int)mqc_states);
          return 0;
        }
        '''
      self.do_run(src, '''*16*\n0:22016,0,32,48\n1:22018,1,48,32\n''')

  def test_tinyfuncstr(self):
      self.do_run_in_out_file_test('tests', 'core', 'test_tinyfuncstr')

  def test_llvmswitch(self):
      self.do_run_in_out_file_test('tests', 'core', 'test_llvmswitch')

  # By default, when user has not specified a -std flag, Emscripten should always build .cpp files using the C++03 standard,
  # i.e. as if "-std=c++03" had been passed on the command line. On Linux with Clang 3.2 this is the case, but on Windows
  # with Clang 3.2 -std=c++11 has been chosen as default, because of
  # < jrose> clb: it's deliberate, with the idea that for people who don't care about the standard, they should be using the "best" thing we can offer on that platform
  def test_cxx03_do_run(self):
    self.do_run_in_out_file_test('tests', 'core', 'test_cxx03_do_run')

  @no_emterpreter
  def test_bigswitch(self):
    src = open(path_from_root('tests', 'bigswitch.cpp')).read()
    self.do_run(src, '''34962: GL_ARRAY_BUFFER (0x8892)
26214: what?
35040: GL_STREAM_DRAW (0x88E0)
3060: what?
''', args=['34962', '26214', '35040', str(0xbf4)])

  @no_emterpreter
  def test_biggerswitch(self):
    num_cases = 20000
    switch_case = run_process([PYTHON, path_from_root('tests', 'gen_large_switchcase.py'), str(num_cases)], stdout=PIPE, stderr=PIPE).stdout
    self.do_run(switch_case, '''58996: 589965899658996
59297: 592975929759297
59598: default
59899: 598995989959899
Success!''')

  @no_wasm_backend('no implementation of computed gotos')
  def test_indirectbr(self):
      Building.COMPILER_TEST_OPTS = [x for x in Building.COMPILER_TEST_OPTS if x != '-g']

      self.do_run_in_out_file_test('tests', 'core', 'test_indirectbr')

  @no_wasm_backend('no implementation of computed gotos')
  def test_indirectbr_many(self):
      self.do_run_in_out_file_test('tests', 'core', 'test_indirectbr_many')

  def test_pack(self):
      src = '''
        #include <stdio.h>
        #include <string.h>

        #pragma pack(push,1)
        typedef struct header
        {
            unsigned char  id;
            unsigned short colour;
            unsigned char  desc;
        } header;
        #pragma pack(pop)

        typedef struct fatheader
        {
            unsigned char  id;
            unsigned short colour;
            unsigned char  desc;
        } fatheader;

        int main( int argc, const char *argv[] ) {
          header h, *ph = 0;
          fatheader fh, *pfh = 0;
          printf("*%d,%d,%d*\\n", sizeof(header), (int)((int)&h.desc - (int)&h.id), (int)(&ph[1])-(int)(&ph[0]));
          printf("*%d,%d,%d*\\n", sizeof(fatheader), (int)((int)&fh.desc - (int)&fh.id), (int)(&pfh[1])-(int)(&pfh[0]));
          return 0;
        }
        '''
      self.do_run(src, '*4,3,4*\n*6,4,6*')

  def test_varargs(self):
      self.do_run_in_out_file_test('tests', 'core', 'test_varargs')

  @no_wasm_backend('Calling varargs across function calls is undefined behavior in C,'
                   ' and asmjs and wasm implement it differently.')
  def test_varargs_multi(self):
      self.do_run_in_out_file_test('tests', 'core', 'test_varargs_multi')

  @unittest.skip('clang cannot compile this code with that target yet')
  def test_varargs_byval(self):
    src = r'''
      #include <stdio.h>
      #include <stdarg.h>

      typedef struct type_a {
        union {
          double f;
          void *p;
          int i;
          short sym;
        } value;
      } type_a;

      enum mrb_vtype {
        MRB_TT_FALSE = 0,   /*   0 */
        MRB_TT_CLASS = 9    /*   9 */
      };

      typedef struct type_b {
        enum mrb_vtype tt:8;
      } type_b;

      void print_type_a(int argc, ...);
      void print_type_b(int argc, ...);

      int main(int argc, char *argv[])
      {
        type_a a;
        type_b b;
        a.value.p = (void*) 0x12345678;
        b.tt = MRB_TT_CLASS;

        printf("The original address of a is: %p\n", a.value.p);
        printf("The original type of b is: %d\n", b.tt);

        print_type_a(1, a);
        print_type_b(1, b);

        return 0;
      }

      void print_type_a(int argc, ...) {
        va_list ap;
        type_a a;

        va_start(ap, argc);
        a = va_arg(ap, type_a);
        va_end(ap);

        printf("The current address of a is: %p\n", a.value.p);
      }

      void print_type_b(int argc, ...) {
        va_list ap;
        type_b b;

        va_start(ap, argc);
        b = va_arg(ap, type_b);
        va_end(ap);

        printf("The current type of b is: %d\n", b.tt);
      }
      '''
    self.do_run(src, '''The original address of a is: 0x12345678
The original type of b is: 9
The current address of a is: 0x12345678
The current type of b is: 9
''')

  def test_functionpointer_libfunc_varargs(self):
    self.do_run_in_out_file_test('tests', 'core', 'test_functionpointer_libfunc_varargs')

  def test_structbyval(self):
      self.set_setting('INLINING_LIMIT', 50)

      # part 1: make sure that normally, passing structs by value works

      src = r'''
        #include <stdio.h>

        struct point
        {
          int x, y;
        };

        void dump(struct point p) {
          p.x++; // should not modify
          p.y++; // anything in the caller!
          printf("dump: %d,%d\n", p.x, p.y);
        }

        void dumpmod(struct point *p) {
          p->x++; // should not modify
          p->y++; // anything in the caller!
          printf("dump: %d,%d\n", p->x, p->y);
        }

        int main( int argc, const char *argv[] ) {
          point p = { 54, 2 };
          printf("pre:  %d,%d\n", p.x, p.y);
          dump(p);
          void (*dp)(point p) = dump; // And, as a function pointer
          dp(p);
          printf("post: %d,%d\n", p.x, p.y);
          dumpmod(&p);
          dumpmod(&p);
          printf("last: %d,%d\n", p.x, p.y);
          return 0;
        }
      '''
      self.do_run(src, 'pre:  54,2\ndump: 55,3\ndump: 55,3\npost: 54,2\ndump: 55,3\ndump: 56,4\nlast: 56,4')

      # Check for lack of warning in the generated code (they should appear in part 2)
      generated = open(os.path.join(self.get_dir(), 'src.cpp.o.js')).read()
      assert 'Casting a function pointer type to another with a different number of arguments.' not in generated, 'Unexpected warning'

      # part 2: make sure we warn about mixing c and c++ calling conventions here

      if self.emcc_args != []: return # Optimized code is missing the warning comments

      header = r'''
        struct point
        {
          int x, y;
        };

      '''
      open(os.path.join(self.get_dir(), 'header.h'), 'w').write(header)

      supp = r'''
        #include <stdio.h>
        #include "header.h"

        void dump(struct point p) {
          p.x++; // should not modify
          p.y++; // anything in the caller!
          printf("dump: %d,%d\n", p.x, p.y);
        }
      '''
      supp_name = os.path.join(self.get_dir(), 'supp.c')
      open(supp_name, 'w').write(supp)

      main = r'''
        #include <stdio.h>
        #include "header.h"

        #ifdef __cplusplus
        extern "C" {
        #endif
          void dump(struct point p);
        #ifdef __cplusplus
        }
        #endif

        int main( int argc, const char *argv[] ) {
          struct point p = { 54, 2 };
          printf("pre:  %d,%d\n", p.x, p.y);
          dump(p);
          void (*dp)(struct point p) = dump; // And, as a function pointer
          dp(p);
          printf("post: %d,%d\n", p.x, p.y);
          return 0;
        }
      '''
      main_name = os.path.join(self.get_dir(), 'main.cpp')
      open(main_name, 'w').write(main)

      Building.emcc(supp_name)
      Building.emcc(main_name)
      all_name = os.path.join(self.get_dir(), 'all.bc')
      Building.link([supp_name + '.o', main_name + '.o'], all_name)

      # This will fail! See explanation near the warning we check for, in the compiler source code
      run_process([PYTHON, EMCC, all_name] + self.emcc_args, check=False, stderr=PIPE)

      # Check for warning in the generated code
      generated = open(os.path.join(self.get_dir(), 'src.cpp.o.js')).read()
      print('skipping C/C++ conventions warning check, since not i386-pc-linux-gnu', file=sys.stderr)

  def test_stdlibs(self):
      # safe heap prints a warning that messes up our output.
      self.set_setting('SAFE_HEAP', 0)
      # needs atexit
      self.set_setting('NO_EXIT_RUNTIME', 0)
      self.do_run_in_out_file_test('tests', 'core', 'test_stdlibs')

  def test_stdbool(self):
      src = r'''
        #include <stdio.h>
        #include <stdbool.h>

        int main() {
          bool x = true;
          bool y = false;
          printf("*%d*\n", x != y);
          return 0;
        }
      '''

      self.do_run(src, '*1*', force_c=True)

  def test_strtoll_hex(self):
    # tests strtoll for hex strings (0x...)
    self.do_run_in_out_file_test('tests', 'core', 'test_strtoll_hex')

  def test_strtoll_dec(self):
    # tests strtoll for decimal strings (0x...)
    self.do_run_in_out_file_test('tests', 'core', 'test_strtoll_dec')

  def test_strtoll_bin(self):
    # tests strtoll for binary strings (0x...)
    self.do_run_in_out_file_test('tests', 'core', 'test_strtoll_bin')

  def test_strtoll_oct(self):
    # tests strtoll for decimal strings (0x...)
    self.do_run_in_out_file_test('tests', 'core', 'test_strtoll_oct')

  def test_strtol_hex(self):
    # tests strtoll for hex strings (0x...)
    self.do_run_in_out_file_test('tests', 'core', 'test_strtol_hex')

  def test_strtol_dec(self):
    # tests strtoll for decimal strings (0x...)
    self.do_run_in_out_file_test('tests', 'core', 'test_strtol_dec')

  def test_strtol_bin(self):
    # tests strtoll for binary strings (0x...)
    self.do_run_in_out_file_test('tests', 'core', 'test_strtol_bin')

  def test_strtol_oct(self):
    # tests strtoll for decimal strings (0x...)
    self.do_run_in_out_file_test('tests', 'core', 'test_strtol_oct')

  def test_atexit(self):
    # Confirms they are called in reverse order
    # needs atexits
    self.set_setting('NO_EXIT_RUNTIME', 0)
    self.do_run_in_out_file_test('tests', 'core', 'test_atexit')

  def test_pthread_specific(self):
    src = open(path_from_root('tests', 'pthread', 'specific.c'), 'r').read()
    expected = open(path_from_root('tests', 'pthread', 'specific.c.txt'), 'r').read()
    self.do_run(src, expected, force_c=True)

  def test_pthread_equal(self):
    self.do_run_in_out_file_test('tests', 'pthread', 'test_pthread_equal')

  def test_tcgetattr(self):
    src = open(path_from_root('tests', 'termios', 'test_tcgetattr.c'), 'r').read()
    self.do_run(src, 'success', force_c=True)

  def test_time(self):
    src = open(path_from_root('tests', 'time', 'src.cpp'), 'r').read()
    expected = open(path_from_root('tests', 'time', 'output.txt'), 'r').read()
    self.do_run(src, expected)
    if 'TZ' in os.environ:
      print('TZ set in environment, skipping extra time zone checks')
    else:
      try:
        for tz in ['EST+05EDT', 'UTC+0']:
          print('extra tz test:', tz)
          # Run the test with different time zone settings if
          # possible. It seems that the TZ environment variable does not
          # work all the time (at least it's not well respected by
          # Node.js on Windows), but it does no harm either.
          os.environ['TZ'] = tz
          self.do_run(src, expected)
      finally:
        del os.environ['TZ']

  def test_timeb(self):
    # Confirms they are called in reverse order
    self.do_run_in_out_file_test('tests', 'core', 'test_timeb')

  def test_time_c(self):
    self.do_run_in_out_file_test('tests', 'core', 'test_time_c')

  def test_gmtime(self):
    self.do_run_in_out_file_test('tests', 'core', 'test_gmtime')

  def test_strptime_tm(self):
    self.do_run_in_out_file_test('tests', 'core', 'test_strptime_tm')

  def test_strptime_days(self):
    self.do_run_in_out_file_test('tests', 'core', 'test_strptime_days')

  def test_strptime_reentrant(self):
    # needs to flush stdio streams
    self.set_setting('NO_EXIT_RUNTIME', 0)
    self.do_run_in_out_file_test('tests', 'core', 'test_strptime_reentrant')

  def test_strftime(self):
    self.do_run_in_out_file_test('tests', 'core', 'test_strftime')

  @no_wasm_backend("wasm backend doesn't compile intentional segfault into an abort() call. "
                   "It also doesn't segfault.")
  def test_intentional_fault(self):
    # Some programs intentionally segfault themselves, we should compile that into a throw
    src = open(path_from_root('tests', 'core', 'test_intentional_fault.c'), 'r').read()
    self.do_run(src, 'abort()' if self.run_name != 'asm2g' else 'abort("segmentation fault')

  def test_trickystring(self):
    self.do_run_in_out_file_test('tests', 'core', 'test_trickystring')

  def test_statics(self):
      self.do_run_in_out_file_test('tests', 'core', 'test_statics')

  def test_copyop(self):
      # clang generated code is vulnerable to this, as it uses
      # memcpy for assignments, with hardcoded numbers of bytes
      # (llvm-gcc copies items one by one). See QUANTUM_SIZE in
      # settings.js.
      test_path = path_from_root('tests', 'core', 'test_copyop')
      src, output = (test_path + s for s in ('.c', '.out'))

      self.do_run_from_file(src, output)

  def test_memcpy_memcmp(self):
      self.banned_js_engines = [V8_ENGINE] # Currently broken under V8_ENGINE but not node
      test_path = path_from_root('tests', 'core', 'test_memcpy_memcmp')
      src, output = (test_path + s for s in ('.c', '.out'))

      def check(result, err):
        result = result.replace('\n \n', '\n') # remove extra node output
        return hashlib.sha1(result.encode('utf-8')).hexdigest()

      self.do_run_from_file(src, output, output_nicerizer = check)

  def test_memcpy2(self):
      self.do_run_in_out_file_test('tests', 'core', 'test_memcpy2')

  def test_memcpy3(self):
    self.do_run_in_out_file_test('tests', 'core', 'test_memcpy3')

  def test_memcpy_alignment(self):
    self.do_run(open(path_from_root('tests', 'test_memcpy_alignment.cpp'), 'r').read(), 'OK.')

  def test_memset_alignment(self):
    self.do_run(open(path_from_root('tests', 'test_memset_alignment.cpp'), 'r').read(), 'OK.')

  def test_memset(self):
    self.do_run_in_out_file_test('tests', 'core', 'test_memset')

  def test_getopt(self):
      test_path = path_from_root('tests', 'core', 'test_getopt')
      src, output = (test_path + s for s in ('.c', '.out'))

      self.do_run_from_file(src, output, args=['-t', '12', '-n', 'foobar'])

  def test_getopt_long(self):
      test_path = path_from_root('tests', 'core', 'test_getopt_long')
      src, output = (test_path + s for s in ('.c', '.out'))

      self.do_run_from_file(src, output, args=['--file', 'foobar', '-b'])

  def test_memmove(self):
    self.do_run_in_out_file_test('tests', 'core', 'test_memmove')

  def test_memmove2(self):
    self.do_run_in_out_file_test('tests', 'core', 'test_memmove2')

  def test_memmove3(self):
    self.do_run_in_out_file_test('tests', 'core', 'test_memmove3')

  def test_flexarray_struct(self):
    self.do_run_in_out_file_test('tests', 'core', 'test_flexarray_struct')

  def test_bsearch(self):
    self.do_run_in_out_file_test('tests', 'core', 'test_bsearch')

  @sync
  @no_wasm_backend("wasm backend has no support for fastcomp's -emscripten-assertions flag")
  def test_stack_overflow(self):
    self.set_setting('ASSERTIONS', 1)
    self.do_run(open(path_from_root('tests', 'core', 'stack_overflow.cpp')).read(), 'Stack overflow!')

  def test_stackAlloc(self):
    self.do_run_in_out_file_test('tests', 'core', 'stackAlloc')

  def test_nestedstructs(self):
      src = '''
        #include <stdio.h>
        #include "emscripten.h"

        struct base {
          int x;
          float y;
          union {
            int a;
            float b;
          };
          char c;
        };

        struct hashtableentry {
          int key;
          base data;
        };

        struct hashset {
          typedef hashtableentry entry;
          struct chain { entry elem; chain *next; };
        //  struct chainchunk { chain chains[100]; chainchunk *next; };
        };

        struct hashtable : hashset {
          hashtable() {
            base *b = NULL;
            entry *e = NULL;
            chain *c = NULL;
            printf("*%d,%d,%d,%d,%d,%d|%d,%d,%d,%d,%d,%d,%d,%d|%d,%d,%d,%d,%d,%d,%d,%d,%d,%d*\\n",
              sizeof(base),
              int(&(b->x)), int(&(b->y)), int(&(b->a)), int(&(b->b)), int(&(b->c)),
              sizeof(hashtableentry),
              int(&(e->key)), int(&(e->data)), int(&(e->data.x)), int(&(e->data.y)), int(&(e->data.a)), int(&(e->data.b)), int(&(e->data.c)),
              sizeof(hashset::chain),
              int(&(c->elem)), int(&(c->next)), int(&(c->elem.key)), int(&(c->elem.data)), int(&(c->elem.data.x)), int(&(c->elem.data.y)), int(&(c->elem.data.a)), int(&(c->elem.data.b)), int(&(c->elem.data.c))
            );
          }
        };

        struct B { char buffer[62]; int last; char laster; char laster2; };

        struct Bits {
          unsigned short A : 1;
          unsigned short B : 1;
          unsigned short C : 1;
          unsigned short D : 1;
          unsigned short x1 : 1;
          unsigned short x2 : 1;
          unsigned short x3 : 1;
          unsigned short x4 : 1;
        };

        int main() {
          hashtable t;

          // Part 2 - the char[] should be compressed, BUT have a padding space at the end so the next
          // one is aligned properly. Also handle char; char; etc. properly.
          B *b = NULL;
          printf("*%d,%d,%d,%d,%d,%d,%d,%d,%d*\\n", int(b), int(&(b->buffer)), int(&(b->buffer[0])), int(&(b->buffer[1])), int(&(b->buffer[2])),
                                                    int(&(b->last)), int(&(b->laster)), int(&(b->laster2)), sizeof(B));

          // Part 3 - bitfields, and small structures
          Bits *b2 = NULL;
          printf("*%d*\\n", sizeof(Bits));

          return 0;
        }
        '''
      # Bloated memory; same layout as C/C++
      self.do_run(src, '*16,0,4,8,8,12|20,0,4,4,8,12,12,16|24,0,20,0,4,4,8,12,12,16*\n*0,0,0,1,2,64,68,69,72*\n*2*')

  @unittest.skip('BUILD_AS_SHARED_LIB=2 is deprecated')
  def test_runtimelink(self):
    if Building.LLVM_OPTS:
      self.skipTest('LLVM opts will optimize printf into puts in the parent, and the child will still look for puts')
    if self.get_setting('ASM_JS'):
      self.skipTest('asm does not support runtime linking')

    main, supp = self.setup_runtimelink_test()

    self.banned_js_engines = [NODE_JS] # node's global scope behaves differently than everything else, needs investigation FIXME
    self.set_setting('LINKABLE', 1)
    self.set_setting('BUILD_AS_SHARED_LIB', 2)

    self.build(supp, self.get_dir(), self.in_dir('supp.cpp'))
    shutil.move(self.in_dir('supp.cpp.o.js'), self.in_dir('liblib.so'))
    self.set_setting('BUILD_AS_SHARED_LIB', 0)

    self.set_setting('RUNTIME_LINKED_LIBS', ['liblib.so'])
    self.do_run(main, 'supp: 54,2\nmain: 56\nsupp see: 543\nmain see: 76\nok.')

  def can_dlfcn(self):
    if self.get_setting('ALLOW_MEMORY_GROWTH') == 1 and not self.is_wasm():
      self.skipTest('no dlfcn with memory growth (without wasm)')
    if self.is_wasm_backend():
      self.skipTest('no shared modules in wasm backend')
    return True

  def prep_dlfcn_lib(self):
    self.set_setting('MAIN_MODULE', 0)
    self.set_setting('SIDE_MODULE', 1)

  def prep_dlfcn_main(self):
    self.set_setting('MAIN_MODULE', 1)
    self.set_setting('SIDE_MODULE', 0)

  dlfcn_post_build = '''
def process(filename):
  src = open(filename, 'r').read().replace(
    '// {{PRE_RUN_ADDITIONS}}',
    "FS.createDataFile('/', 'liblib.so', " + str(list(bytearray(open('liblib.so', 'rb').read()))) + ", true, false, false);"
  )
  open(filename, 'w').write(src)
'''

  def build_dlfcn_lib(self, lib_src, dirname, filename):
    if self.get_setting('WASM'):
      # emcc emits a wasm in this case
      self.build(lib_src, dirname, filename, js_outfile=False)
      shutil.move(filename + '.o.wasm', os.path.join(dirname, 'liblib.so'))
    else:
      self.build(lib_src, dirname, filename)
      shutil.move(filename + '.o.js', os.path.join(dirname, 'liblib.so'))

  def test_dlfcn_basic(self):
    if not self.can_dlfcn(): return

    self.prep_dlfcn_lib()
    lib_src = '''
      #include <cstdio>

      class Foo {
      public:
        Foo() {
          puts("Constructing lib object.");
        }
      };

      Foo global;
      '''
    dirname = self.get_dir()
    filename = os.path.join(dirname, 'liblib.cpp')
    self.build_dlfcn_lib(lib_src, dirname, filename)

    self.prep_dlfcn_main()
    src = '''
      #include <cstdio>
      #include <dlfcn.h>

      class Bar {
      public:
        Bar() {
          puts("Constructing main object.");
        }
      };

      Bar global;

      int main() {
        dlopen("liblib.so", RTLD_NOW);
        return 0;
      }
      '''
    self.do_run(src, 'Constructing main object.\nConstructing lib object.\n',
                js_transform=self.dlfcn_post_build)

  def test_dlfcn_i64(self):
    # avoid using asm2wasm imports, which don't work in side modules yet (should they?)
    self.set_setting('BINARYEN_TRAP_MODE', 'clamp')
    if not self.can_dlfcn(): return

    self.prep_dlfcn_lib()
    self.set_setting('EXPORTED_FUNCTIONS', ['_foo'])
    lib_src = '''
      int foo(int x) {
        return (long long)x / (long long)1234;
      }
      '''
    dirname = self.get_dir()
    filename = os.path.join(dirname, 'liblib.c')
    self.build_dlfcn_lib(lib_src, dirname, filename)

    self.prep_dlfcn_main()
    self.set_setting('EXPORTED_FUNCTIONS', ['_main'])
    src = r'''
      #include <stdio.h>
      #include <stdlib.h>
      #include <dlfcn.h>

      typedef int (*intfunc)(int);

      void *p;

      int main() {
        p = malloc(1024);
        void *lib_handle = dlopen("liblib.so", 0);
        if (!lib_handle) {
          puts(dlerror());
          abort();
        }
        printf("load %p\n", lib_handle);
        intfunc x = (intfunc)dlsym(lib_handle, "foo");
        printf("foo func %p\n", x);
        if (p == 0) return 1;
        printf("|%d|\n", x(81234567));
        return 0;
      }
      '''
    self.do_run(src, '|65830|', js_transform=self.dlfcn_post_build)

  @no_wasm # TODO: EM_ASM in shared wasm modules, stored inside the wasm somehow
  def test_dlfcn_em_asm(self):
    if not self.can_dlfcn(): return

    self.prep_dlfcn_lib()
    lib_src = '''
      #include <emscripten.h>
      class Foo {
      public:
        Foo() {
          EM_ASM( out("Constructing lib object.") );
        }
      };
      Foo global;
      '''
    filename = 'liblib.cpp'
    self.build_dlfcn_lib(lib_src, self.get_dir(), filename)

    self.prep_dlfcn_main()
    src = '''
      #include <emscripten.h>
      #include <dlfcn.h>
      class Bar {
      public:
        Bar() {
          EM_ASM( out("Constructing main object.") );
        }
      };
      Bar global;
      int main() {
        dlopen("liblib.so", RTLD_NOW);
        EM_ASM( out("All done.") );
        return 0;
      }
      '''
    self.do_run(src, 'Constructing main object.\nConstructing lib object.\nAll done.\n',
                js_transform=self.dlfcn_post_build)

  def test_dlfcn_qsort(self):
    if not self.can_dlfcn(): return

    self.prep_dlfcn_lib()
    self.set_setting('EXPORTED_FUNCTIONS', ['_get_cmp'])
    lib_src = '''
      int lib_cmp(const void* left, const void* right) {
        const int* a = (const int*) left;
        const int* b = (const int*) right;
        if(*a > *b) return 1;
        else if(*a == *b) return  0;
        else return -1;
      }

      typedef int (*CMP_TYPE)(const void*, const void*);

      extern "C" CMP_TYPE get_cmp() {
        return lib_cmp;
      }
      '''
    dirname = self.get_dir()
    filename = os.path.join(dirname, 'liblib.cpp')
    self.build_dlfcn_lib(lib_src, dirname, filename)

    self.prep_dlfcn_main()
    self.set_setting('EXPORTED_FUNCTIONS', ['_main', '_malloc'])
    src = '''
      #include <stdio.h>
      #include <stdlib.h>
      #include <dlfcn.h>

      typedef int (*CMP_TYPE)(const void*, const void*);

      int main_cmp(const void* left, const void* right) {
        const int* a = (const int*) left;
        const int* b = (const int*) right;
        if(*a < *b) return 1;
        else if(*a == *b) return  0;
        else return -1;
      }

      int main() {
        void* lib_handle;
        CMP_TYPE (*getter_ptr)();
        CMP_TYPE lib_cmp_ptr;
        int arr[5] = {4, 2, 5, 1, 3};

        qsort((void*)arr, 5, sizeof(int), main_cmp);
        printf("Sort with main comparison: ");
        for (int i = 0; i < 5; i++) {
          printf("%d ", arr[i]);
        }
        printf("\\n");

        lib_handle = dlopen("liblib.so", RTLD_NOW);
        if (lib_handle == NULL) {
          printf("Could not load lib.\\n");
          return 1;
        }
        getter_ptr = (CMP_TYPE (*)()) dlsym(lib_handle, "get_cmp");
        if (getter_ptr == NULL) {
          printf("Could not find func.\\n");
          return 1;
        }
        lib_cmp_ptr = getter_ptr();
        qsort((void*)arr, 5, sizeof(int), lib_cmp_ptr);
        printf("Sort with lib comparison: ");
        for (int i = 0; i < 5; i++) {
          printf("%d ", arr[i]);
        }
        printf("\\n");

        return 0;
      }
      '''
    self.do_run(src, 'Sort with main comparison: 5 4 3 2 1 *Sort with lib comparison: 1 2 3 4 5 *',
                output_nicerizer=lambda x, err: x.replace('\n', '*'),
                js_transform=self.dlfcn_post_build)

    if self.get_setting('ASM_JS') and SPIDERMONKEY_ENGINE and os.path.exists(SPIDERMONKEY_ENGINE[0]) and not self.is_wasm():
      out = run_js('liblib.so', engine=SPIDERMONKEY_ENGINE, full_output=True, stderr=STDOUT)
      if 'asm' in out:
        self.validate_asmjs(out)

  def test_dlfcn_data_and_fptr(self):
    if not self.can_dlfcn(): return

    # Failing under v8 since: https://chromium-review.googlesource.com/712595
    if self.is_wasm():
      self.banned_js_engines = [V8_ENGINE]

    if Building.LLVM_OPTS:
      self.skipTest('LLVM opts will optimize out parent_func')

    self.prep_dlfcn_lib()
    lib_src = '''
      #include <stdio.h>

      int global = 42;

      extern void parent_func(); // a function that is defined in the parent

      void lib_fptr() {
        printf("Second calling lib_fptr from main.\\n");
        parent_func();
        // call it also through a pointer, to check indexizing
        void (*p_f)();
        p_f = parent_func;
        p_f();
      }

      extern "C" void (*func(int x, void(*fptr)()))() {
        printf("In func: %d\\n", x);
        fptr();
        return lib_fptr;
      }
      '''
    dirname = self.get_dir()
    filename = os.path.join(dirname, 'liblib.cpp')
    self.set_setting('EXPORTED_FUNCTIONS', ['_func'])
    self.build_dlfcn_lib(lib_src, dirname, filename)

    self.prep_dlfcn_main()
    self.set_setting('LINKABLE', 1)
    src = '''
      #include <stdio.h>
      #include <dlfcn.h>
      #include <emscripten.h>

      typedef void (*FUNCTYPE(int, void(*)()))();

      FUNCTYPE func;

      void EMSCRIPTEN_KEEPALIVE parent_func() {
        printf("parent_func called from child\\n");
      }

      void main_fptr() {
        printf("First calling main_fptr from lib.\\n");
      }

      int main() {
        void* lib_handle;
        FUNCTYPE* func_fptr;

        // Test basic lib loading.
        lib_handle = dlopen("liblib.so", RTLD_NOW);
        if (lib_handle == NULL) {
          printf("Could not load lib.\\n");
          return 1;
        }

        // Test looked up function.
        func_fptr = (FUNCTYPE*) dlsym(lib_handle, "func");
        // Load twice to test cache.
        func_fptr = (FUNCTYPE*) dlsym(lib_handle, "func");
        if (func_fptr == NULL) {
          printf("Could not find func.\\n");
          return 1;
        }

        // Test passing function pointers across module bounds.
        void (*fptr)() = func_fptr(13, main_fptr);
        fptr();

        // Test global data.
        int* global = (int*) dlsym(lib_handle, "global");
        if (global == NULL) {
          printf("Could not find global.\\n");
          return 1;
        }

        printf("Var: %d\\n", *global);

        return 0;
      }
      '''
    self.set_setting('EXPORTED_FUNCTIONS', ['_main'])
    self.do_run(src, 'In func: 13*First calling main_fptr from lib.*Second calling lib_fptr from main.*parent_func called from child*parent_func called from child*Var: 42*',
                 output_nicerizer=lambda x, err: x.replace('\n', '*'),
                 js_transform=self.dlfcn_post_build)

  def test_dlfcn_varargs(self):
    # this test is not actually valid - it fails natively. the child should fail to be loaded, not load and successfully see the parent print_ints func
    if not self.can_dlfcn(): return

    self.set_setting('LINKABLE', 1)

    self.prep_dlfcn_lib()
    lib_src = r'''
      void print_ints(int n, ...);
      extern "C" void func() {
        print_ints(2, 13, 42);
      }
      '''
    dirname = self.get_dir()
    filename = os.path.join(dirname, 'liblib.cpp')
    self.set_setting('EXPORTED_FUNCTIONS', ['_func'])
    self.build_dlfcn_lib(lib_src, dirname, filename)

    self.prep_dlfcn_main()
    src = r'''
      #include <stdarg.h>
      #include <stdio.h>
      #include <dlfcn.h>
      #include <assert.h>

      void print_ints(int n, ...) {
        va_list args;
        va_start(args, n);
        for (int i = 0; i < n; i++) {
          printf("%d\n", va_arg(args, int));
        }
        va_end(args);
      }

      int main() {
        void* lib_handle;
        void (*fptr)();

        print_ints(2, 100, 200);

        lib_handle = dlopen("liblib.so", RTLD_NOW);
        assert(lib_handle);
        fptr = (void (*)())dlsym(lib_handle, "func");
        fptr();

        return 0;
      }
      '''
    self.set_setting('EXPORTED_FUNCTIONS', ['_main'])
    self.do_run(src, '100\n200\n13\n42\n',
                js_transform=self.dlfcn_post_build)

  def test_dlfcn_alignment_and_zeroing(self):
    if not self.can_dlfcn(): return

    self.prep_dlfcn_lib()
    self.set_setting('TOTAL_MEMORY', 16 * 1024 * 1024)
    lib_src = r'''
      extern "C" {
        int prezero = 0;
        __attribute__((aligned(1024))) int superAligned = 12345;
        int postzero = 0;
      }
      '''
    dirname = self.get_dir()
    filename = os.path.join(dirname, 'liblib.cpp')
    self.build_dlfcn_lib(lib_src, dirname, filename)
    for i in range(10):
      curr = '%d.so' % i
      shutil.copyfile('liblib.so', curr)
      self.emcc_args += ['--embed-file', curr]

    self.prep_dlfcn_main()
    self.set_setting('TOTAL_MEMORY', 128 * 1024 * 1024)
    src = r'''
      #include <stdio.h>
      #include <stdlib.h>
      #include <string.h>
      #include <dlfcn.h>
      #include <assert.h>
      #include <emscripten.h>

      int main() {
        printf("'prepare' memory with non-zero inited stuff\n");
        int num = 120 * 1024 * 1024; // total is 128; we'll use 5*5 = 25 at least, so allocate pretty much all of it
        void* mem = malloc(num);
        assert(mem);
        printf("setting this range to non-zero: %d - %d\n", int(mem), int(mem) + num);
        memset(mem, 1, num);
        EM_ASM({
          var value = HEAP8[64*1024*1024];
          out('verify middle of memory is non-zero: ' + value);
          assert(value === 1);
        });
        free(mem);
        for (int i = 0; i < 10; i++) {
          printf("loading %d\n", i);
          char* curr = "?.so";
          curr[0] = '0' + i;
          void* lib_handle = dlopen(curr, RTLD_NOW);
          if (!lib_handle) {
            puts(dlerror());
            assert(0);
          }
          printf("getting superAligned\n");
          int* superAligned = (int*)dlsym(lib_handle, "superAligned");
          assert(superAligned);
          assert(int(superAligned) % 1024 == 0); // alignment
          printf("checking value of superAligned, at %d\n", superAligned);
          assert(*superAligned == 12345); // value
          printf("getting prezero\n");
          int* prezero = (int*)dlsym(lib_handle, "prezero");
          assert(prezero);
          printf("checking value of prezero, at %d\n", prezero);
          assert(*prezero == 0);
          *prezero = 1;
          assert(*prezero != 0);
          printf("getting postzero\n");
          int* postzero = (int*)dlsym(lib_handle, "postzero");
          printf("checking value of postzero, at %d\n", postzero);
          assert(postzero);
          printf("checking value of postzero\n");
          assert(*postzero == 0);
          *postzero = 1;
          assert(*postzero != 0);
        }
        printf("success.\n");
        return 0;
      }
      '''
    self.do_run(src, 'success.\n',
                js_transform=self.dlfcn_post_build)

  @no_wasm # TODO: this needs to add JS functions to a wasm Table, need to figure that out
  def test_dlfcn_self(self):
    if not self.can_dlfcn(): return
    self.prep_dlfcn_main()

    def post(filename):
      with open(filename) as f:
        for line in f:
          if 'var NAMED_GLOBALS' in line:
            table = line
            break
        else:
          raise Exception('Could not find symbol table!')
      table = table[table.find('{'):table.find('}')+1]
      # ensure there aren't too many globals; we don't want unnamed_addr
      assert table.count(',') <= 30, table.count(',')

    test_path = path_from_root('tests', 'core', 'test_dlfcn_self')
    src, output = (test_path + s for s in ('.c', '.out'))

    self.do_run_from_file(src, output, post_build=post)

  def test_dlfcn_unique_sig(self):
    if not self.can_dlfcn(): return

    self.prep_dlfcn_lib()
    lib_src = '''
      #include <stdio.h>

      int myfunc(int a, int b, int c, int d, int e, int f, int g, int h, int i, int j, int k, int l, int m) {
        return 13;
      }
      '''
    self.set_setting('EXPORTED_FUNCTIONS', ['_myfunc'])
    dirname = self.get_dir()
    filename = os.path.join(dirname, 'liblib.c')
    self.build_dlfcn_lib(lib_src, dirname, filename)

    self.prep_dlfcn_main()
    src = '''
      #include <assert.h>
      #include <stdio.h>
      #include <dlfcn.h>

      typedef int (*FUNCTYPE)(int, int, int, int, int, int, int, int, int, int, int, int, int);

      int main() {
        void *lib_handle;
        FUNCTYPE func_ptr;

        lib_handle = dlopen("liblib.so", RTLD_NOW);
        assert(lib_handle != NULL);

        func_ptr = (FUNCTYPE)dlsym(lib_handle, "myfunc");
        assert(func_ptr != NULL);
        assert(func_ptr(0, 0, 0, 0, 0, 0, 0, 0, 0, 0, 0, 0, 0) == 13);

        puts("success");

        return 0;
      }
      '''
    self.set_setting('EXPORTED_FUNCTIONS', ['_main', '_malloc'])
    self.do_run(src, 'success', force_c=True, js_transform=self.dlfcn_post_build)

  def test_dlfcn_info(self):
    if not self.can_dlfcn(): return

    self.prep_dlfcn_lib()
    lib_src = '''
      #include <stdio.h>

      int myfunc(int a, int b, int c, int d, int e, int f, int g, int h, int i, int j, int k, int l, int m) {
        return 13;
      }
      '''
    self.set_setting('EXPORTED_FUNCTIONS', ['_myfunc'])
    dirname = self.get_dir()
    filename = os.path.join(dirname, 'liblib.c')
    self.build_dlfcn_lib(lib_src, dirname, filename)

    self.prep_dlfcn_main()
    src = '''
      #include <assert.h>
      #include <stdio.h>
      #include <string.h>
      #include <dlfcn.h>

      typedef int (*FUNCTYPE)(int, int, int, int, int, int, int, int, int, int, int, int, int);

      int main() {
        void *lib_handle;
        FUNCTYPE func_ptr;

        lib_handle = dlopen("liblib.so", RTLD_NOW);
        assert(lib_handle != NULL);

        func_ptr = (FUNCTYPE)dlsym(lib_handle, "myfunc");
        assert(func_ptr != NULL);
        assert(func_ptr(0, 0, 0, 0, 0, 0, 0, 0, 0, 0, 0, 0, 0) == 13);

        /* Verify that we don't corrupt func_ptr when calling dladdr.  */
        Dl_info info;
        memset(&info, 0, sizeof(info));
        dladdr(func_ptr, &info);

        assert(func_ptr != NULL);
        assert(func_ptr(0, 0, 0, 0, 0, 0, 0, 0, 0, 0, 0, 0, 0) == 13);

        /* Verify something useful lives in info.  */
        assert(info.dli_fname != NULL);
        assert(info.dli_fbase == NULL);
        assert(info.dli_sname == NULL);
        assert(info.dli_saddr == NULL);

        puts("success");

        return 0;
      }
      '''
    self.set_setting('EXPORTED_FUNCTIONS', ['_main', '_malloc'])
    self.do_run(src, 'success', force_c=True, js_transform=self.dlfcn_post_build)

  def test_dlfcn_stacks(self):
    if not self.can_dlfcn(): return

    self.prep_dlfcn_lib()
    lib_src = '''
      #include <assert.h>
      #include <stdio.h>
      #include <string.h>

      int myfunc(const char *input) {
        char bigstack[1024] = { 0 };

        // make sure we didn't just trample the stack!
        assert(!strcmp(input, "foobar"));

        snprintf(bigstack, sizeof(bigstack), input);
        return strlen(bigstack);
      }
      '''
    self.set_setting('EXPORTED_FUNCTIONS', ['_myfunc'])
    dirname = self.get_dir()
    filename = os.path.join(dirname, 'liblib.c')
    self.build_dlfcn_lib(lib_src, dirname, filename)

    self.prep_dlfcn_main()
    src = '''
      #include <assert.h>
      #include <stdio.h>
      #include <dlfcn.h>
      #include <string.h>

      typedef int (*FUNCTYPE)(const char *);

      int main() {
        void *lib_handle;
        FUNCTYPE func_ptr;
        char str[128];

        snprintf(str, sizeof(str), "foobar");

        // HACK: Use strcmp in the main executable so that it doesn't get optimized out and the dynamic library
        //       is able to use it.
        assert(!strcmp(str, "foobar"));

        lib_handle = dlopen("liblib.so", RTLD_NOW);
        assert(lib_handle != NULL);

        func_ptr = (FUNCTYPE)dlsym(lib_handle, "myfunc");
        assert(func_ptr != NULL);
        assert(func_ptr(str) == 6);

        puts("success");

        return 0;
      }
      '''
    self.set_setting('EXPORTED_FUNCTIONS', ['_main', '_malloc', '_strcmp'])
    self.do_run(src, 'success', force_c=True, js_transform=self.dlfcn_post_build)

  def test_dlfcn_funcs(self):
    if not self.can_dlfcn(): return

    self.prep_dlfcn_lib()
    lib_src = r'''
      #include <assert.h>
      #include <stdio.h>
      #include <string.h>

      typedef void (*voidfunc)();
      typedef void (*intfunc)(int);

      void callvoid(voidfunc f) { f(); }
      void callint(voidfunc f, int x) { f(x); }

      void void_0() { printf("void 0\n"); }
      void void_1() { printf("void 1\n"); }
      voidfunc getvoid(int i) {
        switch(i) {
          case 0: return void_0;
          case 1: return void_1;
          default: return NULL;
        }
      }

      void int_0(int x) { printf("int 0 %d\n", x); }
      void int_1(int x) { printf("int 1 %d\n", x); }
      intfunc getint(int i) {
        switch(i) {
          case 0: return int_0;
          case 1: return int_1;
          default: return NULL;
        }
      }
      '''
    self.set_setting('EXPORTED_FUNCTIONS', ['_callvoid', '_callint', '_getvoid', '_getint'])
    dirname = self.get_dir()
    filename = os.path.join(dirname, 'liblib.c')
    self.build_dlfcn_lib(lib_src, dirname, filename)

    self.prep_dlfcn_main()
    src = r'''
      #include <assert.h>
      #include <stdio.h>
      #include <dlfcn.h>

      typedef void (*voidfunc)();
      typedef void (*intfunc)(int);

      typedef void (*voidcaller)(voidfunc);
      typedef void (*intcaller)(intfunc, int);

      typedef voidfunc (*voidgetter)(int);
      typedef intfunc (*intgetter)(int);

      void void_main() { printf("main.\n"); }
      void int_main(int x) { printf("main %d\n", x); }

      int main() {
        printf("go\n");
        void *lib_handle;
        lib_handle = dlopen("liblib.so", RTLD_NOW);
        assert(lib_handle != NULL);

        voidcaller callvoid = (voidcaller)dlsym(lib_handle, "callvoid");
        assert(callvoid != NULL);
        callvoid(void_main);

        intcaller callint = (intcaller)dlsym(lib_handle, "callint");
        assert(callint != NULL);
        callint(int_main, 201);

        voidgetter getvoid = (voidgetter)dlsym(lib_handle, "getvoid");
        assert(getvoid != NULL);
        callvoid(getvoid(0));
        callvoid(getvoid(1));

        intgetter getint = (intgetter)dlsym(lib_handle, "getint");
        assert(getint != NULL);
        callint(getint(0), 54);
        callint(getint(1), 9000);

        assert(getint(1000) == NULL);

        puts("ok");
        return 0;
      }
      '''
    self.set_setting('EXPORTED_FUNCTIONS', ['_main', '_malloc'])
    self.do_run(src, '''go
main.
main 201
void 0
void 1
int 0 54
int 1 9000
ok
''', force_c=True, js_transform=self.dlfcn_post_build)

  def test_dlfcn_mallocs(self):
    if not self.can_dlfcn(): return

    # will be exhausted without functional malloc/free
    self.set_setting('TOTAL_MEMORY', 64*1024*1024)

    self.prep_dlfcn_lib()
    lib_src = r'''
      #include <assert.h>
      #include <stdio.h>
      #include <string.h>
      #include <stdlib.h>

      void *mallocproxy(int n) { return malloc(n); }
      void freeproxy(void *p) { free(p); }
      '''
    self.set_setting('EXPORTED_FUNCTIONS', ['_mallocproxy', '_freeproxy'])
    dirname = self.get_dir()
    filename = os.path.join(dirname, 'liblib.c')
    self.build_dlfcn_lib(lib_src, dirname, filename)

    self.prep_dlfcn_main()
    src = open(path_from_root('tests', 'dlmalloc_proxy.c')).read()
    self.set_setting('EXPORTED_FUNCTIONS', ['_main', '_malloc', '_free'])
    self.do_run(src, '''*294,153*''', force_c=True, js_transform=self.dlfcn_post_build)

  def test_dlfcn_longjmp(self):
    if not self.can_dlfcn(): return

    self.prep_dlfcn_lib()
    lib_src = r'''
      #include <setjmp.h>
      #include <stdio.h>

      void jumpy(jmp_buf buf) {
        static int i = 0;
        i++;
        if (i == 10) longjmp(buf, i);
        printf("pre %d\n", i);
      }
      '''
    self.set_setting('EXPORTED_FUNCTIONS', ['_jumpy'])
    dirname = self.get_dir()
    filename = os.path.join(dirname, 'liblib.c')
    self.build_dlfcn_lib(lib_src, dirname, filename)

    self.prep_dlfcn_main()
    src = r'''
      #include <assert.h>
      #include <stdio.h>
      #include <dlfcn.h>
      #include <setjmp.h>

      typedef void (*jumpfunc)(jmp_buf);

      int main() {
        printf("go!\n");

        void *lib_handle;
        lib_handle = dlopen("liblib.so", RTLD_NOW);
        assert(lib_handle != NULL);

        jumpfunc jumpy = (jumpfunc)dlsym(lib_handle, "jumpy");
        assert(jumpy);

        jmp_buf buf;
        int jmpval = setjmp(buf);
        if (jmpval == 0) {
          while (1) jumpy(buf);
        } else {
          printf("out!\n");
        }

        return 0;
      }
      '''
    self.set_setting('EXPORTED_FUNCTIONS', ['_main', '_malloc', '_free'])
    self.do_run(src, '''go!
pre 1
pre 2
pre 3
pre 4
pre 5
pre 6
pre 7
pre 8
pre 9
out!
''', js_transform=self.dlfcn_post_build, force_c=True)

  def zzztest_dlfcn_exceptions(self): # TODO: make this work. need to forward tempRet0 across modules
    if not self.can_dlfcn(): return

    self.set_setting('DISABLE_EXCEPTION_CATCHING', 0)

    self.prep_dlfcn_lib()
    lib_src = r'''
      extern "C" {
      int ok() {
        return 65;
      }
      int fail() {
        throw 123;
      }
      }
      '''
    self.set_setting('EXPORTED_FUNCTIONS', ['_ok', '_fail'])
    dirname = self.get_dir()
    filename = os.path.join(dirname, 'liblib.cpp')
    self.build_dlfcn_lib(lib_src, dirname, filename)

    self.prep_dlfcn_main()
    src = r'''
      #include <assert.h>
      #include <stdio.h>
      #include <dlfcn.h>

      typedef int (*intfunc)();

      int main() {
        printf("go!\n");

        void *lib_handle;
        lib_handle = dlopen("liblib.so", RTLD_NOW);
        assert(lib_handle != NULL);

        intfunc okk = (intfunc)dlsym(lib_handle, "ok");
        intfunc faill = (intfunc)dlsym(lib_handle, "fail");
        assert(okk && faill);

        try {
          printf("ok: %d\n", okk());
        } catch(...) {
          printf("wha\n");
        }

        try {
          printf("fail: %d\n", faill());
        } catch(int x) {
          printf("int %d\n", x);
        }

        try {
          printf("fail: %d\n", faill());
        } catch(double x) {
          printf("caught %f\n", x);
        }

        return 0;
      }
      '''
    self.set_setting('EXPORTED_FUNCTIONS', ['_main', '_malloc', '_free'])
    self.do_run(src, '''go!
ok: 65
int 123
ok
''', js_transform=self.dlfcn_post_build)

  def dylink_test(self, main, side, expected, header=None, main_emcc_args=[], force_c=False, need_reverse=True, auto_load=True):
    if not self.can_dlfcn(): return

    if header:
      open('header.h', 'w').write(header)

    emcc_args = self.emcc_args[:]
    try:
      # general settings
      self.set_setting('DISABLE_EXCEPTION_CATCHING', 1)
      self.emcc_args += ['--memory-init-file', '0']

      # side settings
      self.set_setting('MAIN_MODULE', 0)
      self.set_setting('SIDE_MODULE', 1)
      side_suffix = 'js' if not self.is_wasm() else 'wasm'
      if isinstance(side, list):
        # side is just a library
        try_delete('liblib.cpp.o.' + side_suffix)
        run_process([PYTHON, EMCC] + side + self.emcc_args + self.serialize_settings() + ['-o', os.path.join(self.get_dir(), 'liblib.cpp.o.' + side_suffix)])
      else:
        base = 'liblib.cpp' if not force_c else 'liblib.c'
        try_delete(base + '.o.' + side_suffix)
        self.build(side, self.get_dir(), base, js_outfile=(side_suffix == 'js'))
        if force_c:
          shutil.move(base + '.o.' + side_suffix, 'liblib.cpp.o.' + side_suffix)
      if SPIDERMONKEY_ENGINE and os.path.exists(SPIDERMONKEY_ENGINE[0]) and not self.is_wasm():
        out = run_js('liblib.cpp.o.js', engine=SPIDERMONKEY_ENGINE, full_output=True, stderr=STDOUT)
        if 'asm' in out:
          self.validate_asmjs(out)
      shutil.move('liblib.cpp.o.' + side_suffix, 'liblib.so')

      # main settings
      self.set_setting('MAIN_MODULE', 1)
      self.set_setting('SIDE_MODULE', 0)
      if auto_load:
        open('pre.js', 'w').write('''
Module = {
  dynamicLibraries: ['liblib.so'],
};
  ''')
        self.emcc_args += ['--pre-js', 'pre.js'] + main_emcc_args

      if isinstance(main, list):
        # main is just a library
        try_delete('src.cpp.o.js')
        run_process([PYTHON, EMCC] + main + self.emcc_args + self.serialize_settings() + ['-o', os.path.join(self.get_dir(), 'src.cpp.o.js')])
        self.do_run(None, expected, no_build=True)
      else:
        self.do_run(main, expected, force_c=force_c)
    finally:
      self.emcc_args = emcc_args[:]

    if need_reverse:
      # test the reverse as well
      print('flip')
      self.dylink_test(side, main, expected, header, main_emcc_args, force_c, need_reverse=False)

  def test_dylink_basics(self):
    def test():
      self.dylink_test('''
        #include <stdio.h>
        extern int sidey();
        int main() {
          printf("other says %d.\\n", sidey());
          return 0;
        }
      ''', '''
        int sidey() { return 11; }
      ''', 'other says 11.')
    test()

    if self.is_wasm():
      print('test memory growth with dynamic linking, which works in wasm')
      self.set_setting('ALLOW_MEMORY_GROWTH', 1)
      test()

  def test_dylink_floats(self):
    self.dylink_test('''
      #include <stdio.h>
      extern float sidey();
      int main() {
        printf("other says %.2f.\\n", sidey()+1);
        return 0;
      }
    ''', '''
      float sidey() { return 11.5; }
    ''', 'other says 12.50')

  def test_dylink_printfs(self):
    self.dylink_test(r'''
      #include <stdio.h>
      extern void sidey();
      int main() {
        printf("hello from main\n");
        sidey();
        return 0;
      }
    ''', r'''
      #include <stdio.h>
      void sidey() { printf("hello from side\n"); }
    ''', 'hello from main\nhello from side\n')

  def test_dylink_funcpointer(self):
    self.dylink_test(r'''
      #include <stdio.h>
      #include "header.h"
      voidfunc sidey(voidfunc f);
      void a() { printf("hello from funcptr\n"); }
      int main() {
        sidey(a)();
        return 0;
      }
    ''', '''
      #include "header.h"
      voidfunc sidey(voidfunc f) { return f; }
    ''', 'hello from funcptr\n', header='typedef void (*voidfunc)();')

  def test_dylink_funcpointers(self):
    self.dylink_test(r'''
      #include <stdio.h>
      #include "header.h"
      int sidey(voidfunc f);
      void areturn0() { printf("hello 0\n"); }
      void areturn1() { printf("hello 1\n"); }
      void areturn2() { printf("hello 2\n"); }
      int main(int argc, char **argv) {
        voidfunc table[3] = { areturn0, areturn1, areturn2 };
        table[sidey(NULL)]();
        return 0;
      }
    ''', '''
      #include "header.h"
      int sidey(voidfunc f) { if (f) f(); return 1; }
    ''', 'hello 1\n', header='typedef void (*voidfunc)();')

  @no_wasm # uses function tables in an asm.js specific way
  def test_dylink_funcpointers2(self):
    self.dylink_test(r'''
      #include "header.h"
      #include <emscripten.h>
      void left1() { printf("left1\n"); }
      void left2() { printf("left2\n"); }
      voidfunc getleft1() { return left1; }
      voidfunc getleft2() { return left2; }
      int main(int argc, char **argv) {
        printf("main\n");
        EM_ASM({
          // make the function table sizes a non-power-of-two
          alignFunctionTables();
          Module['FUNCTION_TABLE_v'].push(0, 0, 0, 0, 0);
          var newSize = alignFunctionTables();
          //out('new size of function tables: ' + newSize);
          // when masked, the two function pointers 1 and 2 should not happen to fall back to the right place
          assert(((newSize+1) & 3) !== 1 || ((newSize+2) & 3) !== 2);
          loadDynamicLibrary('liblib.so');
        });
        volatilevoidfunc f;
        f = (volatilevoidfunc)left1;
        f();
        f = (volatilevoidfunc)left2;
        f();
        f = (volatilevoidfunc)getright1();
        f();
        f = (volatilevoidfunc)getright2();
        f();
        second();
        return 0;
      }
    ''', r'''
      #include "header.h"
      void right1() { printf("right1\n"); }
      void right2() { printf("right2\n"); }
      voidfunc getright1() { return right1; }
      voidfunc getright2() { return right2; }
      void second() {
        printf("second\n");
        volatilevoidfunc f;
        f = (volatilevoidfunc)getleft1();
        f();
        f = (volatilevoidfunc)getleft2();
        f();
        f = (volatilevoidfunc)right1;
        f();
        f = (volatilevoidfunc)right2;
        f();
      }
    ''', 'main\nleft1\nleft2\nright1\nright2\nsecond\nleft1\nleft2\nright1\nright2\n', header='''
      #include <stdio.h>
      typedef void (*voidfunc)();
      typedef volatile voidfunc volatilevoidfunc;
      voidfunc getleft1();
      voidfunc getleft2();
      voidfunc getright1();
      voidfunc getright2();
      void second();
    ''', need_reverse=False, auto_load=False)

  def test_dylink_funcpointers_wrapper(self):
    self.dylink_test(r'''
      #include <stdio.h>
      #include "header.h"
      int main(int argc, char **argv) {
        volatile charfunc f = emscripten_run_script;
        f("out('one')");
        f = get();
        f("out('two')");
        return 0;
      }
    ''', '''
      #include "header.h"
      charfunc get() {
        return emscripten_run_script;
      }
    ''', 'one\ntwo\n', header='''
      #include <emscripten.h>
      typedef void (*charfunc)(const char*);
      extern charfunc get();
    ''')

  def test_dylink_funcpointers_float(self):
    # avoid using asm2wasm imports, which don't work in side modules yet (should they?)
    self.set_setting('BINARYEN_TRAP_MODE', 'clamp')
    self.dylink_test(r'''
      #include <stdio.h>
      #include "header.h"
      int sidey(floatfunc f);
      float areturn0(float f) { printf("hello 0: %f\n", f); return 0; }
      float areturn1(float f) { printf("hello 1: %f\n", f); return 1; }
      float areturn2(float f) { printf("hello 2: %f\n", f); return 2; }
      int main(int argc, char **argv) {
        volatile floatfunc table[3] = { areturn0, areturn1, areturn2 };
        printf("got: %d\n", (int)table[sidey(NULL)](12.34));
        return 0;
      }
    ''', '''
      #include "header.h"
      int sidey(floatfunc f) { if (f) f(56.78); return 1; }
    ''', 'hello 1: 12.340000\ngot: 1\n', header='typedef float (*floatfunc)(float);')

  def test_dylink_global_init(self):
    self.dylink_test(r'''
      #include <stdio.h>
      struct Class {
        Class() { printf("a new Class\n"); }
      };
      static Class c;
      int main() {
        return 0;
      }
    ''', r'''
      void nothing() {}
    ''', 'a new Class\n')

  def test_dylink_global_inits(self):
    if not self.can_dlfcn(): return
    def test():
      self.dylink_test(header=r'''
        #include <stdio.h>
        struct Class {
          Class(const char *name) { printf("new %s\n", name); }
        };
      ''', main=r'''
        #include "header.h"
        static Class c("main");
        int main() {
          return 0;
        }
      ''', side=r'''
        #include "header.h"
        static Class c("side");
      ''', expected=['new main\nnew side\n', 'new side\nnew main\n'])
    test()

    # TODO: this in wasm
    if self.get_setting('ASSERTIONS') == 1 and not self.is_wasm():
      print('check warnings')
      self.set_setting('ASSERTIONS', 2)
      test()
      full = run_js('src.cpp.o.js', engine=JS_ENGINES[0], full_output=True, stderr=STDOUT)
      self.assertNotContained("trying to dynamically load symbol '__ZN5ClassC2EPKc' (from 'liblib.so') that already exists", full)

  def test_dylink_i64(self):
    self.dylink_test('''
      #include <stdio.h>
      #include <stdint.h>
      extern int64_t sidey();
      int main() {
        printf("other says %llx.\\n", sidey());
        return 0;
      }
    ''', '''
      #include <stdint.h>
      int64_t sidey() {
        volatile int64_t x = 11;
        x = x * x * x * x;
        x += x % 17;
        x += (x * (1 << 30));
        x -= 96;
        x = (x + 1000) / ((x % 5) + 1);
        volatile uint64_t y = x / 2;
        x = y / 3;
        y = y * y * y * y;
        y += y % 17;
        y += (y * (1 << 30));
        y -= 121;
        y = (y + 1000) / ((y % 5) + 1);
        x += y;
        return x;
      }
    ''', 'other says 175a1ddee82b8c31.')

  def test_dylink_i64_b(self):
    self.dylink_test(r'''
      #include <stdio.h>
      #include <stdint.h>
      extern int64_t sidey();
      int main() {
        printf("other says %lld.\n", sidey());
        return 0;
      }
    ''', '''
      #include <stdint.h>
      int64_t sidey() {
        volatile int64_t x = 0x12345678abcdef12LL;
        x += x % 17;
        x = 18 - x;
        return x;
      }
    ''', 'other says -1311768467750121224.')

  def test_dylink_class(self):
    self.dylink_test(header=r'''
      #include <stdio.h>
      struct Class {
        Class(const char *name);
      };
    ''', main=r'''
      #include "header.h"
      int main() {
        Class c("main");
        return 0;
      }
    ''', side=r'''
      #include "header.h"
      Class::Class(const char *name) { printf("new %s\n", name); }
    ''', expected=['new main\n'])

  def test_dylink_global_var(self):
    self.dylink_test(main=r'''
      #include <stdio.h>
      extern int x;
      int main() {
        printf("extern is %d.\n", x);
        return 0;
      }
    ''', side=r'''
      int x = 123;
    ''', expected=['extern is 123.\n'])

  def test_dylink_global_var_modded(self):
    self.dylink_test(main=r'''
      #include <stdio.h>
      extern int x;
      int main() {
        printf("extern is %d.\n", x);
        return 0;
      }
    ''', side=r'''
      int x = 123;
      struct Initter {
        Initter() { x = 456; }
      };
      Initter initter;
    ''', expected=['extern is 456.\n'])

  def test_dylink_stdlib(self):
    self.dylink_test(header=r'''
      #include <math.h>
      #include <stdlib.h>
      #include <string.h>
      char *side(const char *data);
      double pow_two(double x);
    ''', main=r'''
      #include <stdio.h>
      #include "header.h"
      int main() {
        char *temp = side("hello through side\n");
        char *ret = (char*)malloc(strlen(temp)+1);
        strcpy(ret, temp);
        temp[1] = 'x';
        puts(ret);
        printf("pow_two: %d.\n", int(pow_two(5.9)));
        return 0;
      }
    ''', side=r'''
      #include "header.h"
      char *side(const char *data) {
        char *ret = (char*)malloc(strlen(data)+1);
        strcpy(ret, data);
        return ret;
      }
      double pow_two(double x) {
        return pow(2, x);
      }
    ''', expected=['hello through side\n\npow_two: 59.'])

  def test_dylink_jslib(self):
    # avoid using asm2wasm imports, which don't work in side modules yet (should they?)
    self.set_setting('BINARYEN_TRAP_MODE', 'clamp')
    open('lib.js', 'w').write(r'''
      mergeInto(LibraryManager.library, {
        test_lib_func: function(x) {
          return x + 17.2;
        }
      });
    ''')
    self.dylink_test(header=r'''
      extern "C" { extern double test_lib_func(int input); }
    ''', main=r'''
      #include <stdio.h>
      #include "header.h"
      extern double sidey();
      int main2() { return 11; }
      int main() {
        int input = sidey();
        double temp = test_lib_func(input);
        printf("other says %.2f\n", temp);
        printf("more: %.5f, %d\n", temp, input);
        return 0;
      }
    ''', side=r'''
      #include <stdio.h>
      #include "header.h"
      extern int main2();
      double sidey() {
        int temp = main2();
        printf("main2 sed: %d\n", temp);
        printf("main2 sed: %u, %c\n", temp, temp/2);
        return test_lib_func(temp);
      }
    ''', expected='other says 45.2', main_emcc_args=['--js-library', 'lib.js'])

  def test_dylink_global_var_jslib(self):
    open('lib.js', 'w').write(r'''
      mergeInto(LibraryManager.library, {
        jslib_x: 'allocate(1, "i32*", ALLOC_STATIC)',
        jslib_x__postset: 'HEAP32[_jslib_x>>2] = 148;',
      });
    ''')
    self.dylink_test(main=r'''
      #include <stdio.h>
      extern "C" int jslib_x;
      extern void call_side();
      int main() {
        printf("main: jslib_x is %d.\n", jslib_x);
        call_side();
        return 0;
      }
    ''', side=r'''
      #include <stdio.h>
      extern "C" int jslib_x;
      void call_side() {
        printf("side: jslib_x is %d.\n", jslib_x);
      }
    ''', expected=['main: jslib_x is 148.\nside: jslib_x is 148.\n'], main_emcc_args=['--js-library', 'lib.js'])

  def test_dylink_many_postSets(self):
    NUM = 1234
    self.dylink_test(header=r'''
      #include <stdio.h>
      typedef void (*voidfunc)();
      static void simple() {
        printf("simple.\n");
      }
      static volatile voidfunc funcs[''' + str(NUM) + '] = { ' + ','.join(['simple'] * NUM) + r''' };
      static void test() {
        volatile int i = ''' + str(NUM-1) + r''';
        funcs[i]();
        i = 0;
        funcs[i]();
      }
      extern void more();
    ''', main=r'''
      #include "header.h"
      int main() {
        test();
        more();
        return 0;
      }
    ''', side=r'''
      #include "header.h"
      void more() {
        test();
      }
    ''', expected=['simple.\nsimple.\nsimple.\nsimple.\n'])

  def test_dylink_postSets_chunking(self):
    self.dylink_test(header=r'''
      extern int global_var;
    ''', main=r'''
      #include <stdio.h>
      #include "header.h"

      // prepare 99 global variable with local initializer
      static int p = 1;
      #define P(x) __attribute__((used)) int *padding##x = &p;
      P(01) P(02) P(03) P(04) P(05) P(06) P(07) P(08) P(09) P(10)
      P(11) P(12) P(13) P(14) P(15) P(16) P(17) P(18) P(19) P(20)
      P(21) P(22) P(23) P(24) P(25) P(26) P(27) P(28) P(29) P(30)
      P(31) P(32) P(33) P(34) P(35) P(36) P(37) P(38) P(39) P(40)
      P(41) P(42) P(43) P(44) P(45) P(46) P(47) P(48) P(49) P(50)
      P(51) P(52) P(53) P(54) P(55) P(56) P(57) P(58) P(59) P(60)
      P(61) P(62) P(63) P(64) P(65) P(66) P(67) P(68) P(69) P(70)
      P(71) P(72) P(73) P(74) P(75) P(76) P(77) P(78) P(79) P(80)
      P(81) P(82) P(83) P(84) P(85) P(86) P(87) P(88) P(89) P(90)
      P(91) P(92) P(93) P(94) P(95) P(96) P(97) P(98) P(99)

      // prepare global variable with global initializer
      int *ptr = &global_var;

      int main(int argc, char *argv[]) {
        printf("%d\n", *ptr);
      }
    ''', side=r'''
      #include "header.h"

      int global_var = 12345;
    ''', expected=['12345\n'])

  @no_wasm # todo
  def test_dylink_syslibs(self): # one module uses libcxx, need to force its inclusion when it isn't the main
    if not self.can_dlfcn(): return

    def test(syslibs, expect_pass=True, need_reverse=True):
      print('syslibs', syslibs, self.get_setting('ASSERTIONS'))
      passed = True
      try:
        os.environ['EMCC_FORCE_STDLIBS'] = syslibs
        self.dylink_test(main=r'''
          void side();
          int main() {
            side();
            return 0;
          }
        ''', side=r'''
          #include <iostream>
          void side() { std::cout << "cout hello from side\n"; }
        ''', expected=['cout hello from side\n'],
             need_reverse=need_reverse)
      except Exception as e:
        if expect_pass: raise e
        print('(seeing expected fail)')
        passed = False
        assertion = 'build the MAIN_MODULE with EMCC_FORCE_STDLIBS=1 in the environment'
        if self.get_setting('ASSERTIONS'):
          self.assertContained(assertion, str(e))
        else:
          self.assertNotContained(assertion, str(e))
      finally:
        del os.environ['EMCC_FORCE_STDLIBS']
      assert passed == expect_pass, ['saw', passed, 'but expected', expect_pass]

    test('libcxx')
    test('1')
    if 'ASSERTIONS=1' not in self.emcc_args:
      self.set_setting('ASSERTIONS', 0)
      test('', expect_pass=False, need_reverse=False)
    else:
      print('(skip ASSERTIONS == 0 part)')
    self.set_setting('ASSERTIONS', 1)
    test('', expect_pass=False, need_reverse=False)

  def test_dylink_iostream(self):
    try:
      os.environ['EMCC_FORCE_STDLIBS'] = 'libcxx'
      self.dylink_test(header=r'''
        #include <iostream>
        #include <string>
        std::string side();
      ''', main=r'''
        #include "header.h"
        int main() {
          std::cout << "hello from main " << side() << std::endl;
          return 0;
        }
      ''', side=r'''
        #include "header.h"
        std::string side() { return "and hello from side"; }
      ''', expected=['hello from main and hello from side\n'])
    finally:
      del os.environ['EMCC_FORCE_STDLIBS']

  def test_dylink_dynamic_cast(self): # issue 3465
    self.dylink_test(header=r'''
      class Base {
      public:
          virtual void printName();
      };

      class Derived : public Base {
      public:
          void printName();
      };
    ''', main=r'''
      #include "header.h"
      #include <iostream>

      using namespace std;

      int main() {
        cout << "starting main" << endl;

        Base *base = new Base();
        Base *derived = new Derived();
        base->printName();
        derived->printName();

        if (dynamic_cast<Derived*>(derived)) {
          cout << "OK" << endl;
        } else {
          cout << "KO" << endl;
        }

        return 0;
      }
    ''', side=r'''
      #include "header.h"
      #include <iostream>

      using namespace std;

      void Base::printName() {
          cout << "Base" << endl;
      }

      void Derived::printName() {
          cout << "Derived" << endl;
      }
    ''', expected=['starting main\nBase\nDerived\nOK'])

  @no_wasm # TODO
  def test_dylink_hyper_dupe(self):
    if not self.can_dlfcn(): return

    self.set_setting('TOTAL_MEMORY', 64*1024*1024)

    if self.get_setting('ASSERTIONS'): self.emcc_args += ['-s', 'ASSERTIONS=2']

    # test hyper-dynamic linking, and test duplicate warnings
    open('third.cpp', 'w').write(r'''
      int sidef() { return 36; }
      int sideg = 49;
      int bsidef() { return 536; }
    ''')
    run_process([PYTHON, EMCC, 'third.cpp', '-s', 'SIDE_MODULE=1'] + Building.COMPILER_TEST_OPTS + self.emcc_args + ['-o', 'third.js'])

    self.dylink_test(main=r'''
      #include <stdio.h>
      #include <emscripten.h>
      extern int sidef();
      extern int sideg;
      extern int bsidef();
      extern int bsideg;
      int main() {
        EM_ASM({
          loadDynamicLibrary('third.js'); // hyper-dynamic! works at least for functions (and consts not used in same block)
        });
        printf("sidef: %d, sideg: %d.\n", sidef(), sideg);
        printf("bsidef: %d.\n", bsidef());
      }
    ''', side=r'''
      int sidef() { return 10; } // third.js will try to override these, but fail!
      int sideg = 20;
    ''', expected=['sidef: 10, sideg: 20.\nbsidef: 536.\n'])

    if self.get_setting('ASSERTIONS'):
      print('check warnings')
      full = run_js('src.cpp.o.js', engine=JS_ENGINES[0], full_output=True, stderr=STDOUT)
      #self.assertContained("warning: trying to dynamically load symbol '__Z5sidefv' (from 'third.js') that already exists", full)
      self.assertContained("warning: trying to dynamically load symbol '_sideg' (from 'third.js') that already exists", full)

  def test_dylink_dot_a(self):
    # .a linking must force all .o files inside it, when in a shared module
    open('third.cpp', 'w').write(r'''
      int sidef() { return 36; }
    ''')
    run_process([PYTHON, EMCC, 'third.cpp'] + Building.COMPILER_TEST_OPTS + self.emcc_args + ['-o', 'third.o', '-c'])

    open('fourth.cpp', 'w').write(r'''
      int sideg() { return 17; }
    ''')
    run_process([PYTHON, EMCC, 'fourth.cpp'] + Building.COMPILER_TEST_OPTS + self.emcc_args + ['-o', 'fourth.o', '-c'])

    run_process([PYTHON, EMAR, 'rc', 'libfourth.a', 'fourth.o'])

    self.dylink_test(main=r'''
      #include <stdio.h>
      #include <emscripten.h>
      extern int sidef();
      extern int sideg();
      int main() {
        printf("sidef: %d, sideg: %d.\n", sidef(), sideg());
      }
    ''', side=['libfourth.a', 'third.o'], # contents of libtwo.a must be included, even if they aren't referred to!
    expected=['sidef: 36, sideg: 17.\n'])

  def test_dylink_spaghetti(self):
    self.dylink_test(main=r'''
      #include <stdio.h>
      int main_x = 72;
      extern int side_x;
      int adjust = side_x + 10;
      int *ptr = &side_x;
      struct Class {
        Class() {
          printf("main init sees %d, %d, %d.\n", adjust, *ptr, main_x);
        }
      };
      Class cm;
      int main() {
        printf("main main sees %d, %d, %d.\n", adjust, *ptr, main_x);
        return 0;
      }
    ''', side=r'''
      #include <stdio.h>
      extern int main_x;
      int side_x = -534;
      int adjust2 = main_x + 10;
      int *ptr2 = &main_x;
      struct Class {
        Class() {
          printf("side init sees %d, %d, %d.\n", adjust2, *ptr2, side_x);
        }
      };
      Class cs;
    ''', expected=['side init sees 82, 72, -534.\nmain init sees -524, -534, 72.\nmain main sees -524, -534, 72.',
                   'main init sees -524, -534, 72.\nside init sees 82, 72, -534.\nmain main sees -524, -534, 72.'])

  def test_dylink_zlib(self):
    # avoid using asm2wasm imports, which don't work in side modules yet (should they?)
    self.set_setting('BINARYEN_TRAP_MODE', 'clamp')
    Building.COMPILER_TEST_OPTS += ['-I' + path_from_root('tests', 'zlib')]

    run_process([PYTHON, path_from_root('embuilder.py'), 'build' ,'zlib'])

    zlib = Cache.get_path(os.path.join('ports-builds', 'zlib', 'libz.a'))
    try:
      os.environ['EMCC_FORCE_STDLIBS'] = 'libcextra'
      side = [zlib]
      self.dylink_test(main=open(path_from_root('tests', 'zlib', 'example.c'), 'r').read(),
                       side=side,
                       expected=open(path_from_root('tests', 'zlib', 'ref.txt'), 'r').read(),
                       force_c=True)
    finally:
      del os.environ['EMCC_FORCE_STDLIBS']

  #def test_dylink_bullet(self):
  #  Building.COMPILER_TEST_OPTS += ['-I' + path_from_root('tests', 'bullet', 'src')]
  #  side = get_bullet_library(self, True)
  #  self.dylink_test(main=open(path_from_root('tests', 'bullet', 'Demos', 'HelloWorld', 'HelloWorld.cpp'), 'r').read(),
  #                   side=side,
  #                   expected=[open(path_from_root('tests', 'bullet', 'output.txt'), 'r').read(), # different roundings
  #                             open(path_from_root('tests', 'bullet', 'output2.txt'), 'r').read(),
  #                             open(path_from_root('tests', 'bullet', 'output3.txt'), 'r').read()])

  def test_random(self):
    src = r'''#include <stdlib.h>
#include <stdio.h>

int main()
{
    srandom(0xdeadbeef);
    printf("%ld\n", random());
}
'''
    self.do_run(src, '956867869')

  def test_rand(self):
    src = r'''#include <stdlib.h>
#include <stdio.h>
#include <assert.h>
int main()
{
    // we need RAND_MAX to be a bitmask (power of 2 minus 1). this assertions guarantees
    // if RAND_MAX changes the test failure will focus attention on that issue here.
    assert(RAND_MAX == 0x7fffffff);

    srand(0xdeadbeef);
    for(int i = 0; i < 10; ++i)
        printf("%d\n", rand());

    unsigned int seed = 0xdeadbeef;
    for(int i = 0; i < 10; ++i)
        printf("%d\n", rand_r(&seed));

    bool haveEvenAndOdd = true;
    for(int i = 1; i <= 30; ++i)
    {
        int mask = 1 << i;
        if (mask > RAND_MAX) break;
        bool haveEven = false;
        bool haveOdd = false;
        for(int j = 0; j < 1000 && (!haveEven || !haveOdd); ++j)
        {
            if ((rand() & mask) == 0)
                haveEven = true;
            else
                haveOdd = true;
        }
        haveEvenAndOdd = haveEvenAndOdd && haveEven && haveOdd;
    }
    if (haveEvenAndOdd)
        printf("Have even and odd!\n");

    return 0;
}
'''
    expected = '''490242850
2074599277
1480056542
1912638067
931112055
2110392489
2053422194
1614832492
216117595
174823244
760368382
602359081
1121118963
1291018924
1608306807
352705809
958258461
1182561381
114276303
1481323674
Have even and odd!
'''
    self.do_run(src, expected)

  def test_strtod(self):
    src = open(path_from_root('tests', 'core', 'test_strtod.c'), 'r').read()
    expected = open(path_from_root('tests', 'core', 'test_strtod.out'), 'r').read()
    self.do_run(src, expected)

  def test_strtold(self):
    if not self.is_wasm_backend():
      # XXX add real support for long double
      expected_file = 'test_strtod.out'
    else:
      expected_file = 'test_strtold.out'
    src = open(path_from_root('tests', 'core', 'test_strtold.c'), 'r').read()
    expected = open(path_from_root('tests', 'core', expected_file), 'r').read()
    self.do_run(src, expected)

  def test_strtok(self):
    self.do_run_in_out_file_test('tests', 'core', 'test_strtok')

  def test_parseInt(self):
    src = open(path_from_root('tests', 'parseInt', 'src.c'), 'r').read()
    expected = open(path_from_root('tests', 'parseInt', 'output.txt'), 'r').read()
    self.do_run(src, expected)

  def test_transtrcase(self):
    self.do_run_in_out_file_test('tests', 'core', 'test_transtrcase')

  def test_printf(self):
    self.banned_js_engines = [NODE_JS, V8_ENGINE] # SpiderMonkey and V8 do different things to float64 typed arrays, un-NaNing, etc.
    # needs to flush stdio streams
    self.set_setting('NO_EXIT_RUNTIME', 0)
    src = open(path_from_root('tests', 'printf', 'test.c'), 'r').read()
    expected = open(path_from_root('tests', 'printf', 'output.txt'), 'r').read()
    self.do_run(src, expected)

  def test_printf_2(self):
    self.do_run_in_out_file_test('tests', 'core', 'test_printf_2')

  def test_printf_float(self):
    self.do_run_in_out_file_test('tests', 'printf', 'test_float')

  def test_printf_octal(self):
    self.do_run_in_out_file_test('tests', 'printf', 'test_octal')

  def test_vprintf(self):
    self.do_run_in_out_file_test('tests', 'core', 'test_vprintf')

  def test_vsnprintf(self):
    self.do_run_in_out_file_test('tests', 'core', 'test_vsnprintf')

  def test_printf_more(self):
    self.do_run_in_out_file_test('tests', 'core', 'test_printf_more')

  def test_perrar(self):
    self.do_run_in_out_file_test('tests', 'core', 'test_perrar')

  def test_atoX(self):
    self.do_run_in_out_file_test('tests', 'core', 'test_atoX')

  def test_strstr(self):
    self.do_run_in_out_file_test('tests', 'core', 'test_strstr')

  def test_fnmatch(self):
    # Run one test without assertions, for additional coverage
    #assert 'asm2m' in core_test_modes
    if self.run_name == 'asm2m':
      i = self.emcc_args.index('ASSERTIONS=1')
      assert i > 0 and self.emcc_args[i-1] == '-s'
      self.emcc_args[i] = 'ASSERTIONS=0'
      print('flip assertions off')
    self.do_run_in_out_file_test('tests', 'core', 'fnmatch')

  def test_sscanf(self):
    self.do_run_in_out_file_test('tests', 'core', 'test_sscanf')

  def test_sscanf_2(self):
    # doubles
    for ftype in ['float', 'double']:
      src = r'''
          #include <stdio.h>

          int main(){
              char strval1[] = "1.2345678901";
              char strval2[] = "1.23456789e5";
              char strval3[] = "1.23456789E5";
              char strval4[] = "1.2345678e-5";
              char strval5[] = "1.2345678E-5";
              double dblval = 1.2345678901;
              double tstval;

              sscanf(strval1, "%lf", &tstval);
              if(dblval != tstval) printf("FAIL: Values are not equal: %lf %lf\n", dblval, tstval);
              else printf("Pass: %lf %lf\n", tstval, dblval);

              sscanf(strval2, "%lf", &tstval);
              dblval = 123456.789;
              if(dblval != tstval) printf("FAIL: Values are not equal: %lf %lf\n", dblval, tstval);
              else printf("Pass: %lf %lf\n", tstval, dblval);

              sscanf(strval3, "%lf", &tstval);
              dblval = 123456.789;
              if(dblval != tstval) printf("FAIL: Values are not equal: %lf %lf\n", dblval, tstval);
              else printf("Pass: %lf %lf\n", tstval, dblval);

              sscanf(strval4, "%lf", &tstval);
              dblval = 0.000012345678;
              if(dblval != tstval) printf("FAIL: Values are not equal: %lf %lf\n", dblval, tstval);
              else printf("Pass: %lf %lf\n", tstval, dblval);

              sscanf(strval5, "%lf", &tstval);
              dblval = 0.000012345678;
              if(dblval != tstval) printf("FAIL: Values are not equal: %lf %lf\n", dblval, tstval);
              else printf("Pass: %lf %lf\n", tstval, dblval);

              return 0;
          }
        '''
      if ftype == 'float':
        self.do_run(src.replace('%lf', '%f').replace('double', 'float'), '''Pass: 1.234568 1.234568
Pass: 123456.789062 123456.789062
Pass: 123456.789062 123456.789062
Pass: 0.000012 0.000012
Pass: 0.000012 0.000012''')
      else:
        self.do_run(src, '''Pass: 1.234568 1.234568
Pass: 123456.789000 123456.789000
Pass: 123456.789000 123456.789000
Pass: 0.000012 0.000012
Pass: 0.000012 0.000012''')

  def test_sscanf_n(self):
    self.do_run_in_out_file_test('tests', 'core', 'test_sscanf_n')

  def test_sscanf_whitespace(self):
    # needs to flush stdio streams
    self.set_setting('NO_EXIT_RUNTIME', 0)
    self.do_run_in_out_file_test('tests', 'core', 'test_sscanf_whitespace')

  def test_sscanf_other_whitespace(self):
    # use i16s in printf
    self.set_setting('SAFE_HEAP', 0)
    # needs to flush stdio streams
    self.set_setting('NO_EXIT_RUNTIME', 0)
    self.do_run_in_out_file_test('tests', 'core', 'test_sscanf_other_whitespace')

  def test_sscanf_3(self):
    self.do_run_in_out_file_test('tests', 'core', 'test_sscanf_3')

  def test_sscanf_4(self):
    self.do_run_in_out_file_test('tests', 'core', 'test_sscanf_4')

  def test_sscanf_5(self):
    self.do_run_in_out_file_test('tests', 'core', 'test_sscanf_5')

  def test_sscanf_6(self):
    self.do_run_in_out_file_test('tests', 'core', 'test_sscanf_6')

  def test_sscanf_skip(self):
    self.do_run_in_out_file_test('tests', 'core', 'test_sscanf_skip')

  def test_sscanf_caps(self):
    self.do_run_in_out_file_test('tests', 'core', 'test_sscanf_caps')

  def test_sscanf_hex(self):
    self.do_run_in_out_file_test('tests', 'core', 'test_sscanf_hex')

  def test_sscanf_float(self):
    self.do_run_in_out_file_test('tests', 'core', 'test_sscanf_float')

  def test_langinfo(self):
    src = open(path_from_root('tests', 'langinfo', 'test.c'), 'r').read()
    expected = open(path_from_root('tests', 'langinfo', 'output.txt'), 'r').read()
    self.do_run(src, expected)

  def test_files(self):
    self.banned_js_engines = [SPIDERMONKEY_ENGINE] # closure can generate variables called 'gc', which pick up js shell stuff
    if self.maybe_closure(): # Use closure here, to test we don't break FS stuff
      self.emcc_args = [x for x in self.emcc_args if x != '-g'] # ensure we test --closure 1 --memory-init-file 1 (-g would disable closure)
    elif '-O3' in self.emcc_args and not self.is_wasm():
      print('closure 2')
      self.emcc_args += ['--closure', '2'] # Use closure 2 here for some additional coverage

    self.emcc_args += ['-s', 'FORCE_FILESYSTEM=1']

    print('base', self.emcc_args)

    post = '''
def process(filename):
  src = \'\'\'
    Module = {
      'noFSInit': true,
      'preRun': function() {
        FS.createLazyFile('/', 'test.file', 'test.file', true, false);
        // Test FS_* exporting
        Module['FS_createDataFile']('/', 'somefile.binary', [100, 200, 50, 25, 10, 77, 123], true, false, false);  // 200 becomes -56, since signed chars are used in memory
        var test_files_input = 'hi there!';
        var test_files_input_index = 0;
        FS.init(function() {
          return test_files_input.charCodeAt(test_files_input_index++) || null;
        });
      }
    };
  \'\'\' + open(filename, 'r').read()
  open(filename, 'w').write(src)
'''
    other = open(os.path.join(self.get_dir(), 'test.file'), 'w')
    other.write('some data')
    other.close()

    src = open(path_from_root('tests', 'files.cpp'), 'r').read()

    mem_file = 'src.cpp.o.js.mem'
    orig_args = self.emcc_args
    for mode in [[], ['-s', 'MEMFS_APPEND_TO_TYPED_ARRAYS=1'], ['-s', 'SYSCALL_DEBUG=1']]:
      print(mode)
      self.emcc_args = orig_args + mode
      try_delete(mem_file)

      def clean(out, err):
        return '\n'.join([line for line in (out + err).split('\n') if 'binaryen' not in line and 'wasm' not in line and 'so not running' not in line])

      self.do_run(src, [x if 'SYSCALL_DEBUG=1' not in mode else ('syscall! 146,SYS_writev' if self.run_name == 'default' else 'syscall! 146') for x in ('size: 7\ndata: 100,-56,50,25,10,77,123\nloop: 100 -56 50 25 10 77 123 \ninput:hi there!\ntexto\n$\n5 : 10,30,20,11,88\nother=some data.\nseeked=me da.\nseeked=ata.\nseeked=ta.\nfscanfed: 10 - hello\n5 bytes to dev/null: 5\nok.\ntexte\n', 'size: 7\ndata: 100,-56,50,25,10,77,123\nloop: 100 -56 50 25 10 77 123 \ninput:hi there!\ntexto\ntexte\n$\n5 : 10,30,20,11,88\nother=some data.\nseeked=me da.\nseeked=ata.\nseeked=ta.\nfscanfed: 10 - hello\n5 bytes to dev/null: 5\nok.\n')],
                  js_transform=post, output_nicerizer=clean)
      if self.uses_memory_init_file():
        assert os.path.exists(mem_file), 'File %s does not exist' % mem_file

  @sync
  def test_files_m(self):
    # Test for Module.stdin etc.
    # needs to flush stdio streams
    self.set_setting('NO_EXIT_RUNTIME', 0)

    post = '''
def process(filename):
  src = \'\'\'
    Module = {
      data: [10, 20, 40, 30],
      stdin: function() { return Module.data.pop() || null },
      stdout: function(x) { out('got: ' + x) }
    };
  \'\'\' + open(filename, 'r').read()
  open(filename, 'w').write(src)
'''
    src = r'''
      #include <stdio.h>
      #include <unistd.h>

      int main () {
        char c;
        fprintf(stderr, "isatty? %d,%d,%d\n", isatty(fileno(stdin)), isatty(fileno(stdout)), isatty(fileno(stderr)));
        while ((c = fgetc(stdin)) != EOF) {
          putc(c+5, stdout);
        }
        return 0;
      }
      '''
    def clean(out, err):
      return '\n'.join([line for line in (out + err).split('\n') if 'warning' not in line and 'binaryen' not in line])
    self.do_run(src, ('got: 35\ngot: 45\ngot: 25\ngot: 15\n \nisatty? 0,0,1\n', 'got: 35\ngot: 45\ngot: 25\ngot: 15\nisatty? 0,0,1\n', 'isatty? 0,0,1\ngot: 35\ngot: 45\ngot: 25\ngot: 15\n'), js_transform=post, output_nicerizer=clean)

  def test_mount(self):
    self.set_setting('FORCE_FILESYSTEM', 1)
    src = open(path_from_root('tests', 'fs', 'test_mount.c'), 'r').read()
    self.do_run(src, 'success', force_c=True)

  def test_getdents64(self):
    src = open(path_from_root('tests', 'fs', 'test_getdents64.cpp'), 'r').read()
    self.do_run(src, '..')

  def test_getdents64_special_cases(self):
    Building.COMPILER_TEST_OPTS += ['-std=c++11']
    src = path_from_root('tests', 'fs', 'test_getdents64_special_cases.cpp')
    out = path_from_root('tests', 'fs', 'test_getdents64_special_cases.out')
    self.do_run_from_file(src, out, assert_identical=True)

  def test_getcwd_with_non_ascii_name(self):
    src = path_from_root('tests', 'fs', 'test_getcwd_with_non_ascii_name.cpp')
    out = path_from_root('tests', 'fs', 'test_getcwd_with_non_ascii_name.out')
    Building.COMPILER_TEST_OPTS += ['-std=c++11']
    self.do_run_from_file(src, out, assert_identical=True)

  def test_fwrite_0(self):
    test_path = path_from_root('tests', 'core', 'test_fwrite_0')
    src, output = (test_path + s for s in ('.c', '.out'))

    orig_args = self.emcc_args
    for mode in [[], ['-s', 'MEMFS_APPEND_TO_TYPED_ARRAYS=1']]:
      self.emcc_args = orig_args + mode
      self.do_run_from_file(src, output)

  def test_fgetc_ungetc(self):
    logging.warning('TODO: update this test once the musl ungetc-on-EOF-stream bug is fixed upstream and reaches us')
    self.set_setting('SYSCALL_DEBUG', 1)
    self.clear()
    orig_compiler_opts = Building.COMPILER_TEST_OPTS[:]
    for fs in ['MEMFS', 'NODEFS']:
      print(fs)
      src = open(path_from_root('tests', 'stdio', 'test_fgetc_ungetc.c'), 'r').read()
      Building.COMPILER_TEST_OPTS = orig_compiler_opts + ['-D' + fs]
      self.do_run(src, 'success', force_c=True, js_engines=[NODE_JS])

  def test_fgetc_unsigned(self):
    src = r'''
      #include <stdio.h>
      int main() {
        FILE *file = fopen("file_with_byte_234.txt", "rb");
        int c = fgetc(file);
        printf("*%d\n", c);
      }
    '''
    open('file_with_byte_234.txt', 'wb').write(b'\xea')
    self.emcc_args += ['--embed-file', 'file_with_byte_234.txt']
    self.do_run(src, '*234\n')

  def test_fgets_eol(self):
    src = r'''
      #include <stdio.h>
      char buf[32];
      int main()
      {
        const char *r = "SUCCESS";
        FILE *f = fopen("eol.txt", "r");
        while (fgets(buf, 32, f) != NULL) {
          if (buf[0] == '\0') {
            r = "FAIL";
            break;
          }
        }
        printf("%s\n", r);
        fclose(f);
        return 0;
      }
    '''
    open('eol.txt', 'wb').write(b'\n')
    self.emcc_args += ['--embed-file', 'eol.txt']
    self.do_run(src, 'SUCCESS\n')

  def test_fscanf(self):
    open(os.path.join(self.get_dir(), 'three_numbers.txt'), 'w').write('''-1 0.1 -.1''')
    src = r'''
      #include <stdio.h>
      #include <assert.h>
      #include <float.h>
      int main()
      {
          float x = FLT_MAX, y = FLT_MAX, z = FLT_MAX;

          FILE* fp = fopen("three_numbers.txt", "r");
          if (fp) {
              int match = fscanf(fp, " %f %f %f ", &x, &y, &z);
              printf("match = %d\n", match);
              printf("x = %0.1f, y = %0.1f, z = %0.1f\n", x, y, z);
          } else {
              printf("failed to open three_numbers.txt\n");
          }
          return 0;
      }
    '''
    self.emcc_args += ['--embed-file', 'three_numbers.txt']
    self.do_run(src, 'match = 3\nx = -1.0, y = 0.1, z = -0.1\n')

  def test_fscanf_2(self):
    open('a.txt', 'w').write('''1/2/3 4/5/6 7/8/9
''')
    self.emcc_args += ['--embed-file', 'a.txt']
    self.do_run(r'''#include <cstdio>
#include <iostream>

using namespace std;

int
main( int argv, char ** argc ) {
    cout << "fscanf test" << endl;

    FILE * file;
    file = fopen("a.txt", "rb");
    int vertexIndex[4];
    int normalIndex[4];
    int uvIndex[4];

    int matches = fscanf(file, "%d/%d/%d %d/%d/%d %d/%d/%d %d/%d/%d\n", &vertexIndex[0], &uvIndex[0], &normalIndex[0], &vertexIndex    [1], &uvIndex[1], &normalIndex[1], &vertexIndex[2], &uvIndex[2], &normalIndex[2], &vertexIndex[3], &uvIndex[3], &normalIndex[3]); 

    cout << matches << endl;

    return 0;
}
''', 'fscanf test\n9\n')

  def test_fileno(self):
    open(os.path.join(self.get_dir(), 'empty.txt'), 'w').write('')
    src = r'''
      #include <stdio.h>
      #include <unistd.h>
      int main()
      {
          FILE* fp = fopen("empty.txt", "r");
          if (fp) {
              printf("%d\n", fileno(fp));
          } else {
              printf("failed to open empty.txt\n");
          }
          return 0;
      }
    '''
    self.emcc_args += ['--embed-file', 'empty.txt']
    self.do_run(src, '3\n')

  def test_readdir(self):
    src = open(path_from_root('tests', 'dirent', 'test_readdir.c'), 'r').read()
    self.do_run(src, '''SIGILL: Illegal instruction
success
n: 8
name: tmp
name: proc
name: nocanread
name: home
name: foobar
name: dev
name: ..
name: .
''', force_c=True)

  def test_readdir_empty(self):
    src = open(path_from_root('tests', 'dirent', 'test_readdir_empty.c'), 'r').read()
    self.do_run(src, 'success', force_c=True)

  def test_stat(self):
    src = open(path_from_root('tests', 'stat', 'test_stat.c'), 'r').read()
    self.do_run(src, 'success', force_c=True)

  def test_stat_chmod(self):
    src = open(path_from_root('tests', 'stat', 'test_chmod.c'), 'r').read()
    self.do_run(src, 'success', force_c=True)

  def test_stat_mknod(self):
    src = open(path_from_root('tests', 'stat', 'test_mknod.c'), 'r').read()
    self.do_run(src, 'success', force_c=True)

  def test_fcntl(self):
    add_pre_run = '''
def process(filename):
  src = open(filename, 'r').read().replace(
    '// {{PRE_RUN_ADDITIONS}}',
    "FS.createDataFile('/', 'test', 'abcdef', true, true, false);"
  )
  open(filename, 'w').write(src)
'''
    src = open(path_from_root('tests', 'fcntl', 'src.c'), 'r').read()
    expected = open(path_from_root('tests', 'fcntl', 'output.txt'), 'r').read()
    self.do_run(src, expected, js_transform=add_pre_run)

  def test_fcntl_open(self):
    src = open(path_from_root('tests', 'fcntl-open', 'src.c'), 'r').read()
    expected = open(path_from_root('tests', 'fcntl-open', 'output.txt'), 'r').read()
    self.do_run(src, expected, force_c=True)

  def test_fcntl_misc(self):
    add_pre_run = '''
def process(filename):
  src = open(filename, 'r').read().replace(
    '// {{PRE_RUN_ADDITIONS}}',
    "FS.createDataFile('/', 'test', 'abcdef', true, true, false);"
  )
  open(filename, 'w').write(src)
'''
    src = open(path_from_root('tests', 'fcntl-misc', 'src.c'), 'r').read()
    expected = open(path_from_root('tests', 'fcntl-misc', 'output.txt'), 'r').read()
    self.do_run(src, expected, js_transform=add_pre_run)

  def test_poll(self):
    add_pre_run = '''
def process(filename):
  src = open(filename, 'r').read().replace(
    '// {{PRE_RUN_ADDITIONS}}',
    \'\'\'
      var dummy_device = FS.makedev(64, 0);
      FS.registerDevice(dummy_device, {});

      FS.createDataFile('/', 'file', 'abcdef', true, true, false);
      FS.mkdev('/device', dummy_device);
    \'\'\'
  )
  open(filename, 'w').write(src)
'''
    test_path = path_from_root('tests', 'core', 'test_poll')
    src, output = (test_path + s for s in ('.c', '.out'))

    self.do_run_from_file(src, output, js_transform=add_pre_run)

  def test_statvfs(self):
    self.do_run_in_out_file_test('tests', 'core', 'test_statvfs')

  def test_libgen(self):
    self.do_run_in_out_file_test('tests', 'core', 'test_libgen')

  def test_utime(self):
    src = open(path_from_root('tests', 'utime', 'test_utime.c'), 'r').read()
    self.do_run(src, 'success', force_c=True)

  def test_utf(self):
    self.banned_js_engines = [SPIDERMONKEY_ENGINE] # only node handles utf well
    self.set_setting('EXPORTED_FUNCTIONS', ['_main', '_malloc'])
    self.set_setting('EXTRA_EXPORTED_RUNTIME_METHODS', ['getValue', 'setValue', 'UTF8ToString', 'stringToUTF8'])
    self.do_run_in_out_file_test('tests', 'core', 'test_utf')

  def test_utf32(self):
    self.set_setting('EXTRA_EXPORTED_RUNTIME_METHODS', ['UTF32ToString', 'stringToUTF32', 'lengthBytesUTF32'])
    self.do_run(open(path_from_root('tests', 'utf32.cpp')).read(), 'OK.')
    self.do_run(open(path_from_root('tests', 'utf32.cpp')).read(), 'OK.', args=['-fshort-wchar'])

  def test_utf8(self):
    self.set_setting('EXTRA_EXPORTED_RUNTIME_METHODS',
      ['UTF8ToString', 'stringToUTF8', 'AsciiToString', 'stringToAscii'])
    Building.COMPILER_TEST_OPTS += ['-std=c++11']
    self.do_run(open(path_from_root('tests', 'utf8.cpp')).read(), 'OK.')

  def test_utf8_textdecoder(self):
    self.set_setting('EXTRA_EXPORTED_RUNTIME_METHODS', ['UTF8ToString', 'stringToUTF8'])
    Building.COMPILER_TEST_OPTS += ['--embed-file', path_from_root('tests/utf8_corpus.txt')+ '@/utf8_corpus.txt']
    self.do_run(open(path_from_root('tests', 'benchmark_utf8.cpp')).read(), 'OK.')

  def test_utf16_textdecoder(self):
    self.set_setting('EXTRA_EXPORTED_RUNTIME_METHODS', ['UTF16ToString', 'stringToUTF16', 'lengthBytesUTF16'])
    Building.COMPILER_TEST_OPTS += ['--embed-file', path_from_root('tests/utf16_corpus.txt')+ '@/utf16_corpus.txt']
    self.do_run(open(path_from_root('tests', 'benchmark_utf16.cpp')).read(), 'OK.')

  @no_wasm_backend('printf is incorrectly handling float values')
  def test_wprintf(self):
    test_path = path_from_root('tests', 'core', 'test_wprintf')
    src, output = (test_path + s for s in ('.cpp', '.out'))
    orig_args = self.emcc_args
    for mode in [[], ['-s', 'MEMFS_APPEND_TO_TYPED_ARRAYS=1']]:
      self.emcc_args = orig_args + mode
      self.do_run_from_file(src, output)

  def test_direct_string_constant_usage(self):
    # needs to flush stdio streams
    self.set_setting('NO_EXIT_RUNTIME', 0)
    self.do_run_in_out_file_test('tests', 'core', 'test_direct_string_constant_usage')

  def test_std_cout_new(self):
    self.do_run_in_out_file_test('tests', 'core', 'test_std_cout_new')

  def test_istream(self):
    # needs to flush stdio streams
    self.set_setting('NO_EXIT_RUNTIME', 0)
    test_path = path_from_root('tests', 'core', 'test_istream')
    src, output = (test_path + s for s in ('.c', '.out'))

    for linkable in [0]:#, 1]:
      print(linkable)
      # regression check for issue #273
      self.set_setting('LINKABLE', linkable)
      self.do_run_from_file(src, output)

  @no_wasm('wasm libc overlaps js lib, so no INCLUDE_FULL_LIBRARY')
  def test_fs_base(self):
    self.set_setting('INCLUDE_FULL_LIBRARY', 1)
    Settings.INCLUDE_FULL_LIBRARY = 1
    try:
      addJS = '''
def process(filename):
  import tools.shared as shared
  src = open(filename, 'r').read().replace('FS.init();', '').replace( # Disable normal initialization, replace with ours
    '// {{PRE_RUN_ADDITIONS}}',
    open(shared.path_from_root('tests', 'filesystem', 'src.js'), 'r').read())
  open(filename, 'w').write(src)
'''
      src = 'int main() {return 0;}\n'
      expected = open(path_from_root('tests', 'filesystem', 'output.txt'), 'r').read()
      self.do_run(src, expected, js_transform=addJS)
    finally:
      self.set_setting('INCLUDE_FULL_LIBRARY', 0)

  @also_with_noderawfs
  def test_fs_nodefs_rw(self, js_engines=[NODE_JS]):
    self.set_setting('SYSCALL_DEBUG', 1)
    src = open(path_from_root('tests', 'fs', 'test_nodefs_rw.c'), 'r').read()
    self.do_run(src, 'success', force_c=True, js_engines=js_engines)
    print('closure')
    self.emcc_args += ['--closure', '1']
    self.do_run(src, 'success', force_c=True, js_engines=js_engines)

  @also_with_noderawfs
  def test_fs_nodefs_cloexec(self, js_engines=[NODE_JS]):
    src = open(path_from_root('tests', 'fs', 'test_nodefs_cloexec.c'), 'r').read()
    self.do_run(src, 'success', force_c=True, js_engines=js_engines)

  def test_fs_nodefs_home(self):
    self.set_setting('FORCE_FILESYSTEM', 1)
    src = open(path_from_root('tests', 'fs', 'test_nodefs_home.c'), 'r').read()
    self.do_run(src, 'success', js_engines=[NODE_JS])

  def test_fs_trackingdelegate(self):
    src = path_from_root('tests', 'fs', 'test_trackingdelegate.c')
    out = path_from_root('tests', 'fs', 'test_trackingdelegate.out')
    self.do_run_from_file(src, out)

  @also_with_noderawfs
  def test_fs_writeFile(self, js_engines=None):
    self.emcc_args += ['-s', 'DISABLE_EXCEPTION_CATCHING=1'] # see issue 2334
    src = path_from_root('tests', 'fs', 'test_writeFile.cc')
    out = path_from_root('tests', 'fs', 'test_writeFile.out')
    self.do_run_from_file(src, out, js_engines=js_engines)

  @also_with_noderawfs
  def test_fs_write(self, js_engines=None):
    self.emcc_args = ['-s', 'MEMFS_APPEND_TO_TYPED_ARRAYS=1']
    src = path_from_root('tests', 'fs', 'test_write.cpp')
    out = path_from_root('tests', 'fs', 'test_write.out')
    self.do_run_from_file(src, out, js_engines=js_engines)

  @also_with_noderawfs
  def test_fs_emptyPath(self, js_engines=None):
    src = path_from_root('tests', 'fs', 'test_emptyPath.c')
    out = path_from_root('tests', 'fs', 'test_emptyPath.out')
    self.do_run_from_file(src, out, js_engines=js_engines)

  @also_with_noderawfs
  def test_fs_append(self, js_engines=None):
    src = open(path_from_root('tests', 'fs', 'test_append.c'), 'r').read()
    self.do_run(src, 'success', force_c=True, js_engines=js_engines)

  def test_fs_mmap(self):
    orig_compiler_opts = Building.COMPILER_TEST_OPTS[:]
    for fs in ['MEMFS']:
      src = path_from_root('tests', 'fs', 'test_mmap.c')
      out = path_from_root('tests', 'fs', 'test_mmap.out')
      Building.COMPILER_TEST_OPTS = orig_compiler_opts + ['-D' + fs]
      self.do_run_from_file(src, out)

  @also_with_noderawfs
  def test_fs_errorstack(self, js_engines=[NODE_JS]):
    # Enables strict mode, which may catch some strict-mode-only errors
    # so that users can safely work with strict JavaScript if enabled.
    post = '''
def process(filename):
  src = open(filename, 'r').read()
  open(filename, 'w').write('"use strict";\\n' + src)
'''

    self.set_setting('FORCE_FILESYSTEM', 1)
    self.do_run(r'''
      #include <emscripten.h>
      #include <iostream>
      int main(void) {
        std::cout << "hello world\n"; // should work with strict mode
        EM_ASM(
          try {
            FS.readFile('/dummy.txt');
          } catch (err) {
            err.stack = err.stack; // should be writable
            throw err;
          }
        );
        return 0;
      }
    ''', 'at Object.readFile', js_engines=js_engines, js_transform=post) # engines has different error stack format

  @also_with_noderawfs
  def test_fs_llseek(self, js_engines=None):
    self.set_setting('FORCE_FILESYSTEM', 1)
    src = open(path_from_root('tests', 'fs', 'test_llseek.c'), 'r').read()
    self.do_run(src, 'success', force_c=True, js_engines=js_engines)

  def test_unistd_access(self):
    self.clear()
    orig_compiler_opts = Building.COMPILER_TEST_OPTS[:]
    src = open(path_from_root('tests', 'unistd', 'access.c'), 'r').read()
    expected = open(path_from_root('tests', 'unistd', 'access.out'), 'r').read()
    for fs in ['MEMFS', 'NODEFS']:
      Building.COMPILER_TEST_OPTS = orig_compiler_opts + ['-D' + fs]
      self.do_run(src, expected, js_engines=[NODE_JS])
    # Node.js fs.chmod is nearly no-op on Windows
    if not WINDOWS:
      Building.COMPILER_TEST_OPTS = orig_compiler_opts
      self.emcc_args += ['-s', 'NODERAWFS=1']
      self.do_run(src, expected, js_engines=[NODE_JS])

  def test_unistd_curdir(self):
    src = open(path_from_root('tests', 'unistd', 'curdir.c'), 'r').read()
    expected = open(path_from_root('tests', 'unistd', 'curdir.out'), 'r').read()
    self.do_run(src, expected)

  @also_with_noderawfs
  def test_unistd_close(self, js_engines=None):
    src = open(path_from_root('tests', 'unistd', 'close.c'), 'r').read()
    expected = open(path_from_root('tests', 'unistd', 'close.out'), 'r').read()
    self.do_run(src, expected, js_engines=js_engines)

  def test_unistd_confstr(self):
    src = open(path_from_root('tests', 'unistd', 'confstr.c'), 'r').read()
    expected = open(path_from_root('tests', 'unistd', 'confstr.out'), 'r').read()
    self.do_run(src, expected)

  def test_unistd_ttyname(self):
    src = open(path_from_root('tests', 'unistd', 'ttyname.c'), 'r').read()
    self.do_run(src, 'success', force_c=True)

  @also_with_noderawfs
  def test_unistd_pipe(self, js_engines=None):
    src = open(path_from_root('tests', 'unistd', 'pipe.c'), 'r').read()
    self.do_run(src, 'success', force_c=True, js_engines=js_engines)

  @also_with_noderawfs
  def test_unistd_dup(self, js_engines=None):
    src = open(path_from_root('tests', 'unistd', 'dup.c'), 'r').read()
    expected = open(path_from_root('tests', 'unistd', 'dup.out'), 'r').read()
    self.do_run(src, expected, js_engines=js_engines)

  def test_unistd_pathconf(self):
    src = open(path_from_root('tests', 'unistd', 'pathconf.c'), 'r').read()
    expected = open(path_from_root('tests', 'unistd', 'pathconf.out'), 'r').read()
    self.do_run(src, expected)

  def test_unistd_truncate(self):
    self.clear()
    orig_compiler_opts = Building.COMPILER_TEST_OPTS[:]
    for fs in ['MEMFS', 'NODEFS']:
      src = open(path_from_root('tests', 'unistd', 'truncate.c'), 'r').read()
      expected = open(path_from_root('tests', 'unistd', 'truncate.out'), 'r').read()
      Building.COMPILER_TEST_OPTS = orig_compiler_opts + ['-D' + fs]
      self.do_run(src, expected, js_engines=[NODE_JS])

  @no_windows("Windows throws EPERM rather than EACCES or EINVAL")
  @unittest.skipIf(os.geteuid() == 0, "Root access invalidates this test by being able to write on readonly files")
  def test_unistd_truncate_noderawfs(self):
    self.emcc_args += ['-s', 'NODERAWFS=1']
    test_path = path_from_root('tests', 'unistd', 'truncate')
    src, output = (test_path + s for s in ('.c', '.out'))
    self.do_run_from_file(src, output, js_engines=[NODE_JS])

  def test_unistd_swab(self):
    src = open(path_from_root('tests', 'unistd', 'swab.c'), 'r').read()
    expected = open(path_from_root('tests', 'unistd', 'swab.out'), 'r').read()
    self.do_run(src, expected)

  def test_unistd_isatty(self):
    src = open(path_from_root('tests', 'unistd', 'isatty.c'), 'r').read()
    self.do_run(src, 'success', force_c=True)

  def test_unistd_sysconf(self):
    src = open(path_from_root('tests', 'unistd', 'sysconf.c'), 'r').read()
    expected = open(path_from_root('tests', 'unistd', 'sysconf.out'), 'r').read()
    self.do_run(src, expected)

  def test_unistd_sysconf_phys_pages(self):
    src = open(path_from_root('tests', 'unistd', 'sysconf_phys_pages.c'), 'r').read()
    if self.get_setting('ALLOW_MEMORY_GROWTH'): expected = (2*1024*1024*1024-16777216) // 16384
    else: expected = 16*1024*1024 // 16384
    self.do_run(src, str(expected) + ', errno: 0')

  def test_unistd_login(self):
    src = open(path_from_root('tests', 'unistd', 'login.c'), 'r').read()
    expected = open(path_from_root('tests', 'unistd', 'login.out'), 'r').read()
    self.do_run(src, expected)

  def test_unistd_unlink(self):
    self.clear()
    orig_compiler_opts = Building.COMPILER_TEST_OPTS[:]
    src = open(path_from_root('tests', 'unistd', 'unlink.c'), 'r').read()
    for fs in ['MEMFS', 'NODEFS']:
      Building.COMPILER_TEST_OPTS = orig_compiler_opts + ['-D' + fs]
      # symlinks on node.js on Windows require administrative privileges, so skip testing those bits on that combination.
      if WINDOWS and fs == 'NODEFS': Building.COMPILER_TEST_OPTS += ['-DNO_SYMLINK=1']
      self.do_run(src, 'success', force_c=True, js_engines=[NODE_JS])
    # Several differences/bugs on Windows including https://github.com/nodejs/node/issues/18014
    if not WINDOWS:
      Building.COMPILER_TEST_OPTS = orig_compiler_opts + ['-DNODERAWFS']
      if not os.geteuid(): # 0 if root
        Building.COMPILER_TEST_OPTS += ['-DSKIP_ACCESS_TESTS']
      self.emcc_args += ['-s', 'NODERAWFS=1']
      self.do_run(src, 'success', force_c=True, js_engines=[NODE_JS])

  def test_unistd_links(self):
    self.clear()
    orig_compiler_opts = Building.COMPILER_TEST_OPTS[:]
    src = open(path_from_root('tests', 'unistd', 'links.c'), 'r').read()
    expected = open(path_from_root('tests', 'unistd', 'links.out'), 'r').read()
    for fs in ['MEMFS', 'NODEFS']:
      if WINDOWS and fs == 'NODEFS':
        print('Skipping NODEFS part of this test for test_unistd_links on Windows, since it would require administrative privileges.', file=sys.stderr)
        # Also, other detected discrepancies if you do end up running this test on NODEFS:
        # test expects /, but Windows gives \ as path slashes.
        # Calling readlink() on a non-link gives error 22 EINVAL on Unix, but simply error 0 OK on Windows.
        continue
      Building.COMPILER_TEST_OPTS = orig_compiler_opts + ['-D' + fs]
      self.do_run(src, expected, js_engines=[NODE_JS])

  @no_windows('Skipping NODEFS test, since it would require administrative privileges.')
  def test_unistd_symlink_on_nodefs(self):
    # Also, other detected discrepancies if you do end up running this test on NODEFS:
    # test expects /, but Windows gives \ as path slashes.
    # Calling readlink() on a non-link gives error 22 EINVAL on Unix, but simply error 0 OK on Windows.
    self.clear()
    src = open(path_from_root('tests', 'unistd', 'symlink_on_nodefs.c'), 'r').read()
    expected = open(path_from_root('tests', 'unistd', 'symlink_on_nodefs.out'), 'r').read()
    self.do_run(src, expected, js_engines=[NODE_JS])

  def test_unistd_sleep(self):
    src = open(path_from_root('tests', 'unistd', 'sleep.c'), 'r').read()
    expected = open(path_from_root('tests', 'unistd', 'sleep.out'), 'r').read()
    self.do_run(src, expected)

  def test_unistd_io(self):
    self.clear()
    orig_compiler_opts = Building.COMPILER_TEST_OPTS[:]
    src = open(path_from_root('tests', 'unistd', 'io.c'), 'r').read()
    expected = open(path_from_root('tests', 'unistd', 'io.out'), 'r').read()
    for fs in ['MEMFS', 'NODEFS']:
      Building.COMPILER_TEST_OPTS = orig_compiler_opts + ['-D' + fs]
      self.do_run(src, expected, js_engines=[NODE_JS])

  def test_unistd_misc(self):
    orig_compiler_opts = Building.COMPILER_TEST_OPTS[:]
    src = open(path_from_root('tests', 'unistd', 'misc.c'), 'r').read()
    expected = open(path_from_root('tests', 'unistd', 'misc.out'), 'r').read()
    for fs in ['MEMFS', 'NODEFS']:
      Building.COMPILER_TEST_OPTS = orig_compiler_opts + ['-D' + fs]
      self.do_run(src, expected, js_engines=[NODE_JS])

  def test_posixtime(self):
    test_path = path_from_root('tests', 'core', 'test_posixtime')
    src, output = (test_path + s for s in ('.c', '.out'))
    self.banned_js_engines = [V8_ENGINE] # v8 lacks monotonic time
    self.do_run_from_file(src, output)

    if V8_ENGINE in JS_ENGINES:
      self.banned_js_engines = [engine for engine in JS_ENGINES if engine != V8_ENGINE]
      self.do_run_from_file(src, test_path + '_no_monotonic.out')
    else:
      print('(no v8, skipping no-monotonic case)')

  def test_uname(self):
    self.do_run_in_out_file_test('tests', 'core', 'test_uname')

  def test_unary_literal(self):
    self.do_run_in_out_file_test('tests', 'core', 'test_unary_literal')

  def test_env(self):
    src = open(path_from_root('tests', 'env', 'src.c'), 'r').read()
    expected = open(path_from_root('tests', 'env', 'output.txt'), 'r').read()
    self.do_run(src, [
      expected.replace('{{{ THIS_PROGRAM }}}', os.path.join(self.get_dir(), 'src.cpp.o.js').replace('\\', '/')), # node, can find itself properly
      expected.replace('{{{ THIS_PROGRAM }}}', './this.program') # spidermonkey, v8
    ])

  def test_environ(self):
    src = open(path_from_root('tests', 'env', 'src-mini.c'), 'r').read()
    expected = open(path_from_root('tests', 'env', 'output-mini.txt'), 'r').read()
    self.do_run(src, [
      expected.replace('{{{ THIS_PROGRAM }}}', os.path.join(self.get_dir(), 'src.cpp.o.js').replace('\\', '/')), # node, can find itself properly
      expected.replace('{{{ THIS_PROGRAM }}}', './this.program') # spidermonkey, v8
    ])

  def test_systypes(self):
    src = open(path_from_root('tests', 'systypes', 'src.c'), 'r').read()
    expected = open(path_from_root('tests', 'systypes', 'output.txt'), 'r').read()
    self.do_run(src, expected)

  def test_getloadavg(self):
    self.do_run_in_out_file_test('tests', 'core', 'test_getloadavg')

  def test_nl_types(self):
    self.do_run_in_out_file_test('tests', 'core', 'test_nl_types')

  def test_799(self):
    src = open(path_from_root('tests', '799.cpp'), 'r').read()
    self.do_run(src, '''Set PORT family: 0, port: 3979
Get PORT family: 0
PORT: 3979
''')

  def test_ctype(self):
    src = open(path_from_root('tests', 'ctype', 'src.c'), 'r').read()
    expected = open(path_from_root('tests', 'ctype', 'output.txt'), 'r').read()
    self.do_run(src, expected)

  def test_strcasecmp(self):
    self.do_run_in_out_file_test('tests', 'core', 'test_strcasecmp')

  def test_atomic(self):
    self.do_run_in_out_file_test('tests', 'core', 'test_atomic')

  @no_wasm_backend('wasm has 64bit lockfree atomics')
  def test_atomic_cxx(self):
    test_path = path_from_root('tests', 'core', 'test_atomic_cxx')
    src, output = (test_path + s for s in ('.cpp', '.txt'))
    Building.COMPILER_TEST_OPTS += ['-std=c++11']
    self.do_run_from_file(src, output)

    if self.get_setting('ALLOW_MEMORY_GROWTH') == 0 and not self.is_wasm():
      print('main module')
      self.set_setting('MAIN_MODULE', 1)
      self.do_run_from_file(src, output)

  def test_phiundef(self):
    self.do_run_in_out_file_test('tests', 'core', 'test_phiundef')

  def test_netinet_in(self):
    src = open(path_from_root('tests', 'netinet', 'in.cpp'), 'r').read()
    expected = open(path_from_root('tests', 'netinet', 'in.out'), 'r').read()
    self.do_run(src, expected)

  @no_wasm_backend('No dynamic linking support in wasm backend path')
  def test_main_module_static_align(self):
    if self.get_setting('ALLOW_MEMORY_GROWTH'):
      self.skipTest('no shared modules with memory growth')
    self.set_setting('MAIN_MODULE', 1)
    self.do_run_in_out_file_test('tests', 'core', 'test_main_module_static_align')

  # libc++ tests

  def test_iostream_and_determinism(self):
    src = '''
      #include <iostream>

      int main()
      {
        std::cout << "hello world" << std::endl << 77 << "." << std::endl;
        return 0;
      }
    '''
    num = 5
    def test():
      print('(iteration)')
      time.sleep(random.random()/(10*num)) # add some timing nondeterminism here, not that we need it, but whatever
      self.do_run(src, 'hello world\n77.\n')
      ret = open('src.cpp.o.js', 'rb').read()
      if self.get_setting('WASM'):
        ret += open('src.cpp.o.wasm', 'rb').read()
      return ret
    builds = [test() for i in range(num)]
    print(list(map(len, builds)))
    uniques = set(builds)
    if len(uniques) != 1:
      i = 0
      for unique in uniques:
        open('unique_' + str(i) + '.js', 'wb').write(unique)
        i += 1
      assert 0, 'builds must be deterministic, see unique_X.js'

  def test_stdvec(self):
    self.do_run_in_out_file_test('tests', 'core', 'test_stdvec')

  def test_random_device(self):
    Building.COMPILER_TEST_OPTS += ['-std=c++11']

    self.do_run_in_out_file_test('tests', 'core', 'test_random_device')

  def test_reinterpreted_ptrs(self):
    self.do_run_in_out_file_test('tests', 'core', 'test_reinterpreted_ptrs')

  def test_js_libraries(self):
    open(os.path.join(self.get_dir(), 'main.cpp'), 'w').write('''
      #include <stdio.h>
      extern "C" {
        extern void printey();
        extern int calcey(int x, int y);
      }
      int main() {
        printey();
        printf("*%d*\\n", calcey(10, 22));
        return 0;
      }
    ''')
    open(os.path.join(self.get_dir(), 'mylib1.js'), 'w').write('''
      mergeInto(LibraryManager.library, {
        printey: function() {
          out('hello from lib!');
        }
      });
    ''')
    open(os.path.join(self.get_dir(), 'mylib2.js'), 'w').write('''
      mergeInto(LibraryManager.library, {
        calcey: function(x, y) {
          return x + y;
        }
      });
    ''')

    self.emcc_args += ['--js-library', os.path.join(self.get_dir(), 'mylib1.js'), '--js-library', os.path.join(self.get_dir(), 'mylib2.js')]
    self.do_run(open(os.path.join(self.get_dir(), 'main.cpp'), 'r').read(), 'hello from lib!\n*32*\n')

  def test_unicode_js_library(self):
    open(os.path.join(self.get_dir(), 'main.cpp'), 'w').write('''
      #include <stdio.h>
      extern "C" {
        extern void printey();
      }
      int main() {
        printey();
        return 0;
      }
    ''')
    self.emcc_args += ['--js-library', path_from_root('tests', 'unicode_library.js')]
    self.do_run(open(os.path.join(self.get_dir(), 'main.cpp'), 'r').read(), u'Unicode snowman \u2603 says hello!')

  def test_js_lib_dep_memset(self):
    open('lib.js', 'w').write(r'''
mergeInto(LibraryManager.library, {
  depper__deps: ['memset'],
  depper: function(ptr) {
    _memset(ptr, 'd'.charCodeAt(0), 10);
  },
});
''')
    src = r'''
#include <string.h>
#include <stdio.h>

extern "C" {
extern void depper(char*);
}

int main(int argc, char** argv) {
  char buffer[11];
  buffer[10] = '\0';
  // call by a pointer, to force linking of memset, no llvm intrinsic here
  volatile auto ptr = memset;
  (*ptr)(buffer, 'a', 10);
  depper(buffer);
  puts(buffer);
}
'''
    self.emcc_args += ['--js-library', 'lib.js',  '-std=c++11']
    self.do_run(src, 'dddddddddd')
    self.set_setting('INCLUDE_FULL_LIBRARY', 1)
    self.do_run(src, 'dddddddddd')

  def test_funcptr_import_type(self):
    self.emcc_args += ['--js-library', path_from_root('tests', 'core', 'test_funcptr_import_type.js'), '-std=c++11']
    self.do_run_in_out_file_test('tests', 'core', 'test_funcptr_import_type')

  def test_constglobalunion(self):
    self.emcc_args += ['-s', 'EXPORT_ALL=1']

    self.do_run(r'''
#include <stdio.h>

struct one_const {
  long a;
};

struct two_consts {
  long a;
  long b;
};

union some_consts {
  struct one_const one;
  struct two_consts two;
};

union some_consts my_consts = {{
  1
}};

struct one_const addr_of_my_consts = {
  (long)(&my_consts)
};

int main(void) {
  printf("%li\n", (long)!!addr_of_my_consts.a);
  return 0;
}
    ''', '1')

  ### 'Medium' tests

  def test_fannkuch(self):
    results = [ (1,0), (2,1), (3,2), (4,4), (5,7), (6,10), (7, 16), (8,22) ]
    for i, j in results:
      src = open(path_from_root('tests', 'fannkuch.cpp'), 'r').read()
      self.do_run(src, 'Pfannkuchen(%d) = %d.' % (i,j), [str(i)], no_build=i>1)

  def test_raytrace(self):
      # TODO: Should we remove this test?
      self.skipTest('Relies on double value rounding, extremely sensitive')

      src = open(path_from_root('tests', 'raytrace.cpp'), 'r').read().replace('double', 'float')
      output = open(path_from_root('tests', 'raytrace.ppm'), 'r').read()
      self.do_run(src, output, ['3', '16'])#, build_ll_hook=self.do_autodebug)

  def test_fasta(self):
      results = [ (1,'''GG*ctt**tgagc*'''), (20,'''GGCCGGGCGCGGTGGCTCACGCCTGTAATCCCAGCACTTT*cttBtatcatatgctaKggNcataaaSatgtaaaDcDRtBggDtctttataattcBgtcg**tacgtgtagcctagtgtttgtgttgcgttatagtctatttgtggacacagtatggtcaaa**tgacgtcttttgatctgacggcgttaacaaagatactctg*'''),
(50,'''GGCCGGGCGCGGTGGCTCACGCCTGTAATCCCAGCACTTTGGGAGGCCGAGGCGGGCGGA*TCACCTGAGGTCAGGAGTTCGAGACCAGCCTGGCCAACAT*cttBtatcatatgctaKggNcataaaSatgtaaaDcDRtBggDtctttataattcBgtcg**tactDtDagcctatttSVHtHttKtgtHMaSattgWaHKHttttagacatWatgtRgaaa**NtactMcSMtYtcMgRtacttctWBacgaa**agatactctgggcaacacacatacttctctcatgttgtttcttcggacctttcataacct**ttcctggcacatggttagctgcacatcacaggattgtaagggtctagtggttcagtgagc**ggaatatcattcgtcggtggtgttaatctatctcggtgtagcttataaatgcatccgtaa**gaatattatgtttatttgtcggtacgttcatggtagtggtgtcgccgatttagacgtaaa**ggcatgtatg*''') ]
      for precision in [0, 1, 2]:
        self.set_setting('PRECISE_F32', precision)
        for t in ['float', 'double']:
          print(precision, t)
          src = open(path_from_root('tests', 'fasta.cpp'), 'r').read().replace('double', t)
          for i, j in results:
            self.do_run(src, j, [str(i)], lambda x, err: x.replace('\n', '*'), no_build=i>1)
          shutil.copyfile('src.cpp.o.js', '%d_%s.js' % (precision, t))

  def test_whets(self):
    self.do_run(open(path_from_root('tests', 'whets.cpp')).read(), 'Single Precision C Whetstone Benchmark')

  def test_dlmalloc(self):
    self.set_setting('MALLOC', "dlmalloc")

    self.banned_js_engines = [NODE_JS] # slower, and fail on 64-bit
    # needed with typed arrays
    self.set_setting('TOTAL_MEMORY', 128*1024*1024)

    src = open(path_from_root('system', 'lib', 'dlmalloc.c'), 'r').read() + '\n\n\n' + open(path_from_root('tests', 'dlmalloc_test.c'), 'r').read()
    self.do_run(src, '*1,0*', ['200', '1'])
    self.do_run(src, '*400,0*', ['400', '400'], no_build=True)

    # Linked version
    src = open(path_from_root('tests', 'dlmalloc_test.c'), 'r').read()
    self.do_run(src, '*1,0*', ['200', '1'])
    self.do_run(src, '*400,0*', ['400', '400'], no_build=True)

    if self.emcc_args == []: # TODO: do this in other passes too, passing their opts into emcc
      # emcc should build in dlmalloc automatically, and do all the sign correction etc. for it

      try_delete(os.path.join(self.get_dir(), 'src.cpp.o.js'))
      run_process([PYTHON, EMCC, path_from_root('tests', 'dlmalloc_test.c'), '-s', 'TOTAL_MEMORY=128MB', '-o', os.path.join(self.get_dir(), 'src.cpp.o.js')], stdout=PIPE, stderr=self.stderr_redirect)

      self.do_run('x', '*1,0*', ['200', '1'], no_build=True)
      self.do_run('x', '*400,0*', ['400', '400'], no_build=True)

      # The same for new and all its variants
      src = open(path_from_root('tests', 'new.cpp')).read()
      for new, delete in [
        ('malloc(100)', 'free'),
        ('new char[100]', 'delete[]'),
        ('new Structy', 'delete'),
        ('new int', 'delete'),
        ('new Structy[10]', 'delete[]'),
      ]:
        self.do_run(src.replace('{{{ NEW }}}', new).replace('{{{ DELETE }}}', delete), '*1,0*')

  def test_dlmalloc_partial(self):
    # present part of the symbols of dlmalloc, not all
    src = open(path_from_root('tests', 'new.cpp')).read().replace('{{{ NEW }}}', 'new int').replace('{{{ DELETE }}}', 'delete') + '''
#include <new>

void *
operator new(size_t size) throw(std::bad_alloc)
{
printf("new %d!\\n", size);
return malloc(size);
}
'''
    self.do_run(src, 'new 4!\n*1,0*')

  def test_dlmalloc_partial_2(self):
    if 'SAFE_HEAP' in str(self.emcc_args): self.skipTest('we do unsafe stuff here')
    # present part of the symbols of dlmalloc, not all. malloc is harder to link than new which is weak.

    self.do_run_in_out_file_test('tests', 'core', 'test_dlmalloc_partial_2')

  def test_libcxx(self):
    self.do_run(open(path_from_root('tests', 'hashtest.cpp')).read(),
                 'june -> 30\nPrevious (in alphabetical order) is july\nNext (in alphabetical order) is march')

    self.do_run('''
      #include <set>
      #include <stdio.h>
      int main() {
        std::set<int> *fetchOriginatorNums = new std::set<int>();
        fetchOriginatorNums->insert(171);
        printf("hello world\\n");
        return 0;
      }
      ''', 'hello world');

  def test_typeid(self):
    self.do_run_in_out_file_test('tests', 'core', 'test_typeid')

  def test_static_variable(self):
    # needs atexit
    self.set_setting('NO_EXIT_RUNTIME', 0)
    self.do_run_in_out_file_test('tests', 'core', 'test_static_variable')

  def test_fakestat(self):
    self.do_run_in_out_file_test('tests', 'core', 'test_fakestat')

  def test_mmap(self):
    self.set_setting('TOTAL_MEMORY', 128*1024*1024)
    # needs to flush stdio streams
    self.set_setting('NO_EXIT_RUNTIME', 0)

    test_path = path_from_root('tests', 'core', 'test_mmap')
    src, output = (test_path + s for s in ('.c', '.out'))

    self.do_run_from_file(src, output)
    self.do_run_from_file(src, output, force_c=True)

  def test_mmap_file(self):
    for extra_args in [[], ['--no-heap-copy']]:
      self.emcc_args += ['--embed-file', 'data.dat'] + extra_args
      x = 'data from the file........'
      s = ''
      while len(s) < 9000:
        if len(s) + len(x) < 9000:
          s += x
          continue
        s += '.'
      assert len(s) == 9000
      open(self.in_dir('data.dat'), 'w').write(s)
      src = open(path_from_root('tests', 'mmap_file.c')).read()
      self.do_run(src, '*\n' + s[0:20] + '\n' + s[4096:4096+20] + '\n*\n')

  @no_wasm_backend('FixFunctionBitcasts pass invalidates otherwise-ok function pointer casts')
  def test_cubescript(self):
    assert 'asm3' in core_test_modes
    if self.run_name == 'asm3':
      self.emcc_args += ['--closure', '1'] # Use closure here for some additional coverage

    Building.COMPILER_TEST_OPTS = [x for x in Building.COMPILER_TEST_OPTS if x != '-g'] # remove -g, so we have one test without it by default

    def test():
      self.do_run(path_from_root('tests', 'cubescript'), '*\nTemp is 33\n9\n5\nhello, everyone\n*', main_file='command.cpp')

    test()

    assert 'asm1' in core_test_modes
    if self.run_name == 'asm1':
      print('verifing postsets')
      generated = open('src.cpp.o.js').read()
      generated = re.sub(r'\n+[ \n]*\n+', '\n', generated)
      main = generated[generated.find('function runPostSets'):]
      main = main[:main.find('\n}')]
      assert main.count('\n') <= 7, ('must not emit too many js_transform: %d' % main.count('\n')) + ' : ' + main

    if not self.is_wasm(): # TODO: wrappers for wasm modules
      print('relocatable')
      assert self.get_setting('RELOCATABLE') == self.get_setting('EMULATED_FUNCTION_POINTERS') == 0
      self.set_setting('RELOCATABLE', 1)
      self.set_setting('EMULATED_FUNCTION_POINTERS', 1)
      test()
      self.set_setting('RELOCATABLE', 0)
      self.set_setting('EMULATED_FUNCTION_POINTERS', 0)

    if not self.is_wasm():
      print('split memory')
      self.set_setting('SPLIT_MEMORY', 8*1024*1024)
      test()
      self.set_setting('SPLIT_MEMORY', 0)

    if self.is_emterpreter():
      print('emterpreter/async/assertions') # extra coverage
      self.emcc_args += ['-s', 'EMTERPRETIFY_ASYNC=1', '-s', 'ASSERTIONS=1']
      test()
      print('emterpreter/async/assertions/whitelist')
      self.emcc_args += ['-s', 'EMTERPRETIFY_WHITELIST=["_frexpl"]'] # test double call assertions
      test()

  def test_relocatable_void_function(self):
    self.set_setting('RELOCATABLE', 1)
    self.do_run_in_out_file_test('tests', 'core', 'test_relocatable_void_function')

  @SIMD
  def test_sse1(self):
    if 'SAFE_HEAP=1' in self.emcc_args and SPIDERMONKEY_ENGINE in JS_ENGINES:
      self.banned_js_engines += [SPIDERMONKEY_ENGINE]
      print('Skipping test_sse1 with SAFE_HEAP=1 on SpiderMonkey, since it fails due to NaN canonicalization.')
    # SIMD currently requires Math.fround
    self.set_setting('PRECISE_F32', 1)

    orig_args = self.emcc_args
    for mode in [[], ['-s', 'SIMD=1']]:
      self.emcc_args = orig_args + mode + ['-msse']
      self.maybe_closure()

      self.do_run(open(path_from_root('tests', 'test_sse1.cpp'), 'r').read(), 'Success!')

  # ignore nans in some simd tests due to an LLVM regression still being investigated,
  # https://github.com/kripken/emscripten/issues/4435
  # https://llvm.org/bugs/show_bug.cgi?id=28510
  @staticmethod
  def ignore_nans(out, err = ''):
    return '\n'.join([x for x in (out + '\n' + err).split('\n') if 'NaN' not in x])

  # Tests the full SSE1 API.
  @SIMD
  def test_sse1_full(self):
    run_process([CLANG, path_from_root('tests', 'test_sse1_full.cpp'), '-o', 'test_sse1_full', '-D_CRT_SECURE_NO_WARNINGS=1'] + get_clang_native_args(), env=get_clang_native_env(), stdout=PIPE)
    native_result = run_process('./test_sse1_full', stdout=PIPE).stdout

    # SIMD currently requires Math.fround
    self.set_setting('PRECISE_F32', 1)
    orig_args = self.emcc_args
    for mode in [[], ['-s', 'SIMD=1']]:
      self.emcc_args = orig_args + mode + ['-I' + path_from_root('tests'), '-msse']
      self.maybe_closure()

      self.do_run(open(path_from_root('tests', 'test_sse1_full.cpp'), 'r').read(), self.ignore_nans(native_result), output_nicerizer=self.ignore_nans)

  # Tests the full SSE2 API.
  @SIMD
  def test_sse2_full(self):
    if self.run_name == 'asm1': self.skipTest("some i64 thing we can't legalize yet. possible hint: optimize with -O0 or -O2+, and not -O1");
    import platform
    is_64bits = platform.architecture()[0] == '64bit'
    if not is_64bits: self.skipTest('This test requires 64-bit system, since it tests SSE2 intrinsics only available in 64-bit mode!')

    args = []
    if '-O0' in self.emcc_args: args += ['-D_DEBUG=1']
    run_process([CLANG, path_from_root('tests', 'test_sse2_full.cpp'), '-o', 'test_sse2_full', '-D_CRT_SECURE_NO_WARNINGS=1'] + args + get_clang_native_args(), env=get_clang_native_env(), stdout=PIPE)
    native_result = run_process('./test_sse2_full', stdout=PIPE).stdout

    # SIMD currently requires Math.fround
    self.set_setting('PRECISE_F32', 1 )
    orig_args = self.emcc_args
    for mode in [[], ['-s', 'SIMD=1']]:
      self.emcc_args = orig_args + mode + ['-I' + path_from_root('tests'), '-msse2'] + args
      self.maybe_closure()

      self.do_run(open(path_from_root('tests', 'test_sse2_full.cpp'), 'r').read(), self.ignore_nans(native_result), output_nicerizer=self.ignore_nans)

  # Tests the full SSE3 API.
  @SIMD
  def test_sse3_full(self):
    args = []
    if '-O0' in self.emcc_args: args += ['-D_DEBUG=1']
    run_process([CLANG, path_from_root('tests', 'test_sse3_full.cpp'), '-o', 'test_sse3_full', '-D_CRT_SECURE_NO_WARNINGS=1', '-msse3'] + args + get_clang_native_args(), env=get_clang_native_env(), stdout=PIPE)
    native_result = run_process('./test_sse3_full', stdout=PIPE).stdout

    # SIMD currently requires Math.fround
    self.set_setting('PRECISE_F32', 1 )
    orig_args = self.emcc_args
    for mode in [[], ['-s', 'SIMD=1']]:
      self.emcc_args = orig_args + mode + ['-I' + path_from_root('tests'), '-msse3'] + args
      self.do_run(open(path_from_root('tests', 'test_sse3_full.cpp'), 'r').read(), native_result)

  @SIMD
  def test_ssse3_full(self):
    args = []
    if '-O0' in self.emcc_args: args += ['-D_DEBUG=1']
    run_process([CLANG, path_from_root('tests', 'test_ssse3_full.cpp'), '-o', 'test_ssse3_full', '-D_CRT_SECURE_NO_WARNINGS=1', '-mssse3'] + args + get_clang_native_args(), env=get_clang_native_env(), stdout=PIPE)
    native_result = run_process('./test_ssse3_full', stdout=PIPE).stdout

    # SIMD currently requires Math.fround
    self.set_setting('PRECISE_F32', 1 )
    orig_args = self.emcc_args
    for mode in [[], ['-s', 'SIMD=1']]:
      self.emcc_args = orig_args + mode + ['-I' + path_from_root('tests'), '-mssse3'] + args
      self.do_run(open(path_from_root('tests', 'test_ssse3_full.cpp'), 'r').read(), native_result)

  @SIMD
  def test_sse4_1_full(self):
    args = []
    if '-O0' in self.emcc_args: args += ['-D_DEBUG=1']
    run_process([CLANG, path_from_root('tests', 'test_sse4_1_full.cpp'), '-o', 'test_sse4_1_full', '-D_CRT_SECURE_NO_WARNINGS=1', '-msse4.1'] + args + get_clang_native_args(), env=get_clang_native_env(), stdout=PIPE)
    native_result = run_process('./test_sse4_1_full', stdout=PIPE).stdout

    # SIMD currently requires Math.fround
    self.set_setting('PRECISE_F32', 1 )
    orig_args = self.emcc_args
    for mode in [[], ['-s', 'SIMD=1']]:
      self.emcc_args = orig_args + mode + ['-I' + path_from_root('tests'), '-msse4.1'] + args
      self.do_run(open(path_from_root('tests', 'test_sse4_1_full.cpp'), 'r').read(), native_result)

  @SIMD
  def test_simd(self):
    self.do_run_in_out_file_test('tests', 'core', 'test_simd')

  @SIMD
  def test_simd2(self):
    self.do_run_in_out_file_test('tests', 'core', 'test_simd2')

  @SIMD
  def test_simd3(self):
    # SIMD currently requires Math.fround
    self.set_setting('PRECISE_F32', 1)
    # needs to flush stdio streams
    self.set_setting('NO_EXIT_RUNTIME', 0)
    self.emcc_args = self.emcc_args + ['-msse2']
    test_path = path_from_root('tests', 'core', 'test_simd3')
    src, output = (test_path + s for s in ('.c', '.out'))
    self.do_run_from_file(src, output)

  @SIMD
  def test_simd4(self):
    # test_simd4 is to test phi node handling of SIMD path
    self.emcc_args = self.emcc_args + ['-msse']
    test_path = path_from_root('tests', 'core', 'test_simd4')
    src, output = (test_path + s for s in ('.c', '.out'))
    self.do_run_from_file(src, output)

  @SIMD
  def test_simd5(self):
    # test_simd5 is to test shufflevector of SIMD path
    self.do_run_in_out_file_test('tests', 'core', 'test_simd5')

  @SIMD
  def test_simd6(self):
    # needs to flush stdio streams
    self.set_setting('NO_EXIT_RUNTIME', 0)
    # test_simd6 is to test x86 min and max intrinsics on NaN and -0.0
    self.emcc_args = self.emcc_args + ['-msse']
    test_path = path_from_root('tests', 'core', 'test_simd6')
    src, output = (test_path + s for s in ('.c', '.out'))
    self.do_run_from_file(src, output)

  @SIMD
  def test_simd7(self):
    # test_simd7 is to test negative zero handling: https://github.com/kripken/emscripten/issues/2791
    self.emcc_args = self.emcc_args + ['-msse']
    test_path = path_from_root('tests', 'core', 'test_simd7')
    src, output = (test_path + s for s in ('.c', '.out'))
    self.do_run_from_file(src, output)

  @SIMD
  def test_simd8(self):
    # test_simd8 is to test unaligned load and store
    test_path = path_from_root('tests', 'core', 'test_simd8')
    src, output = (test_path + s for s in ('.c', '.out'))
    self.emcc_args = self.emcc_args + ['-msse']
    self.do_run_from_file(src, output)

  @SIMD
  def test_simd9(self):
    # test_simd9 is to test a bug where _mm_set_ps(0.f) would generate an expression that did not validate as asm.js
    self.emcc_args = self.emcc_args + ['-msse']
    test_path = path_from_root('tests', 'core', 'test_simd9')
    src, output = (test_path + s for s in ('.c', '.out'))
    self.do_run_from_file(src, output)

  @SIMD
  def test_simd10(self):
    # test_simd10 is to test that loading and storing arbitrary bit patterns works in SSE1.
    self.emcc_args = self.emcc_args + ['-msse']
    test_path = path_from_root('tests', 'core', 'test_simd10')
    src, output = (test_path + s for s in ('.c', '.out'))
    self.do_run_from_file(src, output)

  @SIMD
  def test_simd11(self):
    # test_simd11 is to test that _mm_movemask_ps works correctly when handling input floats with 0xFFFFFFFF NaN bit patterns.
    test_path = path_from_root('tests', 'core', 'test_simd11')
    src, output = (test_path + s for s in ('.c', '.out'))
    self.emcc_args = self.emcc_args + ['-msse2']
    self.do_run_from_file(src, output)

  @SIMD
  def test_simd12(self):
    self.emcc_args = self.emcc_args + ['-msse']
    test_path = path_from_root('tests', 'core', 'test_simd12')
    src, output = (test_path + s for s in ('.c', '.out'))
    self.do_run_from_file(src, output)

  @SIMD
  def test_simd13(self):
    self.emcc_args = self.emcc_args + ['-msse']
    test_path = path_from_root('tests', 'core', 'test_simd13')
    src, output = (test_path + s for s in ('.c', '.out'))
    self.do_run_from_file(src, output)

  @SIMD
  def test_simd14(self):
    # needs to flush stdio streams
    self.set_setting('NO_EXIT_RUNTIME', 0)
    self.emcc_args = self.emcc_args + ['-msse', '-msse2']
    test_path = path_from_root('tests', 'core', 'test_simd14')
    src, output = (test_path + s for s in ('.c', '.out'))
    self.do_run_from_file(src, output)

  @SIMD
  def test_simd15(self):
    if any(opt in self.emcc_args for opt in ('-O1', '-Os', '-Oz')):
      self.skipTest('legalizing -O1/s/z output is much harder, and not worth it - we work on -O0 and -O2+')
    self.emcc_args = self.emcc_args + ['-msse', '-msse2']
    test_path = path_from_root('tests', 'core', 'test_simd15')
    src, output = (test_path + s for s in ('.c', '.out'))
    self.do_run_from_file(src, output)

  @SIMD
  def test_simd16(self):
    self.emcc_args = self.emcc_args + ['-msse', '-msse2']
    self.do_run_in_out_file_test('tests', 'core', 'test_simd16')

  @SIMD
  def test_simd_set_epi64x(self):
    self.emcc_args = self.emcc_args + ['-msse2']
    self.do_run_in_out_file_test('tests', 'core', 'test_simd_set_epi64x')

  @SIMD
  def test_simd_float64x2(self):
    self.do_run_in_out_file_test('tests', 'core', 'test_simd_float64x2')

  @SIMD
  def test_simd_float32x4(self):
    self.do_run_in_out_file_test('tests', 'core', 'test_simd_float32x4')

  @SIMD
  def test_simd_int32x4(self):
    self.do_run_in_out_file_test('tests', 'core', 'test_simd_int32x4')

  @SIMD
  def test_simd_int16x8(self):
    self.do_run_in_out_file_test('tests', 'core', 'test_simd_int16x8')

  @SIMD
  def test_simd_int8x16(self):
    self.do_run_in_out_file_test('tests', 'core', 'test_simd_int8x16')

  @SIMD
  def test_simd_dyncall(self):
    self.emcc_args = self.emcc_args + ['-msse']
    test_path = path_from_root('tests', 'core', 'test_simd_dyncall')
    src, output = (test_path + s for s in ('.cpp', '.txt'))
    self.do_run_from_file(src, output)

  # Tests that the vector SIToFP instruction generates an appropriate Int->Float type conversion operator and not a bitcasting/reinterpreting conversion
  @SIMD
  def test_simd_sitofp(self):
    self.do_run_in_out_file_test('tests', 'core', 'test_simd_sitofp')

  @SIMD
  def test_simd_shift_right(self):
    self.do_run_in_out_file_test('tests', 'core', 'test_simd_shift_right')

  def test_gcc_unmangler(self):
    Building.COMPILER_TEST_OPTS += ['-I' + path_from_root('third_party')]

    self.do_run(open(path_from_root('third_party', 'gcc_demangler.c')).read(), '*d_demangle(char const*, int, unsigned int*)*', args=['_ZL10d_demanglePKciPj'])

  def test_lua(self):
    if self.emcc_args: self.emcc_args = ['-g1'] + self.emcc_args

    total_memory = self.get_setting('TOTAL_MEMORY')

    if self.is_emterpreter():
      self.set_setting('PRECISE_F32', 1)

    for aggro in ([0, 1] if self.get_setting('ASM_JS') and '-O2' in self.emcc_args else [0]):
      self.set_setting('AGGRESSIVE_VARIABLE_ELIMINATION', aggro)
      self.set_setting('TOTAL_MEMORY', total_memory)
      print(aggro)
      self.do_run('',
                  'hello lua world!\n17\n1\n2\n3\n4\n7',
                  args=['-e', '''print("hello lua world!");print(17);for x = 1,4 do print(x) end;print(10-3)'''],
                  libraries=self.get_library('lua', [os.path.join('src', 'lua'), os.path.join('src', 'liblua.a')], make=['make', 'generic'], configure=None),
                  includes=[path_from_root('tests', 'lua')],
                  output_nicerizer=lambda string, err: (string + err).replace('\n\n', '\n').replace('\n\n', '\n'))

  def get_freetype(self):
    self.set_setting('DEAD_FUNCTIONS', self.get_setting('DEAD_FUNCTIONS') + ['_inflateEnd', '_inflate', '_inflateReset', '_inflateInit2_'])

    return self.get_library('freetype',
                            os.path.join('objs', '.libs', 'libfreetype.a'))

  @no_windows('./configure scripts dont to run on windows.')
  def test_freetype(self):
    assert 'asm2g' in core_test_modes
    if self.run_name == 'asm2g':
      # flip for some more coverage here
      self.set_setting('ALIASING_FUNCTION_POINTERS', 1 - self.get_setting('ALIASING_FUNCTION_POINTERS'))

    post = '''
def process(filename):
  import tools.shared as shared
  # Embed the font into the document
  src = open(filename, 'r').read().replace(
    '// {{PRE_RUN_ADDITIONS}}',
    "FS.createDataFile('/', 'font.ttf', %s, true, false, false);" % str(
      list(bytearray(open(shared.path_from_root('tests', 'freetype', 'LiberationSansBold.ttf'), 'rb').read()))
    )
  )
  open(filename, 'w').write(src)
'''

    # Not needed for js, but useful for debugging
    shutil.copyfile(path_from_root('tests', 'freetype', 'LiberationSansBold.ttf'), os.path.join(self.get_dir(), 'font.ttf'))

    # Main
    for outlining in [0, 5000]:
      self.set_setting('OUTLINING_LIMIT', outlining)
      print('outlining:', outlining, file=sys.stderr)
      self.do_run(open(path_from_root('tests', 'freetype', 'main.c'), 'r').read(),
                   open(path_from_root('tests', 'freetype', 'ref.txt'), 'r').read(),
                   ['font.ttf', 'test!', '150', '120', '25'],
                   libraries=self.get_freetype(),
                   includes=[path_from_root('tests', 'freetype', 'include')],
                   js_transform=post)
      self.set_setting('OUTLINING_LIMIT', 0)

    # github issue 324
    print('[issue 324]')
    self.do_run(open(path_from_root('tests', 'freetype', 'main_2.c'), 'r').read(),
                 open(path_from_root('tests', 'freetype', 'ref_2.txt'), 'r').read(),
                 ['font.ttf', 'w', '32', '32', '25'],
                 libraries=self.get_freetype(),
                 includes=[path_from_root('tests', 'freetype', 'include')],
                 js_transform=post)

    print('[issue 324 case 2]')
    self.do_run(open(path_from_root('tests', 'freetype', 'main_3.c'), 'r').read(),
                 open(path_from_root('tests', 'freetype', 'ref_3.txt'), 'r').read(),
                 ['font.ttf', 'W', '32', '32', '0'],
                 libraries=self.get_freetype(),
                 includes=[path_from_root('tests', 'freetype', 'include')],
                 js_transform=post)

    print('[issue 324 case 3]')
    self.do_run('',
                 open(path_from_root('tests', 'freetype', 'ref_4.txt'), 'r').read(),
                 ['font.ttf', 'ea', '40', '32', '0'],
                 no_build=True)

  def test_sqlite(self):
    # gcc -O3 -I/home/alon/Dev/emscripten/tests/sqlite -ldl src.c
    self.banned_js_engines = [NODE_JS] # OOM in older node
    if '-O' not in str(self.emcc_args):
      self.banned_js_engines += [SPIDERMONKEY_ENGINE] # SM bug 1066759
    if self.is_split_memory(): self.skipTest('SM bug 1205121')

    self.set_setting('DISABLE_EXCEPTION_CATCHING', 1)
    self.set_setting('EXPORTED_FUNCTIONS', self.get_setting('EXPORTED_FUNCTIONS') + ['_sqlite3_open', '_sqlite3_close', '_sqlite3_exec', '_sqlite3_free', '_callback'])
    if self.get_setting('ASM_JS') == 1 and '-g' in self.emcc_args:
      print("disabling inlining") # without registerize (which -g disables), we generate huge amounts of code
      self.set_setting('INLINING_LIMIT', 50)

    #self.set_setting('OUTLINING_LIMIT', 60000)

    self.do_run(r'''
                      #define SQLITE_DISABLE_LFS
                      #define LONGDOUBLE_TYPE double
                      #define SQLITE_INT64_TYPE long long int
                      #define SQLITE_THREADSAFE 0
                 ''' + open(path_from_root('tests', 'sqlite', 'sqlite3.c'), 'r').read() +
                       open(path_from_root('tests', 'sqlite', 'benchmark.c'), 'r').read(),
                 open(path_from_root('tests', 'sqlite', 'benchmark.txt'), 'r').read(),
                 includes=[path_from_root('tests', 'sqlite')],
                 force_c=True)

  def test_zlib(self):
    self.maybe_closure()

    assert 'asm2g' in core_test_modes
    if self.run_name == 'asm2g':
      self.emcc_args += ['-g4'] # more source maps coverage

    use_cmake_configure = WINDOWS
    if use_cmake_configure:
      make_args = []
      configure = [PYTHON, path_from_root('emcmake'), 'cmake', '.', '-DBUILD_SHARED_LIBS=OFF']
    else:
      make_args = ['libz.a']
      configure = ['sh', './configure']

    self.do_run(open(path_from_root('tests', 'zlib', 'example.c'), 'r').read(),
                 open(path_from_root('tests', 'zlib', 'ref.txt'), 'r').read(),
                 libraries=self.get_library('zlib', os.path.join('libz.a'), make_args=make_args, configure=configure),
                 includes=[path_from_root('tests', 'zlib'), os.path.join(self.get_dir(), 'building', 'zlib')],
                 force_c=True)

  def test_the_bullet(self): # Called thus so it runs late in the alphabetical cycle... it is long
    self.set_setting('DEAD_FUNCTIONS', ['__ZSt9terminatev'])

    asserts = self.get_setting('ASSERTIONS')

    for use_cmake in [False, True]: # If false, use a configure script to configure Bullet build.
      print('cmake', use_cmake)
      # Windows cannot run configure sh scripts.
      if WINDOWS and not use_cmake:
        continue

      # extra testing for ASSERTIONS == 2
      self.set_setting('ASSERTIONS', 2 if use_cmake else asserts)

      def test():
        self.do_run(open(path_from_root('tests', 'bullet', 'Demos', 'HelloWorld', 'HelloWorld.cpp'), 'r').read(),
                     [open(path_from_root('tests', 'bullet', 'output.txt'), 'r').read(), # different roundings
                      open(path_from_root('tests', 'bullet', 'output2.txt'), 'r').read(),
                      open(path_from_root('tests', 'bullet', 'output3.txt'), 'r').read(),
                      open(path_from_root('tests', 'bullet', 'output4.txt'), 'r').read()],
                     libraries=get_bullet_library(self, use_cmake),
                     includes=[path_from_root('tests', 'bullet', 'src')])
      test()

      # TODO: test only worked in non-fastcomp (well, this section)
      continue
      assert 'asm2g' in core_test_modes
      if self.run_name == 'asm2g' and not use_cmake:
        # Test forced alignment
        print('testing FORCE_ALIGNED_MEMORY', file=sys.stderr)
        old = open('src.cpp.o.js').read()
        self.set_setting('FORCE_ALIGNED_MEMORY', 1)
        test()
        new = open('src.cpp.o.js').read()
        print(len(old), len(new), old.count('tempBigInt'), new.count('tempBigInt'))
        assert len(old) > len(new)
        assert old.count('tempBigInt') > new.count('tempBigInt')

  @sync
  @no_windows('depends on freetype, which uses a ./configure which donsnt run on windows.')
  def test_poppler(self):
    def test():
      Building.COMPILER_TEST_OPTS += [
        '-I' + path_from_root('tests', 'freetype', 'include'),
        '-I' + path_from_root('tests', 'poppler', 'include')
      ]

      # We append code that does run() ourselves
      self.set_setting('INVOKE_RUN', 0)

      # See post(), below
      input_file = open(os.path.join(self.get_dir(), 'paper.pdf.js'), 'w')
      input_file.write(str(list(bytearray(open(path_from_root('tests', 'poppler', 'paper.pdf'), 'rb').read()))))
      input_file.close()

      post = '''
def process(filename):
  # To avoid loading this large file to memory and altering it, we simply append to the end
  src = open(filename, 'a')
  src.write(
    \'\'\'
      FS.createDataFile('/', 'paper.pdf', eval(Module.read('paper.pdf.js')), true, false, false);
      Module.callMain(Module.arguments);
      out("Data: " + JSON.stringify(MEMFS.getFileDataAsRegularArray(FS.root.contents['filename-1.ppm']).map(function(x) { return unSign(x, 8) })));
    \'\'\'
  )
  src.close()
'''

      # fontconfig = self.get_library('fontconfig', [os.path.join('src', '.libs', 'libfontconfig.a')]) # Used in file, but not needed, mostly
      freetype = self.get_freetype()


      # Poppler has some pretty glaring warning.  Suppress them to keep the
      # test output readable.
      Building.COMPILER_TEST_OPTS += [
          '-Wno-sentinel',
          '-Wno-logical-not-parentheses',
          '-Wno-unused-private-field',
          '-Wno-tautological-compare',
          '-Wno-unknown-pragmas',
      ]
      poppler = self.get_library('poppler',
                                 [os.path.join('utils', 'pdftoppm.o'),
                                  os.path.join('utils', 'parseargs.o'),
                                  os.path.join('poppler', '.libs', 'libpoppler.a')],
                                 env_init={ 'FONTCONFIG_CFLAGS': ' ', 'FONTCONFIG_LIBS': ' ' },
                                 configure_args=['--disable-libjpeg', '--disable-libpng', '--disable-poppler-qt', '--disable-poppler-qt4', '--disable-cms', '--disable-cairo-output', '--disable-abiword-output', '--enable-shared=no'])

      # Combine libraries

      combined = os.path.join(self.get_dir(), 'poppler-combined.bc')
      Building.link(poppler + freetype, combined)

      self.do_ll_run(combined,
                     str(list(bytearray(open(path_from_root('tests', 'poppler', 'ref.ppm'), 'rb').read()))).replace(' ', ''),
                     args='-scale-to 512 paper.pdf filename'.split(' '),
                     js_transform=post)
                     #, build_ll_hook=self.do_autodebug)

    test()

    if self.supports_js_dfe():
      print("Testing poppler with ELIMINATE_DUPLICATE_FUNCTIONS set to 1", file=sys.stderr)
      num_original_funcs = self.count_funcs('src.cpp.o.js')
      self.set_setting('ELIMINATE_DUPLICATE_FUNCTIONS', 1)
      test()
      # Make sure that DFE ends up eliminating more than 200 functions (if we can view source)
      assert (num_original_funcs - self.count_funcs('src.cpp.o.js')) > 200

  @sync
  def test_openjpeg(self):
    Building.COMPILER_TEST_OPTS = [x for x in Building.COMPILER_TEST_OPTS if x != '-g'] # remove -g, so we have one test without it by default

    post = '''
def process(filename):
  import tools.shared as shared
  original_j2k = shared.path_from_root('tests', 'openjpeg', 'syntensity_lobby_s.j2k')
  src = open(filename, 'r').read().replace(
    '// {{PRE_RUN_ADDITIONS}}',
    "FS.createDataFile('/', 'image.j2k', %s, true, false, false);" % shared.line_splitter(str(
      list(bytearray(open(original_j2k, 'rb').read()))
    ))
  ).replace(
    '// {{POST_RUN_ADDITIONS}}',
    "out('Data: ' + JSON.stringify(MEMFS.getFileDataAsRegularArray(FS.analyzePath('image.raw').object)));"
  )
  open(filename, 'w').write(src)
'''

    shutil.copy(path_from_root('tests', 'openjpeg', 'opj_config.h'), self.get_dir())

    lib = self.get_library('openjpeg',
                           [os.path.sep.join('codec/CMakeFiles/j2k_to_image.dir/index.c.o'.split('/')),
                            os.path.sep.join('codec/CMakeFiles/j2k_to_image.dir/convert.c.o'.split('/')),
                            os.path.sep.join('codec/CMakeFiles/j2k_to_image.dir/__/common/color.c.o'.split('/')),
                            os.path.join('bin', 'libopenjpeg.so.1.4.0')],
                           configure=['cmake', '.'],
                           #configure_args=['--enable-tiff=no', '--enable-jp3d=no', '--enable-png=no'],
                           make_args=[]) # no -j 2, since parallel builds can fail

    # We use doubles in JS, so we get slightly different values than native code. So we
    # check our output by comparing the average pixel difference
    def image_compare(output, err):
      # Get the image generated by JS, from the JSON.stringify'd array
      m = re.search('\[[\d, -]*\]', output)
      try:
        js_data = eval(m.group(0))
      except AttributeError:
        print('Failed to find proper image output in: ' + output)
        raise

      js_data = [x if x >= 0 else 256+x for x in js_data] # Our output may be signed, so unsign it

      # Get the correct output
      true_data = bytearray(open(path_from_root('tests', 'openjpeg', 'syntensity_lobby_s.raw'), 'rb').read())

      # Compare them
      assert(len(js_data) == len(true_data))
      num = len(js_data)
      diff_total = js_total = true_total = 0
      for i in range(num):
        js_total += js_data[i]
        true_total += true_data[i]
        diff_total += abs(js_data[i] - true_data[i])
      js_mean = js_total/float(num)
      true_mean = true_total/float(num)
      diff_mean = diff_total/float(num)

      image_mean = 83.265
      #print '[image stats:', js_mean, image_mean, true_mean, diff_mean, num, ']'
      assert abs(js_mean - image_mean) < 0.01, [js_mean, image_mean]
      assert abs(true_mean - image_mean) < 0.01, [true_mean, image_mean]
      assert diff_mean < 0.01, diff_mean

      return output

    self.emcc_args += ['--minify', '0'] # to compare the versions

    def do_test():
      self.do_run(open(path_from_root('tests', 'openjpeg', 'codec', 'j2k_to_image.c'), 'r').read(),
                   'Successfully generated', # The real test for valid output is in image_compare
                   '-i image.j2k -o image.raw'.split(' '),
                   libraries=lib,
                   includes=[path_from_root('tests', 'openjpeg', 'libopenjpeg'),
                             path_from_root('tests', 'openjpeg', 'codec'),
                             path_from_root('tests', 'openjpeg', 'common'),
                             os.path.join(self.get_build_dir(), 'openjpeg')],
                   force_c=True,
                   js_transform=post,
                   output_nicerizer=image_compare)#, build_ll_hook=self.do_autodebug)

    do_test()

    # extra testing
    if self.get_setting('ALLOW_MEMORY_GROWTH') == 1:
      print('no memory growth', file=sys.stderr)
      self.set_setting('ALLOW_MEMORY_GROWTH', 0)
      do_test()

  @no_wasm_backend("uses bitcode compiled with asmjs, and we don't have unified triples")
  def test_python(self):
    self.set_setting('EMULATE_FUNCTION_POINTER_CASTS', 1)

    bitcode = path_from_root('tests', 'python', 'python.bc')
    pyscript = dedent('''\
      print '***'
      print "hello python world!"
      print [x*2 for x in range(4)]
      t=2
      print 10-3-t
      print (lambda x: x*2)(11)
      print '%f' % 5.47
      print {1: 2}.keys()
      print '***'
      ''')
    pyoutput = '***\nhello python world!\n[0, 2, 4, 6]\n5\n22\n5.470000\n[1]\n***'

    for lto in [0, 1]:
      print('lto:', lto)
      if lto == 1: self.emcc_args += ['--llvm-lto', '1']
      self.do_ll_run(bitcode, pyoutput, args=['-S', '-c', pyscript])

  def test_lifetime(self):
    self.do_ll_run(path_from_root('tests', 'lifetime.ll'), 'hello, world!\n')
    if '-O1' in self.emcc_args or '-O2' in self.emcc_args:
      assert 'a18' not in open(os.path.join(self.get_dir(), 'src.cpp.o.js')).read(), 'lifetime stuff and their vars must be culled'

  # Test cases in separate files. Note that these files may contain invalid .ll!
  # They are only valid enough for us to read for test purposes, not for llvm-as
  # to process.
  @no_wasm_backend("uses bitcode compiled with asmjs, and we don't have unified triples")
  def test_cases(self):
    if Building.LLVM_OPTS: self.skipTest("Our code is not exactly 'normal' llvm assembly")

    # needs to flush stdio streams
    self.set_setting('NO_EXIT_RUNTIME', 0)

    emcc_args = self.emcc_args

    # The following tests link to libc, and must be run with EMCC_LEAVE_INPUTS_RAW = 0
    need_no_leave_inputs_raw = ['muli33_ta2', 'philoop_ta2', 'uadd_overflow_64_ta2', 'i64toi8star', 'legalizer_ta2', 'quotedlabel', 'alignedunaligned', 'sillybitcast', 'invokeundef', 'loadbitcastgep', 'sillybitcast2', 'legalizer_b_ta2', 'emptystruct', 'entry3', 'atomicrmw_i64', 'atomicrmw_b_i64', 'invoke_byval', 'i24_ce_fastcomp']

    try:
      import random
      names = glob.glob(path_from_root('tests', 'cases', '*.ll'))
      #random.shuffle(names)
      for name in names:
        shortname = name.replace('.ll', '')
        if '' not in shortname: continue
        # TODO: test only worked in non-fastcomp (well, these cases)
        if os.path.basename(shortname) in [
          'aliasbitcast', 'structparam', 'issue_39', 'phinonexist', 'oob_ta2', 'phiself', 'invokebitcast', # invalid ir
          'structphiparam', 'callwithstructural_ta2', 'callwithstructural64_ta2', 'structinparam', # pnacl limitations in ExpandStructRegs
          '2xi40', # pnacl limitations in ExpandGetElementPtr
          'quoted', # current fastcomp limitations FIXME
          'atomicrmw_unaligned', # TODO XXX
        ]: continue
        if self.is_emterpreter() and os.path.basename(shortname) in [
          'funcptr', # test writes to memory we store out bytecode! test is invalid
          'i1282vecnback', # uses simd
        ]:
          continue
        if self.is_wasm() and os.path.basename(shortname) in [
          'i1282vecnback', # uses simd
          'call_inttoptr_i64', # casts a function pointer from (i32, i32)* to (i64)*, which happens to work in asm.js but is a general function pointer undefined behavior
        ]:
          continue
        if os.path.basename(shortname) in need_no_leave_inputs_raw:
          if 'EMCC_LEAVE_INPUTS_RAW' in os.environ: del os.environ['EMCC_LEAVE_INPUTS_RAW']
          self.set_setting('NO_FILESYSTEM', 0)
        else:
          os.environ['EMCC_LEAVE_INPUTS_RAW'] = '1'
          # no libc is linked in; with NO_FILESYSTEM we have a chance at printfing anyhow
          self.set_setting('NO_FILESYSTEM', 1)

        if '_noasm' in shortname and self.get_setting('ASM_JS'):
          print('case "%s" not relevant for asm.js' % shortname)
          continue
        self.emcc_args = emcc_args
        if os.path.exists(shortname + '.emcc'):
          if not self.emcc_args: continue
          self.emcc_args = self.emcc_args + json.loads(open(shortname + '.emcc').read())
        print("Testing case '%s'..." % shortname, file=sys.stderr)
        output_file = path_from_root('tests', 'cases', shortname + '.txt')
        if os.path.exists(output_file):
          output = open(output_file, 'r').read()
        else:
          output = 'hello, world!'
        if output.rstrip() != 'skip':
          self.do_ll_run(path_from_root('tests', 'cases', name), output)
        # Optional source checking, a python script that gets a global generated with the source
        src_checker = path_from_root('tests', 'cases', shortname + '.py')
        if os.path.exists(src_checker):
          generated = open('src.cpp.o.js').read()
          exec(open(src_checker).read())

    finally:
      if 'EMCC_LEAVE_INPUTS_RAW' in os.environ: del os.environ['EMCC_LEAVE_INPUTS_RAW']
      self.emcc_args = emcc_args

  def test_fuzz(self):
    Building.COMPILER_TEST_OPTS += ['-I' + path_from_root('tests', 'fuzz', 'include'), '-w']
    # some of these tests - 2.c', '9.c', '19.c', '21.c', '20.cpp' - div or rem i32 by 0, which traps in wasm
    self.set_setting('BINARYEN_TRAP_MODE', 'clamp')

    def run_all(x):
      print(x)
      for name in glob.glob(path_from_root('tests', 'fuzz', '*.c')) + glob.glob(path_from_root('tests', 'fuzz', '*.cpp')):
        #if os.path.basename(name) != '4.c': continue
        if 'newfail' in name: continue
        if os.path.basename(name).startswith('temp_fuzzcode'): continue
        if x == 'lto' and self.run_name in ['default', 'asm2f'] and os.path.basename(name) in [
          '8.c' # pnacl legalization issue, see https://code.google.com/p/nativeclient/issues/detail?id=4027
        ]: continue
        if x == 'lto' and self.run_name == 'default' and os.path.basename(name) in [
          '19.c', '18.cpp', # LLVM LTO bug
          '23.cpp', # puts exists before LTO, but is not used; LTO cleans it out, but then creates uses to it (printf=>puts) XXX https://llvm.org/bugs/show_bug.cgi?id=23814
        ]: continue
        if x == 'lto' and os.path.basename(name) in [
          '21.c'
        ]: continue # LLVM LTO bug

        print(name)
        self.do_run(open(path_from_root('tests', 'fuzz', name)).read(),
                    open(path_from_root('tests', 'fuzz', name + '.txt')).read(), force_c=name.endswith('.c'))

    run_all('normal')

    self.emcc_args += ['--llvm-lto', '1']

    run_all('lto')

  # Autodebug the code
  def do_autodebug(self, filename):
    Building.llvm_dis(filename)
    output = run_process([PYTHON, AUTODEBUGGER, filename+'.o.ll', filename+'.o.ll.ll'], stdout=PIPE, stderr=self.stderr_redirect).stdout
    assert 'Success.' in output, output
    self.prep_ll_run(filename, filename+'.o.ll.ll', force_recompile=True) # rebuild .bc # TODO: use code in do_autodebug_post for this

  # Autodebug the code, after LLVM opts. Will only work once!
  def do_autodebug_post(self, filename):
    if not hasattr(self, 'post'):
      print('Asking for post re-call')
      self.post = True
      return True
    print('Autodebugging during post time')
    delattr(self, 'post')
    output = run_process([PYTHON, AUTODEBUGGER, filename+'.o.ll', filename+'.o.ll.ll'], stdout=PIPE, stderr=self.stderr_redirect).stdout
    assert 'Success.' in output, output
    shutil.copyfile(filename + '.o.ll.ll', filename + '.o.ll')
    Building.llvm_as(filename)
    Building.llvm_dis(filename)

  def test_autodebug(self):
    if self.get_setting('WASM_OBJECT_FILES'):
      self.skipTest('autodebugging only works with bitcode objects')
    if Building.LLVM_OPTS:
      self.skipTest('LLVM opts mess us up')
    Building.COMPILER_TEST_OPTS += ['--llvm-opts', '0']

    # Run a test that should work, generating some code
    test_path = path_from_root('tests', 'core', 'test_structs')
    src = test_path + '.c'
    output = test_path + '.out'
    self.do_run_from_file(src, output, build_ll_hook=lambda x: False) # add an ll hook, to force ll generation

    filename = os.path.join(self.get_dir(), 'src.cpp')
    self.do_autodebug(filename)

    # Compare to each other, and to expected output
    self.do_ll_run(path_from_root('tests', filename+'.o.ll.ll'), '''AD:-1,1''')

    # Test using build_ll_hook
    src = '''
        #include <stdio.h>

        char cache[256], *next = cache;

        int main()
        {
          cache[10] = 25;
          next[20] = 51;
          int x = cache[10];
          double y = 11.52;
          printf("*%d,%d,%.2f*\\n", x, cache[20], y);
          return 0;
        }
      '''
    self.do_run(src, '''AD:-1,1''', build_ll_hook=self.do_autodebug)

  ### Integration tests

  @sync
  def test_ccall(self):
    self.emcc_args.append('-Wno-return-stack-address')
    self.set_setting('EXTRA_EXPORTED_RUNTIME_METHODS', ['ccall', 'cwrap'])
    post = '''
def process(filename):
  src = open(filename, 'r').read() + \'\'\'
      out('*');
      var ret;
      ret = Module['ccall']('get_int', 'number'); out([typeof ret, ret].join(','));
      ret = ccall('get_float', 'number'); out([typeof ret, ret.toFixed(2)].join(','));
      ret = ccall('get_bool', 'boolean'); out([typeof ret, ret].join(','));
      ret = ccall('get_string', 'string'); out([typeof ret, ret].join(','));
      ret = ccall('print_int', null, ['number'], [12]); out(typeof ret);
      ret = ccall('print_float', null, ['number'], [14.56]); out(typeof ret);
      ret = ccall('print_bool', null, ['boolean'], [true]); out(typeof ret);
      ret = ccall('print_string', null, ['string'], ["cheez"]); out(typeof ret);
      ret = ccall('print_string', null, ['array'], [[97, 114, 114, 45, 97, 121, 0]]); out(typeof ret); // JS array
      ret = ccall('print_string', null, ['array'], [new Uint8Array([97, 114, 114, 45, 97, 121, 0])]); out(typeof ret); // typed array
      ret = ccall('multi', 'number', ['number', 'number', 'number', 'string'], [2, 1.4, 3, 'more']); out([typeof ret, ret].join(','));
      var p = ccall('malloc', 'pointer', ['number'], [4]);
      setValue(p, 650, 'i32');
      ret = ccall('pointer', 'pointer', ['pointer'], [p]); out([typeof ret, getValue(ret, 'i32')].join(','));
      out('*');
      // part 2: cwrap
      var noThirdParam = Module['cwrap']('get_int', 'number');
      out(noThirdParam());
      var multi = Module['cwrap']('multi', 'number', ['number', 'number', 'number', 'string']);
      out(multi(2, 1.4, 3, 'atr'));
      out(multi(8, 5.4, 4, 'bret'));
      out('*');
      // part 3: avoid stack explosion and check it's restored correctly
      for (var i = 0; i < TOTAL_STACK/60; i++) {
        ccall('multi', 'number', ['number', 'number', 'number', 'string'], [0, 0, 0, '123456789012345678901234567890123456789012345678901234567890']);
      }
      out('stack is ok.');
      ccall('call_ccall_again', null);
  \'\'\'
  open(filename, 'w').write(src)
'''

    self.set_setting('EXPORTED_FUNCTIONS', self.get_setting('EXPORTED_FUNCTIONS') + ['_get_int', '_get_float', '_get_bool', '_get_string', '_print_int', '_print_float', '_print_bool', '_print_string', '_multi', '_pointer', '_call_ccall_again', '_malloc'])
    self.do_run_in_out_file_test('tests', 'core', 'test_ccall', js_transform=post)

    if '-O2' in self.emcc_args or self.is_emterpreter():
      print('with closure')
      self.emcc_args += ['--closure', '1']
      self.do_run_in_out_file_test('tests', 'core', 'test_ccall', js_transform=post)

  def test_dyncall(self):
    self.do_run_in_out_file_test('tests', 'core', 'dyncall')
    # test dyncall (and other runtime methods in support.js) can be exported
    self.emcc_args += ['-DEXPORTED']
    self.set_setting('EXTRA_EXPORTED_RUNTIME_METHODS', ['dynCall', 'addFunction', 'lengthBytesUTF8'])
    self.do_run_in_out_file_test('tests', 'core', 'dyncall')

  def test_dyncall_specific(self):
    emcc_args = self.emcc_args[:]
    for which, exported_runtime_methods in [
        ('DIRECT', []),
        ('EXPORTED', []),
        ('FROM_OUTSIDE', ['dynCall_viii'])
      ]:
      print(which)
      self.emcc_args = emcc_args + ['-D' + which]
      self.set_setting('EXTRA_EXPORTED_RUNTIME_METHODS', exported_runtime_methods)
      self.do_run_in_out_file_test('tests', 'core', 'dyncall_specific')

  def test_getValue_setValue(self):
    # these used to be exported, but no longer are by default
    def test(output_prefix='', args=[]):
      old = self.emcc_args[:]
      self.emcc_args += args
      self.do_run(open(path_from_root('tests', 'core', 'getValue_setValue.cpp')).read(),
                  open(path_from_root('tests', 'core', 'getValue_setValue' + output_prefix + '.txt')).read())
      self.emcc_args = old
    # see that direct usage (not on module) works. we don't export, but the use
    # keeps it alive through JSDCE
    test(args=['-DDIRECT'])
    # see that with assertions, we get a nice error message
    self.set_setting('EXTRA_EXPORTED_RUNTIME_METHODS', [])
    self.set_setting('ASSERTIONS', 1)
    test('_assert')
    self.set_setting('ASSERTIONS', 0)
    # see that when we export them, things work on the module
    self.set_setting('EXTRA_EXPORTED_RUNTIME_METHODS', ['getValue', 'setValue'])
    test()

  def test_FS_exports(self):
    # these used to be exported, but no longer are by default
    for use_files in (0, 1):
      print(use_files)
      def test(output_prefix='', args=[]):
        if use_files: args = args + ['-DUSE_FILES']
        print(args)
        old = self.emcc_args[:]
        self.emcc_args += args
        self.do_run(open(path_from_root('tests', 'core', 'FS_exports.cpp')).read(),
                    (open(path_from_root('tests', 'core', 'FS_exports' + output_prefix + '.txt')).read(),
                     open(path_from_root('tests', 'core', 'FS_exports' + output_prefix + '_2.txt')).read()))
        self.emcc_args = old
      # see that direct usage (not on module) works. we don't export, but the use
      # keeps it alive through JSDCE
      test(args=['-DDIRECT', '-s', 'FORCE_FILESYSTEM=1'])
      # see that with assertions, we get a nice error message
      self.set_setting('EXTRA_EXPORTED_RUNTIME_METHODS', [])
      self.set_setting('ASSERTIONS', 1)
      test('_assert')
      self.set_setting('ASSERTIONS', 0)
      # see that when we export them, things work on the module
      self.set_setting('EXTRA_EXPORTED_RUNTIME_METHODS', ['FS_createDataFile'])
      test(args=['-s', 'FORCE_FILESYSTEM=1'])

  def test_legacy_exported_runtime_numbers(self):
    # these used to be exported, but no longer are by default
    def test(output_prefix='', args=[]):
      old = self.emcc_args[:]
      self.emcc_args += args
      self.do_run(open(path_from_root('tests', 'core', 'legacy_exported_runtime_numbers.cpp')).read(),
                  open(path_from_root('tests', 'core', 'legacy_exported_runtime_numbers' + output_prefix + '.txt')).read())
      self.emcc_args = old
    # see that direct usage (not on module) works. we don't export, but the use
    # keeps it alive through JSDCE
    test(args=['-DDIRECT'])
    # see that with assertions, we get a nice error message
    self.set_setting('EXTRA_EXPORTED_RUNTIME_METHODS', [])
    self.set_setting('ASSERTIONS', 1)
    test('_assert')
    self.set_setting('ASSERTIONS', 0)
    # see that when we export them, things work on the module
    self.set_setting('EXTRA_EXPORTED_RUNTIME_METHODS', ['ALLOC_DYNAMIC'])
    test()

  @no_wasm_backend('DEAD_FUNCTIONS elimination is done by the JSOptimizer')
  def test_dead_functions(self):
    src = r'''
      #include <stdio.h>
      extern "C" {
      __attribute__((noinline)) int unused(int x) {
        volatile int y = x;
        return y;
      }
      }
      int main(int argc, char **argv) {
        printf("*%d*\n", argc > 1 ? unused(1) : 2);
        return 0;
      }
    '''
    def test(expected, args=[], no_build=False):
      self.do_run(src, expected, args=args, no_build=no_build)
      return open(self.in_dir('src.cpp.o.js')).read()

    # Sanity check that it works and the dead function is emitted
    js = test('*1*', ['x'])
    test('*2*', no_build=True)
    if self.run_name in ['default', 'asm1', 'asm2g']: assert 'function _unused($' in js

    # Kill off the dead function, and check a code path using it aborts
    self.set_setting('DEAD_FUNCTIONS', ['_unused'])
    test('*2*')
    test('abort(', args=['x'], no_build=True)

    # Kill off a library function, check code aborts
    self.set_setting('DEAD_FUNCTIONS', ['_printf'])
    test('abort(')
    test('abort(', args=['x'], no_build=True)

  def test_pgo(self):
    if self.get_setting('ASM_JS'): self.skipTest('PGO does not work in asm mode')

    def run_all(name, src):
      print(name)
      def test(expected, args=[], no_build=False):
        self.do_run(src, expected, args=args, no_build=no_build)
        return open(self.in_dir('src.cpp.o.js')).read()

      # Sanity check that it works and the dead function is emitted
      js = test('*9*')
      assert 'function _unused(' in js

      # Run with PGO, see that unused is true to its name
      self.set_setting('PGO', 1)
      test("*9*\n-s DEAD_FUNCTIONS='[\"_free\",\"_unused\"]'")
      self.set_setting('PGO', 0)

      # Kill off the dead function, still works and it is not emitted
      self.set_setting('DEAD_FUNCTIONS', ['_unused'])
      js = test('*9*')
      assert 'function _unused($' not in js # no compiled code
      assert 'function _unused(' in js # lib-generated stub
      self.set_setting('DEAD_FUNCTIONS', [])

      # Run the same code with argc that uses the dead function, see abort
      test(('dead function: unused'), args=['a', 'b'], no_build=True)

    # Normal stuff
    run_all('normal', r'''
      #include <stdio.h>
      extern "C" {
      int used(int x) {
        if (x == 0) return -1;
        return used(x/3) + used(x/17) + x%5;
      }
      int unused(int x) {
        if (x == 0) return -1;
        return unused(x/4) + unused(x/23) + x%7;
      }
      }
      int main(int argc, char **argv) {
        printf("*%d*\n", argc == 3 ? unused(argv[0][0] + 1024) : used(argc + 1555));
        return 0;
      }
    ''')

    # Call by function pointer
    run_all('function pointers', r'''
      #include <stdio.h>
      extern "C" {
      int used(int x) {
        if (x == 0) return -1;
        return used(x/3) + used(x/17) + x%5;
      }
      int unused(int x) {
        if (x == 0) return -1;
        return unused(x/4) + unused(x/23) + x%7;
      }
      }
      typedef int (*ii)(int);
      int main(int argc, char **argv) {
        ii pointers[256];
        for (int i = 0; i < 256; i++) {
          pointers[i] = (i == 3) ? unused : used;
        }
        printf("*%d*\n", pointers[argc](argc + 1555));
        return 0;
      }
    ''')

  # TODO: test only worked in non-fastcomp
  def test_asm_pgo(self):
    self.skipTest('non-fastcomp is deprecated and fails in 3.5')

    src = open(path_from_root('tests', 'hello_libcxx.cpp')).read()
    output = 'hello, world!'

    self.do_run(src, output)
    shutil.move(self.in_dir('src.cpp.o.js'), self.in_dir('normal.js'))

    self.set_setting('ASM_JS', 0)
    self.set_setting('PGO', 1)
    self.do_run(src, output)
    self.set_setting('ASM_JS', 1)
    self.set_setting('PGO', 0)

    shutil.move(self.in_dir('src.cpp.o.js'), self.in_dir('pgo.js'))
    pgo_output = run_js(self.in_dir('pgo.js')).split('\n')[1]
    open('pgo_data.rsp', 'w').write(pgo_output)

    # with response file

    self.emcc_args += ['@pgo_data.rsp']
    self.do_run(src, output)
    self.emcc_args.pop()
    shutil.move(self.in_dir('src.cpp.o.js'), self.in_dir('pgoed.js'))

    before = len(open('normal.js').read())
    after = len(open('pgoed.js').read())
    assert after < 0.90 * before, [before, after] # expect a size reduction

    # with response in settings element itself

    open('dead_funcs', 'w').write(pgo_output[pgo_output.find('['):-1])
    self.emcc_args += ['-s', 'DEAD_FUNCTIONS=@' + self.in_dir('dead_funcs')]
    self.do_run(src, output)
    self.emcc_args.pop()
    self.emcc_args.pop()
    shutil.move(self.in_dir('src.cpp.o.js'), self.in_dir('pgoed2.js'))
    assert open('pgoed.js').read() == open('pgoed2.js').read()

    # with relative response in settings element itself

    open('dead_funcs', 'w').write(pgo_output[pgo_output.find('['):-1])
    self.emcc_args += ['-s', 'DEAD_FUNCTIONS=@dead_funcs']
    self.do_run(src, output)
    self.emcc_args.pop()
    self.emcc_args.pop()
    shutil.move(self.in_dir('src.cpp.o.js'), self.in_dir('pgoed2.js'))
    assert open('pgoed.js').read() == open('pgoed2.js').read()

  def test_response_file(self):
    with open('rsp_file', 'w') as f:
      response_data = '-o %s/response_file.o.js %s' % (self.get_dir(), path_from_root('tests', 'hello_world.cpp'))
      f.write(response_data.replace('\\', '\\\\'))
    run_process([PYTHON, EMCC, "@rsp_file"] + self.emcc_args)
    self.do_run('' , 'hello, world', basename='response_file', no_build=True)

  def test_linker_response_file(self):
    objfile = os.path.join(self.get_dir(), 'response_file.o')
    run_process([PYTHON, EMCC, '-c', path_from_root('tests', 'hello_world.cpp'), '-o', objfile] + self.emcc_args)
    # This should expand into -Wl,--export=foo which will then be ignored
    # by emscripten, except when using the wasm backend (lld) in which case it
    # should pass the original flag to the linker.
    with open('rsp_file', 'w') as f:
      response_data = objfile + ' --export=foo'
      f.write(response_data.replace('\\', '\\\\'))
    run_process([PYTHON, EMCC, "-Wl,@rsp_file", '-o', os.path.join(self.get_dir(), 'response_file.o.js')] + self.emcc_args)
    self.do_run('' , 'hello, world', basename='response_file', no_build=True)

  def test_exported_response(self):
    src = r'''
      #include <stdio.h>
      #include <stdlib.h>
      #include <emscripten.h>

      extern "C" {
        int other_function() { return 5; }
      }

      int main() {
        int x = EM_ASM_INT({ return Module._other_function() });
        emscripten_run_script_string(""); // Add a reference to a symbol that exists in src/deps_info.json to uncover issue #2836 in the test suite.
        printf("waka %d!\n", x);
        return 0;
      }
    '''
    open('exps', 'w').write('["_main","_other_function"]')

    self.emcc_args += ['-s', 'EXPORTED_FUNCTIONS=@exps']
    self.do_run(src, '''waka 5!''')
    assert 'other_function' in open('src.cpp.o.js').read()

  def test_large_exported_response(self):
    src = r'''
      #include <stdio.h>
      #include <stdlib.h>
      #include <emscripten.h>

      extern "C" {
      '''

    js_funcs = []
    num_exports = 5000
    count = 0
    while count < num_exports:
        src += 'int exported_func_from_response_file_%d () { return %d;}\n' % (count, count)
        js_funcs.append('_exported_func_from_response_file_%d' % count)
        count += 1

    src += r'''
      }

      int main() {
        int x = EM_ASM_INT({ return Module._exported_func_from_response_file_4999() });
        emscripten_run_script_string(""); // Add a reference to a symbol that exists in src/deps_info.json to uncover issue #2836 in the test suite.
        printf("waka %d!\n", x);
        return 0;
      }
    '''

    js_funcs.append('_main')
    exported_func_json_file = os.path.join(self.get_dir(), 'large_exported_response.json')
    open(exported_func_json_file, 'w').write(json.dumps(js_funcs))

    self.emcc_args += ['-s', 'EXPORTED_FUNCTIONS=@' + exported_func_json_file]
    self.do_run(src, '''waka 4999!''')
    assert '_exported_func_from_response_file_1' in open('src.cpp.o.js').read()

  @sync
  def test_add_function(self):
    self.set_setting('INVOKE_RUN', 0)
    self.set_setting('RESERVED_FUNCTION_POINTERS', 1)

    test_path = path_from_root('tests', 'interop')
    src, expected = (os.path.join(test_path, s) for s in ('test_add_function.cpp', 'test_add_function.out'))

    post_js = os.path.join(test_path, 'test_add_function_post.js')
    self.emcc_args += ['--post-js', post_js]
    self.do_run_from_file(src, expected)

    if self.get_setting('ASM_JS'):
      self.set_setting('RESERVED_FUNCTION_POINTERS', 0)
      self.do_run(open(src).read(), '''Finished up all reserved function pointers. Use a higher value for RESERVED_FUNCTION_POINTERS.''')
      generated = open('src.cpp.o.js').read()
      assert 'jsCall_' not in generated
      self.set_setting('RESERVED_FUNCTION_POINTERS', 1)

      # flip the test
      self.set_setting('ALIASING_FUNCTION_POINTERS', 1 - self.get_setting('ALIASING_FUNCTION_POINTERS'))
      self.do_run_from_file(src, expected)

    assert 'asm2' in core_test_modes
    if self.run_name == 'asm2':
      print('closure')
      self.emcc_args += ['--closure', '1']
      self.do_run_from_file(src, expected)

    if not self.is_wasm(): # when emulating, we use a wasm Table, but we can't just assign a JS function to it, TODO: wrap the JS in wasm, see settings.js
      print('function pointer emulation')
      self.set_setting('RESERVED_FUNCTION_POINTERS', 0)
      # with emulation, we don't need to reserve
      self.set_setting('EMULATED_FUNCTION_POINTERS', 1)
      self.do_run_from_file(src, expected)

  def test_getFuncWrapper_sig_alias(self):
    src = r'''
    #include <stdio.h>
    #include <emscripten.h>

    void func1(int a) {
      printf("func1\n");
    }
    void func2(int a, int b) {
      printf("func2\n");
    }

    int main() {
      EM_ASM({
        getFuncWrapper($0, 'vi')(0);
        getFuncWrapper($1, 'vii')(0, 0);
      }, func1, func2);
      return 0;
    }
    '''
    self.do_run(src, 'func1\nfunc2\n')

  def test_emulate_function_pointer_casts(self):
    self.set_setting('EMULATE_FUNCTION_POINTER_CASTS', 1)

    self.do_run(open(path_from_root('tests', 'core', 'test_emulate_function_pointer_casts.cpp')).read(),
                ('|1.266,1|',                 # asm.js, double <-> int
                 '|1.266,1413754136|')) # wasm, reinterpret the bits

  def test_demangle_stacks(self):
    self.set_setting('DEMANGLE_SUPPORT', 1)
    self.set_setting('ASSERTIONS', 1)
    if '-O' in str(self.emcc_args):
      self.emcc_args += ['--profiling-funcs', '--llvm-opts', '0']
    self.do_run_in_out_file_test('tests', 'core', 'test_demangle_stacks')
    if 'ASSERTIONS' not in str(self.emcc_args):
      print('without assertions, the stack is not printed, but a message suggesting assertions is')
      self.set_setting('ASSERTIONS', 0)
      self.do_run_in_out_file_test('tests', 'core', 'test_demangle_stacks_noassert')

  @no_emterpreter
  @no_wasm_backend('lld does not generate symbol maps')
  def test_demangle_stacks_symbol_map(self):
    self.set_setting('DEMANGLE_SUPPORT', 1)
    if '-O' in str(self.emcc_args) and '-O0' not in self.emcc_args and '-O1' not in self.emcc_args and '-g' not in self.emcc_args:
      self.emcc_args += ['--llvm-opts', '0']
    else:
      self.skipTest("without opts, we don't emit a symbol map")
    self.emcc_args += ['--emit-symbol-map']
    self.do_run(open(path_from_root('tests', 'core', 'test_demangle_stacks.cpp')).read(), 'abort')
    # make sure the shortened name is the right one
    symbols = open('src.cpp.o.js.symbols').read().split('\n')
    for line in symbols:
      if ':' not in line: continue
      short, full = line.split(':')
      if 'Aborter' in full:
        short_aborter = short
        full_aborter = full
    print('full:', full_aborter, 'short:', short_aborter)
    if SPIDERMONKEY_ENGINE and os.path.exists(SPIDERMONKEY_ENGINE[0]):
      output = run_js('src.cpp.o.js', engine=SPIDERMONKEY_ENGINE, stderr=PIPE, full_output=True, assert_returncode=None)
      # we may see the full one, if -g, or the short one if not
      if ' ' + short_aborter + ' ' not in output and ' ' + full_aborter + ' ' not in output:
        # stack traces may also be ' name ' or 'name@' etc
        if '\n' + short_aborter + ' ' not in output and '\n' + full_aborter + ' ' not in output and 'wasm-function[' + short_aborter + ']' not in output:
          if '\n' + short_aborter + '@' not in output and '\n' + full_aborter + '@' not in output:
            self.assertContained(' ' + short_aborter + ' ' + '\n' + ' ' + full_aborter + ' ', output)

  def test_tracing(self):
    Building.COMPILER_TEST_OPTS += ['--tracing']

    self.do_run_in_out_file_test('tests', 'core', 'test_tracing')

  @no_wasm_backend('EVAL_CTORS does not work with wasm backend')
  def test_eval_ctors(self):
    if '-O2' not in str(self.emcc_args) or '-O1' in str(self.emcc_args):
      self.skipTest('need js optimizations')

    orig_args = self.emcc_args[:] + ['-s', 'EVAL_CTORS=0']

    print('leave printf in ctor')
    self.emcc_args = orig_args + ['-s', 'EVAL_CTORS=1']
    self.do_run(r'''
      #include <stdio.h>
      struct C {
        C() { printf("constructing!\n"); } // don't remove this!
      };
      C c;
      int main() {}
    ''', "constructing!\n");


    def get_code_size():
      if self.is_wasm():
        # Use number of functions as a for code size
        return self.count_wasm_contents('src.cpp.o.wasm', 'funcs')
      else:
        return os.path.getsize('src.cpp.o.js')

    def get_mem_size():
      if self.is_wasm():
        # Use number of functions as a for code size
        return self.count_wasm_contents('src.cpp.o.wasm', 'memory-data')
      if self.uses_memory_init_file():
        return os.path.getsize('src.cpp.o.js.mem')

      # otherwise we ignore memory size
      return 0

    def do_test(test):
      self.emcc_args = orig_args + ['-s', 'EVAL_CTORS=1']
      test()
      ec_code_size = get_code_size()
      ec_mem_size = get_mem_size()
      self.emcc_args = orig_args[:]
      test()
      code_size = get_code_size()
      mem_size = get_mem_size()
      if mem_size:
        print('mem: ', mem_size, '=>', ec_mem_size)
        self.assertGreater(ec_mem_size, mem_size)
      print('code:', code_size, '=>', ec_code_size)
      self.assertLess(ec_code_size, code_size)

    print('remove ctor of just assigns to memory')
    def test1():
      self.do_run(r'''
        #include <stdio.h>
        struct C {
          int x;
          C() {
            volatile int y = 10;
            y++;
            x = y;
          }
        };
        C c;
        int main() {
          printf("x: %d\n", c.x);
        }
      ''', "x: 11\n");
    do_test(test1)

    print('libcxx - remove 2 ctors from iostream code')

    src = open(path_from_root('tests', 'hello_libcxx.cpp')).read()
    output = 'hello, world!'

    def test2():
      self.do_run(src, output)
    do_test(test2)

    print('assertions too')
    self.set_setting('ASSERTIONS', 1)
    self.do_run(src, output)
    self.set_setting('ASSERTIONS', 0)

    print('remove just some, leave others')

    def test3():
      self.do_run(r'''
#include <iostream>
#include <string>

class std_string {
public:
  std_string(): ptr(nullptr) { std::cout << "std_string()\n"; }
  std_string(const char* s): ptr(s) { std::cout << "std_string(const char* s) " << std::endl; }
  std_string(const std_string& s): ptr(s.ptr) { std::cout << "std_string(const std_string& s) " << std::endl; }
  const char* data() const { return ptr; }
private:
  const char* ptr;
};

const std_string txtTestString("212121\0");
const std::string s2text("someweirdtext");

int main() {
  std::cout << s2text << std::endl;
  std::cout << txtTestString.data() << std::endl;
  std::cout << txtTestString.data() << std::endl;
  return 0;
}
      ''', '''std_string(const char* s) 
someweirdtext
212121
212121
''')
    do_test(test3)

  def test_embind(self):
    Building.COMPILER_TEST_OPTS += ['--bind']

    src = r'''
      #include <stdio.h>
      #include <emscripten/val.h>

      using namespace emscripten;

      int main() {
        val Math = val::global("Math");

        // two ways to call Math.abs
        printf("abs(-10): %d\n", Math.call<int>("abs", -10));
        printf("abs(-11): %d\n", Math["abs"](-11).as<int>());

        return 0;
      }
    '''
    self.do_run(src, 'abs(-10): 10\nabs(-11): 11');

  def test_embind_2(self):
    Building.COMPILER_TEST_OPTS += ['--bind', '--post-js', 'post.js']
    open('post.js', 'w').write('''
      function printLerp() {
          out('lerp ' + Module.lerp(100, 200, 66) + '.');
      }
    ''')
    src = r'''
      #include <stdio.h>
      #include <emscripten.h>
      #include <emscripten/bind.h>
      using namespace emscripten;
      int lerp(int a, int b, int t) {
          return (100 - t) * a + t * b;
      }
      EMSCRIPTEN_BINDINGS(my_module) {
          function("lerp", &lerp);
      }
      int main(int argc, char **argv) {
          EM_ASM(printLerp());
          return 0;
      }
    '''
    self.do_run(src, 'lerp 166');

  def test_embind_3(self):
    Building.COMPILER_TEST_OPTS += ['--bind', '--post-js', 'post.js']
    open('post.js', 'w').write('''
      function ready() {
        try {
          Module.compute(new Uint8Array([1,2,3]));
        } catch(e) {
          out(e);
        }
      }
    ''')
    src = r'''
      #include <emscripten.h>
      #include <emscripten/bind.h>
      using namespace emscripten;
      int compute(int array[]) {
          return 0;
      }
      EMSCRIPTEN_BINDINGS(my_module) {
          function("compute", &compute, allow_raw_pointers());
      }
      int main(int argc, char **argv) {
          EM_ASM(ready());
          return 0;
      }
    '''
    self.do_run(src, 'UnboundTypeError: Cannot call compute due to unbound types: Pi');

  @no_wasm_backend('long doubles are f128s in wasm backend')
  def test_embind_4(self):
    Building.COMPILER_TEST_OPTS += ['--bind', '--post-js', 'post.js']
    open('post.js', 'w').write('''
      function printFirstElement() {
        out(Module.getBufferView()[0]);
      }
    ''')
    src = r'''
      #include <emscripten.h>
      #include <emscripten/bind.h>
      #include <emscripten/val.h>
      #include <stdio.h>
      using namespace emscripten;

      const size_t kBufferSize = 1024;
      long double buffer[kBufferSize];
      val getBufferView(void) {
          val v = val(typed_memory_view(kBufferSize, buffer));
          return v;
      }
      EMSCRIPTEN_BINDINGS(my_module) {
          function("getBufferView", &getBufferView);
      }

      int main(int argc, char **argv) {
        buffer[0] = 107;
        EM_ASM(printFirstElement());
        return 0;
      }
    '''
    self.do_run(src, '107')

  def test_embind_5(self):
    Building.COMPILER_TEST_OPTS += ['--bind']
    self.do_run_in_out_file_test('tests', 'core', 'test_embind_5')

  def test_embind_float_constants(self):
    self.emcc_args += ['--bind']
    self.do_run_from_file(path_from_root('tests', 'embind', 'test_float_constants.cpp'),
                          path_from_root('tests', 'embind', 'test_float_constants.out'))

  def test_embind_negative_constants(self):
    self.emcc_args += ['--bind']
    self.do_run_from_file(path_from_root('tests', 'embind', 'test_negative_constants.cpp'),
                          path_from_root('tests', 'embind', 'test_negative_constants.out'))

  def test_embind_unsigned(self):
    self.emcc_args += ['--bind', '--std=c++11']
    self.do_run_from_file(path_from_root('tests', 'embind', 'test_unsigned.cpp'), path_from_root('tests', 'embind', 'test_unsigned.out'))

  def test_embind_val(self):
    self.emcc_args += ['--bind', '--std=c++11']
    self.do_run_from_file(path_from_root('tests', 'embind', 'test_val.cpp'), path_from_root('tests', 'embind', 'test_val.out'))

  def test_embind_f_no_rtti(self):
    self.emcc_args += ['--bind', '-fno-rtti', '-DEMSCRIPTEN_HAS_UNBOUND_TYPE_NAMES=0']
    src = r'''
      #include<emscripten/val.h>
      #include<stdio.h>

      int main(int argc, char** argv){
        printf("418\n");
        return 0;
      }
    '''
    self.do_run(src, '418')

  @sync
  @no_wasm_backend()
  def test_webidl(self):
    assert 'asm2' in core_test_modes
    if self.run_name == 'asm2':
      self.emcc_args += ['--closure', '1', '-g1'] # extra testing
      # avoid closure minified names competing with our test code in the global name space
      self.set_setting('MODULARIZE', 1)

    def do_test_in_mode(mode, allow_memory_growth):
      print('testing mode', mode, ', memory growth =', allow_memory_growth)
      # Force IDL checks mode
      os.environ['IDL_CHECKS'] = mode

      run_process([PYTHON, path_from_root('tools', 'webidl_binder.py'),
                   path_from_root('tests', 'webidl', 'test.idl'),
                   'glue'])
      assert os.path.exists('glue.cpp')
      assert os.path.exists('glue.js')

      # Export things on "TheModule". This matches the typical use pattern of the bound library
      # being used as Box2D.* or Ammo.*, and we cannot rely on "Module" being always present (closure may remove it).
      open('export.js', 'w').write('''
// test purposes: remove printErr output, whose order is unpredictable when compared to print
err = err = function(){};
''')
      self.emcc_args += ['-s', 'EXPORTED_FUNCTIONS=["_malloc"]', '--post-js', 'glue.js', '--post-js', 'export.js']
      if allow_memory_growth:
        self.emcc_args += ['-s', 'ALLOW_MEMORY_GROWTH=1']
      shutil.copyfile(path_from_root('tests', 'webidl', 'test.h'), self.in_dir('test.h'))
      shutil.copyfile(path_from_root('tests', 'webidl', 'test.cpp'), self.in_dir('test.cpp'))
      src = open('test.cpp').read()
      def post(filename):
        src = open(filename, 'a')
        src.write('\n\n')
        if self.run_name == 'asm2':
          src.write('var TheModule = Module();\n')
        else:
          src.write('var TheModule = Module;\n')
        src.write('\n\n')
        if allow_memory_growth:
          src.write("var isMemoryGrowthAllowed = true;")
        else:
          src.write("var isMemoryGrowthAllowed = false;")
        src.write(open(path_from_root('tests', 'webidl', 'post.js')).read())
        src.write('\n\n')
        src.close()
      self.do_run(src, open(path_from_root('tests', 'webidl', "output_%s.txt" % mode)).read(), post_build=post,
        output_nicerizer=(lambda out, err: out))

    do_test_in_mode('ALL', False)
    do_test_in_mode('FAST', False)
    do_test_in_mode('DEFAULT', False)
    do_test_in_mode('ALL', True)

  ### Tests for tools

  def test_safe_heap(self):
    if not self.get_setting('SAFE_HEAP'):
      self.skipTest('We need SAFE_HEAP to test SAFE_HEAP')
    # TODO: Should we remove this test?
    self.skipTest('It is ok to violate the load-store assumption with TA2')
    if Building.LLVM_OPTS: self.skipTest('LLVM can optimize away the intermediate |x|')

    src = '''
      #include <stdio.h>
      #include <stdlib.h>
      int main() { int *x = (int*)malloc(sizeof(int));
        *x = 20;
        float *y = (float*)x;
        printf("%f\\n", *y);
        printf("*ok*\\n");
        return 0;
      }
    '''

    try:
      self.do_run(src, '*nothingatall*', assert_returncode=None)
    except Exception as e:
      # This test *should* fail, by throwing this exception
      assert 'Assertion failed: Load-store consistency assumption failure!' in str(e), str(e)

    self.set_setting('SAFE_HEAP', 1)

    # Linking multiple files should work too

    module = '''
      #include <stdio.h>
      #include <stdlib.h>
      void callFunc() { int *x = (int*)malloc(sizeof(int));
        *x = 20;
        float *y = (float*)x;
        printf("%f\\n", *y);
      }
    '''
    module_name = os.path.join(self.get_dir(), 'module.cpp')
    open(module_name, 'w').write(module)

    main = '''
      #include <stdio.h>
      #include <stdlib.h>
      extern void callFunc();
      int main() { callFunc();
        int *x = (int*)malloc(sizeof(int));
        *x = 20;
        float *y = (float*)x;
        printf("%f\\n", *y);
        printf("*ok*\\n");
        return 0;
      }
    '''
    main_name = os.path.join(self.get_dir(), 'main.cpp')
    open(main_name, 'w').write(main)

    Building.emcc(module_name, ['-g'])
    Building.emcc(main_name, ['-g'])
    all_name = os.path.join(self.get_dir(), 'all.bc')
    Building.link([module_name + '.o', main_name + '.o'], all_name)

    try:
      self.do_ll_run(all_name, '*nothingatall*', assert_returncode=None)
    except Exception as e:
      # This test *should* fail, by throwing this exception
      assert 'Assertion failed: Load-store consistency assumption failure!' in str(e), str(e)

  @no_emterpreter
  def test_source_map(self):
    if not jsrun.check_engine(NODE_JS): self.skipTest('sourcemapper requires Node to run')
    if '-g' not in Building.COMPILER_TEST_OPTS: Building.COMPILER_TEST_OPTS.append('-g')

    src = '''
      #include <stdio.h>
      #include <assert.h>

      __attribute__((noinline)) int foo() {
        printf("hi"); // line 6
        return 1; // line 7
      }

      int main() {
        printf("%d", foo()); // line 11
        return 0; // line 12
      }
    '''

    dirname = self.get_dir()
    src_filename = os.path.join(dirname, 'src.cpp')
    out_filename = os.path.join(dirname, 'a.out.js')
    wasm_filename = os.path.join(dirname, 'a.out.wasm')
    no_maps_filename = os.path.join(dirname, 'no-maps.out.js')

    with open(src_filename, 'w') as f: f.write(src)
    assert '-g4' not in Building.COMPILER_TEST_OPTS
    Building.emcc(src_filename, self.serialize_settings() + self.emcc_args +
        Building.COMPILER_TEST_OPTS, out_filename)
    # the file name may find its way into the generated code, so make sure we
    # can do an apples-to-apples comparison by compiling with the same file name
    shutil.move(out_filename, no_maps_filename)
    with open(no_maps_filename) as f: no_maps_file = f.read()
    no_maps_file = re.sub(' *//[@#].*$', '', no_maps_file, flags=re.MULTILINE)
    Building.COMPILER_TEST_OPTS.append('-g4')

    def build_and_check():
      import json
      Building.emcc(src_filename, self.serialize_settings() + self.emcc_args +
          Building.COMPILER_TEST_OPTS, out_filename, stderr=PIPE)
      map_referent = out_filename if not self.get_setting('WASM') else wasm_filename
      # after removing the @line and @sourceMappingURL comments, the build
      # result should be identical to the non-source-mapped debug version.
      # this is worth checking because the parser AST swaps strings for token
      # objects when generating source maps, so we want to make sure the
      # optimizer can deal with both types.
      map_filename = map_referent + '.map'

      def encode_utf8(data):
        if isinstance(data, dict):
          for key in data:
            data[key] = encode_utf8(data[key])
          return data
        elif isinstance(data, list):
          for i in range(len(data)):
            data[i] = encode_utf8(data[i])
          return data
        elif isinstance(data, unicode):
          return data.encode('utf8')
        else:
          return data

      data = json.load(open(map_filename, 'r'))
      if str is bytes:
        # Python 2 compatibility
        data = encode_utf8(data)
      if hasattr(data, 'file'):
        # the file attribute is optional, but if it is present it needs to refer
        # the output file.
        self.assertPathsIdentical(map_referent, data['file'])
      assert len(data['sources']) == 1, data['sources']
      self.assertPathsIdentical(src_filename, data['sources'][0])
      if hasattr(data, 'sourcesContent'):
        # the sourcesContent attribute is optional, but if it is present it
        # needs to containt valid source text.
        self.assertTextDataIdentical(src, data['sourcesContent'][0])
      mappings = json.loads(jsrun.run_js(
        path_from_root('tools', 'source-maps', 'sourcemap2json.js'),
        tools.shared.NODE_JS, [map_filename]))
      if str is bytes:
        # Python 2 compatibility
        mappings = encode_utf8(mappings)
      seen_lines = set()
      for m in mappings:
        self.assertPathsIdentical(src_filename, m['source'])
        seen_lines.add(m['originalLine'])
      # ensure that all the 'meaningful' lines in the original code get mapped
      assert seen_lines.issuperset([6, 7, 11, 12])

    build_and_check()

  def test_modularize_closure_pre(self):
    # test that the combination of modularize + closure + pre-js works. in that mode,
    # closure should not minify the Module object in a way that the pre-js cannot use it.
    base_args = self.emcc_args + [
      '--pre-js', path_from_root('tests', 'core', 'modularize_closure_pre.js'),
      '--closure', '1',
      '-g1'
    ]

    for instance in (0, 1):
      print("instance: %d" % instance)
      if instance:
        self.emcc_args = base_args + ['-s', 'MODULARIZE_INSTANCE=1']
      else:
        self.emcc_args = base_args + ['-s', 'MODULARIZE=1']

      def post(filename):
        with open(filename, 'a') as f:
          f.write('\n\n')
          if not instance:
            f.write('var TheModule = Module();\n')

      self.do_run_in_out_file_test('tests', 'core', 'modularize_closure_pre', post_build=post)

  @no_emterpreter
  @no_wasm('wasmifying destroys debug info and stack tracability')
  def test_exception_source_map(self):
    self.emcc_args.append('-g4')
    if not jsrun.check_engine(NODE_JS): self.skipTest('sourcemapper requires Node to run')

    src = '''
      #include <stdio.h>

      __attribute__((noinline)) void foo(int i) {
          if (i < 10) throw i; // line 5
      }

      #include <iostream>
      #include <string>

      int main() {
        std::string x = "ok"; // add libc++ stuff to make this big, test for #2410
        int i;
        scanf("%d", &i);
        foo(i);
        std::cout << x << std::endl;
        return 0;
      }
    '''

    def post(filename):
      map_filename = filename + '.map'
      assert os.path.exists(map_filename)
      mappings = json.loads(jsrun.run_js(
        path_from_root('tools', 'source-maps', 'sourcemap2json.js'),
        tools.shared.NODE_JS, [map_filename]))
      with open(filename) as f:
        lines = f.readlines()
      for m in mappings:
        if m['originalLine'] == 5 and '__cxa_throw' in lines[m['generatedLine']-1]: # -1 to fix 0-start vs 1-start
          return
      assert False, 'Must label throw statements with line numbers'

    dirname = self.get_dir()
    self.build(src, dirname, os.path.join(dirname, 'src.cpp'), post_build=post)

  @no_wasm('wasmifying destroys debug info and stack tracability')
  def test_emscripten_log(self):
    self.banned_js_engines = [V8_ENGINE] # v8 doesn't support console.log
    self.emcc_args += ['-s', 'DEMANGLE_SUPPORT=1']
    if self.is_emterpreter():
      self.emcc_args += ['--profiling-funcs'] # without this, stack traces are not useful (we jump emterpret=>emterpret)
      Building.COMPILER_TEST_OPTS += ['-DEMTERPRETER'] # even so, we get extra emterpret() calls on the stack
    if self.get_setting('ASM_JS'):
      # XXX Does not work in SpiderMonkey since callstacks cannot be captured when running in asm.js, see https://bugzilla.mozilla.org/show_bug.cgi?id=947996
      self.banned_js_engines += [SPIDERMONKEY_ENGINE]
    if '-g' not in Building.COMPILER_TEST_OPTS: Building.COMPILER_TEST_OPTS.append('-g')
    Building.COMPILER_TEST_OPTS += ['-DRUN_FROM_JS_SHELL']
    self.do_run(open(path_from_root('tests', 'emscripten_log', 'emscripten_log.cpp')).read(), '''test print 123

12.345679 9.123457 1.353180

12345678 9123456 1353179

12.345679 9123456 1353179

12345678 9.123457 1353179

12345678 9123456 1.353180

12345678 9.123457 1.353180

12.345679 9123456 1.353180

12.345679 9.123457 1353179

Success!
''')
    # test closure compiler as well
    if self.run_name == 'asm2':
      print('closure')
      self.emcc_args += ['--closure', '1', '-g1'] # extra testing
      self.do_run_in_out_file_test('tests', 'emscripten_log', 'emscripten_log_with_closure')

  def test_float_literals(self):
    self.do_run_in_out_file_test('tests', 'test_float_literals')

  @sync
  def test_exit_status(self):
    # needs to flush stdio streams
    self.set_setting('NO_EXIT_RUNTIME', 0)
    src = r'''
      #include <stdio.h>
      #include <stdlib.h>
      static void cleanup() {
        printf("cleanup\n");
      }

      int main() {
        atexit(cleanup); // this atexit should still be called
        printf("hello, world!\n");
        // Unusual exit status to make sure it's working!
        if (CAPITAL_EXIT) {
          _Exit(118);
        } else {
          exit(118);
        }
      }
    '''
    open('post.js', 'w').write('''
      addOnExit(function () {
        out('I see exit status: ' + EXITSTATUS);
      });
      Module['callMain']();
    ''')
    self.emcc_args += ['-s', 'INVOKE_RUN=0', '--post-js', 'post.js']
    self.do_run(src.replace('CAPITAL_EXIT', '0'), 'hello, world!\ncleanup\nI see exit status: 118')
    self.do_run(src.replace('CAPITAL_EXIT', '1'), 'hello, world!\ncleanup\nI see exit status: 118')

  def test_noexitruntime(self):
    src = r'''
      #include <emscripten.h>
      #include <stdio.h>
      static int testPre = TEST_PRE;
      struct Global {
        Global() {
          printf("in Global()\n");
          if (testPre) { EM_ASM(Module['noExitRuntime'] = true;); }
        }
        ~Global() { printf("ERROR: in ~Global()\n"); }
      } global;
      int main() {
        if (!testPre) { EM_ASM(Module['noExitRuntime'] = true;); }
        printf("in main()\n");
      }
    '''
    self.do_run(src.replace('TEST_PRE', '0'), 'in Global()\nin main()')
    self.do_run(src.replace('TEST_PRE', '1'), 'in Global()\nin main()')

  def test_minmax(self):
    self.do_run(open(path_from_root('tests', 'test_minmax.c')).read(), 'NAN != NAN\nSuccess!')

  def test_locale(self):
    self.do_run_from_file(path_from_root('tests', 'test_locale.c'), path_from_root('tests', 'test_locale.out'))

  def test_vswprintf_utf8(self):
    self.do_run_from_file(path_from_root('tests', 'vswprintf_utf8.c'), path_from_root('tests', 'vswprintf_utf8.out'))

  def test_async(self, emterpretify=False):
    # needs to flush stdio streams
    self.set_setting('NO_EXIT_RUNTIME', 0)
    self.banned_js_engines = [SPIDERMONKEY_ENGINE, V8_ENGINE] # needs setTimeout which only node has

    if not emterpretify:
      if self.is_emterpreter():
        self.skipTest("don't test both emterpretify and asyncify at once")
      self.set_setting('ASYNCIFY', 1)
    else:
      self.set_setting('EMTERPRETIFY', 1)
      self.set_setting('EMTERPRETIFY_ASYNC', 1)

    src = r'''
#include <stdio.h>
#include <emscripten.h>
void f(void *p) {
  *(int*)p = 99;
  printf("!");
}
int main() {
  int i = 0;
  printf("Hello");
  emscripten_async_call(f, &i, 1);
  printf("World");
  emscripten_%s(100);
  printf("%%d\n", i);
}
''' % ('sleep_with_yield' if emterpretify else 'sleep')

    self.do_run(src, 'HelloWorld!99');

    if emterpretify:
      print('check bad ccall use')
      src = r'''
#include <stdio.h>
#include <emscripten.h>
int main() {
  printf("Hello");
  emscripten_sleep(100);
  printf("World\n");
}
'''
      self.set_setting('ASSERTIONS', 1)
      self.set_setting('INVOKE_RUN', 0)
      open('pre.js', 'w').write('''
Module['onRuntimeInitialized'] = function() {
  try {
    ccall('main', 'number', ['number', 'string'], [2, 'waka']);
    var never = true;
  } catch(e) {
    out(e);
    assert(!never);
  }
};
''')
      self.emcc_args += ['--pre-js', 'pre.js']
      self.do_run(src, 'The call to main is running asynchronously.');

      print('check reasonable ccall use')
      src = r'''
#include <stdio.h>
#include <emscripten.h>
int main() {
  printf("Hello");
  emscripten_sleep(100);
  printf("World\n");
}
'''
      open('pre.js', 'w').write('''
Module['onRuntimeInitialized'] = function() {
  ccall('main', null, ['number', 'string'], [2, 'waka'], { async: true });
};
''')
      self.do_run(src, 'HelloWorld');

      print('check ccall promise')
      self.set_setting('EXPORTED_FUNCTIONS', ['_stringf', '_floatf'])
      src = r'''
#include <stdio.h>
#include <emscripten.h>
extern "C" {
  char* stringf(char* param) {
    emscripten_sleep(20);
    printf(param);
    return "second";
  }
  double floatf() {
    emscripten_sleep(20);
    emscripten_sleep(20);
    return 6.4;
  }
}
'''
      open('pre.js', 'w').write(r'''
Module['onRuntimeInitialized'] = function() {
  ccall('stringf', 'string', ['string'], ['first\n'], { async: true })
    .then(function(val) {
      console.log(val);
      ccall('floatf', 'number', null, null, { async: true }).then(console.log);
    });
};
''')
      self.do_run(src, 'first\nsecond\n6.4');

  @no_wasm_backend('EMTERPRETIFY causes JSOptimizer to run, which is '
                   'unsupported with Wasm backend')
  def test_async_emterpretify(self):
    self.test_async(emterpretify=True)

  def test_async_returnvalue(self):
    if not self.is_emterpreter(): self.skipTest('emterpreter-only test')

    self.set_setting('EMTERPRETIFY_ASYNC', 1)
    self.banned_js_engines = [SPIDERMONKEY_ENGINE, V8_ENGINE] # needs setTimeout which only node has

    open('lib.js', 'w').write(r'''
mergeInto(LibraryManager.library, {
  sleep_with_return__deps: ['$EmterpreterAsync'],
  sleep_with_return: function(ms) {
    return EmterpreterAsync.handle(function(resume) {
      var startTime = Date.now();
      setTimeout(function() {
        if (ABORT) return; // do this manually; we can't call into Browser.safeSetTimeout, because that is paused/resumed!
        resume(function() {
          return Date.now() - startTime;
        });
      }, ms);
    });
  }
});
''')

    src = r'''
#include <stdio.h>
#include <assert.h>
#include <emscripten.h>

extern "C" {
extern int sleep_with_return(int ms);
}

int main() {
  int ms = sleep_with_return(1000);
  assert(ms >= 900);
  printf("napped for %d ms\n", ms);
}
'''
    self.emcc_args += ['--js-library', 'lib.js']

    self.do_run(src, 'napped');

  def test_async_exit(self):
    if not self.is_emterpreter(): self.skipTest('emterpreter-only test')

    self.set_setting('EMTERPRETIFY_ASYNC', 1)
    self.banned_js_engines = [SPIDERMONKEY_ENGINE, V8_ENGINE] # needs setTimeout which only node has

    self.do_run(r'''
#include <stdio.h>
#include <stdlib.h>
#include <emscripten.h>

void f()
{
    printf("f\n");
    emscripten_sleep(1);
    printf("hello\n");
    static int i = 0;
    i++;
    if(i == 5) {
        printf("exit\n");
        exit(0);
        printf("world\n");
        i = 0;
    }
}

int main() {
    while(1) {
        f();
    }
    return 0;
}
''', 'f\nhello\nf\nhello\nf\nhello\nf\nhello\nf\nhello\nexit\n')

  def test_async_abort(self):
    if not self.is_emterpreter(): self.skipTest('emterpreter-only test')

    self.banned_js_engines = [SPIDERMONKEY_ENGINE, V8_ENGINE] # needs setTimeout which only node has

    self.set_setting('EMTERPRETIFY_ASYNC', 1)

    open('lib.js', 'w').write(r'''
mergeInto(LibraryManager.library, {
  sleep_with_abort__deps: ['$EmterpreterAsync'],
  sleep_with_abort: function() {
    EmterpreterAsync.handle(function(resume) {
      setTimeout(function() {
        abort();
        setTimeout(function() {
          resume();
        }, 10);
      }, 10);
    });
  }
});
''')

    src = r'''
#include <stdio.h>

extern "C" {
extern void sleep_with_abort(void);
}

int main() {
    printf("Hello\n");
    sleep_with_abort();
    printf("ERROR\n");
    return 0;
}
'''

    self.emcc_args += ['--js-library', 'lib.js']
    self.do_run(src, 'Hello')

  def test_async_invoke_safe_heap(self):
    if not self.is_emterpreter(): self.skipTest('emterpreter-only test')

    self.banned_js_engines = [SPIDERMONKEY_ENGINE, V8_ENGINE] # needs setTimeout which only node has

    # SAFE_HEAP leads to SAFE_FT_MASK, which appear in dynCall_*
    # and then if they are interpreted, that messes up reloading
    # of the stack (we can't run emterpreted code at that time,
    # we should just see calls and follow them).
    self.set_setting('EMTERPRETIFY_ASYNC', 1)
    self.set_setting('SAFE_HEAP', 1)
    self.set_setting('EXPORTED_FUNCTIONS', ['_async_callback_test'])
    self.set_setting('EXTRA_EXPORTED_RUNTIME_METHODS', ["ccall"])
    self.set_setting('DISABLE_EXCEPTION_CATCHING', 0)
    self.set_setting('ALLOW_MEMORY_GROWTH', 1)
    self.set_setting('EMTERPRETIFY', 1)
    self.set_setting('EMTERPRETIFY_ASYNC', 1)
    self.set_setting('ASSERTIONS', 2)

    open('post.js', 'w').write(r'''
var AsyncOperation = {
  done: false,

  start: function() {
    // this.done = true; // uncomment this line => no crash
    Promise.resolve().then(function() {
      console.log('done!');
      AsyncOperation.done = true;
    });
  }
};

Module.ccall('async_callback_test', null, [], [], { async: true });
''')

    src = r'''
#include <stdio.h>
#include <emscripten.h>

extern "C" {
  void call_async_operation() {
    printf("start\n");
    EM_ASM({AsyncOperation.start()});
    printf("mid\n");
    while (!EM_ASM_INT({return AsyncOperation.done})) {
      printf("sleep1\n");
      emscripten_sleep(200);
      printf("sleep2\n");
    }
  }

  // remove throw() => no crash
  static void nothrow_func() throw()
  {
    call_async_operation();
    printf("async operation OK\n");
  }

  void async_callback_test() {
    nothrow_func();
  }
}'''

    self.emcc_args += [
      '--post-js', 'post.js',
      '--profiling-funcs',
      '--minify', '0',
      '--memory-init-file', '0'
    ]
    self.do_run(src, 'async operation OK')

  def do_test_coroutine(self, additional_settings):
    # needs to flush stdio streams
    self.set_setting('NO_EXIT_RUNTIME', 0)
    src = open(path_from_root('tests', 'test_coroutines.cpp')).read()
    for (k, v) in additional_settings.items():
      self.set_setting(k, v)
    self.do_run(src, '*leaf-0-100-1-101-1-102-2-103-3-104-5-105-8-106-13-107-21-108-34-109-*')

  def test_coroutine_asyncify(self):
    self.do_test_coroutine({'ASYNCIFY': 1})

  @no_wasm_backend('ASYNCIFY is not supported in the LLVM wasm backend')
  def test_asyncify_unused(self):
    # test a program not using asyncify, but the pref is set
    self.set_setting('ASYNCIFY', 1)
    self.do_run_in_out_file_test('tests', 'core', 'test_hello_world')

  @no_wasm_backend('EMTERPRETIFY causes JSOptimizer to run, which is '
                   'unsupported with Wasm backend')
  def test_coroutine_emterpretify_async(self):
    # The same EMTERPRETIFY_WHITELIST should be in other.test_emterpreter_advise
    self.do_test_coroutine({'EMTERPRETIFY': 1, 'EMTERPRETIFY_ASYNC': 1, 'EMTERPRETIFY_WHITELIST': ['_fib', '_f', '_g'], 'ASSERTIONS': 1})

  @no_emterpreter
  @no_wasm_backend('EMTERPRETIFY causes JSOptimizer to run, which is '
                   'unsupported with Wasm backend')
  def test_emterpretify(self):
    self.set_setting('EMTERPRETIFY', 1)
    self.do_run_in_out_file_test('tests', 'core', 'test_hello_world')
    print('async')
    self.set_setting('EMTERPRETIFY_ASYNC', 1)
    self.do_run_in_out_file_test('tests', 'core', 'test_hello_world')

  def test_cxx_self_assign(self):
    # See https://github.com/kripken/emscripten/pull/2688 and http://llvm.org/bugs/show_bug.cgi?id=18735
    open('src.cpp', 'w').write(r'''
      #include <map>
      #include <stdio.h>

      int main() {
        std::map<int, int> m;
        m[0] = 1;
        m = m;
        // size should still be one after self assignment
        if (m.size() == 1) {
          printf("ok.\n");
        }
      }
      ''')
    run_process([PYTHON, EMCC, 'src.cpp'] + self.emcc_args)
    self.assertContained('ok.', run_js('a.out.js', args=['C']))

  def test_memprof_requirements(self):
    # This test checks for the global variables required to run the memory
    # profiler.  It would fail if these variables were made no longer global
    # or if their identifiers were changed.
    open(os.path.join(self.get_dir(), 'main.cpp'), 'w').write('''
      extern "C" {
        void check_memprof_requirements();
      }
      int main() {
        check_memprof_requirements();
        return 0;
      }
    ''')
    open(os.path.join(self.get_dir(), 'lib.js'), 'w').write('''
      mergeInto(LibraryManager.library, {
        check_memprof_requirements: function() {
          if (typeof TOTAL_MEMORY === 'number' &&
              typeof STATIC_BASE === 'number' &&
              typeof STATICTOP === 'number' &&
              typeof STACK_BASE === 'number' &&
              typeof STACK_MAX === 'number' &&
              typeof STACKTOP === 'number' &&
              typeof DYNAMIC_BASE === 'number' &&
              typeof DYNAMICTOP_PTR === 'number') {
             out('able to run memprof');
           } else {
             out('missing the required variables to run memprof');
           }
        }
      });
    ''')
    self.emcc_args += ['--js-library', os.path.join(self.get_dir(), 'lib.js')]
    self.do_run(open(os.path.join(self.get_dir(), 'main.cpp'), 'r').read(), 'able to run memprof')

  def test_fs_dict(self):
    self.set_setting('FORCE_FILESYSTEM', 1)
    open(self.in_dir('pre.js'), 'w').write('''
      Module = {};
      Module['preRun'] = function() {
          out(typeof FS.filesystems['MEMFS']);
          out(typeof FS.filesystems['IDBFS']);
          out(typeof FS.filesystems['NODEFS']);
      };
    ''')
    self.emcc_args += ['--pre-js', 'pre.js']
    self.do_run('int main() { return 0; }', 'object\nobject\nobject')

  @sync
  @no_wasm_backend("wasm backend has no support for fastcomp's -emscripten-assertions flag")
  def test_stack_overflow_check(self):
    args = self.emcc_args + ['-s', 'TOTAL_STACK=1048576']
    self.emcc_args = args + ['-s', 'STACK_OVERFLOW_CHECK=1', '-s', 'ASSERTIONS=0']
    self.do_run(open(path_from_root('tests', 'stack_overflow.cpp'), 'r').read(), 'Stack overflow! Stack cookie has been overwritten' if not self.get_setting('SAFE_HEAP') else 'segmentation fault')

    self.emcc_args = args + ['-s', 'STACK_OVERFLOW_CHECK=2', '-s', 'ASSERTIONS=0']
    self.do_run(open(path_from_root('tests', 'stack_overflow.cpp'), 'r').read(), 'Stack overflow! Attempted to allocate')

    self.emcc_args = args + ['-s', 'ASSERTIONS=1']
    self.do_run(open(path_from_root('tests', 'stack_overflow.cpp'), 'r').read(), 'Stack overflow! Attempted to allocate')

  @no_wasm_backend('Wasm backend emits non-trapping float-to-int conversion')
  def test_binaryen_trap_mode(self):
    if not self.is_wasm(): self.skipTest('wasm test')
    TRAP_OUTPUTS = ('trap', 'RuntimeError')
    default = self.get_setting('BINARYEN_TRAP_MODE')
    print('default is', default)
    for mode in ['js', 'clamp', 'allow', '']:
      if mode == 'js' and self.is_wasm_backend():
        # wasm backend does not use asm2wasm imports, which js trap mode requires
        continue
      print('mode:', mode)
      self.set_setting('BINARYEN_TRAP_MODE', mode or default)
      if not mode: mode = default
      print('  idiv')
      self.do_run(open(path_from_root('tests', 'wasm', 'trap-idiv.cpp')).read(),
                  {
                    'js': '|0|',
                    'clamp': '|0|',
                    'allow': TRAP_OUTPUTS
                  }[mode])
      print('  f2i')
      self.do_run(open(path_from_root('tests', 'wasm', 'trap-f2i.cpp')).read(),
                  {
                    'js': '|1337|\n|4294967295|', # JS did an fmod 2^32 | normal
                    'clamp': '|-2147483648|\n|4294967295|',
                    'allow': TRAP_OUTPUTS
                  }[mode])

  def test_sbrk(self):
    self.do_run(open(path_from_root('tests', 'sbrk_brk.cpp')).read(), 'OK.')

  def test_brk(self):
    self.emcc_args += ['-DTEST_BRK=1']
    self.do_run(open(path_from_root('tests', 'sbrk_brk.cpp')).read(), 'OK.')

  # Tests that we can use the dlmalloc mallinfo() function to obtain information about malloc()ed blocks and compute how much memory is used/freed.
  def test_mallinfo(self):
    self.do_run(open(path_from_root('tests', 'mallinfo.cpp')).read(), 'OK.')

  def test_wrap_malloc(self):
    self.do_run(open(path_from_root('tests', 'wrap_malloc.cpp')).read(), 'OK.')

  def test_environment(self):
    self.set_setting('ASSERTIONS', 1)
    for engine in JS_ENGINES:
      for work in (1, 0):
        # set us to test in just this engine
        self.banned_js_engines = [e for e in JS_ENGINES if e != engine]
        # tell the compiler to build with just that engine
        if engine == NODE_JS and work:
          self.set_setting('ENVIRONMENT', 'node')
        else:
          self.set_setting('ENVIRONMENT', 'shell')
        print(engine, work, self.get_setting('ENVIRONMENT'))
        try:
          self.do_run_in_out_file_test('tests', 'core', 'test_hello_world')
        except Exception as e:
          if not work:
            self.assertContained('not compiled for this environment', str(e))
          else:
            raise
        js = open('src.cpp.o.js').read()
        assert ('require(' in js) == (self.get_setting('ENVIRONMENT') == 'node'), 'we should have require() calls only if node js specified'

  def test_dfe(self):
    if not self.supports_js_dfe(): self.skipTest('dfe-only')
    if not self.supports_js_dfe(): return self.skip('dfe-only')
    self.set_setting('ELIMINATE_DUPLICATE_FUNCTIONS', 1)
    self.do_run_in_out_file_test('tests', 'core', 'test_hello_world')
    self.emcc_args += ['-g2'] # test for issue #6331
    self.do_run_in_out_file_test('tests', 'core', 'test_hello_world')

# Generate tests for everything
def make_run(name, emcc_args=None, env=None):
  if env is None:
    env = {}

  TT = type(name, (T,), dict(run_name=name, env=env))

  def tearDown(self):
    try:
      super(TT, self).tearDown()
    finally:
      for k, v in self.env.items():
        del os.environ[k]

      # clear global changes to Building
      Building.COMPILER_TEST_OPTS = []
      Building.LLVM_OPTS = 0

  TT.tearDown = tearDown

  def setUp(self):
    super(TT, self).setUp()
    for k, v in self.env.items():
      assert k not in os.environ, k + ' should not be in environment'
      os.environ[k] = v

    global checked_sanity
    if not checked_sanity:
      print('(checking sanity from test runner)') # do this after we set env stuff
      check_sanity(force=True)
      checked_sanity = True

    os.chdir(self.get_dir()) # Ensure the directory exists and go there

    assert emcc_args is not None
    self.emcc_args = emcc_args[:]
    Settings.load(self.emcc_args)
    Building.LLVM_OPTS = 0

    Building.COMPILER_TEST_OPTS += [
        '-Werror', '-Wno-dynamic-class-memaccess', '-Wno-format',
        '-Wno-format-extra-args', '-Wno-format-security',
        '-Wno-pointer-bool-conversion', '-Wno-unused-volatile-lvalue',
        '-Wno-c++11-compat-deprecated-writable-strings',
        '-Wno-invalid-pp-token', '-Wno-shift-negative-value'
    ]

    for arg in self.emcc_args:
      if arg.startswith('-O'):
        Building.COMPILER_TEST_OPTS.append(arg) # so bitcode is optimized too, this is for cpp to ll

  TT.setUp = setUp

  return TT

# Main asm.js test modes
asm0 = make_run('asm0', emcc_args=['-s', 'ASM_JS=2', '-s', 'WASM=0'])
asm1 = make_run('asm1', emcc_args=['-O1', '-s', 'WASM=0'])
asm2 = make_run('asm2', emcc_args=['-O2', '-s', 'WASM=0'])
asm3 = make_run('asm3', emcc_args=['-O3', '-s', 'WASM=0'])
asm2g = make_run('asm2g', emcc_args=['-O2', '-s', 'WASM=0', '-g', '-s', 'ASSERTIONS=1', '-s', 'SAFE_HEAP=1'])

# Main wasm test modes
binaryen0 = make_run('binaryen0', emcc_args=['-O0'])
binaryen1 = make_run('binaryen1', emcc_args=['-O1'])
binaryen2 = make_run('binaryen2', emcc_args=['-O2'])
binaryen3 = make_run('binaryen3', emcc_args=['-O3'])
binaryens = make_run('binaryens', emcc_args=['-Os'])
binaryenz = make_run('binaryenz', emcc_args=['-Oz'])

wasmobj0 = make_run('wasmobj0', emcc_args=['-O0', '-s', 'WASM_OBJECT_FILES=1'])
wasmobj1 = make_run('wasmobj1', emcc_args=['-O1', '-s', 'WASM_OBJECT_FILES=1'])
wasmobj2 = make_run('wasmobj2', emcc_args=['-O2', '-s', 'WASM_OBJECT_FILES=1'])
wasmobj3 = make_run('wasmobj3', emcc_args=['-O3', '-s', 'WASM_OBJECT_FILES=1'])
wasmobjs = make_run('wasmobjs', emcc_args=['-Os', '-s', 'WASM_OBJECT_FILES=1'])
wasmobjz = make_run('wasmobjz', emcc_args=['-Oz', '-s', 'WASM_OBJECT_FILES=1'])


# Secondary test modes - run directly when there is a specific need

# asm.js
asm2f = make_run('asm2f', emcc_args=['-Oz', '-s', 'PRECISE_F32=1', '-s', 'ALLOW_MEMORY_GROWTH=1', '-s', 'WASM=0'])
asm2nn = make_run('asm2nn', emcc_args=['-O2', '-s', 'WASM=0'], env={'EMCC_NATIVE_OPTIMIZER': '0'})

# wasm
binaryen2jo = make_run('binaryen2jo', emcc_args=['-O2', '-s', 'BINARYEN_METHOD="native-wasm,asmjs"'])
binaryen3jo = make_run('binaryen3jo', emcc_args=['-O3', '-s', 'BINARYEN_METHOD="native-wasm,asmjs"'])
binaryen2s = make_run('binaryen2s', emcc_args=['-O2', '-s', 'SAFE_HEAP=1'])
binaryen2_interpret = make_run('binaryen2_interpret', emcc_args=['-O2', '-s', 'BINARYEN_METHOD="interpret-binary"'])

# emterpreter
asmi = make_run('asmi', emcc_args=['-s', 'ASM_JS=2', '-s', 'EMTERPRETIFY=1', '-s', 'WASM=0'])
asm2i = make_run('asm2i', emcc_args=['-O2', '-s', 'EMTERPRETIFY=1', '-s', 'WASM=0'])

del T # T is just a shape for the specific subclasses, we don't test it itself<|MERGE_RESOLUTION|>--- conflicted
+++ resolved
@@ -68,16 +68,6 @@
   return '-O' in str(args) and '-O0' not in args
 
 class T(RunnerCore): # Short name, to make it more fun to use manually on the commandline
-<<<<<<< HEAD
-=======
-  def is_emterpreter(self):
-    return 'EMTERPRETIFY=1' in self.emcc_args
-  def is_split_memory(self):
-    return 'SPLIT_MEMORY=' in str(self.emcc_args)
-  def is_wasm(self):
-    return 'WASM=0' not in str(self.emcc_args) or self.is_wasm_backend()
-
->>>>>>> 8e0de72c
   # whether the test mode supports duplicate function elimination in js
   def supports_js_dfe(self):
     if self.is_wasm(): return False # wasm does this when optimizing anyhow
