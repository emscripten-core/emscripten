--- conflicted
+++ resolved
@@ -764,78 +764,36 @@
   def test_regex(self):
       self.do_run_in_out_file_test('tests', 'core', 'test_regex')
 
-<<<<<<< HEAD
-  @no_wasm_backend('setjmp/longjmp not implemented yet')
-=======
-      self.do_run_from_file(src, output)
-
->>>>>>> 62077786
   def test_longjmp(self):
     self.do_run_in_out_file_test('tests', 'core', 'test_longjmp')
 
-<<<<<<< HEAD
-  @no_wasm_backend('setjmp/longjmp not implemented yet')
-=======
->>>>>>> 62077786
   def test_longjmp2(self):
     self.do_run_in_out_file_test('tests', 'core', 'test_longjmp2')
 
-<<<<<<< HEAD
-  @no_wasm_backend('setjmp/longjmp not implemented yet')
-=======
->>>>>>> 62077786
   def test_longjmp3(self):
     self.do_run_in_out_file_test('tests', 'core', 'test_longjmp3')
 
-<<<<<<< HEAD
-  @no_wasm_backend('setjmp/longjmp not implemented yet')
-=======
->>>>>>> 62077786
   def test_longjmp4(self):
     self.do_run_in_out_file_test('tests', 'core', 'test_longjmp4')
 
-<<<<<<< HEAD
-  @no_wasm_backend('setjmp/longjmp not implemented yet')
-=======
->>>>>>> 62077786
   def test_longjmp_funcptr(self):
     self.do_run_in_out_file_test('tests', 'core', 'test_longjmp_funcptr')
 
-<<<<<<< HEAD
-  @no_wasm_backend('setjmp/longjmp not implemented yet')
-=======
->>>>>>> 62077786
   def test_longjmp_repeat(self):
     self.do_run_in_out_file_test('tests', 'core', 'test_longjmp_repeat')
 
-<<<<<<< HEAD
-  @no_wasm_backend('setjmp/longjmp not implemented yet')
-=======
->>>>>>> 62077786
   def test_longjmp_stacked(self):
     self.do_run_in_out_file_test('tests', 'core', 'test_longjmp_stacked')
 
-<<<<<<< HEAD
-  @no_wasm_backend('setjmp/longjmp not implemented yet')
-=======
->>>>>>> 62077786
   def test_longjmp_exc(self):
     self.do_run_in_out_file_test('tests', 'core', 'test_longjmp_exc')
 
-<<<<<<< HEAD
-  @no_wasm_backend('setjmp/longjmp not implemented yet')
-=======
->>>>>>> 62077786
   def test_longjmp_throw(self):
     for disable_throw in [0, 1]:
       print disable_throw
       Settings.DISABLE_EXCEPTION_CATCHING = disable_throw
       self.do_run_in_out_file_test('tests', 'core', 'test_longjmp_throw')
 
-<<<<<<< HEAD
-  @no_wasm_backend('setjmp/longjmp not implemented yet')
-=======
->>>>>>> 62077786
   def test_setjmp_many(self):
     src = r'''
       #include <stdio.h>
@@ -852,10 +810,6 @@
       print num
       self.do_run(src.replace('NUM', str(num)), '0\n' * num)
 
-<<<<<<< HEAD
-  @no_wasm_backend('setjmp/longjmp not implemented yet')
-=======
->>>>>>> 62077786
   def test_setjmp_many_2(self):
     src = r'''
 #include <setjmp.h>
@@ -884,10 +838,6 @@
 
     self.do_run(src, r'''d is at 24''')
 
-<<<<<<< HEAD
-  @no_wasm_backend('setjmp/longjmp not implemented yet')
-=======
->>>>>>> 62077786
   def test_setjmp_noleak(self):
     src = r'''
 #include <setjmp.h>
