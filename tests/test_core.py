--- conflicted
+++ resolved
@@ -6079,7 +6079,6 @@
   def test_lua(self):
     self.emcc_args.remove('-Werror')
 
-<<<<<<< HEAD
     if self.is_emterpreter():
       self.set_setting('PRECISE_F32', 1)
 
@@ -6089,23 +6088,6 @@
                 libraries=self.get_library('lua', [os.path.join('src', 'lua'), os.path.join('src', 'liblua.a')], make=['make', 'generic'], configure=None),
                 includes=[path_from_root('tests', 'lua')],
                 output_nicerizer=lambda string, err: (string + err).replace('\n\n', '\n').replace('\n\n', '\n'))
-=======
-    INITIAL_MEMORY = self.get_setting('INITIAL_MEMORY')
-
-    if self.is_emterpreter():
-      self.set_setting('PRECISE_F32', 1)
-
-    for aggro in ([0, 1] if self.get_setting('ASM_JS') and '-O2' in self.emcc_args else [0]):
-      self.set_setting('AGGRESSIVE_VARIABLE_ELIMINATION', aggro)
-      self.set_setting('INITIAL_MEMORY', INITIAL_MEMORY)
-      print(aggro)
-      self.do_run('',
-                  'hello lua world!\n17\n1\n2\n3\n4\n7',
-                  args=['-e', '''print("hello lua world!");print(17);for x = 1,4 do print(x) end;print(10-3)'''],
-                  libraries=self.get_library('lua', [os.path.join('src', 'lua'), os.path.join('src', 'liblua.a')], make=['make', 'generic'], configure=None),
-                  includes=[path_from_root('tests', 'lua')],
-                  output_nicerizer=lambda string, err: (string + err).replace('\n\n', '\n').replace('\n\n', '\n'))
->>>>>>> 552b3b74
 
   @needs_make('configure script')
   @is_slow_test
