--- conflicted
+++ resolved
@@ -2588,8 +2588,6 @@
                                  emcc_args=args, interleaved_output=False)
 
   @node_pthreads
-<<<<<<< HEAD
-=======
   def test_pthread_proxying_dropped_work(self):
     self.set_setting('EXIT_RUNTIME')
     self.set_setting('PTHREAD_POOL_SIZE=2')
@@ -2609,7 +2607,6 @@
                                  emcc_args=args)
 
   @node_pthreads
->>>>>>> 240277ee
   def test_pthread_dispatch_after_exit(self):
     self.set_setting('EXIT_RUNTIME')
     self.do_run_in_out_file_test('pthread/test_pthread_dispatch_after_exit.c', interleaved_output=False)
