# Copyright 2013 The Emscripten Authors.  All rights reserved.
# Emscripten is available under two separate licenses, the MIT license and the
# University of Illinois/NCSA Open Source License.  Both these licenses can be
# found in the LICENSE file.

from __future__ import print_function
import glob
import hashlib
import json
import os
import random
import re
import shutil
import sys
import time
import unittest
from functools import wraps
from textwrap import dedent


if __name__ == '__main__':
  raise Exception('do not run this file directly; do something like: tests/runner.py')

from tools.shared import Building, STDOUT, PIPE, run_js, run_process, try_delete
from tools.shared import NODE_JS, V8_ENGINE, JS_ENGINES, SPIDERMONKEY_ENGINE, PYTHON, EMCC, EMAR, WINDOWS, MACOS, AUTODEBUGGER, LLVM_ROOT
from tools import jsrun, shared
from runner import RunnerCore, path_from_root, EMTEST_SKIP_SLOW
from runner import skip_if, no_wasm_backend, no_fastcomp, needs_dlfcn, no_windows, no_asmjs, env_modify, with_env_modify, is_slow_test, create_test_file, parameterized

# decorators for limiting which modes a test can run in


def asm_simd(f):
  assert callable(f)

  def decorated(self):
    if self.is_emterpreter():
      self.skipTest('simd not supported in emterpreter yet')
    if self.is_wasm_backend():
      self.skipTest('asm.js simd not compatible with wasm backend yet')
    if self.get_setting('WASM'):
      self.skipTest('asm.js simd not compatible with asm2wasm')
    self.emcc_args.append('-Wno-almost-asm')
    self.use_all_engines = True # checks both native in spidermonkey and polyfill in others
    f(self)
  return decorated


def wasm_simd(f):
  def decorated(self):
    if self.is_emterpreter():
      self.skipTest('simd not supported in empterpreter yet')
    if not self.is_wasm_backend():
      self.skipTest('wasm simd not compatible with asm.js or asm2wasm')
    if not V8_ENGINE or V8_ENGINE not in JS_ENGINES:
      self.skipTest('wasm simd only supported in d8 for now')
    if self.is_wasm_backend() and not self.get_setting('WASM'):
      self.skipTest('wasm2js only supports MVP for now')
    self.set_setting('SIMD', 1)
    self.emcc_args.append('-fno-lax-vector-conversions')
    f(self, js_engines=[V8_ENGINE + ['--experimental-wasm-simd']])
  return decorated


def bleeding_edge_wasm_backend(f):
  def decorated(self):
    if not self.is_wasm_backend():
      self.skipTest('only works in wasm backend')
    if not V8_ENGINE or V8_ENGINE not in JS_ENGINES:
      self.skipTest('only works in d8 for now')
    if self.is_wasm_backend() and not self.get_setting('WASM'):
      self.skipTest('wasm2js only supports MVP for now')
    f(self, js_engines=[V8_ENGINE])
  return decorated


# without EMTEST_ALL_ENGINES set we only run tests in a single VM by
# default. in some tests we know that cross-VM differences may happen and
# so are worth testing, and they should be marked with this decorator
def all_engines(f):
  def decorated(self):
    old = self.use_all_engines
    self.use_all_engines = True
    try:
      f(self)
    finally:
      self.use_all_engines = old
  return decorated


# Tests exception handling in emscripten exception handling mode, and if
# possible, new wasm EH mode.
def with_both_exception_handling(f):
  def decorated(self):
    self.set_setting('DISABLE_EXCEPTION_CATCHING', 0)
    f(self, None)
    self.set_setting('DISABLE_EXCEPTION_CATCHING', 1)
    # Wasm EH is currently supported only in wasm backend and V8
    if self.is_wasm_backend() and V8_ENGINE and \
       V8_ENGINE in JS_ENGINES and self.get_setting('WASM'):
      self.emcc_args.append('-fwasm-exceptions')
      f(self, js_engines=[V8_ENGINE + ['--experimental-wasm-eh']])
  return decorated


def no_emterpreter(f):
  assert callable(f)
  return skip_if(f, 'is_emterpreter')


def no_wasm(note=''):
  assert not callable(note)

  def decorated(f):
    return skip_if(f, 'is_wasm', note)
  return decorated


def no_wasm2js(note=''):
  assert not callable(note)

  def decorated(f):
    return skip_if(f, 'is_wasm2js', note)
  return decorated


# Async wasm compilation can't work in some tests, they are set up synchronously
def sync(f):
  assert callable(f)

  def decorated(self):
    if self.get_setting('WASM') or self.is_wasm_backend():
      self.emcc_args += ['-s', 'WASM_ASYNC_COMPILATION=0'] # test is set up synchronously
    f(self)
  return decorated


def also_with_noderawfs(func):
  def decorated(self):
    orig_args = self.emcc_args[:]
    func(self)
    print('noderawfs')
    self.emcc_args = orig_args + ['-s', 'NODERAWFS=1', '-DNODERAWFS']
    func(self, js_engines=[NODE_JS])
  return decorated


# Also run the test with -s STANDALONE. If we have wasm runtimes, also run in
# them (regardless we also check that the js+wasm combo works in js vms).
def also_with_standalone_wasm(func):
  def decorated(self):
    func(self)
    # Standalone mode is only supported in the wasm backend, and not in all
    # modes there.
    if self.is_wasm_backend() and self.get_setting('WASM'):
      print('standalone')
      self.set_setting('STANDALONE_WASM', 1)
      func(self)

  return decorated


# Similar to also_with_standalone_wasm, but suitable for tests that cannot
# run in a wasm VM yet, as they are not 100% standalone. We can still
# run them with the JS code though.
def also_with_impure_standalone_wasm(func):
  def decorated(self):
    func(self)
    # Standalone mode is only supported in the wasm backend, and not in all
    # modes there.
    if self.is_wasm_backend() and self.get_setting('WASM'):
      print('standalone (impure; no wasm runtimes)')
      self.set_setting('STANDALONE_WASM', 1)
      wasm_engines = shared.WASM_ENGINES
      try:
        shared.WASM_ENGINES = []
        func(self)
      finally:
        shared.WASM_ENGINES = wasm_engines

  return decorated


# Similar to also_with_standalone_wasm, but suitable for tests that can *only*
# run in a wasm VM, or in non-standalone mode, but not in standalone mode with
# our JS.
def also_with_only_standalone_wasm(func):
  def decorated(self):
    func(self)
    # Standalone mode is only supported in the wasm backend, and not in all
    # modes there.
    if self.is_wasm_backend() and self.get_setting('WASM') and not self.get_setting('SAFE_STACK'):
      print('standalone (only; no js runtimes)')
      self.set_setting('STANDALONE_WASM', 1)
      js_engines = shared.JS_ENGINES
      try:
        shared.JS_ENGINES = []
        func(self)
      finally:
        shared.JS_ENGINES = js_engines

  return decorated


def node_pthreads(f):
  def decorated(self):
    self.set_setting('USE_PTHREADS', 1)
    if not self.is_wasm_backend():
      self.skipTest('node pthreads only supported on wasm backend')
    if not self.get_setting('WASM'):
      self.skipTest("pthreads doesn't work in non-wasm yet")
    f(self, js_engines=[NODE_JS + ['--experimental-wasm-threads', '--experimental-wasm-bulk-memory']])
  return decorated


# A simple check whether the compiler arguments cause optimization.
def is_optimizing(args):
  return '-O' in str(args) and '-O0' not in args


def no_optimize(note=''):
  assert not callable(note)

  def decorator(func):
    assert callable(func)

    def decorated(self):
      if is_optimizing(self.emcc_args):
        self.skipTest(note)
      func(self)
    return decorated
  return decorator


def needs_make(note=''):
  assert not callable(note)
  if WINDOWS:
    return unittest.skip('Tool not available on Windows bots (%s)' % note)
  return lambda f: f


def no_asan(note):
  assert not callable(note)

  def decorator(f):
    assert callable(f)

    @wraps(f)
    def decorated(self, *args, **kwargs):
      if '-fsanitize=address' in self.emcc_args:
        self.skipTest(note)
      f(self, *args, **kwargs)
    return decorated
  return decorator


def no_lsan(note):
  assert not callable(note)

  def decorator(f):
    assert callable(f)

    @wraps(f)
    def decorated(self, *args, **kwargs):
      if '-fsanitize=leak' in self.emcc_args:
        self.skipTest(note)
      f(self, *args, **kwargs)
    return decorated
  return decorator


def no_minimal_runtime(note):
  assert not callable(note)

  def decorator(f):
    assert callable(f)

    @wraps(f)
    def decorated(self, *args, **kwargs):
      if 'MINIMAL_RUNTIME=1' in self.emcc_args or self.get_setting('MINIMAL_RUNTIME'):
        self.skipTest(note)
      f(self, *args, **kwargs)
    return decorated
  return decorator


class TestCoreBase(RunnerCore):
  def is_wasm2js(self):
    return self.is_wasm_backend() and not self.get_setting('WASM')

  # whether the test mode supports duplicate function elimination in js
  def supports_js_dfe(self):
    # wasm does this when optimizing anyhow
    if self.is_wasm():
      return False
    supported_opt_levels = ['-O2', '-O3', '-Oz', '-Os']
    for opt_level in supported_opt_levels:
      if opt_level in self.emcc_args:
        return True
    return False

  # Use closure in some tests for some additional coverage
  def maybe_closure(self):
    if '-g' not in self.emcc_args and ('-O2' in self.emcc_args or '-Os' in self.emcc_args):
      self.emcc_args += ['--closure', '1']
      return True
    return False

  def do_run_in_out_file_test(self, *path, **kwargs):
    test_path = path_from_root(*path)

    def find_files(*ext_list):
      ret = None
      count = 0
      for ext in ext_list:
        if os.path.isfile(test_path + ext):
          ret = test_path + ext
          count += 1
      assert count > 0, ("No file found at {} with extension {}"
                         .format(test_path, ext_list))
      assert count <= 1, ("Test file {} found with multiple valid extensions {}"
                          .format(test_path, ext_list))
      return ret

    src = find_files('.c', '.cpp')
    output = find_files('.out', '.txt')
    self.do_run_from_file(src, output, **kwargs)

  def verify_in_strict_mode(self, filename):
    with open(filename) as infile:
      js = infile.read()
    filename += '.strict.js'
    with open(filename, 'w') as outfile:
      outfile.write('"use strict";\n' + js)
    run_js(filename)

  def get_bullet_library(self, use_cmake):
    if use_cmake:
      configure_commands = ['cmake', '.']
      configure_args = ['-DBUILD_DEMOS=OFF', '-DBUILD_EXTRAS=OFF', '-DUSE_GLUT=OFF']
      # Depending on whether 'configure' or 'cmake' is used to build, Bullet
      # places output files in different directory structures.
      generated_libs = [os.path.join('src', 'BulletDynamics', 'libBulletDynamics.a'),
                        os.path.join('src', 'BulletCollision', 'libBulletCollision.a'),
                        os.path.join('src', 'LinearMath', 'libLinearMath.a')]
    else:
      configure_commands = ['sh', './configure']
      # Force a nondefault --host= so that the configure script will interpret
      # that we are doing cross-compilation
      # and skip attempting to run the generated executable with './a.out',
      # which would fail since we are building a .js file.
      configure_args = ['--disable-shared', '--host=i686-pc-linux-gnu',
                        '--disable-demos', '--disable-dependency-tracking']
      generated_libs = [os.path.join('src', '.libs', 'libBulletDynamics.a'),
                        os.path.join('src', '.libs', 'libBulletCollision.a'),
                        os.path.join('src', '.libs', 'libLinearMath.a')]

    return self.get_library('bullet', generated_libs,
                            configure=configure_commands,
                            configure_args=configure_args,
                            cache_name_extra=configure_commands[0])

  @also_with_standalone_wasm
  def test_hello_world(self):
    self.do_run_in_out_file_test('tests', 'core', 'test_hello_world')

    src = open('src.c.o.js').read()
    assert 'EMSCRIPTEN_GENERATED_FUNCTIONS' not in src, 'must not emit this unneeded internal thing'

  def test_intvars(self):
    self.do_run_in_out_file_test('tests', 'core', 'test_intvars')

  def test_sintvars(self):
    self.do_run_in_out_file_test('tests', 'core', 'test_sintvars',
                                 force_c=True)

  def test_int53(self):
    self.emcc_args += ['-s', 'DEFAULT_LIBRARY_FUNCS_TO_INCLUDE=[$convertI32PairToI53,$convertU32PairToI53,$readI53FromU64,$readI53FromI64,$writeI53ToI64,$writeI53ToI64Clamped,$writeI53ToU64Clamped,$writeI53ToI64Signaling,$writeI53ToU64Signaling]']
    if not self.is_wasm_backend():
      self.emcc_args += ['-s', 'BINARYEN_TRAP_MODE=js']
    self.do_run_in_out_file_test('tests', 'core', 'test_int53')

  def test_i64(self):
    self.do_run_in_out_file_test('tests', 'core', 'test_i64')

  def test_i64_2(self):
    self.do_run_in_out_file_test('tests', 'core', 'test_i64_2')

  def test_i64_3(self):
    self.do_run_in_out_file_test('tests', 'core', 'test_i64_3')

  def test_i64_4(self):
    # stuff that also needs sign corrections

    self.do_run_in_out_file_test('tests', 'core', 'test_i64_4')

  def test_i64_b(self):
    self.do_run_in_out_file_test('tests', 'core', 'test_i64_b')

  def test_i64_cmp(self):
    self.do_run_in_out_file_test('tests', 'core', 'test_i64_cmp')

  def test_i64_cmp2(self):
    self.do_run_in_out_file_test('tests', 'core', 'test_i64_cmp2')

  def test_i64_double(self):
    self.do_run_in_out_file_test('tests', 'core', 'test_i64_double')

  def test_i64_umul(self):
    self.do_run_in_out_file_test('tests', 'core', 'test_i64_umul')

  @also_with_standalone_wasm
  def test_i64_precise(self):
    self.do_run_in_out_file_test('tests', 'core', 'test_i64_precise')

  def test_i64_precise_needed(self):
    self.do_run_in_out_file_test('tests', 'core', 'test_i64_precise_needed')

  def test_i64_llabs(self):
    self.do_run_in_out_file_test('tests', 'core', 'test_i64_llabs')

  def test_i64_zextneg(self):
    self.do_run_in_out_file_test('tests', 'core', 'test_i64_zextneg')

  def test_i64_7z(self):
    # needs to flush stdio streams
    self.set_setting('EXIT_RUNTIME', 1)
    self.do_run_in_out_file_test('tests', 'core', 'test_i64_7z',
                                 args=['hallo'])

  def test_i64_i16(self):
    self.do_run_in_out_file_test('tests', 'core', 'test_i64_i16')

  def test_i64_qdouble(self):
    self.do_run_in_out_file_test('tests', 'core', 'test_i64_qdouble')

  def test_i64_varargs(self):
    self.do_run_in_out_file_test('tests', 'core', 'test_i64_varargs',
                                 args='waka fleefl asdfasdfasdfasdf'
                                      .split(' '))

  def test_vararg_copy(self):
    self.do_run_in_out_file_test('tests', 'va_arg', 'test_va_copy')

  def test_llvm_fabs(self):
    self.set_setting('PRECISE_F32', 1)
    self.do_run_in_out_file_test('tests', 'core', 'test_llvm_fabs')

  def test_double_varargs(self):
    self.do_run_in_out_file_test('tests', 'core', 'test_double_varargs')

  def test_trivial_struct_varargs(self):
    self.do_run_in_out_file_test('tests', 'core', 'test_trivial_struct_varargs')

  def test_struct_varargs(self):
    self.do_run_in_out_file_test('tests', 'core', 'test_struct_varargs')

  def test_zero_struct_varargs(self):
    self.do_run_in_out_file_test('tests', 'core', 'test_zero_struct_varargs')

  def zzztest_nested_struct_varargs(self):
    self.do_run_in_out_file_test('tests', 'core', 'test_nested_struct_varargs')

  def test_i32_mul_precise(self):
    self.do_run_in_out_file_test('tests', 'core', 'test_i32_mul_precise')

  def test_i16_emcc_intrinsic(self):
    # needs to flush stdio streams
    self.set_setting('EXIT_RUNTIME', 1)
    self.do_run_in_out_file_test('tests', 'core', 'test_i16_emcc_intrinsic')

  def test_double_i64_conversion(self):
    self.do_run_in_out_file_test('tests', 'core', 'test_double_i64_conversion')

  def test_float32_precise(self):
    self.set_setting('PRECISE_F32', 1)
    self.do_run_in_out_file_test('tests', 'core', 'test_float32_precise')

  def test_negative_zero(self):
    self.do_run_in_out_file_test('tests', 'core', 'test_negative_zero')

  def test_line_endings(self):
    self.build(open(path_from_root('tests', 'hello_world.cpp')).read(), self.get_dir(), 'hello_world.cpp')

  def test_literal_negative_zero(self):
    self.do_run_in_out_file_test('tests', 'core', 'test_literal_negative_zero')

  @no_wasm_backend('test uses calls to expected js imports, rather than using llvm intrinsics directly')
  def test_llvm_intrinsics(self):
    self.do_run_in_out_file_test('tests', 'core', 'test_llvm_intrinsics')

  @no_wasm_backend('test looks for js impls of intrinsics')
  def test_lower_intrinsics(self):
    self.emcc_args += ['-g1']
    self.do_run_in_out_file_test('tests', 'core', 'test_lower_intrinsics')
    # intrinsics should be lowered out
    js = open('src.c.o.js').read()
    assert ('llvm_' not in js) == is_optimizing(self.emcc_args) or not self.is_wasm(), 'intrinsics must be lowered when optimizing'

  @also_with_standalone_wasm
  def test_bswap64(self):
    self.do_run_in_out_file_test('tests', 'core', 'test_bswap64')

  @no_wasm_backend('uses EMULATED_FUNCTION_POINTERS')
  def test_bswap64_emulate_fps(self):
    # extra coverages
    for emulate_casts in [0, 1]:
      for emulate_fps in [0, 1, 2]:
        print(emulate_casts, emulate_fps)
        self.set_setting('EMULATE_FUNCTION_POINTER_CASTS', emulate_casts)
        self.set_setting('EMULATED_FUNCTION_POINTERS', emulate_fps)
        self.do_run_in_out_file_test('tests', 'core', 'test_bswap64')

  def test_sha1(self):
    self.do_run(open(path_from_root('tests', 'sha1.c')).read(), 'SHA1=15dd99a1991e0b3826fede3deffc1feba42278e6')

  @no_wasm_backend('test checks that __asmjs__ is #defined')
  def test_asmjs_unknown_emscripten(self):
    # No other configuration is supported, so always run this.
    self.do_run(open(path_from_root('tests', 'asmjs-unknown-emscripten.c')).read(), '')

  def test_cube2md5(self):
    self.emcc_args += ['--embed-file', 'cube2md5.txt']
    shutil.copyfile(path_from_root('tests', 'cube2md5.txt'), 'cube2md5.txt')
    self.do_run(open(path_from_root('tests', 'cube2md5.cpp')).read(), open(path_from_root('tests', 'cube2md5.ok')).read(), assert_returncode=None)

  @also_with_standalone_wasm
  @needs_make('make')
  def test_cube2hash(self):
    # A good test of i64 math
    self.do_run('', 'Usage: hashstring <seed>',
                libraries=self.get_library('cube2hash', ['cube2hash.bc'], configure=None),
                includes=[path_from_root('tests', 'cube2hash')], assert_returncode=None)

    for text, output in [('fleefl', '892BDB6FD3F62E863D63DA55851700FDE3ACF30204798CE9'),
                         ('fleefl2', 'AA2CC5F96FC9D540CA24FDAF1F71E2942753DB83E8A81B61'),
                         ('64bitisslow', '64D8470573635EC354FEE7B7F87C566FCAF1EFB491041670')]:
      self.do_run('src.cpp.o.js', 'hash value: ' + output, [text], no_build=True, assert_returncode=None)

  def test_unaligned(self):
    self.skipTest('LLVM marks the reads of s as fully aligned, making this test invalid')
    src = r'''
      #include <stdio.h>

      struct S {
        double x;
        int y;
      };

      int main() {
        // the 64-bit value here will not be 8-byte aligned
        S s0[3] = { {0x12a751f430142, 22}, {0x17a5c85bad144, 98}, {1, 1}};
        char buffer[10*sizeof(S)];
        int b = int(buffer);
        S *s = (S*)(b + 4-b%8);
        s[0] = s0[0];
        s[1] = s0[1];
        s[2] = s0[2];

        printf("*%d : %d : %d\n", sizeof(S), ((unsigned int)&s[0]) % 8 != ((unsigned int)&s[1]) % 8,
                                             ((unsigned int)&s[1]) - ((unsigned int)&s[0]));
        s[0].x++;
        s[0].y++;
        s[1].x++;
        s[1].y++;
        printf("%.1f,%d,%.1f,%d\n", s[0].x, s[0].y, s[1].x, s[1].y);
        return 0;
      }
      '''

    # TODO: A version of this with int64s as well

    self.do_run(src, '*12 : 1 : 12\n328157500735811.0,23,416012775903557.0,99\n')

    return # TODO: continue to the next part here

    # Test for undefined behavior in C. This is not legitimate code, but does exist

    src = r'''
      #include <stdio.h>

      int main()
      {
        int x[10];
        char *p = (char*)&x[0];
        p++;
        short *q = (short*)p;
        *q = 300;
        printf("*%d:%d*\n", *q, ((int)q)%2);
        int *r = (int*)p;
        *r = 515559;
        printf("*%d*\n", *r);
        long long *t = (long long*)p;
        *t = 42949672960;
        printf("*%lld*\n", *t);
        return 0;
      }
    '''

    try:
      self.do_run(src, '*300:1*\n*515559*\n*42949672960*\n')
    except Exception as e:
      assert 'must be aligned' in str(e), e # expected to fail without emulation

  def test_align64(self):
    src = r'''
      #include <stdio.h>

      // inspired by poppler

      enum Type {
        A = 10,
        B = 20
      };

      struct Object {
        Type type;
        union {
          int intg;
          double real;
          char *name;
        };
      };

      struct Principal {
        double x;
        Object a;
        double y;
      };

      int main(int argc, char **argv)
      {
        int base = argc-1;
        Object *o = NULL;
        printf("%d,%d\n", sizeof(Object), sizeof(Principal));
        printf("%d,%d,%d,%d\n", (int)&o[base].type, (int)&o[base].intg, (int)&o[base].real, (int)&o[base].name);
        printf("%d,%d,%d,%d\n", (int)&o[base+1].type, (int)&o[base+1].intg, (int)&o[base+1].real, (int)&o[base+1].name);
        Principal p, q;
        p.x = p.y = q.x = q.y = 0;
        p.a.type = A;
        p.a.real = 123.456;
        *(&q.a) = p.a;
        printf("%.2f,%d,%.2f,%.2f : %.2f,%d,%.2f,%.2f\n", p.x, p.a.type, p.a.real, p.y, q.x, q.a.type, q.a.real, q.y);
        return 0;
      }
    '''

    self.do_run(src, '''16,32
0,8,8,8
16,24,24,24
0.00,10,123.46,0.00 : 0.00,10,123.46,0.00
''')

  def test_aligned_alloc(self):
    self.do_run(open(path_from_root('tests', 'test_aligned_alloc.c')).read(), '', assert_returncode=0)

  def test_unsigned(self):
    src = '''
      #include <stdio.h>
      const signed char cvals[2] = { -1, -2 }; // compiler can store this is a string, so -1 becomes \\FF, and needs re-signing
      int main()
      {
        {
          unsigned char x = 200;
          printf("*%d*\\n", x);
          unsigned char y = -22;
          printf("*%d*\\n", y);
        }

        int varey = 100;
        unsigned int MAXEY = -1, MAXEY2 = -77;
        printf("*%u,%d,%u*\\n", MAXEY, varey >= MAXEY, MAXEY2); // 100 >= -1? not in unsigned!

        int y = cvals[0];
        printf("*%d,%d,%d,%d*\\n", cvals[0], cvals[0] < 0, y, y < 0);
        y = cvals[1];
        printf("*%d,%d,%d,%d*\\n", cvals[1], cvals[1] < 0, y, y < 0);

        // zext issue - see mathop in jsifier
        unsigned char x8 = -10;
        unsigned long hold = 0;
        hold += x8;
        int y32 = hold+50;
        printf("*%u,%u*\\n", hold, y32);

        // Comparisons
        x8 = 0;
        for (int i = 0; i < 254; i++) x8++; // make it an actual 254 in JS - not a -2
        printf("*%d,%d*\\n", x8+1 == 0xff, x8+1 != 0xff); // 0xff may be '-1' in the bitcode

        return 0;
      }
    '''
    self.do_run(src, '*4294967295,0,4294967219*\n*-1,1,-1,1*\n*-2,1,-2,1*\n*246,296*\n*1,0*')

    self.emcc_args.append('-Wno-constant-conversion')
    src = '''
      #include <stdio.h>
      int main()
      {
        {
          unsigned char x;
          unsigned char *y = &x;
          *y = -1;
          printf("*%d*\\n", x);
        }
        {
          unsigned short x;
          unsigned short *y = &x;
          *y = -1;
          printf("*%d*\\n", x);
        }
        /*{ // This case is not checked. The hint for unsignedness is just the %u in printf, and we do not analyze that
          unsigned int x;
          unsigned int *y = &x;
          *y = -1;
          printf("*%u*\\n", x);
        }*/
        {
          char x;
          char *y = &x;
          *y = 255;
          printf("*%d*\\n", x);
        }
        {
          char x;
          char *y = &x;
          *y = 65535;
          printf("*%d*\\n", x);
        }
        {
          char x;
          char *y = &x;
          *y = 0xffffffff;
          printf("*%d*\\n", x);
        }
        return 0;
      }
    '''
    self.do_run(src, '*255*\n*65535*\n*-1*\n*-1*\n*-1*')

  def test_bitfields(self):
    self.do_run_in_out_file_test('tests', 'core', 'test_bitfields')

  def test_floatvars(self):
    self.do_run_in_out_file_test('tests', 'core', 'test_floatvars')

  def test_closebitcasts(self):
    self.do_run_in_out_file_test('tests', 'core', 'closebitcasts')

  def test_fast_math(self):
    self.emcc_args += ['-ffast-math']

    self.do_run_in_out_file_test('tests', 'core', 'test_fast_math',
                                 args=['5', '6', '8'])

  def test_zerodiv(self):
    self.do_run_in_out_file_test('tests', 'core', 'test_zerodiv')

  def test_zero_multiplication(self):
    # needs to flush stdio streams
    self.set_setting('EXIT_RUNTIME', 1)
    self.do_run_in_out_file_test('tests', 'core', 'test_zero_multiplication')

  def test_isnan(self):
    self.do_run_in_out_file_test('tests', 'core', 'test_isnan')

  def test_globaldoubles(self):
    self.do_run_in_out_file_test('tests', 'core', 'test_globaldoubles')

  def test_math(self):
    self.do_run_in_out_file_test('tests', 'core', 'test_math')

  def test_erf(self):
    self.do_run_in_out_file_test('tests', 'core', 'test_erf')

  def test_math_hyperbolic(self):
    self.do_run_in_out_file_test('tests', 'core', 'test_math_hyperbolic')

  def test_math_lgamma(self):
    self.do_run_in_out_file_test('tests', 'math', 'lgamma', assert_returncode=None)

    if self.get_setting('ALLOW_MEMORY_GROWTH') == 0 and not self.is_wasm():
      print('main module')
      self.set_setting('MAIN_MODULE', 1)
      self.do_run_in_out_file_test('tests', 'math', 'lgamma', assert_returncode=None)

  # Test that fmodf with -s PRECISE_F32=1 properly validates as asm.js (% operator cannot take in f32, only f64)
  def test_math_fmodf(self):
    self.do_run_in_out_file_test('tests', 'math', 'fmodf')

  def test_frexp(self):
    self.do_run_in_out_file_test('tests', 'core', 'test_frexp')

  def test_rounding(self):
    # needs to flush stdio streams
    self.set_setting('EXIT_RUNTIME', 1)
    for precise_f32 in [0, 1]:
      print(precise_f32)
      self.set_setting('PRECISE_F32', precise_f32)

      self.do_run_in_out_file_test('tests', 'core', 'test_rounding')

  def test_fcvt(self):
    self.do_run_in_out_file_test('tests', 'core', 'test_fcvt')

  def test_llrint(self):
    self.do_run_in_out_file_test('tests', 'core', 'test_llrint')

  def test_getgep(self):
    # Generated code includes getelementptr (getelementptr, 0, 1), i.e., GEP as the first param to GEP
    self.do_run_in_out_file_test('tests', 'core', 'test_getgep')

  # No compiling from C/C++ - just process an existing .o/.ll/.bc file.
  def do_run_object(self, obj_file, expected_output=None, **kwargs):
    js_file = os.path.basename(obj_file) + '.js'
    Building.emcc(obj_file, self.get_emcc_args(), js_file)
    self.do_run(js_file, expected_output, no_build=True, **kwargs)

  def do_ll_run(self, filename, expected_output=None, **kwargs):
    output_base = os.path.basename(filename)
    objfile = self.prep_ll_file(output_base, filename)
    self.do_run_object(objfile, expected_output, **kwargs)

  def test_multiply_defined_symbols(self):
    create_test_file('a1.c', 'int f() { return 1; }')
    create_test_file('a2.c', 'void x() {}')
    create_test_file('b1.c', 'int f() { return 2; }')
    create_test_file('b2.c', 'void y() {}')
    create_test_file('main.c', r'''
      #include <stdio.h>
      int f();
      int main() {
        printf("result: %d\n", f());
        return 0;
      }
    ''')

    Building.emcc('a1.c')
    Building.emcc('a2.c')
    Building.emcc('b1.c')
    Building.emcc('b2.c')
    Building.emcc('main.c')

    Building.emar('cr', 'liba.a', ['a1.c.o', 'a2.c.o'])
    Building.emar('cr', 'libb.a', ['b1.c.o', 'b2.c.o'])

    Building.link_to_object(['main.c.o', 'liba.a', 'libb.a'], 'all.o')

    self.do_run_object('all.o', 'result: 1')

  def test_if(self):
    self.do_run_in_out_file_test('tests', 'core', 'test_if')

  def test_if_else(self):
    self.do_run_in_out_file_test('tests', 'core', 'test_if_else')

  def test_loop(self):
    self.do_run_in_out_file_test('tests', 'core', 'test_loop')

  def test_stack(self):
    self.set_setting('INLINING_LIMIT', 50)

    self.do_run_in_out_file_test('tests', 'core', 'test_stack')

  def test_stack_align(self):
    src = path_from_root('tests', 'core', 'test_stack_align.cpp')

    def test():
      self.do_run(open(src).read(), ['''align 4: 0
align 8: 0
align 16: 0
align 32: 0
base align: 0, 0, 0, 0'''])

    test()

  def test_stack_placement(self):
    self.set_setting('TOTAL_STACK', 1024)
    self.do_run_in_out_file_test('tests', 'core', 'test_stack_placement')
    self.set_setting('GLOBAL_BASE', 102400)
    self.do_run_in_out_file_test('tests', 'core', 'test_stack_placement')

  @no_wasm2js('MAIN_MODULE support')
  def test_stack_placement_pic(self):
    if not self.is_wasm_backend() and self.get_setting('ALLOW_MEMORY_GROWTH'):
      self.skipTest('memory growth is not compatible with MAIN_MODULE')
    self.set_setting('TOTAL_STACK', 1024)
    self.set_setting('MAIN_MODULE')
    self.do_run_in_out_file_test('tests', 'core', 'test_stack_placement')
    self.set_setting('GLOBAL_BASE', 102400)
    self.do_run_in_out_file_test('tests', 'core', 'test_stack_placement')

  @no_emterpreter
  def test_stack_restore(self):
    if self.get_setting('WASM') or self.is_wasm_backend():
      self.skipTest('generated code not available in wasm')
    self.emcc_args += ['-g3'] # to be able to find the generated code

    self.do_run_in_out_file_test('tests', 'core', 'test_stack_restore')

    generated = open('src.c.o.js').read()

    def ensure_stack_restore_count(function_name, expected_count):
      code = generated[generated.find(function_name):]
      code = code[:code.find('\n}') + 2]
      actual_count = code.count('STACKTOP = sp')
      assert actual_count == expected_count, ('Expected %d stack restorations, got %d' % (expected_count, actual_count)) + ': ' + code

    ensure_stack_restore_count('function _no_stack_usage', 0)
    ensure_stack_restore_count('function _alloca_gets_restored', 1)
    ensure_stack_restore_count('function _stack_usage', 1)

  def test_strings(self):
    self.do_run_in_out_file_test('tests', 'core', 'test_strings', args=['wowie', 'too', '74'])

  def test_strcmp_uni(self):
    self.do_run_in_out_file_test('tests', 'core', 'test_strcmp_uni')

  def test_strndup(self):
    self.do_run_in_out_file_test('tests', 'core', 'test_strndup')

  def test_errar(self):
    self.do_run_in_out_file_test('tests', 'core', 'test_errar')

  def test_mainenv(self):
    self.do_run_in_out_file_test('tests', 'core', 'test_mainenv')

  def test_funcs(self):
    self.do_run_in_out_file_test('tests', 'core', 'test_funcs')

  def test_structs(self):
    self.do_run_in_out_file_test('tests', 'core', 'test_structs')

  gen_struct_src = '''
        #include <stdio.h>
        #include <stdlib.h>
        #include "emscripten.h"

        struct S
        {
          int x, y;
        };
        int main()
        {
          S* a = {{gen_struct}};
          a->x = 51; a->y = 62;
          printf("*%d,%d*\\n", a->x, a->y);
          {{del_struct}}(a);
          return 0;
        }
  '''

  def test_mallocstruct(self):
    self.do_run(self.gen_struct_src.replace('{{gen_struct}}', '(S*)malloc(sizeof(S))').replace('{{del_struct}}', 'free'), '*51,62*')

  @no_asan('ASan does not support custom memory allocators')
  @no_lsan('LSan does not support custom memory allocators')
  @parameterized({
    'normal': [],
    'debug': ['-DEMMALLOC_DEBUG'],
    'debug_log': ['-DEMMALLOC_DEBUG', '-DEMMALLOC_DEBUG_LOG', '-DRANDOM_ITERS=130'],
  })
  def test_emmalloc(self, *args):
    # in newer clang+llvm, the internal calls to malloc in emmalloc may be optimized under
    # the assumption that they are external, so like in system_libs.py where we build
    # malloc, we need to disable builtin here too
    self.set_setting('MALLOC', 'none')
    self.emcc_args += ['-fno-builtin'] + list(args)

    self.do_run(open(path_from_root('system', 'lib', 'emmalloc.cpp')).read() +
                open(path_from_root('system', 'lib', 'sbrk.c')).read() +
                open(path_from_root('tests', 'core', 'test_emmalloc.cpp')).read(),
                open(path_from_root('tests', 'core', 'test_emmalloc.txt')).read())

  @no_asan('ASan does not support custom memory allocators')
  @no_lsan('LSan does not support custom memory allocators')
  def test_emmalloc_usable_size(self, *args):
    self.set_setting('MALLOC', 'emmalloc')
    self.emcc_args += list(args)

    self.do_run_in_out_file_test('tests', 'core', 'test_malloc_usable_size')

  @no_fastcomp('this feature works in fastcomp, but test outputs are sensitive to wasm backend')
  @no_optimize('output is sensitive to optimization flags, so only test unoptimized builds')
  @no_asan('ASan does not support custom memory allocators')
  @no_lsan('LSan does not support custom memory allocators')
  def test_emmalloc_memory_statistics(self, *args):

    self.set_setting('MALLOC', 'emmalloc')
    self.emcc_args += ['-s', 'INITIAL_MEMORY=128MB', '-g'] + list(args)

    self.do_run_in_out_file_test('tests', 'core', 'test_emmalloc_memory_statistics')

  @no_fastcomp('this feature works in fastcomp, but test outputs are sensitive to wasm backend')
  @no_optimize('output is sensitive to optimization flags, so only test unoptimized builds')
  @no_asan('ASan does not support custom memory allocators')
  @no_lsan('LSan does not support custom memory allocators')
  def test_emmalloc_trim(self, *args):
    self.set_setting('MALLOC', 'emmalloc')
    self.emcc_args += ['-s', 'INITIAL_MEMORY=128MB', '-s', 'ALLOW_MEMORY_GROWTH=1'] + list(args)

    self.do_run_in_out_file_test('tests', 'core', 'test_emmalloc_trim')

  # Test case against https://github.com/emscripten-core/emscripten/issues/10363
  def test_emmalloc_memalign_corruption(self, *args):
    self.set_setting('MALLOC', 'emmalloc')
    self.do_run_in_out_file_test('tests', 'core', 'emmalloc_memalign_corruption')

  def test_newstruct(self):
    self.do_run(self.gen_struct_src.replace('{{gen_struct}}', 'new S').replace('{{del_struct}}', 'delete'), '*51,62*')

  def test_addr_of_stacked(self):
    self.do_run_in_out_file_test('tests', 'core', 'test_addr_of_stacked')

  def test_globals(self):
    self.do_run_in_out_file_test('tests', 'core', 'test_globals')

  def test_linked_list(self):
    self.do_run_in_out_file_test('tests', 'core', 'test_linked_list')

  def test_sup(self):
      src = '''
        #include <stdio.h>

        struct S4   { int x;          }; // size: 4
        struct S4_2 { short x, y;     }; // size: 4, but for alignment purposes, 2
        struct S6   { short x, y, z;  }; // size: 6
        struct S6w  { char x[6];      }; // size: 6 also
        struct S6z  { int x; short y; }; // size: 8, since we align to a multiple of the biggest - 4

        struct C___  { S6 a, b, c; int later; };
        struct Carr  { S6 a[3]; int later; }; // essentially the same, but differently defined
        struct C__w  { S6 a; S6w b; S6 c; int later; }; // same size, different struct
        struct Cp1_  { int pre; short a; S6 b, c; int later; }; // fillers for a
        struct Cp2_  { int a; short pre; S6 b, c; int later; }; // fillers for a (get addr of the other filler)
        struct Cint  { S6 a; int  b; S6 c; int later; }; // An int (different size) for b
        struct C4__  { S6 a; S4   b; S6 c; int later; }; // Same size as int from before, but a struct
        struct C4_2  { S6 a; S4_2 b; S6 c; int later; }; // Same size as int from before, but a struct with max element size 2
        struct C__z  { S6 a; S6z  b; S6 c; int later; }; // different size, 8 instead of 6

        int main()
        {
          #define TEST(struc) \\
          { \\
            struc *s = 0; \\
            printf("*%s: %d,%d,%d,%d<%d*\\n", #struc, (int)&(s->a), (int)&(s->b), (int)&(s->c), (int)&(s->later), sizeof(struc)); \\
          }
          #define TEST_ARR(struc) \\
          { \\
            struc *s = 0; \\
            printf("*%s: %d,%d,%d,%d<%d*\\n", #struc, (int)&(s->a[0]), (int)&(s->a[1]), (int)&(s->a[2]), (int)&(s->later), sizeof(struc)); \\
          }
          printf("sizeofs:%d,%d\\n", sizeof(S6), sizeof(S6z));
          TEST(C___);
          TEST_ARR(Carr);
          TEST(C__w);
          TEST(Cp1_);
          TEST(Cp2_);
          TEST(Cint);
          TEST(C4__);
          TEST(C4_2);
          TEST(C__z);
          return 0;
        }
      '''
      self.do_run(src, 'sizeofs:6,8\n*C___: 0,6,12,20<24*\n*Carr: 0,6,12,20<24*\n*C__w: 0,6,12,20<24*\n*Cp1_: 4,6,12,20<24*\n*Cp2_: 0,6,12,20<24*\n*Cint: 0,8,12,20<24*\n*C4__: 0,8,12,20<24*\n*C4_2: 0,6,10,16<20*\n*C__z: 0,8,16,24<28*')

  @also_with_standalone_wasm
  def test_assert(self):
    self.do_run_in_out_file_test('tests', 'core', 'test_assert', assert_returncode=None)

  def test_wcslen(self):
    self.do_run_in_out_file_test('tests', 'core', 'test_wcslen')

  def test_regex(self):
    self.do_run_in_out_file_test('tests', 'core', 'test_regex')

  def test_longjmp(self):
    self.do_run_in_out_file_test('tests', 'core', 'test_longjmp')

  def test_longjmp2(self):
    self.do_run_in_out_file_test('tests', 'core', 'test_longjmp2')

  @needs_dlfcn
  def test_longjmp2_main_module(self):
    # Test for binaryen regression:
    # https://github.com/WebAssembly/binaryen/issues/2180
    self.set_setting('MAIN_MODULE')
    self.do_run_in_out_file_test('tests', 'core', 'test_longjmp2')

  def test_longjmp3(self):
    self.do_run_in_out_file_test('tests', 'core', 'test_longjmp3')

  def test_longjmp4(self):
    self.do_run_in_out_file_test('tests', 'core', 'test_longjmp4')

  def test_longjmp_funcptr(self):
    self.do_run_in_out_file_test('tests', 'core', 'test_longjmp_funcptr')

  def test_longjmp_repeat(self):
    self.do_run_in_out_file_test('tests', 'core', 'test_longjmp_repeat')

  def test_longjmp_stacked(self):
    self.do_run_in_out_file_test('tests', 'core', 'test_longjmp_stacked', assert_returncode=None)

  def test_longjmp_exc(self):
    self.do_run_in_out_file_test('tests', 'core', 'test_longjmp_exc', assert_returncode=None)

  def test_longjmp_throw(self):
    for disable_throw in [0, 1]:
      print(disable_throw)
      self.set_setting('DISABLE_EXCEPTION_CATCHING', disable_throw)
      self.do_run_in_out_file_test('tests', 'core', 'test_longjmp_throw')

  def test_longjmp_unwind(self):
    self.do_run_in_out_file_test('tests', 'core', 'test_longjmp_unwind', assert_returncode=None)

  def test_longjmp_i64(self):
    self.emcc_args += ['-g']
    self.do_run_in_out_file_test('tests', 'core', 'test_longjmp_i64', assert_returncode=None)

  def test_siglongjmp(self):
    self.do_run_in_out_file_test('tests', 'core', 'test_siglongjmp')

  def test_setjmp_many(self):
    src = r'''
      #include <stdio.h>
      #include <setjmp.h>

      int main(int argc, char** argv) {
        jmp_buf buf;
        for (int i = 0; i < NUM; i++) printf("%d\n", setjmp(buf));
        if (argc-- == 1131) longjmp(buf, 11);
        return 0;
      }
    '''
    for num in [1, 5, 20, 1000]:
      print('NUM=%d' % num)
      self.do_run(src.replace('NUM', str(num)), '0\n' * num)

  def test_setjmp_many_2(self):
    src = r'''
#include <setjmp.h>
#include <stdio.h>

jmp_buf env;

void luaWork(int d){
    int x;
    printf("d is at %d\n", d);

    longjmp(env, 1);
}

int main()
{
    const int ITERATIONS=25;
    for(int i = 0; i < ITERATIONS; i++){
        if(!setjmp(env)){
            luaWork(i);
        }
    }
    return 0;
}
'''

    self.do_run(src, r'''d is at 24''')

  def test_setjmp_noleak(self):
    src = r'''
#include <setjmp.h>
#include <stdio.h>
#include <assert.h>

jmp_buf env;

void luaWork(int d){
  int x;
  printf("d is at %d\n", d);

  longjmp(env, 1);
}

#include <malloc.h>
#include <stdlib.h>

void dump() {
  struct mallinfo m = mallinfo();
  printf("dump: %d , %d\n", m.arena, m.uordblks);
}

void work(int n)
{
  printf("work %d\n", n);
  dump();

  if(!setjmp(env)){
    luaWork(n);
  }

  if (n > 0) work(n-1);
}

int main() {
  struct mallinfo m1 = mallinfo();
  dump();
  work(10);
  dump();
  struct mallinfo m2 = mallinfo();
  assert(m1.uordblks == m2.uordblks);
  printf("ok.\n");
}
'''
    self.do_run(src, r'''ok.''')

  @with_both_exception_handling
  def test_exceptions(self, js_engines):
    self.set_setting('EXCEPTION_DEBUG', 1)
    self.maybe_closure()
    for support_longjmp in [0, 1]:
      self.set_setting('SUPPORT_LONGJMP', support_longjmp)
      self.do_run_from_file(path_from_root('tests', 'core', 'test_exceptions.cpp'), path_from_root('tests', 'core', 'test_exceptions_caught.out'), js_engines=js_engines)

  def test_exceptions_off(self):
    for support_longjmp in [0, 1]:
      self.set_setting('DISABLE_EXCEPTION_CATCHING', 1)
      self.do_run_from_file(path_from_root('tests', 'core', 'test_exceptions.cpp'), path_from_root('tests', 'core', 'test_exceptions_uncaught.out'), assert_returncode=None)

  @no_emterpreter
  def test_exceptions_minimal_runtime(self):
    self.set_setting('EXCEPTION_DEBUG', 1)
    self.maybe_closure()
    self.set_setting('MINIMAL_RUNTIME', 1)
    for support_longjmp in [0, 1]:
      self.set_setting('SUPPORT_LONGJMP', support_longjmp)

      self.set_setting('DISABLE_EXCEPTION_CATCHING', 0)
      self.do_run_from_file(path_from_root('tests', 'core', 'test_exceptions.cpp'), path_from_root('tests', 'core', 'test_exceptions_caught.out'))

      self.set_setting('DISABLE_EXCEPTION_CATCHING', 1)
      self.do_run_from_file(path_from_root('tests', 'core', 'test_exceptions.cpp'), path_from_root('tests', 'core', 'test_exceptions_uncaught.out'), assert_returncode=None)

  # TODO Enable @with_both_exception_handling (EH spec is not supported yet)
  def test_exceptions_custom(self):
    self.set_setting('EXCEPTION_DEBUG', 1)
    # needs to flush stdio streams
    self.set_setting('EXIT_RUNTIME', 1)
    self.set_setting('DISABLE_EXCEPTION_CATCHING', 0)
    self.maybe_closure()
    src = '''
    #include <iostream>

    class MyException
    {
    public:
        MyException(){ std::cout << "Construct..."; }
        MyException( const MyException & ) { std::cout << "Copy..."; }
        ~MyException(){ std::cout << "Destruct..."; }
    };

    int function()
    {
        std::cout << "Throw...";
        throw MyException();
    }

    int function2()
    {
        return function();
    }

    int main()
    {
        try
        {
            function2();
        }
        catch (MyException & e)
        {
            std::cout << "Caught...";
        }

        try
        {
            function2();
        }
        catch (MyException e)
        {
            std::cout << "Caught...";
        }

        return 0;
    }
    '''

    self.do_run(src, 'Throw...Construct...Caught...Destruct...Throw...Construct...Copy...Caught...Destruct...Destruct...')

  @with_both_exception_handling
  def test_exceptions_2(self, js_engines):
    for safe in [0, 1]:
      print(safe)
      if safe and '-fsanitize=address' in self.emcc_args:
        # Can't use safe heap with ASan
        continue
      self.set_setting('SAFE_HEAP', safe)
      self.do_run_in_out_file_test('tests', 'core', 'test_exceptions_2', js_engines=js_engines)

  # TODO Enable @with_both_exception_handling (EH spec is not supported yet)
  def test_exceptions_3(self):
    self.set_setting('DISABLE_EXCEPTION_CATCHING', 0)

    src = r'''
#include <iostream>
#include <stdexcept>

int main(int argc, char **argv)
{
  if (argc != 2) {
    std::cout << "need an arg" << std::endl;
    return 1;
  }

  int arg = argv[1][0] - '0';
  try {
    if (arg == 0) throw "a c string";
    if (arg == 1) throw std::exception();
    if (arg == 2) throw std::runtime_error("Hello");
  } catch(const char * ex) {
    std::cout << "Caught C string: " << ex << std::endl;
  } catch(const std::exception &ex) {
    std::cout << "Caught exception: " << ex.what() << std::endl;
  } catch(...) {
    std::cout << "Caught something else" << std::endl;
  }

  std::cout << "Done.\n";
}
'''

    print('0')
    self.do_run(src, 'Caught C string: a c string\nDone.', ['0'])
    print('1')
    self.do_run(None, 'Caught exception: std::exception\nDone.', ['1'], no_build=True)
    print('2')
    self.do_run(None, 'Caught exception: Hello\nDone.', ['2'], no_build=True)

  def test_exceptions_white_list(self):
    self.set_setting('DISABLE_EXCEPTION_CATCHING', 2)
    # Wasm does not add an underscore to function names. For wasm, the
    # mismatches are fixed in fixImports() function in JS glue code.
    if not self.is_wasm_backend():
      self.set_setting('EXCEPTION_CATCHING_WHITELIST', ["__Z12somefunctionv"])
    else:
      self.set_setting('EXCEPTION_CATCHING_WHITELIST', ["_Z12somefunctionv"])
    # otherwise it is inlined and not identified
    self.set_setting('INLINING_LIMIT', 50)

    test_path = path_from_root('tests', 'core', 'test_exceptions_white_list')
    src, output = (test_path + s for s in ('.cpp', '.out'))
    self.do_run_from_file(src, output)
    size = len(open('src.cpp.o.js').read())
    shutil.copyfile('src.cpp.o.js', 'orig.js')

    # check that an empty whitelist works properly (as in, same as exceptions disabled)
    empty_output = path_from_root('tests', 'core', 'test_exceptions_white_list_empty.out')

    self.set_setting('EXCEPTION_CATCHING_WHITELIST', [])
    self.do_run_from_file(src, empty_output, assert_returncode=None)
    empty_size = len(open('src.cpp.o.js').read())
    shutil.copyfile('src.cpp.o.js', 'empty.js')

    self.set_setting('EXCEPTION_CATCHING_WHITELIST', ['fake'])
    self.do_run_from_file(src, empty_output, assert_returncode=None)
    fake_size = len(open('src.cpp.o.js').read())
    shutil.copyfile('src.cpp.o.js', 'fake.js')

    self.set_setting('DISABLE_EXCEPTION_CATCHING', 1)
    self.do_run_from_file(src, empty_output, assert_returncode=None)
    disabled_size = len(open('src.cpp.o.js').read())
    shutil.copyfile('src.cpp.o.js', 'disabled.js')

    if not self.is_wasm():
      print(size, empty_size, fake_size, disabled_size)

      assert size - empty_size > 0.0025 * size, [empty_size, size]  # big change when we disable entirely
      assert size - fake_size > 0.0025 * size, [fake_size, size]
      assert abs(empty_size - fake_size) < 0.007 * size, [empty_size, fake_size]
      assert empty_size - disabled_size < 0.007 * size, [empty_size, disabled_size]  # full disable removes a little bit more
      assert fake_size - disabled_size < 0.007 * size, [disabled_size, fake_size]

  def test_exceptions_white_list_2(self):
    self.set_setting('DISABLE_EXCEPTION_CATCHING', 2)
    # Wasm does not add an underscore to function names. For wasm, the
    # mismatches are fixed in fixImports() function in JS glue code.
    if not self.is_wasm_backend():
      self.set_setting('EXCEPTION_CATCHING_WHITELIST', ["_main"])
    else:
      self.set_setting('EXCEPTION_CATCHING_WHITELIST', ["main"])
    # otherwise it is inlined and not identified
    self.set_setting('INLINING_LIMIT', 1)

    self.do_run_in_out_file_test('tests', 'core', 'test_exceptions_white_list_2')

<<<<<<< HEAD
  # TODO Enable @with_both_exception_handling (EH spec is not supported yet)
=======
  def test_exceptions_white_list_uncaught(self):
    self.emcc_args += ['-std=c++11']
    self.set_setting('DISABLE_EXCEPTION_CATCHING', 2)
    # Wasm does not add an underscore to function names. For wasm, the
    # mismatches are fixed in fixImports() function in JS glue code.
    if not self.is_wasm_backend():
      self.set_setting('EXCEPTION_CATCHING_WHITELIST', ["__Z4testv"])
    else:
      self.set_setting('EXCEPTION_CATCHING_WHITELIST', ["_Z4testv"])
    # otherwise it is inlined and not identified
    self.set_setting('INLINING_LIMIT', 1)

    self.do_run_in_out_file_test('tests', 'third_party', 'test_exceptions_white_list_uncaught')

>>>>>>> 0b1272c7
  def test_exceptions_uncaught(self):
      self.set_setting('DISABLE_EXCEPTION_CATCHING', 0)
      # needs to flush stdio streams
      self.set_setting('EXIT_RUNTIME', 1)
      src = r'''
        #include <stdio.h>
        #include <exception>
        struct X {
          ~X() {
            printf("exception? %s\n", std::uncaught_exception() ? "yes" : "no");
          }
        };
        int main() {
          printf("exception? %s\n", std::uncaught_exception() ? "yes" : "no");
          try {
            X x;
            throw 1;
          } catch(...) {
            printf("exception? %s\n", std::uncaught_exception() ? "yes" : "no");
          }
          printf("exception? %s\n", std::uncaught_exception() ? "yes" : "no");
          return 0;
        }
      '''
      self.do_run(src, 'exception? no\nexception? yes\nexception? no\nexception? no\n')

      src = r'''
        #include <fstream>
        #include <iostream>
        int main() {
          std::ofstream os("test");
          os << std::unitbuf << "foo"; // trigger a call to std::uncaught_exception from
                                       // std::basic_ostream::sentry::~sentry
          std::cout << "success";
        }
      '''
      self.do_run(src, 'success')

  # TODO Enable @with_both_exception_handling (EH spec is not supported yet)
  def test_exceptions_uncaught_2(self):
      self.set_setting('DISABLE_EXCEPTION_CATCHING', 0)
      # needs to flush stdio streams
      self.set_setting('EXIT_RUNTIME', 1)
      src = r'''
        #include <iostream>
        #include <exception>

        int main() {
          try {
              throw std::exception();
          } catch(std::exception) {
            try {
              throw;
            } catch(std::exception) {}
          }

          if (std::uncaught_exception())
            std::cout << "ERROR: uncaught_exception still set.";
          else
            std::cout << "OK";
        }
      '''
      self.do_run(src, 'OK\n')

  # TODO Enable @with_both_exception_handling (unknown error)
  def test_exceptions_typed(self):
    self.set_setting('DISABLE_EXCEPTION_CATCHING', 0)
    # needs to flush stdio streams
    self.set_setting('EXIT_RUNTIME', 1)
    self.emcc_args += ['-s', 'SAFE_HEAP=0'] # Throwing null will cause an ignorable null pointer access.

    self.do_run_in_out_file_test('tests', 'core', 'test_exceptions_typed')

  # TODO Enable @with_both_exception_handling (EH spec is not supported yet)
  def test_exceptions_virtual_inheritance(self):
    self.set_setting('DISABLE_EXCEPTION_CATCHING', 0)

    self.do_run_in_out_file_test('tests', 'core', 'test_exceptions_virtual_inheritance')

  # TODO Enable @with_both_exception_handling (EH spec is not supported yet)
  def test_exceptions_convert(self):
    self.set_setting('DISABLE_EXCEPTION_CATCHING', 0)
    self.do_run_in_out_file_test('tests', 'core', 'test_exceptions_convert')

  # TODO Make setjmp-longjmp also use Wasm exception handling
  @with_both_exception_handling
  def test_exceptions_multi(self, js_engines):
    self.do_run_in_out_file_test('tests', 'core', 'test_exceptions_multi', js_engines=js_engines)

  @with_both_exception_handling
  def test_exceptions_std(self, js_engines):
    self.emcc_args += ['-s', 'SAFE_HEAP=0']

    self.do_run_in_out_file_test('tests', 'core', 'test_exceptions_std', js_engines=js_engines)

  @with_both_exception_handling
  def test_exceptions_alias(self, js_engines):
    self.do_run_in_out_file_test('tests', 'core', 'test_exceptions_alias', js_engines=js_engines)

  # TODO Enable @with_both_exception_handling (EH spec is not supported yet)
  def test_exceptions_rethrow(self):
    self.set_setting('DISABLE_EXCEPTION_CATCHING', 0)
    self.do_run_in_out_file_test('tests', 'core', 'test_exceptions_rethrow')

  # TODO Enable @with_both_exception_handling (EH spec is not supported yet)
  def test_exceptions_resume(self):
    self.set_setting('DISABLE_EXCEPTION_CATCHING', 0)
    self.set_setting('EXCEPTION_DEBUG', 1)
    self.do_run_in_out_file_test('tests', 'core', 'test_exceptions_resume')

  # TODO Enable @with_both_exception_handling (EH spec is not supported yet)
  def test_exceptions_destroy_virtual(self):
    self.set_setting('DISABLE_EXCEPTION_CATCHING', 0)
    self.do_run_in_out_file_test('tests', 'core', 'test_exceptions_destroy_virtual')

  # TODO Enable @with_both_exception_handling (EH spec is not supported yet)
  def test_exceptions_refcount(self):
    self.set_setting('DISABLE_EXCEPTION_CATCHING', 0)
    self.do_run_in_out_file_test('tests', 'core', 'test_exceptions_refcount')

  # TODO Enable @with_both_exception_handling (EH spec is not supported yet)
  def test_exceptions_primary(self):
    self.set_setting('DISABLE_EXCEPTION_CATCHING', 0)
    self.do_run_in_out_file_test('tests', 'core', 'test_exceptions_primary')

  # TODO Enable @with_both_exception_handling (EH spec is not supported yet)
  def test_exceptions_simplify_cfg(self):
    self.set_setting('DISABLE_EXCEPTION_CATCHING', 0)
    self.do_run_in_out_file_test('tests', 'core', 'test_exceptions_simplify_cfg')

  # TODO Enable @with_both_exception_handling (EH spec is not supported yet)
  def test_exceptions_libcxx(self):
    self.set_setting('DISABLE_EXCEPTION_CATCHING', 0)
    self.do_run_in_out_file_test('tests', 'core', 'test_exceptions_libcxx')

  @with_both_exception_handling
  def test_exceptions_multiple_inherit(self, js_engines):
    self.do_run_in_out_file_test('tests', 'core', 'test_exceptions_multiple_inherit', js_engines=js_engines)

  # TODO Enable @with_both_exception_handling (EH spec is not supported yet)
  def test_exceptions_multiple_inherit_rethrow(self):
    self.set_setting('DISABLE_EXCEPTION_CATCHING', 0)
    self.do_run_in_out_file_test('tests', 'core', 'test_exceptions_multiple_inherit_rethrow')

  # TODO Enable @with_both_exception_handling (EH spec is not supported yet)
  def test_bad_typeid(self):
    self.set_setting('DISABLE_EXCEPTION_CATCHING', 0)

    self.do_run(r'''
// exception example
#include <iostream>       // std::cerr
#include <typeinfo>       // operator typeid
#include <exception>      // std::exception

class Polymorphic {virtual void member(){}};

int main () {
  try
  {
    Polymorphic * pb = 0;
    const std::type_info& ti = typeid(*pb);  // throws a bad_typeid exception
  }
  catch (std::exception& e)
  {
    std::cerr << "exception caught: " << e.what() << '\n';
  }
  return 0;
}
''', 'exception caught: std::bad_typeid')

  def test_iostream_ctors(self):
    # iostream stuff must be globally constructed before user global
    # constructors, so iostream works in global constructors
    self.do_run(r'''
#include <iostream>

struct A {
  A() { std::cout << "bug"; }
};
A a;

int main() {
  std::cout << "free code" << std::endl;
  return 0;
}
''', 'bugfree code')

  @also_with_standalone_wasm
  def test_ctors_no_main(self):
    self.do_run_in_out_file_test('tests', 'core', 'test_ctors_no_main')

  def test_class(self):
    self.do_run_in_out_file_test('tests', 'core', 'test_class')

  def test_inherit(self):
    self.do_run_in_out_file_test('tests', 'core', 'test_inherit')

  def test_isdigit_l(self):
      # needs to flush stdio streams
      self.set_setting('EXIT_RUNTIME', 1)
      self.do_run_in_out_file_test('tests', 'core', 'test_isdigit_l')

  def test_iswdigit(self):
      # needs to flush stdio streams
      self.set_setting('EXIT_RUNTIME', 1)
      self.do_run_in_out_file_test('tests', 'core', 'test_iswdigit')

  def test_polymorph(self):
      self.do_run_in_out_file_test('tests', 'core', 'test_polymorph')

  def test_complex(self):
    self.do_run_in_out_file_test('tests', 'core', 'test_complex')

  def test_float_builtins(self):
    # tests wasm_libc_rt
    if not self.is_wasm_backend():
      self.skipTest('no __builtin_fmin support in JSBackend')
    self.do_run_in_out_file_test('tests', 'core', 'test_float_builtins')

  @no_asan('SAFE_HEAP cannot be used with ASan')
  def test_segfault(self):
    self.set_setting('SAFE_HEAP', 1)

    for addr in ['0', 'new D2()']:
      print(addr)
      src = r'''
        #include <stdio.h>

        struct Classey {
          virtual void doIt() = 0;
        };

        struct D1 : Classey {
          virtual void doIt() { printf("fleefl\n"); }
        };

        struct D2 : Classey {
          virtual void doIt() { printf("marfoosh\n"); }
        };

        int main(int argc, char **argv)
        {
          Classey *p = argc == 100 ? new D1() : (Classey*)%s;

          p->doIt();

          return 0;
        }
      ''' % addr
      self.do_run(src, 'segmentation fault' if addr.isdigit() else 'marfoosh', assert_returncode=None)

  def test_dynamic_cast(self):
    self.do_run_in_out_file_test('tests', 'core', 'test_dynamic_cast')

  def test_dynamic_cast_b(self):
    self.do_run_in_out_file_test('tests', 'core', 'test_dynamic_cast_b')

  def test_dynamic_cast_2(self):
    self.do_run_in_out_file_test('tests', 'core', 'test_dynamic_cast_2')

  def test_funcptr(self):
    self.do_run_in_out_file_test('tests', 'core', 'test_funcptr')

  def test_mathfuncptr(self):
    self.do_run_in_out_file_test('tests', 'core', 'test_mathfuncptr')

    if self.is_emterpreter():
      print('emterpreter f32')
      self.set_setting('PRECISE_F32', 1)
      self.do_run_in_out_file_test('tests', 'core', 'test_mathfuncptr')

  def test_funcptrfunc(self):
    self.do_run_in_out_file_test('tests', 'core', 'test_funcptrfunc')

  def test_funcptr_namecollide(self):
    self.do_run_in_out_file_test('tests', 'core', 'test_funcptr_namecollide')

  def test_emptyclass(self):
    self.do_run_in_out_file_test('tests', 'core', 'test_emptyclass')

  def test_alloca(self):
    self.do_run_in_out_file_test('tests', 'core', 'test_alloca')

  def test_rename(self):
    self.do_run_in_out_file_test('tests', 'stdio', 'test_rename')

  def test_remove(self):
   # needs to flush stdio streams
   self.set_setting('EXIT_RUNTIME', 1)
   self.do_run_in_out_file_test('tests', 'cstdio', 'test_remove')

  def test_alloca_stack(self):
    self.do_run_in_out_file_test('tests', 'core', 'test_alloca_stack')

  def test_stack_byval(self):
    self.do_run_in_out_file_test('tests', 'core', 'test_stack_byval')

  def test_stack_varargs(self):
    # in node.js we allocate argv[0] on the stack, which means the  length
    # of the program directory influences how much stack we need, and so
    # long random temp dir names can lead to random failures. The stack
    # size was increased here to avoid that.
    self.set_setting('INLINING_LIMIT', 50)
    self.set_setting('TOTAL_STACK', 8 * 1024)

    self.do_run_in_out_file_test('tests', 'core', 'test_stack_varargs')

  def test_stack_varargs2(self):
    # in node.js we allocate argv[0] on the stack, which means the  length
    # of the program directory influences how much stack we need, and so
    # long random temp dir names can lead to random failures. The stack
    # size was increased here to avoid that.
    self.set_setting('TOTAL_STACK', 8 * 1024)
    src = r'''
      #include <stdio.h>
      #include <stdlib.h>

      void func(int i) {
      }
      int main() {
        for (int i = 0; i < 7000; i++) {
          printf("%d,%d,%d,%d,%d,%d,%d,%d,%d,%d,%d,%d,%d,%d,%d,%d,%d,%d,%d,%d,%d,%d,%d,%d,%d,%d,%d,%d,%d,%d,%d,%d,%d,%d,%d,%d,%d,%d,%d\n",
                   i, i, i, i, i, i, i, i, i, i, i, i, i, i, i, i, i, i, i, i, i, i, i, i, i, i, i, i, i, i, i, i, i, i, i, i, i, i, i);
        }
        printf("ok!\n");
        return 0;
      }
    '''
    self.do_run(src, 'ok!')

    print('with return')

    src = r'''
      #include <stdio.h>
      #include <stdlib.h>

      int main() {
        for (int i = 0; i < 7000; i++) {
          int j = printf("%d,%d,%d,%d,%d,%d,%d,%d,%d,%d,%d,%d,%d,%d,%d,%d,%d,%d,%d,%d,%d,%d,%d,%d,%d,%d,%d,%d,%d,%d,%d,%d,%d,%d,%d,%d,%d,%d,%d",
                   i, i, i, i, i, i, i, i, i, i, i, i, i, i, i, i, i, i, i, i, i, i, i, i, i, i, i, i, i, i, i, i, i, i, i, i, i, i, i);
          printf(" (%d)\n", j);
        }
        printf("ok!\n");
        return 0;
      }
    '''
    self.do_run(src, 'ok!')

    print('with definitely no return')

    src = r'''
      #include <stdio.h>
      #include <stdlib.h>
      #include <stdarg.h>

      void vary(const char *s, ...)
      {
        va_list v;
        va_start(v, s);
        char d[20];
        vsnprintf(d, 20, s, v);
        puts(d);

        // Try it with copying
        va_list tempva;
        va_copy(tempva, v);
        vsnprintf(d, 20, s, tempva);
        puts(d);

        va_end(v);
      }

      int main() {
        for (int i = 0; i < 7000; i++) {
          int j = printf("%d,%d,%d,%d,%d,%d,%d,%d,%d,%d,%d,%d,%d,%d,%d,%d,%d,%d,%d,%d,%d,%d,%d,%d,%d,%d,%d,%d,%d,%d,%d,%d,%d,%d,%d,%d,%d,%d,%d",
                   i, i, i, i, i, i, i, i, i, i, i, i, i, i, i, i, i, i, i, i, i, i, i, i, i, i, i, i, i, i, i, i, i, i, i, i, i, i, i);
          printf(" (%d)\n", j);
          vary("*cheez: %d+%d*", 99, 24);
          vary("*albeit*");
        }
        printf("ok!\n");
        return 0;
      }
    '''
    self.do_run(src, 'ok!')

  def test_stack_void(self):
    self.set_setting('INLINING_LIMIT', 50)

    self.do_run_in_out_file_test('tests', 'core', 'test_stack_void')

  def test_life(self):
    if EMTEST_SKIP_SLOW and self.is_emterpreter() and not is_optimizing(self.emcc_args):
      return self.skipTest('skipping slow tests')
    self.emcc_args += ['-std=c99']
    self.do_run_in_out_file_test('tests', 'life', args=['2'])

  def test_array2(self):
    self.do_run_in_out_file_test('tests', 'core', 'test_array2')

  def test_array2b(self):
    self.do_run_in_out_file_test('tests', 'core', 'test_array2b')

  def test_constglobalstructs(self):
    self.do_run_in_out_file_test('tests', 'core', 'test_constglobalstructs')

  def test_conststructs(self):
    self.do_run_in_out_file_test('tests', 'core', 'test_conststructs')

  def test_bigarray(self):
    self.do_run_in_out_file_test('tests', 'core', 'test_bigarray')

  def test_mod_globalstruct(self):
    self.do_run_in_out_file_test('tests', 'core', 'test_mod_globalstruct')

  @no_wasm_backend('long doubles are f128s in wasm backend')
  def test_pystruct(self):
    def test():
      self.do_run_in_out_file_test('tests', 'test_pystruct')

    test()

    print('relocatable') # this tests recursive global structs => nontrivial postSets for relocation
    assert self.get_setting('RELOCATABLE') == self.get_setting('EMULATED_FUNCTION_POINTERS') == 0
    self.set_setting('RELOCATABLE', 1)
    self.set_setting('EMULATED_FUNCTION_POINTERS', 1)
    test()

  def test_sizeof(self):
      # Has invalid writes between printouts
      self.set_setting('SAFE_HEAP', 0)

      self.do_run_in_out_file_test('tests', 'core', 'test_sizeof')

  def test_llvm_used(self):
    self.do_run_in_out_file_test('tests', 'core', 'test_llvm_used')

  @no_asan('SAFE_HEAP cannot be used with ASan')
  def test_set_align(self):
    self.set_setting('SAFE_HEAP', 1)

    self.do_run_in_out_file_test('tests', 'core', 'test_set_align')

  def test_emscripten_api(self):
    self.set_setting('EXPORTED_FUNCTIONS', ['_main', '_save_me_aimee'])
    self.do_run_in_out_file_test('tests', 'core', 'test_emscripten_api')

    # test EXPORT_ALL
    self.set_setting('EXPORTED_FUNCTIONS', [])
    self.set_setting('EXPORT_ALL', 1)
    self.set_setting('LINKABLE', 1)
    self.do_run_in_out_file_test('tests', 'core', 'test_emscripten_api')

  def test_emscripten_run_script_string_int(self):
    src = r'''
      #include <stdio.h>
      #include <emscripten.h>

      int main() {
        const char *str = emscripten_run_script_string("1+1");
        printf("got string: %s\n", str);
        return 0;
      }
    '''
    self.do_run(src, '''got string: 2''')

  def test_emscripten_run_script_string_utf8(self):
    src = r'''
      #include <stdio.h>
      #include <stdlib.h>
      #include <string.h>
      #include <emscripten.h>

      int main() {
        const char *str = emscripten_run_script_string("'\\u2603 \\u2603 \\u2603 Hello!'");
        printf("length of returned string: %d. Position of substring 'Hello': %d\n", strlen(str), strstr(str, "Hello")-str);
        return 0;
      }
    '''
    self.do_run(src, '''length of returned string: 18. Position of substring 'Hello': 12''')

  def test_emscripten_run_script_string_null(self):
    src = r'''
      #include <stdio.h>
      #include <emscripten.h>

      int main() {
        const char *str = emscripten_run_script_string("void(0)");
        if (str) {
          printf("got string: %s\n", str);
        } else {
          puts("got null");
        }
        return 0;
      }
    '''
    self.do_run(src, 'got null')

  def test_emscripten_get_now(self):
    self.banned_js_engines = [V8_ENGINE] # timer limitations in v8 shell
    # needs to flush stdio streams
    self.set_setting('EXIT_RUNTIME', 1)

    if self.run_name == 'asm2':
      self.emcc_args += ['--closure', '1'] # Use closure here for some additional coverage
    self.do_run(open(path_from_root('tests', 'emscripten_get_now.cpp')).read(), 'Timer resolution is good')

  def test_emscripten_get_compiler_setting(self):
    test_path = path_from_root('tests', 'core', 'emscripten_get_compiler_setting')
    src, output = (test_path + s for s in ('.c', '.out'))
    old = self.get_setting('ASSERTIONS')
    # with assertions, a nice message is shown
    self.set_setting('ASSERTIONS', 1)
    self.do_run(open(src).read(), 'You must build with -s RETAIN_COMPILER_SETTINGS=1', assert_returncode=None)
    self.set_setting('ASSERTIONS', old)
    self.set_setting('RETAIN_COMPILER_SETTINGS', 1)
    self.do_run(open(src).read(), open(output).read().replace('waka', shared.EMSCRIPTEN_VERSION))

  @no_fastcomp('ASYNCIFY has been removed from fastcomp')
  def test_emscripten_has_asyncify(self):
    src = r'''
      #include <stdio.h>
      #include <emscripten.h>

      int main() {
        printf("%d\n", emscripten_has_asyncify());
        return 0;
      }
    '''
    self.set_setting('ASYNCIFY', 0)
    self.do_run(src, '0')
    self.set_setting('ASYNCIFY', 1)
    self.do_run(src, '1')

  # TODO: test only worked in non-fastcomp
  def test_inlinejs(self):
    self.skipTest('non-fastcomp is deprecated and fails in 3.5') # only supports EM_ASM

    self.do_run_in_out_file_test('tests', 'core', 'test_inlinejs')

    if self.emcc_args == []:
      # opts will eliminate the comments
      out = open('src.cpp.o.js').read()
      for i in range(1, 5):
        assert ('comment%d' % i) in out

  # TODO: test only worked in non-fastcomp
  def test_inlinejs2(self):
    self.skipTest('non-fastcomp is deprecated and fails in 3.5') # only supports EM_ASM

    self.do_run_in_out_file_test('tests', 'core', 'test_inlinejs2')

  def test_inlinejs3(self):
    if self.is_wasm():
      self.skipTest('wasm requires a proper asm module')

    self.emcc_args.append('-Wno-almost-asm')
    test_path = path_from_root('tests', 'core', 'test_inlinejs3')
    src, output = (test_path + s for s in ('.c', '.out'))

    self.do_run_in_out_file_test('tests', 'core', 'test_inlinejs3')

    print('no debugger, check validation')
    src = open(src).read().replace('emscripten_debugger();', '')
    self.do_run(src, open(output).read())

  def test_inlinejs4(self):
    self.do_run(r'''
#include <emscripten.h>

#define TO_STRING_INNER(x) #x
#define TO_STRING(x) TO_STRING_INNER(x)
#define assert_msg(msg, file, line) EM_ASM( throw 'Assert (' + msg + ') failed in ' + file + ':' + line + '!'; )
#define assert(expr) { \
  if (!(expr)) { \
    assert_msg(#expr, TO_STRING(__FILE__), TO_STRING(__LINE__)); \
  } \
}

int main(int argc, char **argv) {
  assert(argc != 17);
  assert(false);
  return 0;
}
''', 'false', assert_returncode=None)

  def test_em_asm(self):
    self.do_run_in_out_file_test('tests', 'core', 'test_em_asm')
    self.do_run_in_out_file_test('tests', 'core', 'test_em_asm', force_c=True)

  # Tests various different ways to invoke the EM_ASM(), EM_ASM_INT() and EM_ASM_DOUBLE() macros.
  @no_asan('Cannot use ASan: test depends exactly on heap size')
  def test_em_asm_2(self):
    self.do_run_in_out_file_test('tests', 'core', 'test_em_asm_2')
    self.do_run_in_out_file_test('tests', 'core', 'test_em_asm_2', force_c=True)

  # Tests various different ways to invoke the MAIN_THREAD_EM_ASM(), MAIN_THREAD_EM_ASM_INT() and MAIN_THREAD_EM_ASM_DOUBLE() macros.
  # This test is identical to test_em_asm_2, just search-replaces EM_ASM to MAIN_THREAD_EM_ASM on the test file. That way if new
  # test cases are added to test_em_asm_2.cpp for EM_ASM, they will also get tested in MAIN_THREAD_EM_ASM form.
  @no_asan('Cannot use ASan: test depends exactly on heap size')
  def test_main_thread_em_asm(self):
    src = open(path_from_root('tests', 'core', 'test_em_asm_2.cpp')).read()
    create_test_file('src.cpp', src.replace('EM_ASM', 'MAIN_THREAD_EM_ASM'))

    expected_result = open(path_from_root('tests', 'core', 'test_em_asm_2.out')).read()
    create_test_file('result.out', expected_result.replace('EM_ASM', 'MAIN_THREAD_EM_ASM'))

    self.do_run_from_file('src.cpp', 'result.out')
    self.do_run_from_file('src.cpp', 'result.out', force_c=True)

  def test_main_thread_async_em_asm(self):
    self.do_run_in_out_file_test('tests', 'core', 'test_main_thread_async_em_asm')
    self.do_run_in_out_file_test('tests', 'core', 'test_main_thread_async_em_asm', force_c=True)

  # Tests MAIN_THREAD_EM_ASM_INT() function call with different signatures.
  def test_main_thread_em_asm_signatures(self):
    self.do_run_in_out_file_test('tests', 'core', 'test_em_asm_signatures', assert_returncode=None)

  def test_em_asm_unicode(self):
    self.do_run_in_out_file_test('tests', 'core', 'test_em_asm_unicode')
    self.do_run_in_out_file_test('tests', 'core', 'test_em_asm_unicode', force_c=True)

  def test_em_asm_types(self):
    self.do_run_in_out_file_test('tests', 'core', 'test_em_asm_types')
    self.do_run_in_out_file_test('tests', 'core', 'test_em_asm_types', force_c=True)

  def test_em_asm_unused_arguments(self):
    self.do_run_in_out_file_test('tests', 'core', 'test_em_asm_unused_arguments')

  # Verify that EM_ASM macros support getting called with multiple arities.
  # Maybe tests will later be joined into larger compilation units?
  # Then this must still be compiled separately from other code using EM_ASM
  # macros with arities 1-3. Otherwise this may incorrectly report a success.
  def test_em_asm_parameter_pack(self):
    self.emcc_args += ['-std=c++11']
    self.do_run_in_out_file_test('tests', 'core', 'test_em_asm_parameter_pack')

  def test_em_asm_arguments_side_effects(self):
    self.do_run_in_out_file_test('tests', 'core', 'test_em_asm_arguments_side_effects')
    self.do_run_in_out_file_test('tests', 'core', 'test_em_asm_arguments_side_effects', force_c=True)

  @parameterized({
    'normal': ([],),
    'linked': (['-s', 'MAIN_MODULE'],),
  })
  def test_em_js(self, args):
    if 'MAIN_MODULE' in args and self.get_setting('WASM') == 0:
      self.skipTest('main module support for non-wasm')
    self.emcc_args += args + ['-s', 'EXPORTED_FUNCTIONS=["_main","_malloc"]']
    self.do_run_in_out_file_test('tests', 'core', 'test_em_js')
    self.do_run_in_out_file_test('tests', 'core', 'test_em_js', force_c=True)

  def test_runtime_stacksave(self):
    src = open(path_from_root('tests', 'core', 'test_runtime_stacksave.c')).read()
    self.do_run(src, 'success')

  # Tests that -s MINIMAL_RUNTIME=1 builds can utilize -s ALLOW_MEMORY_GROWTH=1 option.
  def test_minimal_runtime_memorygrowth(self):
    if self.has_changed_setting('ALLOW_MEMORY_GROWTH'):
      self.skipTest('test needs to modify memory growth')
    self.set_setting('MINIMAL_RUNTIME', 1)
    src = open(path_from_root('tests', 'core', 'test_memorygrowth.c')).read()
    # Fail without memory growth
    self.do_run(src, 'OOM', assert_returncode=None)
    # Win with it
    self.emcc_args += ['-Wno-almost-asm', '-s', 'ALLOW_MEMORY_GROWTH']
    self.do_run(src, '*pre: hello,4.955*\n*hello,4.955*\n*hello,4.955*')

  def test_memorygrowth(self):
    if self.has_changed_setting('ALLOW_MEMORY_GROWTH'):
      self.skipTest('test needs to modify memory growth')
    if self.maybe_closure():
      # verify NO_DYNAMIC_EXECUTION is compatible with closure
      self.set_setting('DYNAMIC_EXECUTION', 0)
    # With typed arrays in particular, it is dangerous to use more memory than INITIAL_MEMORY,
    # since we then need to enlarge the heap(s).
    src = open(path_from_root('tests', 'core', 'test_memorygrowth.c')).read()

    # Fail without memory growth
    self.do_run(src, 'OOM', assert_returncode=None)
    fail = open('src.cpp.o.js').read()

    # Win with it
    self.emcc_args += ['-Wno-almost-asm', '-s', 'ALLOW_MEMORY_GROWTH']
    self.do_run(src, '*pre: hello,4.955*\n*hello,4.955*\n*hello,4.955*')
    win = open('src.cpp.o.js').read()

    if '-O2' in self.emcc_args and not self.is_wasm():
      # Make sure ALLOW_MEMORY_GROWTH generates different code (should be less optimized)
      possible_starts = ['// EMSCRIPTEN_START_FUNCS', 'var TOTAL_STACK']
      code_start = None
      for s in possible_starts:
        if fail.find(s) >= 0:
          code_start = s
          break
      assert code_start is not None, 'Generated code must contain one of ' + str(possible_starts)

      fail = fail[fail.find(code_start):]
      win = win[win.find(code_start):]
      assert len(fail) < len(win), 'failing code - without memory growth on - is more optimized, and smaller' + str([len(fail), len(win)])

    # Tracing of memory growths should work
    self.set_setting('EMSCRIPTEN_TRACING', 1)
    self.emcc_args += ['--tracing']
    self.do_run(src, '*pre: hello,4.955*\n*hello,4.955*\n*hello,4.955*')

  def test_memorygrowth_2(self):
    if self.has_changed_setting('ALLOW_MEMORY_GROWTH'):
      self.skipTest('test needs to modify memory growth')

    # With typed arrays in particular, it is dangerous to use more memory than INITIAL_MEMORY,
    # since we then need to enlarge the heap(s).
    src = open(path_from_root('tests', 'core', 'test_memorygrowth_2.c')).read()

    # Fail without memory growth
    self.do_run(src, 'OOM', assert_returncode=None)
    fail = open('src.cpp.o.js').read()

    # Win with it
    self.emcc_args += ['-Wno-almost-asm', '-s', 'ALLOW_MEMORY_GROWTH']
    self.do_run(src, '*pre: hello,4.955*\n*hello,4.955*\n*hello,4.955*')
    win = open('src.cpp.o.js').read()

    if '-O2' in self.emcc_args and not self.is_wasm():
      # Make sure ALLOW_MEMORY_GROWTH generates different code (should be less optimized)
      assert len(fail) < len(win), 'failing code - without memory growth on - is more optimized, and smaller' + str([len(fail), len(win)])

  def test_memorygrowth_3(self):
    if self.has_changed_setting('ALLOW_MEMORY_GROWTH'):
      self.skipTest('test needs to modify memory growth')

    # checks handling of malloc failure properly
    self.emcc_args += ['-s', 'ALLOW_MEMORY_GROWTH=0', '-s', 'ABORTING_MALLOC=0', '-s', 'SAFE_HEAP']
    self.do_run_in_out_file_test('tests', 'core', 'test_memorygrowth_3')

  @also_with_impure_standalone_wasm
  def test_memorygrowth_MAXIMUM_MEMORY(self):
    if self.has_changed_setting('ALLOW_MEMORY_GROWTH'):
      self.skipTest('test needs to modify memory growth')
    if not self.is_wasm():
      self.skipTest('wasm memory specific test')

    # check that memory growth does not exceed the wasm mem max limit
    self.emcc_args += ['-s', 'ALLOW_MEMORY_GROWTH=1', '-s', 'INITIAL_MEMORY=64Mb', '-s', 'MAXIMUM_MEMORY=100Mb']
    self.do_run_in_out_file_test('tests', 'core', 'test_memorygrowth_wasm_mem_max')

  def test_memorygrowth_linear_step(self):
    if self.has_changed_setting('ALLOW_MEMORY_GROWTH'):
      self.skipTest('test needs to modify memory growth')
    if not self.is_wasm():
      self.skipTest('wasm memory specific test')

    # check that memory growth does not exceed the wasm mem max limit and is exactly or one step below the wasm mem max
    self.emcc_args += ['-s', 'ALLOW_MEMORY_GROWTH=1', '-s', 'TOTAL_STACK=1Mb', '-s', 'INITIAL_MEMORY=64Mb', '-s', 'MAXIMUM_MEMORY=130Mb', '-s', 'MEMORY_GROWTH_LINEAR_STEP=1Mb']
    self.do_run_in_out_file_test('tests', 'core', 'test_memorygrowth_memory_growth_step')

  def test_memorygrowth_geometric_step(self):
    if self.has_changed_setting('ALLOW_MEMORY_GROWTH'):
      self.skipTest('test needs to modify memory growth')
    if not self.is_wasm():
      self.skipTest('wasm memory specific test')

    self.emcc_args += ['-s', 'ALLOW_MEMORY_GROWTH=1', '-s', 'MEMORY_GROWTH_GEOMETRIC_STEP=15', '-s', 'MEMORY_GROWTH_GEOMETRIC_CAP=0']
    self.do_run_in_out_file_test('tests', 'core', 'test_memorygrowth_geometric_step')

  def test_memorygrowth_3_force_fail_reallocBuffer(self):
    if self.has_changed_setting('ALLOW_MEMORY_GROWTH'):
      self.skipTest('test needs to modify memory growth')

    self.emcc_args += ['-Wno-almost-asm', '-s', 'ALLOW_MEMORY_GROWTH=1', '-s', 'TEST_MEMORY_GROWTH_FAILS=1']
    self.do_run_in_out_file_test('tests', 'core', 'test_memorygrowth_3')

  @no_asmjs()
  @no_wasm2js('no WebAssembly.Memory()')
  @no_asan('ASan alters the memory size')
  def test_module_wasm_memory(self):
    self.emcc_args += ['--pre-js', path_from_root('tests', 'core', 'test_module_wasm_memory.js')]
    src = open(path_from_root('tests', 'core', 'test_module_wasm_memory.c')).read()
    self.do_run(src, 'success', force_c=True)

  def test_ssr(self): # struct self-ref
      src = '''
        #include <stdio.h>

        // see related things in openjpeg
        typedef struct opj_mqc_state {
          unsigned int qeval;
          int mps;
          struct opj_mqc_state *nmps;
          struct opj_mqc_state *nlps;
        } opj_mqc_state_t;

        static opj_mqc_state_t mqc_states[4] = {
          {0x5600, 0, &mqc_states[2], &mqc_states[3]},
          {0x5602, 1, &mqc_states[3], &mqc_states[2]},
        };

        int main() {
          printf("*%d*\\n", (int)(mqc_states+1)-(int)mqc_states);
          for (int i = 0; i < 2; i++)
            printf("%d:%d,%d,%d,%d\\n", i, mqc_states[i].qeval, mqc_states[i].mps,
                   (int)mqc_states[i].nmps-(int)mqc_states, (int)mqc_states[i].nlps-(int)mqc_states);
          return 0;
        }
        '''
      self.do_run(src, '''*16*\n0:22016,0,32,48\n1:22018,1,48,32\n''')

  def test_tinyfuncstr(self):
      self.do_run_in_out_file_test('tests', 'core', 'test_tinyfuncstr')

  def test_llvmswitch(self):
      self.do_run_in_out_file_test('tests', 'core', 'test_llvmswitch')

  # By default, when user has not specified a -std flag, Emscripten should always build .cpp files using the C++03 standard,
  # i.e. as if "-std=c++03" had been passed on the command line. On Linux with Clang 3.2 this is the case, but on Windows
  # with Clang 3.2 -std=c++11 has been chosen as default, because of
  # < jrose> clb: it's deliberate, with the idea that for people who don't care about the standard, they should be using the "best" thing we can offer on that platform
  def test_cxx03_do_run(self):
    self.do_run_in_out_file_test('tests', 'core', 'test_cxx03_do_run')

  @no_wasm2js('massive switches can break js engines')
  @no_emterpreter
  def test_bigswitch(self):
    src = open(path_from_root('tests', 'bigswitch.cpp')).read()
    self.do_run(src, '''34962: GL_ARRAY_BUFFER (0x8892)
26214: what?
35040: GL_STREAM_DRAW (0x88E0)
3060: what?
''', args=['34962', '26214', '35040', str(0xbf4)], assert_returncode=None)

  @no_wasm2js('massive switches can break js engines')
  @no_emterpreter
  @is_slow_test
  def test_biggerswitch(self):
    if self.is_wasm_backend():
      if not is_optimizing(self.emcc_args):
        self.skipTest('nodejs takes >6GB to compile this if the wasm is not optimized, which OOMs, see https://github.com/emscripten-core/emscripten/issues/7928#issuecomment-458308453')
      if '-Os' in self.emcc_args:
        self.skipTest('hangs in recent upstream clang, see https://bugs.llvm.org/show_bug.cgi?id=43468')
    num_cases = 20000
    switch_case = run_process([PYTHON, path_from_root('tests', 'gen_large_switchcase.py'), str(num_cases)], stdout=PIPE, stderr=PIPE).stdout
    self.do_run(switch_case, '''58996: 589965899658996
59297: 592975929759297
59598: default
59899: 598995989959899
Success!''')

  def test_indirectbr(self):
      self.emcc_args = [x for x in self.emcc_args if x != '-g']

      self.do_run_in_out_file_test('tests', 'core', 'test_indirectbr')

  @no_wasm2js('extremely deep nesting, hits stack limit on some VMs')
  def test_indirectbr_many(self):
      self.do_run_in_out_file_test('tests', 'core', 'test_indirectbr_many')

  def test_pack(self):
      src = '''
        #include <stdio.h>
        #include <string.h>

        #pragma pack(push,1)
        typedef struct header
        {
            unsigned char  id;
            unsigned short colour;
            unsigned char  desc;
        } header;
        #pragma pack(pop)

        typedef struct fatheader
        {
            unsigned char  id;
            unsigned short colour;
            unsigned char  desc;
        } fatheader;

        int main( int argc, const char *argv[] ) {
          header h, *ph = 0;
          fatheader fh, *pfh = 0;
          printf("*%d,%d,%d*\\n", sizeof(header), (int)((int)&h.desc - (int)&h.id), (int)(&ph[1])-(int)(&ph[0]));
          printf("*%d,%d,%d*\\n", sizeof(fatheader), (int)((int)&fh.desc - (int)&fh.id), (int)(&pfh[1])-(int)(&pfh[0]));
          return 0;
        }
        '''
      self.do_run(src, '*4,3,4*\n*6,4,6*')

  def test_varargs(self):
    self.do_run_in_out_file_test('tests', 'core', 'test_varargs')

  @no_wasm_backend('Calling varargs across function calls is undefined behavior in C,'
                   ' and asmjs and wasm implement it differently.')
  def test_varargs_multi(self):
    self.do_run_in_out_file_test('tests', 'core', 'test_varargs_multi')

  @unittest.skip('clang cannot compile this code with that target yet')
  def test_varargs_byval(self):
    src = r'''
      #include <stdio.h>
      #include <stdarg.h>

      typedef struct type_a {
        union {
          double f;
          void *p;
          int i;
          short sym;
        } value;
      } type_a;

      enum mrb_vtype {
        MRB_TT_FALSE = 0,   /*   0 */
        MRB_TT_CLASS = 9    /*   9 */
      };

      typedef struct type_b {
        enum mrb_vtype tt:8;
      } type_b;

      void print_type_a(int argc, ...);
      void print_type_b(int argc, ...);

      int main(int argc, char *argv[])
      {
        type_a a;
        type_b b;
        a.value.p = (void*) 0x12345678;
        b.tt = MRB_TT_CLASS;

        printf("The original address of a is: %p\n", a.value.p);
        printf("The original type of b is: %d\n", b.tt);

        print_type_a(1, a);
        print_type_b(1, b);

        return 0;
      }

      void print_type_a(int argc, ...) {
        va_list ap;
        type_a a;

        va_start(ap, argc);
        a = va_arg(ap, type_a);
        va_end(ap);

        printf("The current address of a is: %p\n", a.value.p);
      }

      void print_type_b(int argc, ...) {
        va_list ap;
        type_b b;

        va_start(ap, argc);
        b = va_arg(ap, type_b);
        va_end(ap);

        printf("The current type of b is: %d\n", b.tt);
      }
      '''
    self.do_run(src, '''The original address of a is: 0x12345678
The original type of b is: 9
The current address of a is: 0x12345678
The current type of b is: 9
''')

  def test_functionpointer_libfunc_varargs(self):
    self.do_run_in_out_file_test('tests', 'core', 'test_functionpointer_libfunc_varargs')

  def test_structbyval(self):
    self.set_setting('INLINING_LIMIT', 50)

    # part 1: make sure that normally, passing structs by value works

    src = r'''
      #include <stdio.h>

      struct point
      {
        int x, y;
      };

      void dump(struct point p) {
        p.x++; // should not modify
        p.y++; // anything in the caller!
        printf("dump: %d,%d\n", p.x, p.y);
      }

      void dumpmod(struct point *p) {
        p->x++; // should not modify
        p->y++; // anything in the caller!
        printf("dump: %d,%d\n", p->x, p->y);
      }

      int main( int argc, const char *argv[] ) {
        point p = { 54, 2 };
        printf("pre:  %d,%d\n", p.x, p.y);
        dump(p);
        void (*dp)(point p) = dump; // And, as a function pointer
        dp(p);
        printf("post: %d,%d\n", p.x, p.y);
        dumpmod(&p);
        dumpmod(&p);
        printf("last: %d,%d\n", p.x, p.y);
        return 0;
      }
    '''
    self.do_run(src, 'pre:  54,2\ndump: 55,3\ndump: 55,3\npost: 54,2\ndump: 55,3\ndump: 56,4\nlast: 56,4')

  def test_stdlibs(self):
    # safe heap prints a warning that messes up our output.
    self.set_setting('SAFE_HEAP', 0)
    # needs atexit
    self.set_setting('EXIT_RUNTIME', 1)
    self.do_run_in_out_file_test('tests', 'core', 'test_stdlibs')

  def test_stdbool(self):
    src = r'''
        #include <stdio.h>
        #include <stdbool.h>

        int main() {
          bool x = true;
          bool y = false;
          printf("*%d*\n", x != y);
          return 0;
        }
      '''

    self.do_run(src, '*1*', force_c=True)

  def test_strtoll_hex(self):
    # tests strtoll for hex strings (0x...)
    self.do_run_in_out_file_test('tests', 'core', 'test_strtoll_hex')

  def test_strtoll_dec(self):
    # tests strtoll for decimal strings (0x...)
    self.do_run_in_out_file_test('tests', 'core', 'test_strtoll_dec')

  def test_strtoll_bin(self):
    # tests strtoll for binary strings (0x...)
    self.do_run_in_out_file_test('tests', 'core', 'test_strtoll_bin')

  def test_strtoll_oct(self):
    # tests strtoll for decimal strings (0x...)
    self.do_run_in_out_file_test('tests', 'core', 'test_strtoll_oct')

  def test_strtol_hex(self):
    # tests strtoll for hex strings (0x...)
    self.do_run_in_out_file_test('tests', 'core', 'test_strtol_hex')

  def test_strtol_dec(self):
    # tests strtoll for decimal strings (0x...)
    self.do_run_in_out_file_test('tests', 'core', 'test_strtol_dec')

  def test_strtol_bin(self):
    # tests strtoll for binary strings (0x...)
    self.do_run_in_out_file_test('tests', 'core', 'test_strtol_bin')

  def test_strtol_oct(self):
    # tests strtoll for decimal strings (0x...)
    self.do_run_in_out_file_test('tests', 'core', 'test_strtol_oct')

  def test_atexit(self):
    # Confirms they are called in reverse order
    # needs atexits
    self.set_setting('EXIT_RUNTIME', 1)
    self.do_run_in_out_file_test('tests', 'core', 'test_atexit')

  @no_asan('test relies on null pointer reads')
  def test_pthread_specific(self):
    src = open(path_from_root('tests', 'pthread', 'specific.c')).read()
    expected = open(path_from_root('tests', 'pthread', 'specific.c.txt')).read()
    self.do_run(src, expected, force_c=True)

  def test_pthread_equal(self):
    self.do_run_in_out_file_test('tests', 'pthread', 'test_pthread_equal')

  def test_tcgetattr(self):
    src = open(path_from_root('tests', 'termios', 'test_tcgetattr.c')).read()
    self.do_run(src, 'success', force_c=True)

  def test_time(self):
    self.do_run_in_out_file_test('tests', 'core', 'test_time')
    for tz in ['EST+05EDT', 'UTC+0']:
      print('extra tz test:', tz)
      with env_modify({'TZ': tz}):
        # Run the test with different time zone settings if
        # possible. It seems that the TZ environment variable does not
        # work all the time (at least it's not well respected by
        # Node.js on Windows), but it does no harm either.
        self.do_run_in_out_file_test('tests', 'core', 'test_time')

  def test_timeb(self):
    # Confirms they are called in reverse order
    self.do_run_in_out_file_test('tests', 'core', 'test_timeb')

  def test_time_c(self):
    self.do_run_in_out_file_test('tests', 'core', 'test_time_c')

  def test_gmtime(self):
    self.do_run_in_out_file_test('tests', 'core', 'test_gmtime')

  def test_strptime_tm(self):
    self.do_run_in_out_file_test('tests', 'core', 'test_strptime_tm')

  def test_strptime_days(self):
    self.do_run_in_out_file_test('tests', 'core', 'test_strptime_days')

  def test_strptime_reentrant(self):
    # needs to flush stdio streams
    self.set_setting('EXIT_RUNTIME', 1)
    self.do_run_in_out_file_test('tests', 'core', 'test_strptime_reentrant')

  def test_strftime(self):
    self.do_run_in_out_file_test('tests', 'core', 'test_strftime')

  @no_wasm_backend("wasm backend doesn't compile intentional segfault into an abort() call. "
                   "It also doesn't segfault.")
  def test_intentional_fault(self):
    # Some programs intentionally segfault themselves, we should compile that into a throw
    src = open(path_from_root('tests', 'core', 'test_intentional_fault.c')).read()
    self.do_run(src, 'abort(' if self.run_name != 'asm2g' else 'abort(segmentation fault', assert_returncode=None)

  def test_trickystring(self):
    self.do_run_in_out_file_test('tests', 'core', 'test_trickystring')

  def test_statics(self):
    self.do_run_in_out_file_test('tests', 'core', 'test_statics')

  def test_copyop(self):
    # clang generated code is vulnerable to this, as it uses
    # memcpy for assignments, with hardcoded numbers of bytes
    # (llvm-gcc copies items one by one).
    self.do_run_in_out_file_test('tests', 'core', 'test_copyop')

  def test_memcpy_memcmp(self):
    self.banned_js_engines = [V8_ENGINE] # Currently broken under V8_ENGINE but not node

    def check(result, err):
      result = result.replace('\n \n', '\n') # remove extra node output
      return hashlib.sha1(result.encode('utf-8')).hexdigest()

    self.do_run_in_out_file_test('tests', 'core', 'test_memcpy_memcmp', output_nicerizer=check)

  def test_memcpy2(self):
    self.do_run_in_out_file_test('tests', 'core', 'test_memcpy2', assert_returncode=None)

  def test_memcpy3(self):
    self.do_run_in_out_file_test('tests', 'core', 'test_memcpy3', assert_returncode=None)

  @also_with_standalone_wasm
  def test_memcpy_alignment(self):
    self.do_run(open(path_from_root('tests', 'test_memcpy_alignment.cpp')).read(), 'OK.')

  def test_memset_alignment(self):
    self.do_run(open(path_from_root('tests', 'test_memset_alignment.cpp')).read(), 'OK.')

  def test_memset(self):
    self.do_run_in_out_file_test('tests', 'core', 'test_memset', assert_returncode=None)

  def test_getopt(self):
    self.do_run_in_out_file_test('tests', 'core', 'test_getopt', args=['-t', '12', '-n', 'foobar'])

  def test_getopt_long(self):
    self.do_run_in_out_file_test('tests', 'core', 'test_getopt_long', args=['--file', 'foobar', '-b'])

  def test_memmove(self):
    self.do_run_in_out_file_test('tests', 'core', 'test_memmove')

  def test_memmove2(self):
    self.do_run_in_out_file_test('tests', 'core', 'test_memmove2', assert_returncode=None)

  def test_memmove3(self):
    self.do_run_in_out_file_test('tests', 'core', 'test_memmove3')

  def test_flexarray_struct(self):
    self.do_run_in_out_file_test('tests', 'core', 'test_flexarray_struct')

  def test_bsearch(self):
    self.do_run_in_out_file_test('tests', 'core', 'test_bsearch')

  @no_wasm_backend("https://github.com/emscripten-core/emscripten/issues/9039")
  def test_stack_overflow(self):
    self.set_setting('ASSERTIONS', 1)
    self.do_run(open(path_from_root('tests', 'core', 'stack_overflow.cpp')).read(), 'Stack overflow!', assert_returncode=None)

  def test_stackAlloc(self):
    self.do_run_in_out_file_test('tests', 'core', 'stackAlloc')

  def test_nestedstructs(self):
      src = '''
        #include <stdio.h>
        #include "emscripten.h"

        struct base {
          int x;
          float y;
          union {
            int a;
            float b;
          };
          char c;
        };

        struct hashtableentry {
          int key;
          base data;
        };

        struct hashset {
          typedef hashtableentry entry;
          struct chain { entry elem; chain *next; };
        //  struct chainchunk { chain chains[100]; chainchunk *next; };
        };

        struct hashtable : hashset {
          hashtable() {
            base *b = NULL;
            entry *e = NULL;
            chain *c = NULL;
            printf("*%d,%d,%d,%d,%d,%d|%d,%d,%d,%d,%d,%d,%d,%d|%d,%d,%d,%d,%d,%d,%d,%d,%d,%d*\\n",
              sizeof(base),
              int(&(b->x)), int(&(b->y)), int(&(b->a)), int(&(b->b)), int(&(b->c)),
              sizeof(hashtableentry),
              int(&(e->key)), int(&(e->data)), int(&(e->data.x)), int(&(e->data.y)), int(&(e->data.a)), int(&(e->data.b)), int(&(e->data.c)),
              sizeof(hashset::chain),
              int(&(c->elem)), int(&(c->next)), int(&(c->elem.key)), int(&(c->elem.data)), int(&(c->elem.data.x)), int(&(c->elem.data.y)), int(&(c->elem.data.a)), int(&(c->elem.data.b)), int(&(c->elem.data.c))
            );
          }
        };

        struct B { char buffer[62]; int last; char laster; char laster2; };

        struct Bits {
          unsigned short A : 1;
          unsigned short B : 1;
          unsigned short C : 1;
          unsigned short D : 1;
          unsigned short x1 : 1;
          unsigned short x2 : 1;
          unsigned short x3 : 1;
          unsigned short x4 : 1;
        };

        int main() {
          hashtable t;

          // Part 2 - the char[] should be compressed, BUT have a padding space at the end so the next
          // one is aligned properly. Also handle char; char; etc. properly.
          B *b = NULL;
          printf("*%d,%d,%d,%d,%d,%d,%d,%d,%d*\\n", int(b), int(&(b->buffer)), int(&(b->buffer[0])), int(&(b->buffer[1])), int(&(b->buffer[2])),
                                                    int(&(b->last)), int(&(b->laster)), int(&(b->laster2)), sizeof(B));

          // Part 3 - bitfields, and small structures
          Bits *b2 = NULL;
          printf("*%d*\\n", sizeof(Bits));

          return 0;
        }
        '''
      # Bloated memory; same layout as C/C++
      self.do_run(src, '*16,0,4,8,8,12|20,0,4,4,8,12,12,16|24,0,20,0,4,4,8,12,12,16*\n*0,0,0,1,2,64,68,69,72*\n*2*')

  def prep_dlfcn_lib(self):
    self.clear_setting('MAIN_MODULE')
    self.set_setting('SIDE_MODULE')

  def prep_dlfcn_main(self):
    self.set_setting('MAIN_MODULE')
    self.clear_setting('SIDE_MODULE')

    create_test_file('lib_so_pre.js', '''
    if (!Module['preRun']) Module['preRun'] = [];
    Module['preRun'].push(function() { FS.createDataFile('/', 'liblib.so', %s, true, false, false); });
''' % str(list(bytearray(open('liblib.so', 'rb').read()))))
    self.emcc_args += ['--pre-js', 'lib_so_pre.js']

  def build_dlfcn_lib(self, lib_src, dirname, filename):
    if self.get_setting('WASM'):
      # emcc emits a wasm in this case
      self.build(lib_src, dirname, filename, js_outfile=False)
      shutil.move(filename + '.o.wasm', os.path.join(dirname, 'liblib.so'))
    else:
      self.build(lib_src, dirname, filename)
      shutil.move(filename + '.o.js', os.path.join(dirname, 'liblib.so'))

  @needs_dlfcn
  def test_dlfcn_missing(self):
    self.set_setting('MAIN_MODULE', 1)
    if self.has_changed_setting('ASSERTIONS'):
      self.skipTest('test needs to customize ASSERTIONS')
    self.set_setting('ASSERTIONS', 1)
    src = r'''
      #include <dlfcn.h>
      #include <stdio.h>
      #include <assert.h>

      int main() {
        void* lib_handle = dlopen("libfoo.so", RTLD_NOW);
        assert(!lib_handle);
        printf("error: %s\n", dlerror());
        return 0;
      }
      '''
    self.do_run(src, 'error: Could not load dynamic lib: libfoo.so\nError: No such file or directory')
    print('without assertions, the error is less clear')
    self.set_setting('ASSERTIONS', 0)
    self.do_run(src, 'error: Could not load dynamic lib: libfoo.so\nError: FS error')

  @needs_dlfcn
  def test_dlfcn_basic(self):
    self.prep_dlfcn_lib()
    lib_src = '''
      #include <cstdio>

      class Foo {
      public:
        Foo() {
          puts("Constructing lib object.");
        }
      };

      Foo global;
      '''
    dirname = self.get_dir()
    filename = os.path.join(dirname, 'liblib.cpp')
    self.build_dlfcn_lib(lib_src, dirname, filename)

    self.prep_dlfcn_main()
    src = '''
      #include <cstdio>
      #include <dlfcn.h>

      class Bar {
      public:
        Bar() {
          puts("Constructing main object.");
        }
      };

      Bar global;

      int main() {
        dlopen("liblib.so", RTLD_NOW);
        return 0;
      }
      '''
    self.do_run(src, 'Constructing main object.\nConstructing lib object.\n')

  @needs_dlfcn
  def test_dlfcn_i64(self):
    self.prep_dlfcn_lib()
    self.set_setting('EXPORTED_FUNCTIONS', ['_foo'])
    lib_src = '''
      int foo(int x) {
        return (long long)x / (long long)1234;
      }
      '''
    dirname = self.get_dir()
    filename = os.path.join(dirname, 'liblib.c')
    self.build_dlfcn_lib(lib_src, dirname, filename)

    self.prep_dlfcn_main()
    self.clear_setting('EXPORTED_FUNCTIONS')
    src = r'''
      #include <stdio.h>
      #include <stdlib.h>
      #include <dlfcn.h>

      typedef int (*intfunc)(int);

      void *p;

      int main() {
        p = malloc(1024);
        void *lib_handle = dlopen("liblib.so", 0);
        if (!lib_handle) {
          puts(dlerror());
          abort();
        }
        printf("dll handle: %p\n", lib_handle);
        intfunc x = (intfunc)dlsym(lib_handle, "foo");
        printf("foo func handle: %p\n", x);
        if (p == 0) return 1;
        if (!x) {
          printf("dlsym failed: %s\n", dlerror());
          return 1;
        }
        printf("|%d|\n", x(81234567));
        return 0;
      }
      '''
    self.do_run(src, '|65830|')

  @needs_dlfcn
  @no_wasm('EM_ASM in shared wasm modules, stored inside the wasm somehow')
  def test_dlfcn_em_asm(self):
    self.prep_dlfcn_lib()
    lib_src = '''
      #include <emscripten.h>
      class Foo {
      public:
        Foo() {
          EM_ASM( out("Constructing lib object.") );
        }
      };
      Foo global;
      '''
    filename = 'liblib.cpp'
    self.build_dlfcn_lib(lib_src, self.get_dir(), filename)

    self.prep_dlfcn_main()
    src = '''
      #include <emscripten.h>
      #include <dlfcn.h>
      class Bar {
      public:
        Bar() {
          EM_ASM( out("Constructing main object.") );
        }
      };
      Bar global;
      int main() {
        dlopen("liblib.so", RTLD_NOW);
        EM_ASM( out("All done.") );
        return 0;
      }
      '''
    self.do_run(src, 'Constructing main object.\nConstructing lib object.\nAll done.\n')

  @needs_dlfcn
  def test_dlfcn_qsort(self):
    self.prep_dlfcn_lib()
    self.set_setting('EXPORTED_FUNCTIONS', ['_get_cmp'])
    lib_src = '''
      int lib_cmp(const void* left, const void* right) {
        const int* a = (const int*) left;
        const int* b = (const int*) right;
        if(*a > *b) return 1;
        else if(*a == *b) return  0;
        else return -1;
      }

      typedef int (*CMP_TYPE)(const void*, const void*);

      extern "C" CMP_TYPE get_cmp() {
        return lib_cmp;
      }
      '''
    dirname = self.get_dir()
    filename = os.path.join(dirname, 'liblib.cpp')
    self.build_dlfcn_lib(lib_src, dirname, filename)

    self.prep_dlfcn_main()
    self.set_setting('EXPORTED_FUNCTIONS', ['_main', '_malloc'])
    src = '''
      #include <stdio.h>
      #include <stdlib.h>
      #include <dlfcn.h>

      typedef int (*CMP_TYPE)(const void*, const void*);

      int main_cmp(const void* left, const void* right) {
        const int* a = (const int*) left;
        const int* b = (const int*) right;
        if(*a < *b) return 1;
        else if(*a == *b) return  0;
        else return -1;
      }

      int main() {
        void* lib_handle;
        CMP_TYPE (*getter_ptr)();
        CMP_TYPE lib_cmp_ptr;
        int arr[5] = {4, 2, 5, 1, 3};

        qsort((void*)arr, 5, sizeof(int), main_cmp);
        printf("Sort with main comparison: ");
        for (int i = 0; i < 5; i++) {
          printf("%d ", arr[i]);
        }
        printf("\\n");

        lib_handle = dlopen("liblib.so", RTLD_NOW);
        if (lib_handle == NULL) {
          printf("Could not load lib.\\n");
          return 1;
        }
        getter_ptr = (CMP_TYPE (*)()) dlsym(lib_handle, "get_cmp");
        if (getter_ptr == NULL) {
          printf("Could not find func.\\n");
          return 1;
        }
        lib_cmp_ptr = getter_ptr();
        qsort((void*)arr, 5, sizeof(int), lib_cmp_ptr);
        printf("Sort with lib comparison: ");
        for (int i = 0; i < 5; i++) {
          printf("%d ", arr[i]);
        }
        printf("\\n");

        return 0;
      }
      '''
    self.do_run(src, 'Sort with main comparison: 5 4 3 2 1 *Sort with lib comparison: 1 2 3 4 5 *',
                output_nicerizer=lambda x, err: x.replace('\n', '*'))

    if self.get_setting('ASM_JS') and SPIDERMONKEY_ENGINE and os.path.exists(SPIDERMONKEY_ENGINE[0]) and not self.is_wasm():
      out = run_js('liblib.so', engine=SPIDERMONKEY_ENGINE, full_output=True, stderr=STDOUT)
      if 'asm' in out:
        self.validate_asmjs(out)

  @needs_dlfcn
  def test_dlfcn_data_and_fptr(self):
    # Failing under v8 since: https://chromium-review.googlesource.com/712595
    if self.is_wasm():
      self.banned_js_engines = [V8_ENGINE]

    self.prep_dlfcn_lib()
    lib_src = r'''
      #include <stdio.h>

      int theglobal = 42;

      extern void parent_func(); // a function that is defined in the parent

      int* lib_get_global_addr() {
        return &theglobal;
      }

      void lib_fptr() {
        printf("Second calling lib_fptr from main.\n");
        parent_func();
        // call it also through a pointer, to check indexizing
        void (*p_f)();
        p_f = parent_func;
        p_f();
      }

      extern "C" void (*func(int x, void(*fptr)()))() {
        printf("In func: %d\n", x);
        fptr();
        return lib_fptr;
      }
      '''
    dirname = self.get_dir()
    filename = os.path.join(dirname, 'liblib.cpp')
    self.set_setting('EXPORTED_FUNCTIONS', ['_func'])
    self.build_dlfcn_lib(lib_src, dirname, filename)

    self.prep_dlfcn_main()
    src = r'''
      #include <stdio.h>
      #include <dlfcn.h>
      #include <emscripten.h>

      typedef void (*FUNCTYPE(int, void(*)()))();

      FUNCTYPE func;

      void EMSCRIPTEN_KEEPALIVE parent_func() {
        printf("parent_func called from child\n");
      }

      void main_fptr() {
        printf("First calling main_fptr from lib.\n");
      }

      int main() {
        void* lib_handle;
        FUNCTYPE* func_fptr;

        // Test basic lib loading.
        lib_handle = dlopen("liblib.so", RTLD_NOW);
        if (lib_handle == NULL) {
          printf("Could not load lib.\n");
          return 1;
        }

        // Test looked up function.
        func_fptr = (FUNCTYPE*) dlsym(lib_handle, "func");
        // Load twice to test cache.
        func_fptr = (FUNCTYPE*) dlsym(lib_handle, "func");
        if (func_fptr == NULL) {
          printf("Could not find func.\n");
          return 1;
        }

        // Test passing function pointers across module bounds.
        void (*fptr)() = func_fptr(13, main_fptr);
        fptr();

        // Test global data.
        int* globaladdr = (int*) dlsym(lib_handle, "theglobal");
        if (globaladdr == NULL) {
          printf("Could not find global.\n");
          return 1;
        }

        printf("Var: %d\n", *globaladdr);

        return 0;
      }
      '''
    self.set_setting('EXPORTED_FUNCTIONS', ['_main'])
    self.do_run(src, '''\
In func: 13
First calling main_fptr from lib.
Second calling lib_fptr from main.
parent_func called from child
parent_func called from child
Var: 42
''')

  @needs_dlfcn
  def test_dlfcn_varargs(self):
    # this test is not actually valid - it fails natively. the child should fail
    # to be loaded, not load and successfully see the parent print_ints func

    self.prep_dlfcn_lib()
    lib_src = r'''
      void print_ints(int n, ...);
      extern "C" void func() {
        print_ints(2, 13, 42);
      }
      '''
    dirname = self.get_dir()
    filename = os.path.join(dirname, 'liblib.cpp')
    self.set_setting('EXPORTED_FUNCTIONS', ['_func'])
    self.build_dlfcn_lib(lib_src, dirname, filename)

    self.prep_dlfcn_main()
    src = r'''
      #include <stdarg.h>
      #include <stdio.h>
      #include <dlfcn.h>
      #include <assert.h>

      void print_ints(int n, ...) {
        va_list args;
        va_start(args, n);
        for (int i = 0; i < n; i++) {
          printf("%d\n", va_arg(args, int));
        }
        va_end(args);
      }

      int main() {
        void* lib_handle;
        void (*fptr)();

        print_ints(2, 100, 200);

        lib_handle = dlopen("liblib.so", RTLD_NOW);
        assert(lib_handle);
        fptr = (void (*)())dlsym(lib_handle, "func");
        fptr();

        return 0;
      }
      '''
    self.set_setting('EXPORTED_FUNCTIONS', ['_main'])
    self.do_run(src, '100\n200\n13\n42\n')

  @needs_dlfcn
  def test_dlfcn_alignment_and_zeroing(self):
    self.prep_dlfcn_lib()
    self.set_setting('INITIAL_MEMORY', 16 * 1024 * 1024)
    lib_src = r'''
      extern "C" {
        int prezero = 0;
        __attribute__((aligned(1024))) int superAligned = 12345;
        int postzero = 0;
      }
      '''
    dirname = self.get_dir()
    filename = os.path.join(dirname, 'liblib.cpp')
    self.build_dlfcn_lib(lib_src, dirname, filename)
    for i in range(10):
      curr = '%d.so' % i
      shutil.copyfile('liblib.so', curr)
      self.emcc_args += ['--embed-file', curr]

    self.prep_dlfcn_main()
    self.set_setting('INITIAL_MEMORY', 128 * 1024 * 1024)
    src = r'''
      #include <stdio.h>
      #include <stdlib.h>
      #include <string.h>
      #include <dlfcn.h>
      #include <assert.h>
      #include <emscripten.h>

      int main() {
        printf("'prepare' memory with non-zero inited stuff\n");
        int num = 120 * 1024 * 1024; // total is 128; we'll use 5*5 = 25 at least, so allocate pretty much all of it
        void* mem = malloc(num);
        assert(mem);
        printf("setting this range to non-zero: %d - %d\n", int(mem), int(mem) + num);
        memset(mem, 1, num);
        EM_ASM({
          var value = HEAP8[64*1024*1024];
          out('verify middle of memory is non-zero: ' + value);
          assert(value === 1);
        });
        free(mem);
        for (int i = 0; i < 10; i++) {
          char curr[] = "?.so";
          curr[0] = '0' + i;
          printf("loading %s\n", curr);
          void* lib_handle = dlopen(curr, RTLD_NOW);
          if (!lib_handle) {
            puts(dlerror());
            assert(0);
          }
          printf("getting superAligned\n");
          int* superAligned = (int*)dlsym(lib_handle, "superAligned");
          assert(superAligned);
          assert(int(superAligned) % 1024 == 0); // alignment
          printf("checking value of superAligned, at %d\n", superAligned);
          assert(*superAligned == 12345); // value
          printf("getting prezero\n");
          int* prezero = (int*)dlsym(lib_handle, "prezero");
          assert(prezero);
          printf("checking value of prezero, at %d\n", prezero);
          assert(*prezero == 0);
          *prezero = 1;
          assert(*prezero != 0);
          printf("getting postzero\n");
          int* postzero = (int*)dlsym(lib_handle, "postzero");
          printf("checking value of postzero, at %d\n", postzero);
          assert(postzero);
          printf("checking value of postzero\n");
          assert(*postzero == 0);
          *postzero = 1;
          assert(*postzero != 0);
        }
        printf("success.\n");
        return 0;
      }
      '''
    self.do_run(src, 'success.\n')

  @needs_dlfcn
  def test_dlfcn_self(self):
    self.set_setting('MAIN_MODULE')
    self.set_setting('EXPORT_ALL')

    def post(filename):
      js = open(filename).read()
      start = js.find('var NAMED_GLOBALS')
      first = js.find('{', start)
      last = js.find('}', start)
      exports = js[first + 1:last]
      exports = exports.split(',')
      # ensure there aren't too many globals; we don't want unnamed_addr
      exports = [e.split(':')[0].strip('"') for e in exports]
      exports.sort()
      self.assertGreater(len(exports), 20)
      # wasm backend includes alias in NAMED_GLOBALS
      if self.is_wasm_backend():
        self.assertLess(len(exports), 56)
      else:
        self.assertLess(len(exports), 32)

    self.do_run_in_out_file_test('tests', 'core', 'test_dlfcn_self', post_build=post)

  @needs_dlfcn
  def test_dlfcn_unique_sig(self):
    self.prep_dlfcn_lib()
    lib_src = '''
      #include <stdio.h>

      int myfunc(int a, int b, int c, int d, int e, int f, int g, int h, int i, int j, int k, int l, int m) {
        return 13;
      }
      '''
    self.set_setting('EXPORTED_FUNCTIONS', ['_myfunc'])
    dirname = self.get_dir()
    filename = os.path.join(dirname, 'liblib.c')
    self.build_dlfcn_lib(lib_src, dirname, filename)

    self.prep_dlfcn_main()
    src = '''
      #include <assert.h>
      #include <stdio.h>
      #include <dlfcn.h>

      typedef int (*FUNCTYPE)(int, int, int, int, int, int, int, int, int, int, int, int, int);

      int main() {
        void *lib_handle;
        FUNCTYPE func_ptr;

        lib_handle = dlopen("liblib.so", RTLD_NOW);
        assert(lib_handle != NULL);

        func_ptr = (FUNCTYPE)dlsym(lib_handle, "myfunc");
        assert(func_ptr != NULL);
        assert(func_ptr(0, 0, 0, 0, 0, 0, 0, 0, 0, 0, 0, 0, 0) == 13);

        puts("success");

        return 0;
      }
      '''
    self.set_setting('EXPORTED_FUNCTIONS', ['_main', '_malloc'])
    self.do_run(src, 'success', force_c=True)

  @needs_dlfcn
  def test_dlfcn_info(self):

    self.prep_dlfcn_lib()
    lib_src = '''
      #include <stdio.h>

      int myfunc(int a, int b, int c, int d, int e, int f, int g, int h, int i, int j, int k, int l, int m) {
        return 13;
      }
      '''
    self.set_setting('EXPORTED_FUNCTIONS', ['_myfunc'])
    dirname = self.get_dir()
    filename = os.path.join(dirname, 'liblib.c')
    self.build_dlfcn_lib(lib_src, dirname, filename)

    self.prep_dlfcn_main()
    src = '''
      #include <assert.h>
      #include <stdio.h>
      #include <string.h>
      #include <dlfcn.h>

      typedef int (*FUNCTYPE)(int, int, int, int, int, int, int, int, int, int, int, int, int);

      int main() {
        void *lib_handle;
        FUNCTYPE func_ptr;

        lib_handle = dlopen("liblib.so", RTLD_NOW);
        assert(lib_handle != NULL);

        func_ptr = (FUNCTYPE)dlsym(lib_handle, "myfunc");
        assert(func_ptr != NULL);
        assert(func_ptr(0, 0, 0, 0, 0, 0, 0, 0, 0, 0, 0, 0, 0) == 13);

        /* Verify that we don't corrupt func_ptr when calling dladdr.  */
        Dl_info info;
        memset(&info, 0, sizeof(info));
        dladdr(func_ptr, &info);

        assert(func_ptr != NULL);
        assert(func_ptr(0, 0, 0, 0, 0, 0, 0, 0, 0, 0, 0, 0, 0) == 13);

        /* Verify something useful lives in info.  */
        assert(info.dli_fname != NULL);
        assert(info.dli_fbase == NULL);
        assert(info.dli_sname == NULL);
        assert(info.dli_saddr == NULL);

        puts("success");

        return 0;
      }
      '''
    self.set_setting('EXPORTED_FUNCTIONS', ['_main', '_malloc'])
    self.do_run(src, 'success', force_c=True)

  @needs_dlfcn
  def test_dlfcn_stacks(self):
    self.prep_dlfcn_lib()
    lib_src = '''
      #include <assert.h>
      #include <stdio.h>
      #include <string.h>

      int myfunc(const char *input) {
        char bigstack[1024] = { 0 };

        // make sure we didn't just trample the stack!
        assert(!strcmp(input, "foobar"));

        snprintf(bigstack, sizeof(bigstack), input);
        return strlen(bigstack);
      }
      '''
    self.set_setting('EXPORTED_FUNCTIONS', ['_myfunc'])
    dirname = self.get_dir()
    filename = os.path.join(dirname, 'liblib.c')
    self.build_dlfcn_lib(lib_src, dirname, filename)

    self.prep_dlfcn_main()
    src = '''
      #include <assert.h>
      #include <stdio.h>
      #include <dlfcn.h>
      #include <string.h>

      typedef int (*FUNCTYPE)(const char *);

      int main() {
        void *lib_handle;
        FUNCTYPE func_ptr;
        char str[128];

        snprintf(str, sizeof(str), "foobar");

        // HACK: Use strcmp in the main executable so that it doesn't get optimized out and the dynamic library
        //       is able to use it.
        assert(!strcmp(str, "foobar"));

        lib_handle = dlopen("liblib.so", RTLD_NOW);
        assert(lib_handle != NULL);

        func_ptr = (FUNCTYPE)dlsym(lib_handle, "myfunc");
        assert(func_ptr != NULL);
        assert(func_ptr(str) == 6);

        puts("success");

        return 0;
      }
      '''
    self.set_setting('EXPORTED_FUNCTIONS', ['_main', '_malloc', '_strcmp'])
    self.do_run(src, 'success', force_c=True)

  @needs_dlfcn
  def test_dlfcn_funcs(self):
    self.prep_dlfcn_lib()
    lib_src = r'''
      #include <assert.h>
      #include <stdio.h>
      #include <string.h>

      typedef void (*voidfunc)();
      typedef void (*intfunc)(int);

      void callvoid(voidfunc f) { f(); }
      void callint(voidfunc f, int x) { f(x); }

      void void_0() { printf("void 0\n"); }
      void void_1() { printf("void 1\n"); }
      voidfunc getvoid(int i) {
        switch(i) {
          case 0: return void_0;
          case 1: return void_1;
          default: return NULL;
        }
      }

      void int_0(int x) { printf("int 0 %d\n", x); }
      void int_1(int x) { printf("int 1 %d\n", x); }
      intfunc getint(int i) {
        switch(i) {
          case 0: return int_0;
          case 1: return int_1;
          default: return NULL;
        }
      }
      '''
    self.set_setting('EXPORTED_FUNCTIONS', ['_callvoid', '_callint', '_getvoid', '_getint'])
    dirname = self.get_dir()
    self.build_dlfcn_lib(lib_src, dirname, os.path.join(dirname, 'liblib.c'))

    self.prep_dlfcn_main()
    src = r'''
      #include <assert.h>
      #include <stdio.h>
      #include <dlfcn.h>

      typedef void (*voidfunc)();
      typedef void (*intfunc)(int);

      typedef void (*voidcaller)(voidfunc);
      typedef void (*intcaller)(intfunc, int);

      typedef voidfunc (*voidgetter)(int);
      typedef intfunc (*intgetter)(int);

      void void_main() { printf("void_main.\n"); }
      void int_main(int x) { printf("int_main %d\n", x); }

      int main() {
        printf("go\n");
        void *lib_handle;
        lib_handle = dlopen("liblib.so", RTLD_NOW);
        assert(lib_handle != NULL);

        voidcaller callvoid = (voidcaller)dlsym(lib_handle, "callvoid");
        assert(callvoid != NULL);
        callvoid(void_main);

        intcaller callint = (intcaller)dlsym(lib_handle, "callint");
        assert(callint != NULL);
        callint(int_main, 201);

        voidgetter getvoid = (voidgetter)dlsym(lib_handle, "getvoid");
        assert(getvoid != NULL);
        callvoid(getvoid(0));
        callvoid(getvoid(1));

        intgetter getint = (intgetter)dlsym(lib_handle, "getint");
        assert(getint != NULL);
        callint(getint(0), 54);
        callint(getint(1), 9000);

        assert(getint(1000) == NULL);

        puts("ok");
        return 0;
      }
      '''
    self.set_setting('EXPORTED_FUNCTIONS', ['_main', '_malloc'])
    self.do_run(src, '''go
void_main.
int_main 201
void 0
void 1
int 0 54
int 1 9000
ok
''', force_c=True)

  @needs_dlfcn
  def test_dlfcn_mallocs(self):
    # will be exhausted without functional malloc/free
    self.set_setting('INITIAL_MEMORY', 64 * 1024 * 1024)

    self.prep_dlfcn_lib()
    lib_src = r'''
      #include <assert.h>
      #include <stdio.h>
      #include <string.h>
      #include <stdlib.h>

      void *mallocproxy(int n) { return malloc(n); }
      void freeproxy(void *p) { free(p); }
      '''
    self.set_setting('EXPORTED_FUNCTIONS', ['_mallocproxy', '_freeproxy'])
    dirname = self.get_dir()
    filename = os.path.join(dirname, 'liblib.c')
    self.build_dlfcn_lib(lib_src, dirname, filename)

    self.prep_dlfcn_main()
    src = open(path_from_root('tests', 'dlmalloc_proxy.c')).read()
    self.set_setting('EXPORTED_FUNCTIONS', ['_main', '_malloc', '_free'])
    self.do_run(src, '''*294,153*''', force_c=True)

  @needs_dlfcn
  def test_dlfcn_longjmp(self):
    self.prep_dlfcn_lib()
    lib_src = r'''
      #include <setjmp.h>
      #include <stdio.h>

      void jumpy(jmp_buf buf) {
        static int i = 0;
        i++;
        if (i == 10) longjmp(buf, i);
        printf("pre %d\n", i);
      }
      '''
    self.set_setting('EXPORTED_FUNCTIONS', ['_jumpy'])
    dirname = self.get_dir()
    filename = os.path.join(dirname, 'liblib.c')
    self.build_dlfcn_lib(lib_src, dirname, filename)

    self.prep_dlfcn_main()
    src = r'''
      #include <assert.h>
      #include <stdio.h>
      #include <dlfcn.h>
      #include <setjmp.h>

      typedef void (*jumpfunc)(jmp_buf);

      int main() {
        printf("go!\n");

        void *lib_handle;
        lib_handle = dlopen("liblib.so", RTLD_NOW);
        assert(lib_handle != NULL);

        jumpfunc jumpy = (jumpfunc)dlsym(lib_handle, "jumpy");
        assert(jumpy);

        jmp_buf buf;
        int jmpval = setjmp(buf);
        if (jmpval == 0) {
          while (1) jumpy(buf);
        } else {
          printf("out!\n");
        }

        return 0;
      }
      '''
    self.set_setting('EXPORTED_FUNCTIONS', ['_main', '_malloc', '_free'])
    self.do_run(src, '''go!
pre 1
pre 2
pre 3
pre 4
pre 5
pre 6
pre 7
pre 8
pre 9
out!
''', force_c=True)

  # TODO Enable @with_both_exception_handling (the test is not working now)
  @needs_dlfcn
  def zzztest_dlfcn_exceptions(self): # TODO: make this work. need to forward tempRet0 across modules
    self.set_setting('DISABLE_EXCEPTION_CATCHING', 0)

    self.prep_dlfcn_lib()
    lib_src = r'''
      extern "C" {
      int ok() {
        return 65;
      }
      int fail() {
        throw 123;
      }
      }
      '''
    self.set_setting('EXPORTED_FUNCTIONS', ['_ok', '_fail'])
    dirname = self.get_dir()
    filename = os.path.join(dirname, 'liblib.cpp')
    self.build_dlfcn_lib(lib_src, dirname, filename)

    self.prep_dlfcn_main()
    src = r'''
      #include <assert.h>
      #include <stdio.h>
      #include <dlfcn.h>

      typedef int (*intfunc)();

      int main() {
        printf("go!\n");

        void *lib_handle;
        lib_handle = dlopen("liblib.so", RTLD_NOW);
        assert(lib_handle != NULL);

        intfunc okk = (intfunc)dlsym(lib_handle, "ok");
        intfunc faill = (intfunc)dlsym(lib_handle, "fail");
        assert(okk && faill);

        try {
          printf("ok: %d\n", okk());
        } catch(...) {
          printf("wha\n");
        }

        try {
          printf("fail: %d\n", faill());
        } catch(int x) {
          printf("int %d\n", x);
        }

        try {
          printf("fail: %d\n", faill());
        } catch(double x) {
          printf("caught %f\n", x);
        }

        return 0;
      }
      '''
    self.set_setting('EXPORTED_FUNCTIONS', ['_main', '_malloc', '_free'])
    self.do_run(src, '''go!
ok: 65
int 123
ok
''')

  @needs_dlfcn
  def test_dlfcn_handle_alloc(self):
    # verify that dlopen does not allocate already used handles
    dirname = self.get_dir()

    def indir(name):
      return os.path.join(dirname, name)

    libecho = r'''
      #include <stdio.h>

      static struct %(libname)s {
        %(libname)s() {
          puts("%(libname)s: loaded");
        }
      } _;
    '''

    self.prep_dlfcn_lib()
    self.build_dlfcn_lib(libecho % {'libname': 'a'}, dirname, indir('a.cpp'))
    shutil.move(indir('liblib.so'), indir('liba.so'))
    self.build_dlfcn_lib(libecho % {'libname': 'b'}, dirname, indir('b.cpp'))
    shutil.move(indir('liblib.so'), indir('libb.so'))

    self.set_setting('MAIN_MODULE')
    self.clear_setting('SIDE_MODULE')
    self.set_setting('EXPORT_ALL')
    self.emcc_args += ['--embed-file', '.@/']

    # XXX in wasm each lib load currently takes 5MB; default INITIAL_MEMORY=16MB is thus not enough
    self.set_setting('INITIAL_MEMORY', 32 * 1024 * 1024)

    src = r'''
      #include <dlfcn.h>
      #include <assert.h>
      #include <stddef.h>

      int main() {
        void *liba, *libb, *liba2;
        int err;

        liba = dlopen("liba.so", RTLD_NOW);
        assert(liba != NULL);
        libb = dlopen("libb.so", RTLD_NOW);
        assert(liba != NULL);

        err = dlclose(liba);
        assert(!err);

        liba2 = dlopen("liba.so", RTLD_NOW);
        assert(liba2 != libb);

        return 0;
      }
      '''
    self.do_run(src, 'a: loaded\nb: loaded\na: loaded\n')

  @needs_dlfcn
  @bleeding_edge_wasm_backend
  def test_dlfcn_feature_in_lib(self, js_engines):
    self.emcc_args.append('-mnontrapping-fptoint')

    self.prep_dlfcn_lib()
    lib_src = r'''
        extern "C" int magic(float x) {
          return __builtin_wasm_trunc_saturate_s_i32_f32(x);
        }
      '''
    dirname = self.get_dir()
    filename = os.path.join(dirname, 'liblib.cpp')
    self.build_dlfcn_lib(lib_src, dirname, filename)

    self.prep_dlfcn_main()
    src = r'''
      #include <dlfcn.h>
      #include <stdio.h>
      #include <stdlib.h>

      typedef int (*fi)(float);

      int main() {
        void *lib_handle = dlopen("liblib.so", 0);
        if (!lib_handle) {
          puts(dlerror());
          abort();
        }
        fi x = (fi)dlsym(lib_handle, "magic");
        if (!x) {
          puts(dlerror());
          abort();
        }
        printf("float: %d.\n", x(42.99));
        return 0;
      }
      '''
    self.do_run(src, 'float: 42.\n', js_engines=js_engines)

  def dylink_test(self, main, side, expected=None, header=None, main_emcc_args=[], force_c=False, need_reverse=True, auto_load=True, **kwargs):
    if header:
      create_test_file('header.h', header)

    old_args = self.emcc_args[:]

    # side settings
    self.clear_setting('MAIN_MODULE')
    self.set_setting('SIDE_MODULE')
    side_suffix = 'wasm' if self.is_wasm() else 'js'
    if isinstance(side, list):
      # side is just a library
      try_delete('liblib.cpp.o.' + side_suffix)
      run_process([PYTHON, EMCC] + side + self.get_emcc_args() + ['-o', os.path.join(self.get_dir(), 'liblib.cpp.o.' + side_suffix)])
    else:
      base = 'liblib.cpp' if not force_c else 'liblib.c'
      try_delete(base + '.o.' + side_suffix)
      self.build(side, self.get_dir(), base, js_outfile=(side_suffix == 'js'))
      if force_c:
        shutil.move(base + '.o.' + side_suffix, 'liblib.cpp.o.' + side_suffix)
    if SPIDERMONKEY_ENGINE and os.path.exists(SPIDERMONKEY_ENGINE[0]) and not self.is_wasm():
      out = run_js('liblib.cpp.o.js', engine=SPIDERMONKEY_ENGINE, full_output=True, stderr=STDOUT)
      if 'asm' in out:
        self.validate_asmjs(out)
    shutil.move('liblib.cpp.o.' + side_suffix, 'liblib.so')

    # main settings
    self.set_setting('MAIN_MODULE')
    self.clear_setting('SIDE_MODULE')
    if auto_load:
      self.set_setting('RUNTIME_LINKED_LIBS', ['liblib.so'])
      self.emcc_args += main_emcc_args

    if isinstance(main, list):
      # main is just a library
      try_delete('src.cpp.o.js')
      run_process([PYTHON, EMCC] + main + self.emcc_args + self.serialize_settings() + ['-o', 'src.cpp.o.js'])
      self.do_run(None, expected, no_build=True, **kwargs)
    else:
      self.do_run(main, expected, force_c=force_c, **kwargs)

    self.emcc_args = old_args

    if need_reverse:
      # test the reverse as well
      print('flip')
      self.dylink_test(side, main, expected, header, main_emcc_args, force_c, need_reverse=False, **kwargs)

  def do_basic_dylink_test(self, need_reverse=True):
    self.dylink_test(r'''
      #include <stdio.h>
      #include "header.h"

      int main() {
        printf("other says %d.\n", sidey());
        return 0;
      }
    ''', '''
      #include "header.h"

      int sidey() {
        return 11;
      }
    ''', 'other says 11.', 'extern "C" int sidey();', need_reverse=need_reverse)

  @needs_dlfcn
  def test_dylink_basics(self):
    self.do_basic_dylink_test()

  @needs_dlfcn
  def test_dylink_no_export(self):
    self.set_setting('NO_DECLARE_ASM_MODULE_EXPORTS')
    self.do_basic_dylink_test()

  @needs_dlfcn
  def test_dylink_memory_growth(self):
    if not self.is_wasm():
      self.skipTest('wasm only')
    self.set_setting('ALLOW_MEMORY_GROWTH', 1)
    self.do_basic_dylink_test()

  @needs_dlfcn
  def test_dylink_function_pointer_equality(self):
    self.dylink_test(r'''
      #include <stdio.h>
      #include "header.h"

      int main() {
        void* puts_side = get_address();
        printf("main module address %p.\n", &puts);
        printf("side module address address %p.\n", puts_side);
        if (&puts == puts_side)
          printf("success\n");
        else
          printf("failure\n");
        return 0;
      }
    ''', '''
      #include <stdio.h>
      #include "header.h"

      void* get_address() {
        return (void*)&puts;
      }
    ''', 'success', header='extern "C" void* get_address();')

  @needs_dlfcn
  def test_dylink_floats(self):
    self.dylink_test(r'''
      #include <stdio.h>
      extern float sidey();
      int main() {
        printf("other says %.2f.\n", sidey()+1);
        return 0;
      }
    ''', '''
      float sidey() { return 11.5; }
    ''', 'other says 12.50')

  @needs_dlfcn
  def test_dylink_printfs(self):
    self.dylink_test(r'''
      #include <stdio.h>
      extern "C" void sidey();
      int main() {
        printf("hello from main\n");
        sidey();
        return 0;
      }
    ''', r'''
      #include <stdio.h>
      extern "C" void sidey() {
        printf("hello from side\n");
      }
    ''', 'hello from main\nhello from side\n')

  # Verify that a function pointer can be passed back and forth and invoked
  # on both sides.
  @needs_dlfcn
  def test_dylink_funcpointer(self):
    self.dylink_test(
      main=r'''
      #include <stdio.h>
      #include <assert.h>
      #include "header.h"
      intfunc sidey(intfunc f);
      void a(int arg) { printf("hello from funcptr: %d\n", arg); }
      int main() {
        intfunc b = sidey(a);
        assert(a == b);
        b(0);
        return 0;
      }
      ''',
      side='''
      #include "header.h"
      intfunc sidey(intfunc f) { f(1); return f; }
      ''',
      expected='hello from funcptr: 1\nhello from funcptr: 0\n',
      header='typedef void (*intfunc)(int );')

  @needs_dlfcn
  # test dynamic linking of a module with multiple function pointers, stored
  # statically
  def test_dylink_static_funcpointers(self):
    self.dylink_test(
      main=r'''
      #include <stdio.h>
      #include "header.h"
      void areturn0() { printf("hello 0\n"); }
      void areturn1() { printf("hello 1\n"); }
      void areturn2() { printf("hello 2\n"); }
      voidfunc func_ptrs[3] = { areturn0, areturn1, areturn2 };
      int main(int argc, char **argv) {
        sidey(func_ptrs[0]);
        sidey(func_ptrs[1]);
        sidey(func_ptrs[2]);
        return 0;
      }
      ''',
      side='''
      #include "header.h"
      void sidey(voidfunc f) { f(); }
      ''',
      expected='hello 0\nhello 1\nhello 2\n',
      header='typedef void (*voidfunc)(); void sidey(voidfunc f);')

  @no_wasm('uses function tables in an asm.js specific way')
  @needs_dlfcn
  def test_dylink_asmjs_funcpointers(self):
    self.dylink_test(
      main=r'''
      #include "header.h"
      #include <emscripten.h>
      void left1() { printf("left1\n"); }
      void left2() { printf("left2\n"); }
      voidfunc getleft1() { return left1; }
      voidfunc getleft2() { return left2; }
      int main(int argc, char **argv) {
        printf("main\n");
        EM_ASM({
          // make the function table sizes a non-power-of-two
          var newSize = alignFunctionTables();
          //out('old size of function tables: ' + newSize);
          while ((newSize & 3) !== 3) {
            Module['FUNCTION_TABLE_v'].push(0);
            newSize = alignFunctionTables();
          }
          //out('new size of function tables: ' + newSize);
          // when masked, the two function pointers 1 and 2 should not happen to fall back to the right place
          assert(((newSize+1) & 3) !== 1 || ((newSize+2) & 3) !== 2);
          loadDynamicLibrary('liblib.so');
        });
        volatilevoidfunc f;
        f = (volatilevoidfunc)left1;
        f();
        f = (volatilevoidfunc)left2;
        f();
        f = (volatilevoidfunc)getright1();
        f();
        f = (volatilevoidfunc)getright2();
        f();
        second();
        return 0;
      }
      ''',
      side=r'''
      #include "header.h"
      void right1() { printf("right1\n"); }
      void right2() { printf("right2\n"); }
      voidfunc getright1() { return right1; }
      voidfunc getright2() { return right2; }
      void second() {
        printf("second\n");
        volatilevoidfunc f;
        f = (volatilevoidfunc)getleft1();
        f();
        f = (volatilevoidfunc)getleft2();
        f();
        f = (volatilevoidfunc)right1;
        f();
        f = (volatilevoidfunc)right2;
        f();
      }
      ''',
      expected='main\nleft1\nleft2\nright1\nright2\nsecond\nleft1\nleft2\nright1\nright2\n',
      header='''
      #include <stdio.h>
      typedef void (*voidfunc)();
      typedef volatile voidfunc volatilevoidfunc;
      voidfunc getleft1();
      voidfunc getleft2();
      voidfunc getright1();
      voidfunc getright2();
      void second();
      ''', need_reverse=False, auto_load=False)

  @needs_dlfcn
  def test_dylink_funcpointers_wrapper(self):
    self.dylink_test(
      main=r'''\
      #include <stdio.h>
      #include "header.h"
      int main(int argc, char **argv) {
        charfunc f1 = emscripten_run_script;
        f1("out('one')");
        charfunc f2 = get();
        f2("out('two')");
        return 0;
      }
      ''',
      side='''\
      #include "header.h"
      charfunc get() {
        return emscripten_run_script;
      }
      ''',
      expected='one\ntwo\n',
      header='''\
      #include <emscripten.h>
      typedef void (*charfunc)(const char*);
      extern charfunc get();
      ''')

  @needs_dlfcn
  def test_dylink_static_funcpointer_float(self):
    self.dylink_test(
      main=r'''\
      #include <stdio.h>
      #include "header.h"
      int sidey(floatfunc f);
      float func1(float f) { printf("hello 1: %f\n", f); return 0; }
      floatfunc f1 = &func1;
      int main(int argc, char **argv) {
        printf("got: %d\n", sidey(f1));
        f1(12.34);
        return 0;
      }
      ''',
      side='''\
      #include "header.h"
      int sidey(floatfunc f) { f(56.78); return 1; }
      ''',
      expected='hello 1: 56.779999\ngot: 1\nhello 1: 12.340000\n',
      header='typedef float (*floatfunc)(float);')

  @needs_dlfcn
  def test_dylink_global_init(self):
    self.dylink_test(r'''
      #include <stdio.h>
      struct Class {
        Class() { printf("a new Class\n"); }
      };
      static Class c;
      int main() {
        return 0;
      }
    ''', r'''
      void nothing() {}
    ''', 'a new Class\n')

  @needs_dlfcn
  def test_dylink_global_inits(self):
    def test():
      self.dylink_test(header=r'''
        #include <stdio.h>
        struct Class {
          Class(const char *name) { printf("new %s\n", name); }
        };
      ''', main=r'''
        #include "header.h"
        static Class c("main");
        int main() {
          return 0;
        }
      ''', side=r'''
        #include "header.h"
        static Class c("side");
      ''', expected=['new main\nnew side\n', 'new side\nnew main\n'])
    test()

    # TODO: this in wasm
    if self.get_setting('ASSERTIONS') == 1 and not self.is_wasm():
      print('check warnings')
      self.set_setting('ASSERTIONS', 2)
      test()
      full = run_js('src.cpp.o.js', engine=JS_ENGINES[0], full_output=True, stderr=STDOUT)
      self.assertNotContained("trying to dynamically load symbol '__ZN5ClassC2EPKc' (from 'liblib.so') that already exists", full)

  @needs_dlfcn
  def test_dylink_i64(self):
    self.dylink_test(r'''
      #include <stdio.h>
      #include <stdint.h>
      extern int64_t sidey();
      int main() {
        printf("other says %llx.\n", sidey());
        return 0;
      }
    ''', '''
      #include <stdint.h>
      int64_t sidey() {
        volatile int64_t x = 11;
        x = x * x * x * x;
        x += x % 17;
        x += (x * (1 << 30));
        x -= 96;
        x = (x + 1000) / ((x % 5) + 1);
        volatile uint64_t y = x / 2;
        x = y / 3;
        y = y * y * y * y;
        y += y % 17;
        y += (y * (1 << 30));
        y -= 121;
        y = (y + 1000) / ((y % 5) + 1);
        x += y;
        return x;
      }
    ''', 'other says 175a1ddee82b8c31.')

  @all_engines
  @needs_dlfcn
  def test_dylink_i64_b(self):
    self.dylink_test(r'''
      #include <stdio.h>
      #include <stdint.h>
      extern int64_t sidey();
      int64_t testAdd(int64_t a) {
        return a + 1;
      }
      int64_t testAddB(int a) {
        return a + 1;
      }
      typedef int64_t (*testAddHandler)(int64_t);
      testAddHandler h = &testAdd;
      typedef int64_t (*testAddBHandler)(int);
      testAddBHandler hb = &testAddB;
      int main() {
        printf("other says %lld.\n", sidey());
        int64_t r = h(42);
        printf("my fp says: %lld.\n", r);
        int64_t rb = hb(42);
        printf("my second fp says: %lld.\n", r);
      }
    ''', '''
      #include <stdint.h>
      int64_t sidey() {
        volatile int64_t x = 0x12345678abcdef12LL;
        x += x % 17;
        x = 18 - x;
        return x;
      }
    ''', 'other says -1311768467750121224.\nmy fp says: 43.\nmy second fp says: 43.')

  @needs_dlfcn
  def test_dylink_i64_c(self):
    self.dylink_test(r'''
      #include <cstdio>
      #include <cinttypes>
      #include "header.h"

      typedef int32_t (*fp_type_32)(int32_t, int32_t, int32_t);
      typedef int64_t (*fp_type_64)(int32_t, int32_t, int32_t);

      int32_t internal_function_ret_32(int32_t i, int32_t j, int32_t k) {
          return 32;
      }
      int64_t internal_function_ret_64(int32_t i, int32_t j, int32_t k) {
          return 64;
      }

      int main() {
          fp_type_32 fp32_internal = &internal_function_ret_32;
          fp_type_32 fp32_external = &function_ret_32;
          fp_type_64 fp64_external = &function_ret_64;
          fp_type_64 fp64_internal = &internal_function_ret_64;
          int32_t ires32 = fp32_internal(0,0,0);
          printf("res32 - internal %d\n",ires32);
          int32_t eres32 = fp32_external(0,0,0);
          printf("res32 - external %d\n",eres32);

          int64_t ires64 = fp64_internal(0,0,0);
          printf("res64 - internal %" PRId64 "\n",ires64);
          int64_t eres64 = fp64_external(0,0,0);
          printf("res64 - external %" PRId64 "\n",eres64);
          return 0;
      }
    ''', '''
      #include "header.h"
      int32_t function_ret_32(int32_t i, int32_t j, int32_t k) {
          return 32;
      }
      int64_t function_ret_64(int32_t i, int32_t j, int32_t k) {
          return 64;
      }
    ''', '''res32 - internal 32
res32 - external 32
res64 - internal 64
res64 - external 64\n''', header='''
      #include <emscripten.h>
      #include <cstdint>
      EMSCRIPTEN_KEEPALIVE int32_t function_ret_32(int32_t i, int32_t j, int32_t k);
      EMSCRIPTEN_KEEPALIVE int64_t function_ret_64(int32_t i, int32_t j, int32_t k);
    ''')

  @needs_dlfcn
  def test_dylink_class(self):
    self.dylink_test(header=r'''
      #include <stdio.h>
      struct Class {
        Class(const char *name);
      };
    ''', main=r'''
      #include "header.h"
      int main() {
        Class c("main");
        return 0;
      }
    ''', side=r'''
      #include "header.h"
      Class::Class(const char *name) { printf("new %s\n", name); }
    ''', expected=['new main\n'])

  @needs_dlfcn
  def test_dylink_global_var(self):
    self.dylink_test(main=r'''
      #include <stdio.h>
      extern int x;
      int main() {
        printf("extern is %d.\n", x);
        return 0;
      }
    ''', side=r'''
      int x = 123;
    ''', expected=['extern is 123.\n'])

  @needs_dlfcn
  def test_dylink_global_var_modded(self):
    self.dylink_test(main=r'''
      #include <stdio.h>
      extern int x;
      int main() {
        printf("extern is %d.\n", x);
        return 0;
      }
    ''', side=r'''
      int x = 123;
      struct Initter {
        Initter() { x = 456; }
      };
      Initter initter;
    ''', expected=['extern is 456.\n'])

  @needs_dlfcn
  def test_dylink_stdlib(self):
    self.dylink_test(header=r'''
      #include <math.h>
      #include <stdlib.h>
      #include <string.h>
      char *side(const char *data);
      double pow_two(double x);
    ''', main=r'''
      #include <stdio.h>
      #include "header.h"
      int main() {
        char *temp = side("hello through side\n");
        char *ret = (char*)malloc(strlen(temp)+1);
        strcpy(ret, temp);
        temp[1] = 'x';
        puts(ret);
        printf("pow_two: %d.\n", int(pow_two(5.9)));
        return 0;
      }
    ''', side=r'''
      #include "header.h"
      char *side(const char *data) {
        char *ret = (char*)malloc(strlen(data)+1);
        strcpy(ret, data);
        return ret;
      }
      double pow_two(double x) {
        return pow(2, x);
      }
    ''', expected=['hello through side\n\npow_two: 59.'])

  @needs_dlfcn
  def test_dylink_jslib(self):
    create_test_file('lib.js', r'''
      mergeInto(LibraryManager.library, {
        test_lib_func: function(x) {
          return x + 17.2;
        }
      });
    ''')
    self.dylink_test(header=r'''
      extern "C" { extern double test_lib_func(int input); }
    ''', main=r'''
      #include <stdio.h>
      #include "header.h"
      extern double sidey();
      int main2() { return 11; }
      int main() {
        int input = sidey();
        double temp = test_lib_func(input);
        printf("other says %.2f\n", temp);
        printf("more: %.5f, %d\n", temp, input);
        return 0;
      }
    ''', side=r'''
      #include <stdio.h>
      #include "header.h"
      extern int main2();
      double sidey() {
        int temp = main2();
        printf("main2 sed: %d\n", temp);
        printf("main2 sed: %u, %c\n", temp, temp/2);
        return test_lib_func(temp);
      }
    ''', expected='other says 45.2', main_emcc_args=['--js-library', 'lib.js'])

  @needs_dlfcn
  def test_dylink_global_var_jslib(self):
    create_test_file('lib.js', r'''
      mergeInto(LibraryManager.library, {
        jslib_x: '{{{ makeStaticAlloc(4) }}}',
        jslib_x__postset: 'HEAP32[_jslib_x>>2] = 148;',
      });
    ''')
    self.dylink_test(main=r'''
      #include <stdio.h>
      extern "C" int jslib_x;
      extern void call_side();
      int main() {
        printf("main: jslib_x is %d.\n", jslib_x);
        call_side();
        return 0;
      }
    ''', side=r'''
      #include <stdio.h>
      extern "C" int jslib_x;
      void call_side() {
        printf("side: jslib_x is %d.\n", jslib_x);
      }
    ''', expected=['main: jslib_x is 148.\nside: jslib_x is 148.\n'], main_emcc_args=['--js-library', 'lib.js', '-s', 'EXPORTED_FUNCTIONS=["_main", "_jslib_x"]'])

  @needs_dlfcn
  def test_dylink_many_postsets(self):
    NUM = 1234
    self.dylink_test(header=r'''
      #include <stdio.h>
      typedef void (*voidfunc)();
      static void simple() {
        printf("simple.\n");
      }
      static volatile voidfunc funcs[''' + str(NUM) + '] = { ' + ','.join(['simple'] * NUM) + r''' };
      static void test() {
        volatile int i = ''' + str(NUM - 1) + r''';
        funcs[i]();
        i = 0;
        funcs[i]();
      }
      extern void more();
    ''', main=r'''
      #include "header.h"
      int main() {
        test();
        more();
        return 0;
      }
    ''', side=r'''
      #include "header.h"
      void more() {
        test();
      }
    ''', expected=['simple.\nsimple.\nsimple.\nsimple.\n'])

  @needs_dlfcn
  def test_dylink_postsets_chunking(self):
    self.dylink_test(header=r'''
      extern int global_var;
    ''', main=r'''
      #include <stdio.h>
      #include "header.h"

      // prepare 99 global variable with local initializer
      static int p = 1;
      #define P(x) __attribute__((used)) int *padding##x = &p;
      P(01) P(02) P(03) P(04) P(05) P(06) P(07) P(08) P(09) P(10)
      P(11) P(12) P(13) P(14) P(15) P(16) P(17) P(18) P(19) P(20)
      P(21) P(22) P(23) P(24) P(25) P(26) P(27) P(28) P(29) P(30)
      P(31) P(32) P(33) P(34) P(35) P(36) P(37) P(38) P(39) P(40)
      P(41) P(42) P(43) P(44) P(45) P(46) P(47) P(48) P(49) P(50)
      P(51) P(52) P(53) P(54) P(55) P(56) P(57) P(58) P(59) P(60)
      P(61) P(62) P(63) P(64) P(65) P(66) P(67) P(68) P(69) P(70)
      P(71) P(72) P(73) P(74) P(75) P(76) P(77) P(78) P(79) P(80)
      P(81) P(82) P(83) P(84) P(85) P(86) P(87) P(88) P(89) P(90)
      P(91) P(92) P(93) P(94) P(95) P(96) P(97) P(98) P(99)

      // prepare global variable with global initializer
      int *ptr = &global_var;

      int main(int argc, char *argv[]) {
        printf("%d\n", *ptr);
      }
    ''', side=r'''
      #include "header.h"

      int global_var = 12345;
    ''', expected=['12345\n'])

  @needs_dlfcn
  def test_dylink_syslibs(self): # one module uses libcxx, need to force its inclusion when it isn't the main
    # https://github.com/emscripten-core/emscripten/issues/10571
    return self.skipTest('Currently not working due to duplicate symbol errors in wasm-ld')

    def test(syslibs, expect_pass=True, need_reverse=True):
      print('syslibs', syslibs, self.get_setting('ASSERTIONS'))
      passed = True
      try:
        with env_modify({'EMCC_FORCE_STDLIBS': syslibs}):
          self.dylink_test(main=r'''
            void side();
            int main() {
              side();
              return 0;
            }
          ''', side=r'''
            #include <iostream>
            void side() { std::cout << "cout hello from side\n"; }
          ''', expected=['cout hello from side\n'], need_reverse=need_reverse, assert_returncode=None)
      except Exception as e:
        if expect_pass:
          raise
        print('(seeing expected fail)')
        passed = False
        assertion = 'build the MAIN_MODULE with EMCC_FORCE_STDLIBS=1 in the environment'
        if self.get_setting('ASSERTIONS'):
          self.assertContained(assertion, str(e))
        else:
          self.assertNotContained(assertion, str(e))
      assert passed == expect_pass, ['saw', passed, 'but expected', expect_pass]

    test('libc++')
    test('1')
    if not self.has_changed_setting('ASSERTIONS'):
      self.set_setting('ASSERTIONS', 0)
      test('', expect_pass=False, need_reverse=False)
      self.set_setting('ASSERTIONS', 1)
      test('', expect_pass=False, need_reverse=False)

  @needs_dlfcn
  @with_env_modify({'EMCC_FORCE_STDLIBS': 'libc++'})
  def test_dylink_iostream(self):
    self.dylink_test(header=r'''
      #include <iostream>
      #include <string>
      std::string side();
    ''', main=r'''
      #include "header.h"
      int main() {
        std::cout << "hello from main " << side() << std::endl;
        return 0;
      }
    ''', side=r'''
      #include "header.h"
      std::string side() { return "and hello from side"; }
    ''', expected=['hello from main and hello from side\n'])

  @needs_dlfcn
  def test_dylink_dynamic_cast(self): # issue 3465
    self.dylink_test(header=r'''
      class Base {
      public:
          virtual void printName();
      };

      class Derived : public Base {
      public:
          void printName();
      };
    ''', main=r'''
      #include "header.h"
      #include <iostream>

      using namespace std;

      int main() {
        cout << "starting main" << endl;

        Base *base = new Base();
        Base *derived = new Derived();
        base->printName();
        derived->printName();

        if (dynamic_cast<Derived*>(derived)) {
          cout << "OK" << endl;
        } else {
          cout << "KO" << endl;
        }

        return 0;
      }
    ''', side=r'''
      #include "header.h"
      #include <iostream>

      using namespace std;

      void Base::printName() {
          cout << "Base" << endl;
      }

      void Derived::printName() {
          cout << "Derived" << endl;
      }
    ''', expected=['starting main\nBase\nDerived\nOK'])

  # TODO Enable @with_both_exception_handling (wasm-ld error)
  @needs_dlfcn
  def test_dylink_raii_exceptions(self):
    self.emcc_args += ['-s', 'DISABLE_EXCEPTION_CATCHING=0']

    self.dylink_test(main=r'''
      #include <stdio.h>
      extern int side();
      int main() {
        printf("from side: %d.\n", side());
      }
    ''', side=r'''
      #include <stdio.h>
      typedef int (*ifdi)(float, double, int);
      int func_with_special_sig(float a, double b, int c) {
        printf("special %f %f %d\n", a, b, c);
        return 1337;
      }
      struct DestructorCaller {
        ~DestructorCaller() { printf("destroy\n"); }
      };
      int side() {
        // d has a destructor that must be called on function
        // exit, which means an invoke will be used for the
        // indirect call here - and the signature of that call
        // is special and not present in the main module, so
        // it must be generated for the side module.
        DestructorCaller d;
        volatile ifdi p = func_with_special_sig;
        return p(2.18281, 3.14159, 42);
      }
    ''', expected=['special 2.182810 3.141590 42\ndestroy\nfrom side: 1337.\n'])

  @needs_dlfcn
  @no_wasm_backend('wasm backend resolves symbols greedily on startup')
  def test_dylink_hyper_dupe(self):
    self.set_setting('INITIAL_MEMORY', 64 * 1024 * 1024)
    if not self.has_changed_setting('ASSERTIONS'):
      self.set_setting('ASSERTIONS', 2)

    # test hyper-dynamic linking, and test duplicate warnings
    create_test_file('third.cpp', r'''
      #include <stdio.h>
      int sidef() { return 36; }
      int sideg = 49;
      int bsidef() { return 536; }
      extern void only_in_second_1(int x);
      extern int second_to_third;
      int third_to_second = 1337;
      void only_in_third_0() {
        // note we access our own globals directly, so
        // it doesn't matter that overriding failed
        printf("only_in_third_0: %d, %d, %d\n", sidef(), sideg, second_to_third);
        only_in_second_1(2112);
      }
      void only_in_third_1(int x) {
        printf("only_in_third_1: %d, %d, %d, %d\n", sidef(), sideg, second_to_third, x);
      }
    ''')
    if self.is_wasm():
      libname = 'third.wasm'
    else:
      libname = 'third.js'
    run_process([PYTHON, EMCC, 'third.cpp', '-o', libname, '-s', 'SIDE_MODULE', '-s', 'EXPORT_ALL'] + self.get_emcc_args())

    self.dylink_test(main=r'''
      #include <stdio.h>
      #include <emscripten.h>
      extern int sidef();
      extern int sideg;
      extern int bsidef();
      extern int bsideg;
      extern void only_in_second_0();
      extern void only_in_third_0();
      int main() {
        EM_ASM({
          loadDynamicLibrary('%s'); // hyper-dynamic! works at least for functions (and consts not used in same block)
        });
        printf("sidef: %%d, sideg: %%d.\n", sidef(), sideg);
        printf("bsidef: %%d.\n", bsidef());
        only_in_second_0();
        only_in_third_0();
      }
    ''' % libname,
                     side=r'''
      #include <stdio.h>
      int sidef() { return 10; } // third will try to override these, but fail!
      int sideg = 20;
      extern void only_in_third_1(int x);
      int second_to_third = 500;
      extern int third_to_second;
      void only_in_second_0() {
        printf("only_in_second_0: %d, %d, %d\n", sidef(), sideg, third_to_second);
        only_in_third_1(1221);
      }
      void only_in_second_1(int x) {
        printf("only_in_second_1: %d, %d, %d, %d\n", sidef(), sideg, third_to_second, x);
      }
    ''',
                     expected=['sidef: 10, sideg: 20.\nbsidef: 536.\nonly_in_second_0: 10, 20, 1337\nonly_in_third_1: 36, 49, 500, 1221\nonly_in_third_0: 36, 49, 500\nonly_in_second_1: 10, 20, 1337, 2112\n'],
                     need_reverse=not self.is_wasm()) # in wasm, we can't flip as the side would have an EM_ASM, which we don't support yet TODO

    if not self.has_changed_setting('ASSERTIONS'):
      print('check warnings')
      full = run_js('src.cpp.o.js', engine=JS_ENGINES[0], full_output=True, stderr=STDOUT)
      self.assertContained("warning: symbol '_sideg' from '%s' already exists" % libname, full)

  @needs_dlfcn
  @no_wasm_backend('possible https://github.com/emscripten-core/emscripten/issues/9038')
  def test_dylink_dso_needed(self):
    def do_run(src, expected_output):
      self.do_run(src + 'int main() { return _main(); }', expected_output)
    self._test_dylink_dso_needed(do_run)

  @needs_dlfcn
  def test_dylink_dot_a(self):
    # .a linking must force all .o files inside it, when in a shared module
    create_test_file('third.cpp', 'extern "C" int sidef() { return 36; }')
    create_test_file('fourth.cpp', 'extern "C" int sideg() { return 17; }')

    run_process([PYTHON, EMCC, '-c', 'third.cpp', '-o', 'third.o'] + self.get_emcc_args())
    run_process([PYTHON, EMCC, '-c', 'fourth.cpp', '-o', 'fourth.o'] + self.get_emcc_args())
    run_process([PYTHON, EMAR, 'rc', 'libfourth.a', 'fourth.o'])

    self.dylink_test(main=r'''
      #include <stdio.h>
      #include <emscripten.h>
      extern "C" int sidef();
      extern "C" int sideg();
      int main() {
        printf("sidef: %d, sideg: %d.\n", sidef(), sideg());
      }
    ''',
                     # contents of libfourth.a must be included, even if they aren't referred to!
                     side=['libfourth.a', 'third.o'],
                     expected=['sidef: 36, sideg: 17.\n'])

  @needs_dlfcn
  def test_dylink_spaghetti(self):
    self.dylink_test(main=r'''
      #include <stdio.h>
      int main_x = 72;
      extern int side_x;
      int adjust = side_x + 10;
      int *ptr = &side_x;
      struct Class {
        Class() {
          printf("main init sees %d, %d, %d.\n", adjust, *ptr, main_x);
        }
      };
      Class cm;
      int main() {
        printf("main main sees %d, %d, %d.\n", adjust, *ptr, main_x);
        return 0;
      }
    ''', side=r'''
      #include <stdio.h>
      extern int main_x;
      int side_x = -534;
      int adjust2 = main_x + 10;
      int *ptr2 = &main_x;
      struct Class {
        Class() {
          printf("side init sees %d, %d, %d.\n", adjust2, *ptr2, side_x);
        }
      };
      Class cs;
    ''', expected=['side init sees 82, 72, -534.\nmain init sees -524, -534, 72.\nmain main sees -524, -534, 72.',
                   'main init sees -524, -534, 72.\nside init sees 82, 72, -534.\nmain main sees -524, -534, 72.'])

  @needs_make('mingw32-make')
  @needs_dlfcn
  def test_dylink_zlib(self):
    self.emcc_args += ['-I' + path_from_root('tests', 'zlib'), '-s', 'RELOCATABLE']
    zlib_archive = self.get_zlib_library()
    self.dylink_test(main=open(path_from_root('tests', 'zlib', 'example.c')).read(),
                     side=zlib_archive,
                     expected=open(path_from_root('tests', 'zlib', 'ref.txt')).read(),
                     force_c=True)

  # @needs_dlfcn
  # def test_dylink_bullet(self):
  #   self.emcc_args += ['-I' + path_from_root('tests', 'bullet', 'src')]
  #   side = self.get_bullet_library(self, True)
  #   self.dylink_test(main=open(path_from_root('tests', 'bullet', 'Demos', 'HelloWorld', 'HelloWorld.cpp')).read(),
  #                    side=side,
  #                    expected=[open(path_from_root('tests', 'bullet', 'output.txt')).read(), # different roundings
  #                              open(path_from_root('tests', 'bullet', 'output2.txt')).read(),
  #                              open(path_from_root('tests', 'bullet', 'output3.txt')).read()])

  @needs_dlfcn
  @no_fastcomp('https://github.com/emscripten-core/emscripten/issues/8376')
  def test_dylink_rtti(self):
    # Verify that objects created in one module and be dynamic_cast<> correctly
    # in the another module.
    # Each module will define its own copy of certain COMDAT symbols such as
    # each classs's typeinfo, but at runtime they should both use the same one.
    header = '''
    #include <cstddef>

    class Foo {
    public:
      virtual ~Foo() {}
    };

    class Bar : public Foo {
    public:
      virtual ~Bar() {}
    };

    bool is_bar(Foo* foo);
    '''

    main = '''
    #include <stdio.h>
    #include "header.h"

    int main() {
      Bar bar;
      if (!is_bar(&bar)) {
        puts("failure");
        return 1;
      }
      puts("success");
      return 0;
    }
    '''

    side = '''
    #include "header.h"

    bool is_bar(Foo* foo) {
      return dynamic_cast<Bar*>(foo) != nullptr;
    }
    '''

    self.dylink_test(main=main,
                     side=side,
                     header=header,
                     expected='success')

  def test_random(self):
    src = r'''#include <stdlib.h>
#include <stdio.h>

int main()
{
    srandom(0xdeadbeef);
    printf("%ld\n", random());
}
'''
    self.do_run(src, '956867869')

  def test_rand(self):
    src = r'''#include <stdlib.h>
#include <stdio.h>
#include <assert.h>
int main()
{
    // we need RAND_MAX to be a bitmask (power of 2 minus 1). this assertions guarantees
    // if RAND_MAX changes the test failure will focus attention on that issue here.
    assert(RAND_MAX == 0x7fffffff);

    srand(0xdeadbeef);
    for(int i = 0; i < 10; ++i)
        printf("%d\n", rand());

    unsigned int seed = 0xdeadbeef;
    for(int i = 0; i < 10; ++i)
        printf("%d\n", rand_r(&seed));

    bool haveEvenAndOdd = true;
    for(int i = 1; i <= 30; ++i)
    {
        int mask = 1 << i;
        if (mask > RAND_MAX) break;
        bool haveEven = false;
        bool haveOdd = false;
        for(int j = 0; j < 1000 && (!haveEven || !haveOdd); ++j)
        {
            if ((rand() & mask) == 0)
                haveEven = true;
            else
                haveOdd = true;
        }
        haveEvenAndOdd = haveEvenAndOdd && haveEven && haveOdd;
    }
    if (haveEvenAndOdd)
        printf("Have even and odd!\n");

    return 0;
}
'''
    expected = '''490242850
2074599277
1480056542
1912638067
931112055
2110392489
2053422194
1614832492
216117595
174823244
760368382
602359081
1121118963
1291018924
1608306807
352705809
958258461
1182561381
114276303
1481323674
Have even and odd!
'''
    self.do_run(src, expected)

  def test_strtod(self):
    src = open(path_from_root('tests', 'core', 'test_strtod.c')).read()
    expected = open(path_from_root('tests', 'core', 'test_strtod.out')).read()
    self.do_run(src, expected)

  def test_strtold(self):
    self.do_run_in_out_file_test('tests', 'core', 'test_strtold')

  def test_strtok(self):
    self.do_run_in_out_file_test('tests', 'core', 'test_strtok')

  def test_parseInt(self):
    self.do_run_in_out_file_test('tests', 'core', 'test_parseInt')

  def test_transtrcase(self):
    self.do_run_in_out_file_test('tests', 'core', 'test_transtrcase')

  @no_wasm2js('very slow to compile')
  def test_printf(self):
    # needs to flush stdio streams
    self.set_setting('EXIT_RUNTIME', 1)
    self.do_run_in_out_file_test('tests', 'printf', 'test')

  def test_printf_2(self):
    self.do_run_in_out_file_test('tests', 'core', 'test_printf_2')

  def test_printf_float(self):
    self.do_run_in_out_file_test('tests', 'printf', 'test_float')

  def test_printf_octal(self):
    self.do_run_in_out_file_test('tests', 'printf', 'test_octal')

  def test_vprintf(self):
    self.do_run_in_out_file_test('tests', 'core', 'test_vprintf')

  def test_vsnprintf(self):
    self.do_run_in_out_file_test('tests', 'core', 'test_vsnprintf')

  def test_printf_more(self):
    self.do_run_in_out_file_test('tests', 'core', 'test_printf_more')

  def test_perrar(self):
    self.do_run_in_out_file_test('tests', 'core', 'test_perrar')

  def test_atoX(self):
    self.do_run_in_out_file_test('tests', 'core', 'test_atoX')

  def test_strstr(self):
    self.do_run_in_out_file_test('tests', 'core', 'test_strstr')

  def test_fnmatch(self):
    # Run one test without assertions, for additional coverage
    if self.run_name == 'asm2m':
      i = self.emcc_args.index('ASSERTIONS=1')
      assert i > 0 and self.emcc_args[i - 1] == '-s'
      self.emcc_args[i] = 'ASSERTIONS=0'
      print('flip assertions off')
    self.do_run_in_out_file_test('tests', 'core', 'test_fnmatch')

  def test_sscanf(self):
    self.do_run_in_out_file_test('tests', 'core', 'test_sscanf')

  def test_sscanf_2(self):
    # doubles
    for ftype in ['float', 'double']:
      src = r'''
          #include <stdio.h>

          int main(){
              char strval1[] = "1.2345678901";
              char strval2[] = "1.23456789e5";
              char strval3[] = "1.23456789E5";
              char strval4[] = "1.2345678e-5";
              char strval5[] = "1.2345678E-5";
              double dblval = 1.2345678901;
              double tstval;

              sscanf(strval1, "%lf", &tstval);
              if(dblval != tstval) printf("FAIL: Values are not equal: %lf %lf\n", dblval, tstval);
              else printf("Pass: %lf %lf\n", tstval, dblval);

              sscanf(strval2, "%lf", &tstval);
              dblval = 123456.789;
              if(dblval != tstval) printf("FAIL: Values are not equal: %lf %lf\n", dblval, tstval);
              else printf("Pass: %lf %lf\n", tstval, dblval);

              sscanf(strval3, "%lf", &tstval);
              dblval = 123456.789;
              if(dblval != tstval) printf("FAIL: Values are not equal: %lf %lf\n", dblval, tstval);
              else printf("Pass: %lf %lf\n", tstval, dblval);

              sscanf(strval4, "%lf", &tstval);
              dblval = 0.000012345678;
              if(dblval != tstval) printf("FAIL: Values are not equal: %lf %lf\n", dblval, tstval);
              else printf("Pass: %lf %lf\n", tstval, dblval);

              sscanf(strval5, "%lf", &tstval);
              dblval = 0.000012345678;
              if(dblval != tstval) printf("FAIL: Values are not equal: %lf %lf\n", dblval, tstval);
              else printf("Pass: %lf %lf\n", tstval, dblval);

              return 0;
          }
        '''
      if ftype == 'float':
        self.do_run(src.replace('%lf', '%f').replace('double', 'float'), '''Pass: 1.234568 1.234568
Pass: 123456.789062 123456.789062
Pass: 123456.789062 123456.789062
Pass: 0.000012 0.000012
Pass: 0.000012 0.000012''')
      else:
        self.do_run(src, '''Pass: 1.234568 1.234568
Pass: 123456.789000 123456.789000
Pass: 123456.789000 123456.789000
Pass: 0.000012 0.000012
Pass: 0.000012 0.000012''')

  def test_sscanf_n(self):
    self.do_run_in_out_file_test('tests', 'core', 'test_sscanf_n')

  def test_sscanf_whitespace(self):
    # needs to flush stdio streams
    self.set_setting('EXIT_RUNTIME', 1)
    self.do_run_in_out_file_test('tests', 'core', 'test_sscanf_whitespace')

  def test_sscanf_other_whitespace(self):
    # use i16s in printf
    self.set_setting('SAFE_HEAP', 0)
    # needs to flush stdio streams
    self.set_setting('EXIT_RUNTIME', 1)
    self.do_run_in_out_file_test('tests', 'core', 'test_sscanf_other_whitespace')

  def test_sscanf_3(self):
    self.do_run_in_out_file_test('tests', 'core', 'test_sscanf_3')

  def test_sscanf_4(self):
    self.do_run_in_out_file_test('tests', 'core', 'test_sscanf_4')

  def test_sscanf_5(self):
    self.do_run_in_out_file_test('tests', 'core', 'test_sscanf_5')

  def test_sscanf_6(self):
    self.do_run_in_out_file_test('tests', 'core', 'test_sscanf_6')

  def test_sscanf_skip(self):
    self.do_run_in_out_file_test('tests', 'core', 'test_sscanf_skip')

  def test_sscanf_caps(self):
    self.do_run_in_out_file_test('tests', 'core', 'test_sscanf_caps')

  def test_sscanf_hex(self):
    self.do_run_in_out_file_test('tests', 'core', 'test_sscanf_hex')

  def test_sscanf_float(self):
    self.do_run_in_out_file_test('tests', 'core', 'test_sscanf_float')

  def test_langinfo(self):
    self.do_run_in_out_file_test('tests', 'core', 'test_langinfo')

  def test_files(self):
    self.banned_js_engines = [SPIDERMONKEY_ENGINE] # closure can generate variables called 'gc', which pick up js shell stuff
    if self.maybe_closure(): # Use closure here, to test we don't break FS stuff
      self.emcc_args = [x for x in self.emcc_args if x != '-g'] # ensure we test --closure 1 --memory-init-file 1 (-g would disable closure)
    elif '-O3' in self.emcc_args and not self.is_wasm():
      print('closure 2')
      self.emcc_args += ['--closure', '2', '-Wno-almost-asm'] # Use closure 2 here for some additional coverage
      return self.skipTest('TODO: currently skipped because CI runs out of memory running Closure in this test!')

    self.emcc_args += ['-s', 'FORCE_FILESYSTEM=1', '--pre-js', 'pre.js']

    print('base', self.emcc_args)

    create_test_file('pre.js', '''
/** @suppress{checkTypes}*/
Module = {
  'noFSInit': true,
  'preRun': function() {
    FS.createLazyFile('/', 'test.file', 'test.file', true, false);
    // Test FS_* exporting
    Module['FS_createDataFile']('/', 'somefile.binary', [100, 200, 50, 25, 10, 77, 123], true, false, false);  // 200 becomes -56, since signed chars are used in memory
    var test_files_input = 'hi there!';
    var test_files_input_index = 0;
    FS.init(function() {
      return test_files_input.charCodeAt(test_files_input_index++) || null;
    });
  }
};
''')

    create_test_file('test.file', 'some data')

    src = open(path_from_root('tests', 'files.cpp')).read()

    mem_file = 'src.cpp.o.js.mem'
    try_delete(mem_file)

    def clean(out, err):
      return '\n'.join([line for line in (out + err).split('\n') if 'binaryen' not in line and 'wasm' not in line and 'so not running' not in line])

    self.do_run(src, ('size: 7\ndata: 100,-56,50,25,10,77,123\nloop: 100 -56 50 25 10 77 123 \ninput:hi there!\ntexto\n$\n5 : 10,30,20,11,88\nother=some data.\nseeked=me da.\nseeked=ata.\nseeked=ta.\nfscanfed: 10 - hello\n5 bytes to dev/null: 5\nok.\ntexte\n', 'size: 7\ndata: 100,-56,50,25,10,77,123\nloop: 100 -56 50 25 10 77 123 \ninput:hi there!\ntexto\ntexte\n$\n5 : 10,30,20,11,88\nother=some data.\nseeked=me da.\nseeked=ata.\nseeked=ta.\nfscanfed: 10 - hello\n5 bytes to dev/null: 5\nok.\n'),
                output_nicerizer=clean)

    if self.uses_memory_init_file():
      self.assertExists(mem_file)

  def test_files_m(self):
    # Test for Module.stdin etc.
    # needs to flush stdio streams
    self.set_setting('EXIT_RUNTIME', 1)

    create_test_file('pre.js', '''
    Module = {
      data: [10, 20, 40, 30],
      stdin: function() { return Module.data.pop() || null },
      stdout: function(x) { out('got: ' + x) }
    };
''')
    self.emcc_args += ['--pre-js', 'pre.js']

    src = r'''
      #include <stdio.h>
      #include <unistd.h>

      int main () {
        char c;
        fprintf(stderr, "isatty? %d,%d,%d\n", isatty(fileno(stdin)), isatty(fileno(stdout)), isatty(fileno(stderr)));
        while ((c = fgetc(stdin)) != EOF) {
          putc(c+5, stdout);
        }
        return 0;
      }
      '''

    def clean(out, err):
      return '\n'.join(l for l in (out + err).splitlines() if 'warning' not in l and 'binaryen' not in l)

    self.do_run(src, ('got: 35\ngot: 45\ngot: 25\ngot: 15\nisatty? 0,0,1\n', 'got: 35\ngot: 45\ngot: 25\ngot: 15\nisatty? 0,0,1', 'isatty? 0,0,1\ngot: 35\ngot: 45\ngot: 25\ngot: 15'), output_nicerizer=clean)

  def test_mount(self):
    self.set_setting('FORCE_FILESYSTEM', 1)
    src = open(path_from_root('tests', 'fs', 'test_mount.c')).read()
    self.do_run(src, 'success', force_c=True)

  def test_getdents64(self):
    src = open(path_from_root('tests', 'fs', 'test_getdents64.cpp')).read()
    self.do_run(src, '..')

  def test_getdents64_special_cases(self):
    self.banned_js_engines = [V8_ENGINE] # https://bugs.chromium.org/p/v8/issues/detail?id=6881
    self.emcc_args += ['-std=c++11']
    src = path_from_root('tests', 'fs', 'test_getdents64_special_cases.cpp')
    out = path_from_root('tests', 'fs', 'test_getdents64_special_cases.out')
    self.do_run_from_file(src, out, assert_identical=True)

  def test_getcwd_with_non_ascii_name(self):
    self.banned_js_engines = [V8_ENGINE] # https://bugs.chromium.org/p/v8/issues/detail?id=6881
    src = path_from_root('tests', 'fs', 'test_getcwd_with_non_ascii_name.cpp')
    out = path_from_root('tests', 'fs', 'test_getcwd_with_non_ascii_name.out')
    self.emcc_args += ['-std=c++11']
    self.do_run_from_file(src, out, assert_identical=True)

  def test_fwrite_0(self):
    self.do_run_in_out_file_test('tests', 'core', 'test_fwrite_0')

  def test_fgetc_ungetc(self):
    print('TODO: update this test once the musl ungetc-on-EOF-stream bug is fixed upstream and reaches us')
    self.set_setting('SYSCALL_DEBUG', 1)
    self.clear()
    orig_compiler_opts = self.emcc_args[:]
    for fs in ['MEMFS', 'NODEFS']:
      print(fs)
      src = open(path_from_root('tests', 'stdio', 'test_fgetc_ungetc.c')).read()
      self.emcc_args = orig_compiler_opts + ['-D' + fs]
      if fs == 'NODEFS':
        self.emcc_args += ['-lnodefs.js']
      self.do_run(src, 'success', force_c=True, js_engines=[NODE_JS])

  def test_fgetc_unsigned(self):
    src = r'''
      #include <stdio.h>
      int main() {
        FILE *file = fopen("file_with_byte_234.txt", "rb");
        int c = fgetc(file);
        printf("*%d\n", c);
      }
    '''
    create_test_file('file_with_byte_234.txt', b'\xea', binary=True)
    self.emcc_args += ['--embed-file', 'file_with_byte_234.txt']
    self.do_run(src, '*234\n')

  def test_fgets_eol(self):
    src = r'''
      #include <stdio.h>
      char buf[32];
      int main()
      {
        const char *r = "SUCCESS";
        FILE *f = fopen("eol.txt", "r");
        while (fgets(buf, 32, f) != NULL) {
          if (buf[0] == '\0') {
            r = "FAIL";
            break;
          }
        }
        printf("%s\n", r);
        fclose(f);
        return 0;
      }
    '''
    open('eol.txt', 'wb').write(b'\n')
    self.emcc_args += ['--embed-file', 'eol.txt']
    self.do_run(src, 'SUCCESS\n')

  def test_fscanf(self):
    create_test_file('three_numbers.txt', '-1 0.1 -.1')
    src = r'''
      #include <stdio.h>
      #include <assert.h>
      #include <float.h>
      int main()
      {
          float x = FLT_MAX, y = FLT_MAX, z = FLT_MAX;

          FILE* fp = fopen("three_numbers.txt", "r");
          if (fp) {
              int match = fscanf(fp, " %f %f %f ", &x, &y, &z);
              printf("match = %d\n", match);
              printf("x = %0.1f, y = %0.1f, z = %0.1f\n", x, y, z);
          } else {
              printf("failed to open three_numbers.txt\n");
          }
          return 0;
      }
    '''
    self.emcc_args += ['--embed-file', 'three_numbers.txt']
    self.do_run(src, 'match = 3\nx = -1.0, y = 0.1, z = -0.1\n')

  def test_fscanf_2(self):
    create_test_file('a.txt', '''1/2/3 4/5/6 7/8/9
''')
    self.emcc_args += ['--embed-file', 'a.txt']
    self.do_run(r'''#include <cstdio>
#include <iostream>

using namespace std;

int
main( int argv, char ** argc ) {
    cout << "fscanf test" << endl;

    FILE * file;
    file = fopen("a.txt", "rb");
    int vertexIndex[4];
    int normalIndex[4];
    int uvIndex[4];

    int matches = fscanf(file, "%d/%d/%d %d/%d/%d %d/%d/%d %d/%d/%d\n", &vertexIndex[0], &uvIndex[0], &normalIndex[0], &vertexIndex    [1], &uvIndex[1], &normalIndex[1], &vertexIndex[2], &uvIndex[2], &normalIndex[2], &vertexIndex[3], &uvIndex[3], &normalIndex[3]);

    cout << matches << endl;

    return 0;
}
''', 'fscanf test\n9\n')

  def test_fileno(self):
    create_test_file('empty.txt', '')
    src = r'''
      #include <stdio.h>
      #include <unistd.h>
      int main()
      {
          FILE* fp = fopen("empty.txt", "r");
          if (fp) {
              printf("%d\n", fileno(fp));
          } else {
              printf("failed to open empty.txt\n");
          }
          return 0;
      }
    '''
    self.emcc_args += ['--embed-file', 'empty.txt']
    self.do_run(src, '3\n')

  def test_readdir(self):
    self.do_run_in_out_file_test('tests', 'dirent', 'test_readdir')

  def test_readdir_empty(self):
    self.do_run_in_out_file_test('tests', 'dirent', 'test_readdir_empty')

  def test_stat(self):
    src = open(path_from_root('tests', 'stat', 'test_stat.c')).read()
    self.do_run(src, 'success', force_c=True)

    self.verify_in_strict_mode('src.c.o.js')

  def test_stat_chmod(self):
    src = open(path_from_root('tests', 'stat', 'test_chmod.c')).read()
    self.do_run(src, 'success', force_c=True)

  def test_stat_mknod(self):
    src = open(path_from_root('tests', 'stat', 'test_mknod.c')).read()
    self.do_run(src, 'success', force_c=True)

  def add_pre_run(self, code):
    create_test_file('pre.js', 'Module.preRun = function() { %s }' % code)
    self.emcc_args += ['--pre-js', 'pre.js']

  def add_post_run(self, code):
    create_test_file('pre.js', 'Module.postRun = function() { %s }' % code)
    self.emcc_args += ['--pre-js', 'pre.js']

  def test_fcntl(self):
    self.add_pre_run("FS.createDataFile('/', 'test', 'abcdef', true, true, false);")
    self.do_run_in_out_file_test('tests', 'fcntl', 'test_fcntl')

  def test_fcntl_open(self):
    self.do_run_in_out_file_test('tests', 'fcntl', 'test_fcntl_open')

  def test_fcntl_misc(self):
    self.add_pre_run("FS.createDataFile('/', 'test', 'abcdef', true, true, false);")
    self.do_run_in_out_file_test('tests', 'fcntl', 'test_fcntl_misc')

  def test_poll(self):
    self.add_pre_run('''
      var dummy_device = FS.makedev(64, 0);
      FS.registerDevice(dummy_device, {});

      FS.createDataFile('/', 'file', 'abcdef', true, true, false);
      FS.mkdev('/device', dummy_device);
    ''')
    self.do_run_in_out_file_test('tests', 'core', 'test_poll')

  def test_statvfs(self):
    self.do_run_in_out_file_test('tests', 'core', 'test_statvfs')

  def test_libgen(self):
    self.do_run_in_out_file_test('tests', 'core', 'test_libgen')

  def test_utime(self):
    src = open(path_from_root('tests', 'utime', 'test_utime.c')).read()
    self.do_run(src, 'success', force_c=True)

  @no_minimal_runtime('MINIMAL_RUNTIME does not have getValue() and setValue() (TODO add it to a JS library function to get it in)')
  def test_utf(self):
    self.banned_js_engines = [SPIDERMONKEY_ENGINE] # only node handles utf well
    self.set_setting('EXPORTED_FUNCTIONS', ['_main', '_malloc'])
    self.set_setting('EXTRA_EXPORTED_RUNTIME_METHODS', ['getValue', 'setValue', 'UTF8ToString', 'stringToUTF8'])
    self.do_run_in_out_file_test('tests', 'core', 'test_utf')

  def test_utf32(self):
    if self.get_setting('MINIMAL_RUNTIME'):
      self.set_setting('DEFAULT_LIBRARY_FUNCS_TO_INCLUDE', ['$UTF32ToString', '$stringToUTF32', '$lengthBytesUTF32'])
    else:
      self.set_setting('EXTRA_EXPORTED_RUNTIME_METHODS', ['UTF32ToString', 'stringToUTF32', 'lengthBytesUTF32'])
    self.do_run(open(path_from_root('tests', 'utf32.cpp')).read(), 'OK.')
    self.do_run(open(path_from_root('tests', 'utf32.cpp')).read(), 'OK.', args=['-fshort-wchar'])

  def test_utf8(self):
    if self.get_setting('MINIMAL_RUNTIME'):
      self.set_setting('DEFAULT_LIBRARY_FUNCS_TO_INCLUDE', ['$AsciiToString', '$stringToAscii', '$writeAsciiToMemory'])
    else:
      self.set_setting('EXTRA_EXPORTED_RUNTIME_METHODS',
                       ['UTF8ToString', 'stringToUTF8', 'AsciiToString', 'stringToAscii'])
    self.emcc_args += ['-std=c++11']
    self.do_run(open(path_from_root('tests', 'utf8.cpp')).read(), 'OK.')

  def test_utf8_textdecoder(self):
    self.set_setting('EXTRA_EXPORTED_RUNTIME_METHODS', ['UTF8ToString', 'stringToUTF8'])
    self.emcc_args += ['--embed-file', path_from_root('tests/utf8_corpus.txt') + '@/utf8_corpus.txt']
    self.do_run(open(path_from_root('tests', 'benchmark_utf8.cpp')).read(), 'OK.')

  # Test that invalid character in UTF8 does not cause decoding to crash.
  def test_utf8_invalid(self):
    self.set_setting('EXTRA_EXPORTED_RUNTIME_METHODS', ['UTF8ToString', 'stringToUTF8'])
    for decoder_mode in [[], ['-s', 'TEXTDECODER=1']]:
      self.emcc_args += decoder_mode
      print(str(decoder_mode))
      self.do_run(open(path_from_root('tests', 'utf8_invalid.cpp')).read(), 'OK.')

  # Test that invalid character in UTF8 does not cause decoding to crash.
  @no_emterpreter
  def test_minimal_runtime_utf8_invalid(self):
    self.set_setting('EXTRA_EXPORTED_RUNTIME_METHODS', ['UTF8ToString', 'stringToUTF8'])
    for decoder_mode in [[], ['-s', 'TEXTDECODER=1']]:
      self.emcc_args += ['-s', 'MINIMAL_RUNTIME=1'] + decoder_mode
      print(str(decoder_mode))
      self.do_run(open(path_from_root('tests', 'utf8_invalid.cpp')).read(), 'OK.')

  def test_utf16_textdecoder(self):
    self.set_setting('EXTRA_EXPORTED_RUNTIME_METHODS', ['UTF16ToString', 'stringToUTF16', 'lengthBytesUTF16'])
    self.emcc_args += ['--embed-file', path_from_root('tests/utf16_corpus.txt') + '@/utf16_corpus.txt']
    self.do_run(open(path_from_root('tests', 'benchmark_utf16.cpp')).read(), 'OK.')

  def test_wprintf(self):
    self.do_run_in_out_file_test('tests', 'core', 'test_wprintf')

  def test_write_stdout_fileno(self):
    self.do_run_in_out_file_test('tests', 'core', 'test_write_stdout_fileno')
    self.do_run_in_out_file_test('tests', 'core', 'test_write_stdout_fileno', args=['-s', 'FILESYSTEM=0'])

  def test_direct_string_constant_usage(self):
    # needs to flush stdio streams
    self.set_setting('EXIT_RUNTIME', 1)
    self.do_run_in_out_file_test('tests', 'core', 'test_direct_string_constant_usage')

  def test_std_cout_new(self):
    self.do_run_in_out_file_test('tests', 'core', 'test_std_cout_new')

  def test_istream(self):
    # needs to flush stdio streams
    self.set_setting('EXIT_RUNTIME', 1)

    for linkable in [0]: # , 1]:
      print(linkable)
      # regression check for issue #273
      self.set_setting('LINKABLE', linkable)
      self.do_run_in_out_file_test('tests', 'core', 'test_istream')

  def test_fs_base(self):
    # TODO(sbc): It seems that INCLUDE_FULL_LIBRARY will generally generate
    # undefined symbols at link time so perhaps have it imply this setting?
    self.set_setting('WARN_ON_UNDEFINED_SYMBOLS', 0)
    self.set_setting('INCLUDE_FULL_LIBRARY', 1)
    self.add_pre_run(open(path_from_root('tests', 'filesystem', 'src.js')).read())
    src = 'int main() {return 0;}\n'
    expected = open(path_from_root('tests', 'filesystem', 'output.txt')).read()
    self.do_run(src, expected)

  @also_with_noderawfs
  @is_slow_test
  def test_fs_nodefs_rw(self, js_engines=[NODE_JS]):
    self.emcc_args += ['-lnodefs.js']
    self.set_setting('SYSCALL_DEBUG', 1)
    src = open(path_from_root('tests', 'fs', 'test_nodefs_rw.c')).read()
    self.do_run(src, 'success', force_c=True, js_engines=js_engines)
    if '-g' not in self.emcc_args:
      print('closure')
      self.emcc_args += ['--closure', '1']
      self.do_run(src, 'success', force_c=True, js_engines=js_engines)

  @also_with_noderawfs
  def test_fs_nodefs_cloexec(self, js_engines=[NODE_JS]):
    self.emcc_args += ['-lnodefs.js']
    src = open(path_from_root('tests', 'fs', 'test_nodefs_cloexec.c')).read()
    self.do_run(src, 'success', force_c=True, js_engines=js_engines)

  def test_fs_nodefs_home(self):
    self.set_setting('FORCE_FILESYSTEM', 1)
    self.emcc_args += ['-lnodefs.js']
    src = open(path_from_root('tests', 'fs', 'test_nodefs_home.c')).read()
    self.do_run(src, 'success', js_engines=[NODE_JS])

  def test_fs_trackingdelegate(self):
    src = path_from_root('tests', 'fs', 'test_trackingdelegate.c')
    out = path_from_root('tests', 'fs', 'test_trackingdelegate.out')
    self.do_run_from_file(src, out)

  @also_with_noderawfs
  def test_fs_writeFile(self, js_engines=None):
    self.emcc_args += ['-s', 'DISABLE_EXCEPTION_CATCHING=1'] # see issue 2334
    src = path_from_root('tests', 'fs', 'test_writeFile.cpp')
    out = path_from_root('tests', 'fs', 'test_writeFile.out')
    self.do_run_from_file(src, out, js_engines=js_engines)

  def test_fs_write(self, js_engines=None):
    src = path_from_root('tests', 'fs', 'test_write.cpp')
    out = path_from_root('tests', 'fs', 'test_write.out')
    self.do_run_from_file(src, out, js_engines=js_engines)

  @also_with_noderawfs
  def test_fs_emptyPath(self, js_engines=None):
    src = path_from_root('tests', 'fs', 'test_emptyPath.c')
    out = path_from_root('tests', 'fs', 'test_emptyPath.out')
    self.do_run_from_file(src, out, js_engines=js_engines)

  @also_with_noderawfs
  def test_fs_append(self, js_engines=None):
    src = open(path_from_root('tests', 'fs', 'test_append.c')).read()
    self.do_run(src, 'success', force_c=True, js_engines=js_engines)

  def test_fs_mmap(self):
    orig_compiler_opts = self.emcc_args[:]
    for fs in ['MEMFS', 'NODEFS']:
      src = path_from_root('tests', 'fs', 'test_mmap.c')
      out = path_from_root('tests', 'fs', 'test_mmap.out')
      self.emcc_args = orig_compiler_opts + ['-D' + fs]
      if fs == 'NODEFS':
        self.emcc_args += ['-lnodefs.js']
      self.do_run_from_file(src, out)

  @also_with_noderawfs
  def test_fs_errorstack(self, js_engines=[NODE_JS]):
    # Enables strict mode, which may catch some strict-mode-only errors
    # so that users can safely work with strict JavaScript if enabled.
    create_test_file('pre.js', '"use strict";')
    self.emcc_args += ['--pre-js', 'pre.js']

    self.set_setting('FORCE_FILESYSTEM', 1)
    self.set_setting('ASSERTIONS', 1)
    self.do_run(r'''
      #include <emscripten.h>
      #include <iostream>
      int main(void) {
        std::cout << "hello world\n"; // should work with strict mode
        EM_ASM(
          try {
            FS.readFile('/dummy.txt');
          } catch (err) {
            err.stack = err.stack; // should be writable
            throw err;
          }
        );
        return 0;
      }
    ''', 'at Object.readFile', js_engines=js_engines, assert_returncode=None) # engines has different error stack format

  @also_with_noderawfs
  def test_fs_llseek(self, js_engines=None):
    self.set_setting('FORCE_FILESYSTEM', 1)
    src = open(path_from_root('tests', 'fs', 'test_llseek.c')).read()
    self.do_run(src, 'success', force_c=True, js_engines=js_engines)

  def test_fs_64bit(self, js_engines=None):
    src = open(path_from_root('tests', 'fs', 'test_64bit.c')).read()
    self.do_run(src, 'success', force_c=True, js_engines=js_engines)

  @no_windows('https://github.com/emscripten-core/emscripten/issues/8882')
  def test_unistd_access(self):
    self.clear()
    orig_compiler_opts = self.emcc_args[:]
    src = open(path_from_root('tests', 'unistd', 'access.c')).read()
    expected = open(path_from_root('tests', 'unistd', 'access.out')).read()
    for fs in ['MEMFS', 'NODEFS']:
      self.emcc_args = orig_compiler_opts + ['-D' + fs]
      if fs == 'NODEFS':
        self.emcc_args += ['-lnodefs.js']
      self.do_run(src, expected, js_engines=[NODE_JS])
    # Node.js fs.chmod is nearly no-op on Windows
    if not WINDOWS:
      self.emcc_args = orig_compiler_opts
      self.emcc_args += ['-s', 'NODERAWFS=1']
      self.do_run(src, expected, js_engines=[NODE_JS])

  def test_unistd_curdir(self):
    src = open(path_from_root('tests', 'unistd', 'curdir.c')).read()
    expected = open(path_from_root('tests', 'unistd', 'curdir.out')).read()
    self.do_run(src, expected)

  @also_with_noderawfs
  def test_unistd_close(self, js_engines=None):
    src = open(path_from_root('tests', 'unistd', 'close.c')).read()
    expected = open(path_from_root('tests', 'unistd', 'close.out')).read()
    self.do_run(src, expected, js_engines=js_engines)

  def test_unistd_confstr(self):
    src = open(path_from_root('tests', 'unistd', 'confstr.c')).read()
    expected = open(path_from_root('tests', 'unistd', 'confstr.out')).read()
    self.do_run(src, expected)

  def test_unistd_ttyname(self):
    src = open(path_from_root('tests', 'unistd', 'ttyname.c')).read()
    self.do_run(src, 'success', force_c=True)

  @also_with_noderawfs
  def test_unistd_pipe(self, js_engines=None):
    src = open(path_from_root('tests', 'unistd', 'pipe.c')).read()
    self.do_run(src, 'success', force_c=True, js_engines=js_engines)

  @also_with_noderawfs
  def test_unistd_dup(self, js_engines=None):
    src = open(path_from_root('tests', 'unistd', 'dup.c')).read()
    expected = open(path_from_root('tests', 'unistd', 'dup.out')).read()
    self.do_run(src, expected, js_engines=js_engines)

  def test_unistd_pathconf(self):
    src = open(path_from_root('tests', 'unistd', 'pathconf.c')).read()
    expected = open(path_from_root('tests', 'unistd', 'pathconf.out')).read()
    self.do_run(src, expected)

  def test_unistd_truncate(self):
    self.clear()
    orig_compiler_opts = self.emcc_args[:]
    for fs in ['MEMFS', 'NODEFS']:
      src = open(path_from_root('tests', 'unistd', 'truncate.c')).read()
      expected = open(path_from_root('tests', 'unistd', 'truncate.out')).read()
      self.emcc_args = orig_compiler_opts + ['-D' + fs]
      if fs == 'NODEFS':
        self.emcc_args += ['-lnodefs.js']
      self.do_run(src, expected, js_engines=[NODE_JS])

  @no_windows("Windows throws EPERM rather than EACCES or EINVAL")
  @unittest.skipIf(WINDOWS or os.geteuid() == 0, "Root access invalidates this test by being able to write on readonly files")
  def test_unistd_truncate_noderawfs(self):
    # FIXME
    self.skipTest('fails on some node versions and OSes, e.g. 10.13.0 on linux')

    self.emcc_args += ['-s', 'NODERAWFS=1']
    self.do_run_in_out_file_test('tests', 'unistd', 'truncate', js_engines=[NODE_JS])

  def test_unistd_swab(self):
    self.do_run_in_out_file_test('tests', 'unistd', 'swab')

  def test_unistd_isatty(self):
    src = open(path_from_root('tests', 'unistd', 'isatty.c')).read()
    self.do_run(src, 'success', force_c=True)

  @also_with_standalone_wasm
  def test_unistd_sysconf(self):
    self.do_run_in_out_file_test('tests', 'unistd', 'sysconf')

  @no_asan('ASan alters memory layout')
  def test_unistd_sysconf_phys_pages(self):
    src = open(path_from_root('tests', 'unistd', 'sysconf_phys_pages.c')).read()
    if self.get_setting('ALLOW_MEMORY_GROWTH'):
      expected = (2 * 1024 * 1024 * 1024 - 16777216) // 16384
    else:
      expected = 16 * 1024 * 1024 // 16384
    self.do_run(src, str(expected) + ', errno: 0')

  def test_unistd_login(self):
    self.do_run_in_out_file_test('tests', 'unistd', 'login')

  @no_windows('https://github.com/emscripten-core/emscripten/issues/8882')
  def test_unistd_unlink(self):
    self.clear()
    orig_compiler_opts = self.emcc_args[:]
    src = open(path_from_root('tests', 'unistd', 'unlink.c')).read()
    for fs in ['MEMFS', 'NODEFS']:
      self.emcc_args = orig_compiler_opts + ['-D' + fs]
      # symlinks on node.js on non-linux behave differently (e.g. on Windows they require administrative privileges)
      # so skip testing those bits on that combination.
      if fs == 'NODEFS':
        self.emcc_args += ['-lnodefs.js']
        if WINDOWS:
          self.emcc_args += ['-DNO_SYMLINK=1']
        if MACOS:
          continue
      self.do_run(src, 'success', force_c=True, js_engines=[NODE_JS])
    # Several differences/bugs on non-linux including https://github.com/nodejs/node/issues/18014
    if not WINDOWS and not MACOS:
      self.emcc_args = orig_compiler_opts + ['-DNODERAWFS']
      # 0 if root user
      if os.geteuid() == 0:
        self.emcc_args += ['-DSKIP_ACCESS_TESTS']
      self.emcc_args += ['-s', 'NODERAWFS=1']
      self.do_run(src, 'success', force_c=True, js_engines=[NODE_JS])

  def test_unistd_links(self):
    self.clear()
    orig_compiler_opts = self.emcc_args[:]
    src = open(path_from_root('tests', 'unistd', 'links.c')).read()
    expected = open(path_from_root('tests', 'unistd', 'links.out')).read()
    for fs in ['MEMFS', 'NODEFS']:
      if WINDOWS and fs == 'NODEFS':
        print('Skipping NODEFS part of this test for test_unistd_links on Windows, since it would require administrative privileges.', file=sys.stderr)
        # Also, other detected discrepancies if you do end up running this test on NODEFS:
        # test expects /, but Windows gives \ as path slashes.
        # Calling readlink() on a non-link gives error 22 EINVAL on Unix, but simply error 0 OK on Windows.
        continue
      self.emcc_args = orig_compiler_opts + ['-D' + fs]
      if fs == 'NODEFS':
        self.emcc_args += ['-lnodefs.js']
      self.do_run(src, expected, js_engines=[NODE_JS])

  @no_windows('Skipping NODEFS test, since it would require administrative privileges.')
  def test_unistd_symlink_on_nodefs(self):
    # Also, other detected discrepancies if you do end up running this test on NODEFS:
    # test expects /, but Windows gives \ as path slashes.
    # Calling readlink() on a non-link gives error 22 EINVAL on Unix, but simply error 0 OK on Windows.
    self.emcc_args += ['-lnodefs.js']
    self.clear()
    src = open(path_from_root('tests', 'unistd', 'symlink_on_nodefs.c')).read()
    expected = open(path_from_root('tests', 'unistd', 'symlink_on_nodefs.out')).read()
    self.do_run(src, expected, js_engines=[NODE_JS])

  def test_unistd_sleep(self):
    src = open(path_from_root('tests', 'unistd', 'sleep.c')).read()
    expected = open(path_from_root('tests', 'unistd', 'sleep.out')).read()
    self.do_run(src, expected)

  def test_unistd_io(self):
    self.set_setting('INCLUDE_FULL_LIBRARY', 1) # uses constants from ERRNO_CODES
    self.set_setting('ERROR_ON_UNDEFINED_SYMBOLS', 0) # avoid errors when linking in full library
    self.clear()
    orig_compiler_opts = self.emcc_args[:]
    src = open(path_from_root('tests', 'unistd', 'io.c')).read()
    expected = open(path_from_root('tests', 'unistd', 'io.out')).read()
    for fs in ['MEMFS', 'NODEFS']:
      self.emcc_args = orig_compiler_opts + ['-D' + fs]
      if fs == 'NODEFS':
        self.emcc_args += ['-lnodefs.js']
      self.do_run(src, expected, js_engines=[NODE_JS])

  @no_windows('https://github.com/emscripten-core/emscripten/issues/8882')
  def test_unistd_misc(self):
    orig_compiler_opts = self.emcc_args[:]
    src = open(path_from_root('tests', 'unistd', 'misc.c')).read()
    expected = open(path_from_root('tests', 'unistd', 'misc.out')).read()
    for fs in ['MEMFS', 'NODEFS']:
      self.emcc_args = orig_compiler_opts + ['-D' + fs]
      if fs == 'NODEFS':
        self.emcc_args += ['-lnodefs.js']
      self.do_run(src, expected, js_engines=[NODE_JS])

  # i64s in the API, which we'd need to legalize for JS, so in standalone mode
  # all we can test is wasm VMs
  @also_with_only_standalone_wasm
  def test_posixtime(self):
    test_path = path_from_root('tests', 'core', 'test_posixtime')
    src, output = (test_path + s for s in ('.c', '.out'))
    self.banned_js_engines = [V8_ENGINE] # v8 lacks monotonic time
    self.do_run_from_file(src, output)

  def test_uname(self):
    self.do_run_in_out_file_test('tests', 'core', 'test_uname')

  def test_unary_literal(self):
    self.do_run_in_out_file_test('tests', 'core', 'test_unary_literal')

  def test_env(self):
    src = open(path_from_root('tests', 'env', 'src.c')).read()
    expected = open(path_from_root('tests', 'env', 'output.txt')).read()
    if not self.is_wasm_backend():
      # the fastcomp implementation is incorrect in one way
      expected = expected.replace('after alteration: Qest5', 'after alteration: test5')
    self.do_run(src, [
      expected.replace('{{{ THIS_PROGRAM }}}', self.in_dir('src.cpp.o.js')).replace('\\', '/'), # node, can find itself properly
      expected.replace('{{{ THIS_PROGRAM }}}', './this.program') # spidermonkey, v8
    ])

  def test_environ(self):
    src = open(path_from_root('tests', 'env', 'src-mini.c')).read()
    expected = open(path_from_root('tests', 'env', 'output-mini.txt')).read()
    self.do_run(src, [
      expected.replace('{{{ THIS_PROGRAM }}}', self.in_dir('src.cpp.o.js')).replace('\\', '/'), # node, can find itself properly
      expected.replace('{{{ THIS_PROGRAM }}}', './this.program') # spidermonkey, v8
    ])

  def test_systypes(self):
    self.do_run_in_out_file_test('tests', 'core', 'test_systypes')

  def test_stddef(self):
    self.do_run_in_out_file_test('tests', 'core', 'test_stddef')
    self.do_run_in_out_file_test('tests', 'core', 'test_stddef', force_c=True)

  def test_getloadavg(self):
    self.do_run_in_out_file_test('tests', 'core', 'test_getloadavg')

  def test_nl_types(self):
    self.do_run_in_out_file_test('tests', 'core', 'test_nl_types')

  def test_799(self):
    src = open(path_from_root('tests', '799.cpp')).read()
    self.do_run(src, '''Set PORT family: 0, port: 3979
Get PORT family: 0
PORT: 3979
''')

  def test_ctype(self):
    self.do_run_in_out_file_test('tests', 'core', 'test_ctype')

  def test_strcasecmp(self):
    self.do_run_in_out_file_test('tests', 'core', 'test_strcasecmp')

  def test_atomic(self):
    self.do_run_in_out_file_test('tests', 'core', 'test_atomic')

  def test_atomic_cxx(self):
    self.emcc_args += ['-std=c++11']
    # the wasm backend has lock-free atomics, but not asm.js or asm2wasm
    is_lock_free = self.is_wasm_backend()
    self.emcc_args += ['-DIS_64BIT_LOCK_FREE=%d' % is_lock_free]
    self.do_run_in_out_file_test('tests', 'core', 'test_atomic_cxx')

    if self.get_setting('ALLOW_MEMORY_GROWTH') == 0 and not self.is_wasm():
      print('main module')
      self.set_setting('MAIN_MODULE', 1)
      self.do_run_in_out_file_test('tests', 'core', 'test_atomic_cxx')
    # TODO
    # elif self.is_wasm_backend():
    #   print('pthreads')
    #   self.set_setting('USE_PTHREADS', 1)
    #   self.do_run_in_out_file_test('tests', 'core', 'test_atomic_cxx')

  def test_phiundef(self):
    self.do_run_in_out_file_test('tests', 'core', 'test_phiundef')

  def test_netinet_in(self):
    src = open(path_from_root('tests', 'netinet', 'in.cpp')).read()
    expected = open(path_from_root('tests', 'netinet', 'in.out')).read()
    self.do_run(src, expected)

  @needs_dlfcn
  def test_main_module_static_align(self):
    if self.get_setting('ALLOW_MEMORY_GROWTH'):
      self.skipTest('no shared modules with memory growth')
    self.set_setting('MAIN_MODULE', 1)
    self.do_run_in_out_file_test('tests', 'core', 'test_main_module_static_align')

  # libc++ tests

  def assertBinaryEqual(self, file1, file2):
    self.assertEqual(os.path.getsize(file1),
                     os.path.getsize(file2))
    self.assertEqual(open(file1, 'rb').read(),
                     open(file2, 'rb').read())

  def test_iostream_and_determinism(self):
    src = '''
      #include <iostream>

      int main()
      {
        std::cout << "hello world" << std::endl << 77 << "." << std::endl;
        return 0;
      }
    '''

    num = 5
    for i in range(num):
      print('(iteration %d)' % i)

      # add some timing nondeterminism here, not that we need it, but whatever
      time.sleep(random.random() / (10 * num))
      self.do_run(src, 'hello world\n77.\n')

      # Verify that this build is identical to the previous one
      if os.path.exists('src.js.previous'):
        self.assertBinaryEqual('src.cpp.o.js', 'src.js.previous')
      shutil.copy2('src.cpp.o.js', 'src.js.previous')

      # Same but for the wasm file.
      if self.get_setting('WASM') and not self.get_setting('WASM2JS'):
        if os.path.exists('src.wasm.previous'):
          self.assertBinaryEqual('src.cpp.o.wasm', 'src.wasm.previous')
        shutil.copy2('src.cpp.o.wasm', 'src.wasm.previous')

  def test_stdvec(self):
    self.do_run_in_out_file_test('tests', 'core', 'test_stdvec')

  def test_random_device(self):
    self.emcc_args += ['-std=c++11']

    self.do_run_in_out_file_test('tests', 'core', 'test_random_device')

  def test_reinterpreted_ptrs(self):
    self.do_run_in_out_file_test('tests', 'core', 'test_reinterpreted_ptrs')

  def test_js_libraries(self):
    create_test_file('main.cpp', '''
      #include <stdio.h>
      extern "C" {
        extern void printey();
        extern int calcey(int x, int y);
      }
      int main() {
        printey();
        printf("*%d*\\n", calcey(10, 22));
        return 0;
      }
    ''')
    create_test_file('mylib1.js', '''
      mergeInto(LibraryManager.library, {
        printey: function() {
          out('hello from lib!');
        }
      });
    ''')
    create_test_file('mylib2.js', '''
      mergeInto(LibraryManager.library, {
        calcey: function(x, y) {
          return x + y;
        }
      });
    ''')

    self.emcc_args += ['--js-library', 'mylib1.js', '--js-library', 'mylib2.js']
    self.do_run(open('main.cpp').read(), 'hello from lib!\n*32*\n')

  def test_unicode_js_library(self):
    create_test_file('main.cpp', '''
      #include <stdio.h>
      extern "C" {
        extern void printey();
      }
      int main() {
        printey();
        return 0;
      }
    ''')
    self.emcc_args += ['--js-library', path_from_root('tests', 'unicode_library.js')]
    self.do_run(open('main.cpp').read(), u'Unicode snowman \u2603 says hello!')

  def test_funcptr_import_type(self):
    self.emcc_args += ['--js-library', path_from_root('tests', 'core', 'test_funcptr_import_type.js'), '-std=c++11']
    self.do_run_in_out_file_test('tests', 'core', 'test_funcptr_import_type')

  @no_asan('ASan does not work with EXPORT_ALL')
  def test_constglobalunion(self):
    self.emcc_args += ['-s', 'EXPORT_ALL=1']

    self.do_run(r'''
#include <stdio.h>

struct one_const {
  long a;
};

struct two_consts {
  long a;
  long b;
};

union some_consts {
  struct one_const one;
  struct two_consts two;
};

union some_consts my_consts = {{
  1
}};

struct one_const addr_of_my_consts = {
  (long)(&my_consts)
};

int main(void) {
  printf("%li\n", (long)!!addr_of_my_consts.a);
  return 0;
}
    ''', '1')

  ### 'Medium' tests

  def test_fannkuch(self):
    results = [(1, 0), (2, 1), (3, 2), (4, 4), (5, 7), (6, 10), (7, 16), (8, 22)]
    src = open(path_from_root('tests', 'fannkuch.cpp')).read()
    self.build(src, self.get_dir(), 'fannkuch.cpp')
    for i, j in results:
      print(i, j)
      self.do_run('fannkuch.cpp.o.js', 'Pfannkuchen(%d) = %d.' % (i, j), [str(i)], no_build=True)

  def test_raytrace(self):
    # TODO: Should we remove this test?
    self.skipTest('Relies on double value rounding, extremely sensitive')

    src = open(path_from_root('tests', 'raytrace.cpp')).read().replace('double', 'float')
    output = open(path_from_root('tests', 'raytrace.ppm')).read()
    self.do_run(src, output, ['3', '16'])

  def test_fasta(self, js_engines=None):
    results = [(1, '''GG*ctt**tgagc*'''),
               (20, '''GGCCGGGCGCGGTGGCTCACGCCTGTAATCCCAGCACTTT*cttBtatcatatgctaKggNcataaaSatgtaaaDcDRtBggDtctttataattcBgtcg**tacgtgtagcctagtgtttgtgttgcgttatagtctatttgtggacacagtatggtcaaa**tgacgtcttttgatctgacggcgttaacaaagatactctg*'''),
               (50, '''GGCCGGGCGCGGTGGCTCACGCCTGTAATCCCAGCACTTTGGGAGGCCGAGGCGGGCGGA*TCACCTGAGGTCAGGAGTTCGAGACCAGCCTGGCCAACAT*cttBtatcatatgctaKggNcataaaSatgtaaaDcDRtBggDtctttataattcBgtcg**tactDtDagcctatttSVHtHttKtgtHMaSattgWaHKHttttagacatWatgtRgaaa**NtactMcSMtYtcMgRtacttctWBacgaa**agatactctgggcaacacacatacttctctcatgttgtttcttcggacctttcataacct**ttcctggcacatggttagctgcacatcacaggattgtaagggtctagtggttcagtgagc**ggaatatcattcgtcggtggtgttaatctatctcggtgtagcttataaatgcatccgtaa**gaatattatgtttatttgtcggtacgttcatggtagtggtgtcgccgatttagacgtaaa**ggcatgtatg*''')]

    old = self.emcc_args
    orig_src = open(path_from_root('tests', 'fasta.cpp')).read()

    def test(extra_args):
      self.emcc_args = old + extra_args
      for precision in [0, 1, 2]:
        self.set_setting('PRECISE_F32', precision)
        for t in ['float', 'double']:
          print(precision, t)
          src = orig_src.replace('double', t)
          self.build(src, self.get_dir(), 'fasta.cpp')
          for arg, output in results:
            self.do_run('fasta.cpp.o.js', output, [str(arg)], lambda x, err: x.replace('\n', '*'), no_build=True, js_engines=js_engines)
          shutil.copyfile('fasta.cpp.o.js', '%d_%s.js' % (precision, t))

    test([])

  @bleeding_edge_wasm_backend
  def test_fasta_nontrapping(self, js_engines):
    self.emcc_args += ['-mnontrapping-fptoint']
    self.test_fasta(js_engines)

  def test_whets(self):
    self.do_run(open(path_from_root('tests', 'whets.cpp')).read(), 'Single Precision C Whetstone Benchmark', assert_returncode=None)

  def test_dlmalloc_inline(self):
    self.banned_js_engines = [NODE_JS] # slower, and fail on 64-bit
    # needed with typed arrays
    self.set_setting('INITIAL_MEMORY', 128 * 1024 * 1024)

    src = open(path_from_root('system', 'lib', 'dlmalloc.c')).read() + '\n\n\n' + open(path_from_root('tests', 'dlmalloc_test.c')).read()
    self.do_run(src, '*1,0*', ['200', '1'], force_c=True)
    self.do_run(None, '*400,0*', ['400', '400'], force_c=True, no_build=True)

  def test_dlmalloc(self):
    self.banned_js_engines = [NODE_JS] # slower, and fail on 64-bit
    # needed with typed arrays
    self.set_setting('INITIAL_MEMORY', 128 * 1024 * 1024)

    # Linked version
    src = open(path_from_root('tests', 'dlmalloc_test.c')).read()
    self.do_run(src, '*1,0*', ['200', '1'])
    self.do_run(None, '*400,0*', ['400', '400'], no_build=True)

    # TODO: do this in other passes too, passing their opts into emcc
    if self.emcc_args == []:
      # emcc should build in dlmalloc automatically, and do all the sign correction etc. for it

      try_delete('src.cpp.o.js')
      run_process([PYTHON, EMCC, path_from_root('tests', 'dlmalloc_test.c'), '-s', 'INITIAL_MEMORY=128MB', '-o', 'src.cpp.o.js'], stdout=PIPE, stderr=self.stderr_redirect)

      self.do_run(None, '*1,0*', ['200', '1'], no_build=True)
      self.do_run(None, '*400,0*', ['400', '400'], no_build=True)

      # The same for new and all its variants
      src = open(path_from_root('tests', 'new.cpp')).read()
      for new, delete in [
        ('malloc(100)', 'free'),
        ('new char[100]', 'delete[]'),
        ('new Structy', 'delete'),
        ('new int', 'delete'),
        ('new Structy[10]', 'delete[]'),
      ]:
        self.do_run(src.replace('{{{ NEW }}}', new).replace('{{{ DELETE }}}', delete), '*1,0*')

  def test_dlmalloc_partial(self):
    # present part of the symbols of dlmalloc, not all
    src = open(path_from_root('tests', 'new.cpp')).read().replace('{{{ NEW }}}', 'new int').replace('{{{ DELETE }}}', 'delete') + '''
#include <new>

void *
operator new(size_t size) throw(std::bad_alloc)
{
printf("new %d!\\n", size);
return malloc(size);
}
'''
    self.do_run(src, 'new 4!\n*1,0*')

  def test_dlmalloc_partial_2(self):
    if 'SAFE_HEAP' in str(self.emcc_args):
      self.skipTest('we do unsafe stuff here')
    # present part of the symbols of dlmalloc, not all. malloc is harder to link than new which is weak.
    self.do_run_in_out_file_test('tests', 'core', 'test_dlmalloc_partial_2', assert_returncode=None)

  def test_libcxx(self):
    self.do_run(open(path_from_root('tests', 'hashtest.cpp')).read(),
                'june -> 30\nPrevious (in alphabetical order) is july\nNext (in alphabetical order) is march')

    self.do_run('''
      #include <set>
      #include <stdio.h>
      int main() {
        std::set<int> *fetchOriginatorNums = new std::set<int>();
        fetchOriginatorNums->insert(171);
        printf("hello world\\n");
        return 0;
      }
      ''', 'hello world')

  def test_typeid(self):
    self.do_run_in_out_file_test('tests', 'core', 'test_typeid')

  def test_static_variable(self):
    # needs atexit
    self.set_setting('EXIT_RUNTIME', 1)
    self.do_run_in_out_file_test('tests', 'core', 'test_static_variable')

  def test_fakestat(self):
    self.do_run_in_out_file_test('tests', 'core', 'test_fakestat')

  def test_mmap(self):
    self.set_setting('INITIAL_MEMORY', 128 * 1024 * 1024)
    # needs to flush stdio streams
    self.set_setting('EXIT_RUNTIME', 1)
    self.do_run_in_out_file_test('tests', 'core', 'test_mmap')

  def test_mmap_file(self):
    for extra_args in [[], ['--no-heap-copy']]:
      self.emcc_args += ['--embed-file', 'data.dat'] + extra_args
      x = 'data from the file........'
      s = ''
      while len(s) < 9000:
        if len(s) + len(x) < 9000:
          s += x
          continue
        s += '.'
      assert len(s) == 9000
      create_test_file('data.dat', s)
      src = open(path_from_root('tests', 'mmap_file.c')).read()
      self.do_run(src, '*\n' + s[0:20] + '\n' + s[4096:4096 + 20] + '\n*\n')

  def test_cubescript(self):
    if self.run_name == 'asm3':
      self.emcc_args += ['--closure', '1'] # Use closure here for some additional coverage

    self.emcc_args = [x for x in self.emcc_args if x != '-g'] # remove -g, so we have one test without it by default

    def test():
      self.do_run(path_from_root('tests', 'cubescript'), '*\nTemp is 33\n9\n5\nhello, everyone\n*', main_file='command.cpp')

    test()

    def count_relocations():
      generated = open('src.cpp.o.js').read()
      generated = re.sub(r'\n+[ \n]*\n+', '\n', generated)
      start = '\nfunction __apply_relocations() {'
      relocs_start = generated.find(start)
      if relocs_start == -1:
        return "", 0
      relocs_start += len(start)
      relocs_end = generated.find('\n}', relocs_start)
      relocs = generated[relocs_start:relocs_end]
      num_relocs = relocs.count('\n')
      return relocs, num_relocs

    # TODO: wrappers for wasm modules
    if not self.get_setting('WASM') and not self.is_wasm_backend():
      print('relocatable')
      assert self.get_setting('RELOCATABLE') == self.get_setting('EMULATED_FUNCTION_POINTERS') == 0
      self.set_setting('RELOCATABLE', 1)
      self.set_setting('EMULATED_FUNCTION_POINTERS', 1)
      test()
      self.set_setting('RELOCATABLE', 0)
      self.set_setting('EMULATED_FUNCTION_POINTERS', 0)

    if self.is_emterpreter():
      print('emterpreter/async/assertions') # extra coverage
      self.emcc_args += ['-s', 'EMTERPRETIFY_ASYNC=1', '-s', 'ASSERTIONS=1']
      test()
      print('emterpreter/async/assertions/whitelist')
      self.emcc_args += ['-s', 'EMTERPRETIFY_WHITELIST=["_frexpl"]'] # test double call assertions
      test()

    if self.is_wasm_backend():
      print('asyncify') # extra coverage
      self.emcc_args += ['-s', 'ASYNCIFY=1']
      test()

  @needs_dlfcn
  def test_relocatable_void_function(self):
    self.set_setting('RELOCATABLE', 1)
    self.do_run_in_out_file_test('tests', 'core', 'test_relocatable_void_function')

  @wasm_simd
  def test_wasm_builtin_simd(self, js_engines):
    self.do_run(open(path_from_root('tests', 'test_wasm_builtin_simd.c')).read(), 'Success!',
                js_engines=js_engines)
    self.emcc_args.append('-munimplemented-simd128')
    self.build(open(path_from_root('tests', 'test_wasm_builtin_simd.c')).read(),
               self.get_dir(), os.path.join(self.get_dir(), 'src.cpp'))

  @wasm_simd
  def test_wasm_intrinsics_simd(self, js_engines):
    self.emcc_args.extend(['-Wpedantic', '-Werror', '-Wall', '-xc++'])
    self.do_run(open(path_from_root('tests', 'test_wasm_intrinsics_simd.c')).read(), 'Success!',
                js_engines=js_engines)
    self.emcc_args.extend(['-munimplemented-simd128', '-xc', '-std=c99'])
    self.build(open(path_from_root('tests', 'test_wasm_intrinsics_simd.c')).read(),
               self.get_dir(), os.path.join(self.get_dir(), 'src.cpp'))

  @asm_simd
  def test_simd(self):
    self.do_run_in_out_file_test('tests', 'core', 'test_simd')

  @asm_simd
  def test_simd2(self):
    self.do_run_in_out_file_test('tests', 'core', 'test_simd2')

  @asm_simd
  def test_simd5(self):
    # test_simd5 is to test shufflevector of SIMD path
    self.do_run_in_out_file_test('tests', 'core', 'test_simd5')

  @asm_simd
  def test_simd_float64x2(self):
    self.do_run_in_out_file_test('tests', 'core', 'test_simd_float64x2')

  @asm_simd
  def test_simd_float32x4(self):
    self.do_run_in_out_file_test('tests', 'core', 'test_simd_float32x4')

  @asm_simd
  def test_simd_int32x4(self):
    self.do_run_in_out_file_test('tests', 'core', 'test_simd_int32x4')

  @asm_simd
  def test_simd_int16x8(self):
    self.do_run_in_out_file_test('tests', 'core', 'test_simd_int16x8')

  @asm_simd
  def test_simd_int8x16(self):
    self.do_run_in_out_file_test('tests', 'core', 'test_simd_int8x16')

  # Tests that the vector SIToFP instruction generates an appropriate Int->Float type conversion operator and not a bitcasting/reinterpreting conversion
  @asm_simd
  def test_simd_sitofp(self):
    self.do_run_in_out_file_test('tests', 'core', 'test_simd_sitofp')

  @asm_simd
  def test_simd_shift_right(self):
    self.do_run_in_out_file_test('tests', 'core', 'test_simd_shift_right')

  def test_gcc_unmangler(self):
    self.emcc_args += ['-I' + path_from_root('third_party')]

    self.do_run(open(path_from_root('third_party', 'gcc_demangler.c')).read(), '*d_demangle(char const*, int, unsigned int*)*', args=['_ZL10d_demanglePKciPj'], assert_returncode=None)

  @needs_make('make')
  def test_lua(self):
    self.emcc_args.remove('-Werror')

    if self.is_emterpreter():
      self.set_setting('PRECISE_F32', 1)

    self.do_run('',
                'hello lua world!\n17\n1\n2\n3\n4\n7',
                args=['-e', '''print("hello lua world!");print(17);for x = 1,4 do print(x) end;print(10-3)'''],
                libraries=self.get_library('lua', [os.path.join('src', 'lua'), os.path.join('src', 'liblua.a')], make=['make', 'generic'], configure=None),
                includes=[path_from_root('tests', 'lua')],
                output_nicerizer=lambda string, err: (string + err).replace('\n\n', '\n').replace('\n\n', '\n'))

  @needs_make('configure script')
  @is_slow_test
  def test_freetype(self):
    if self.run_name == 'asm2g':
      # flip for some more coverage here
      self.set_setting('ALIASING_FUNCTION_POINTERS', 1 - self.get_setting('ALIASING_FUNCTION_POINTERS'))

    self.add_pre_run("FS.createDataFile('/', 'font.ttf', %s, true, false, false);" % str(
      list(bytearray(open(path_from_root('tests', 'freetype', 'LiberationSansBold.ttf'), 'rb').read()))
    ))

    # Not needed for js, but useful for debugging
    shutil.copyfile(path_from_root('tests', 'freetype', 'LiberationSansBold.ttf'), 'font.ttf')

    # Main
    self.do_run(open(path_from_root('tests', 'freetype', 'main.c')).read(),
                open(path_from_root('tests', 'freetype', 'ref.txt')).read(),
                ['font.ttf', 'test!', '150', '120', '25'],
                libraries=self.get_freetype_library(),
                includes=[path_from_root('tests', 'freetype', 'include')])

    # github issue 324
    print('[issue 324]')
    self.do_run(open(path_from_root('tests', 'freetype', 'main_2.c')).read(),
                open(path_from_root('tests', 'freetype', 'ref_2.txt')).read(),
                ['font.ttf', 'w', '32', '32', '25'],
                libraries=self.get_freetype_library(),
                includes=[path_from_root('tests', 'freetype', 'include')])

    print('[issue 324 case 2]')
    self.do_run(open(path_from_root('tests', 'freetype', 'main_3.c')).read(),
                open(path_from_root('tests', 'freetype', 'ref_3.txt')).read(),
                ['font.ttf', 'W', '32', '32', '0'],
                libraries=self.get_freetype_library(),
                includes=[path_from_root('tests', 'freetype', 'include')])

    print('[issue 324 case 3]')
    self.do_run(None,
                open(path_from_root('tests', 'freetype', 'ref_4.txt')).read(),
                ['font.ttf', 'ea', '40', '32', '0'],
                no_build=True)

  def test_sqlite(self):
    self.set_setting('DISABLE_EXCEPTION_CATCHING', 1)
    self.set_setting('EXPORTED_FUNCTIONS', ['_main', '_sqlite3_open', '_sqlite3_close', '_sqlite3_exec', '_sqlite3_free'])
    if self.get_setting('ASM_JS') == 1 and '-g' in self.emcc_args:
      print("disabling inlining") # without registerize (which -g disables), we generate huge amounts of code
      self.set_setting('INLINING_LIMIT', 50)

    # newer clang has a warning for implicit conversions that lose information,
    # which happens in sqlite (see #9138)
    self.emcc_args += ['-Wno-implicit-int-float-conversion']
    # temporarily ignore unknown flags, which lets the above flag be used on our CI which doesn't
    # yet have the new clang with that flag
    self.emcc_args += ['-Wno-unknown-warning-option']

    src = '''
       #define SQLITE_DISABLE_LFS
       #define LONGDOUBLE_TYPE double
       #define SQLITE_INT64_TYPE long long int
       #define SQLITE_THREADSAFE 0
    '''
    src += open(path_from_root('tests', 'sqlite', 'sqlite3.c')).read()
    src += open(path_from_root('tests', 'sqlite', 'benchmark.c')).read()
    self.do_run(src,
                open(path_from_root('tests', 'sqlite', 'benchmark.txt')).read(),
                includes=[path_from_root('tests', 'sqlite')],
                force_c=True)

  @needs_make('mingw32-make')
  @is_slow_test
  def test_zlib(self):
    self.maybe_closure()

    if self.run_name == 'asm2g':
      self.emcc_args += ['-g4'] # more source maps coverage
    if self.run_name == 'asm2f':
      return self.skipTest('asm2f affects cflags in a way that changes zlib compile flag reporting, so the stdout is different')

    use_cmake_configure = WINDOWS
    if use_cmake_configure:
      make_args = []
      configure = [PYTHON, path_from_root('emcmake'), 'cmake', '.']
    else:
      make_args = ['libz.a']
      configure = ['sh', './configure']

    self.do_run(open(path_from_root('tests', 'zlib', 'example.c')).read(),
                open(path_from_root('tests', 'zlib', 'ref.txt')).read(),
                libraries=self.get_library('zlib', os.path.join('libz.a'), make_args=make_args, configure=configure),
                includes=[path_from_root('tests', 'zlib'), 'building', 'zlib'],
                force_c=True)

  @needs_make('make')
  @is_slow_test
  def test_the_bullet(self): # Called thus so it runs late in the alphabetical cycle... it is long
    self.set_setting('DEAD_FUNCTIONS', ['__ZSt9terminatev'])

    asserts = self.get_setting('ASSERTIONS')

    for use_cmake in [False, True]: # If false, use a configure script to configure Bullet build.
      print('cmake', use_cmake)
      # Windows cannot run configure sh scripts.
      if WINDOWS and not use_cmake:
        continue

      # extra testing for ASSERTIONS == 2
      self.set_setting('ASSERTIONS', 2 if use_cmake else asserts)

      def test():
        self.do_run(open(path_from_root('tests', 'bullet', 'Demos', 'HelloWorld', 'HelloWorld.cpp')).read(),
                    [open(path_from_root('tests', 'bullet', 'output.txt')).read(), # different roundings
                     open(path_from_root('tests', 'bullet', 'output2.txt')).read(),
                     open(path_from_root('tests', 'bullet', 'output3.txt')).read(),
                     open(path_from_root('tests', 'bullet', 'output4.txt')).read()],
                    libraries=self.get_bullet_library(use_cmake),
                    includes=[path_from_root('tests', 'bullet', 'src')])
      test()

  @needs_make('depends on freetype')
  @is_slow_test
  def test_poppler(self):
    def test():
      pdf_data = open(path_from_root('tests', 'poppler', 'paper.pdf'), 'rb').read()
      create_test_file('paper.pdf.js', str(list(bytearray(pdf_data))))

      create_test_file('pre.js', '''
      Module.preRun = function() {
        FS.createDataFile('/', 'paper.pdf', eval(read_('paper.pdf.js')), true, false, false);
      };
      Module.postRun = function() {
        var FileData = MEMFS.getFileDataAsRegularArray(FS.root.contents['filename-1.ppm']);
        out("Data: " + JSON.stringify(FileData.map(function(x) { return unSign(x, 8) })));
      };
      ''')
      self.emcc_args += ['--pre-js', 'pre.js']

      ppm_data = str(list(bytearray(open(path_from_root('tests', 'poppler', 'ref.ppm'), 'rb').read())))
      self.do_run('', ppm_data.replace(' ', ''),
                  libraries=self.get_poppler_library(),
                  args=['-scale-to', '512', 'paper.pdf', 'filename'])

    test()

    if self.supports_js_dfe():
      print("Testing poppler with ELIMINATE_DUPLICATE_FUNCTIONS set to 1", file=sys.stderr)
      num_original_funcs = self.count_funcs('src.cpp.o.js')
      self.set_setting('ELIMINATE_DUPLICATE_FUNCTIONS', 1)
      test()
      # Make sure that DFE ends up eliminating more than 200 functions (if we can view source)
      assert (num_original_funcs - self.count_funcs('src.cpp.o.js')) > 200

  @needs_make('make')
  @is_slow_test
  def test_openjpeg(self):

    def line_splitter(data):
      out = ''
      counter = 0

      for ch in data:
        out += ch
        if ch == ' ' and counter > 60:
          out += '\n'
          counter = 0
        else:
          counter += 1

      return out

    # remove -g, so we have one test without it by default
    self.emcc_args = [x for x in self.emcc_args if x != '-g']

    original_j2k = path_from_root('tests', 'openjpeg', 'syntensity_lobby_s.j2k')
    image_bytes = list(bytearray(open(original_j2k, 'rb').read()))
    create_test_file('pre.js', """
      Module.preRun = function() { FS.createDataFile('/', 'image.j2k', %s, true, false, false); };
      Module.postRun = function() {
        out('Data: ' + JSON.stringify(MEMFS.getFileDataAsRegularArray(FS.analyzePath('image.raw').object)));
      };
      """ % line_splitter(str(image_bytes)))

    shutil.copy(path_from_root('tests', 'openjpeg', 'opj_config.h'), self.get_dir())

    lib = self.get_library('openjpeg',
                           [os.path.sep.join('codec/CMakeFiles/j2k_to_image.dir/index.c.o'.split('/')),
                            os.path.sep.join('codec/CMakeFiles/j2k_to_image.dir/convert.c.o'.split('/')),
                            os.path.sep.join('codec/CMakeFiles/j2k_to_image.dir/__/common/color.c.o'.split('/')),
                            os.path.join('bin', 'libopenjpeg.a')],
                           configure=['cmake', '.'],
                           # configure_args=['--enable-tiff=no', '--enable-jp3d=no', '--enable-png=no'],
                           make_args=[]) # no -j 2, since parallel builds can fail

    # We use doubles in JS, so we get slightly different values than native code. So we
    # check our output by comparing the average pixel difference
    def image_compare(output, err):
      # Get the image generated by JS, from the JSON.stringify'd array
      m = re.search(r'\[[\d, -]*\]', output)
      self.assertIsNotNone(m, 'Failed to find proper image output in: ' + output)
      # Evaluate the output as a python array
      js_data = eval(m.group(0))

      js_data = [x if x >= 0 else 256 + x for x in js_data] # Our output may be signed, so unsign it

      # Get the correct output
      true_data = bytearray(open(path_from_root('tests', 'openjpeg', 'syntensity_lobby_s.raw'), 'rb').read())

      # Compare them
      assert(len(js_data) == len(true_data))
      num = len(js_data)
      diff_total = js_total = true_total = 0
      for i in range(num):
        js_total += js_data[i]
        true_total += true_data[i]
        diff_total += abs(js_data[i] - true_data[i])
      js_mean = js_total / float(num)
      true_mean = true_total / float(num)
      diff_mean = diff_total / float(num)

      image_mean = 83.265
      # print '[image stats:', js_mean, image_mean, true_mean, diff_mean, num, ']'
      assert abs(js_mean - image_mean) < 0.01, [js_mean, image_mean]
      assert abs(true_mean - image_mean) < 0.01, [true_mean, image_mean]
      assert diff_mean < 0.01, diff_mean

      return output

    self.emcc_args += ['--minify', '0'] # to compare the versions
    self.emcc_args += ['--pre-js', 'pre.js']

    def do_test():
      self.do_run(open(path_from_root('tests', 'openjpeg', 'codec', 'j2k_to_image.c')).read(),
                  'Successfully generated', # The real test for valid output is in image_compare
                  '-i image.j2k -o image.raw'.split(' '),
                  libraries=lib,
                  includes=[path_from_root('tests', 'openjpeg', 'libopenjpeg'),
                            path_from_root('tests', 'openjpeg', 'codec'),
                            path_from_root('tests', 'openjpeg', 'common'),
                            os.path.join(self.get_build_dir(), 'openjpeg')],
                  force_c=True,
                  assert_returncode=0,
                  output_nicerizer=image_compare)

    do_test()

    # extra testing
    if self.get_setting('ALLOW_MEMORY_GROWTH') == 1:
      print('no memory growth', file=sys.stderr)
      self.set_setting('ALLOW_MEMORY_GROWTH', 0)
      do_test()

  @no_wasm_backend("uses bitcode compiled with asmjs, and we don't have unified triples")
  def test_python(self):
    self.set_setting('EMULATE_FUNCTION_POINTER_CASTS', 1)
    # The python build contains several undefined symbols
    self.set_setting('ERROR_ON_UNDEFINED_SYMBOLS', 0)

    bitcode = path_from_root('tests', 'python', 'python.bc')
    pyscript = dedent('''\
      print '***'
      print "hello python world!"
      print [x*2 for x in range(4)]
      t=2
      print 10-3-t
      print (lambda x: x*2)(11)
      print '%f' % 5.47
      print {1: 2}.keys()
      print '***'
      ''')
    pyoutput = '***\nhello python world!\n[0, 2, 4, 6]\n5\n22\n5.470000\n[1]\n***'

    for lto in [0, 1]:
      print('lto:', lto)
      if lto == 1:
        self.emcc_args += ['--llvm-lto', '1']
      self.do_run_object(bitcode, pyoutput, args=['-S', '-c', pyscript])

  def test_lifetime(self):
    self.do_ll_run(path_from_root('tests', 'lifetime.ll'), 'hello, world!\n')
    if '-O1' in self.emcc_args or '-O2' in self.emcc_args:
      # lifetime stuff and their vars must be culled
      self.assertNotContained('a18', open('lifetime.ll.o.js').read())

  # Test cases in separate files. Note that these files may contain invalid .ll!
  # They are only valid enough for us to read for test purposes, not for llvm-as
  # to process.
  @no_wasm_backend("uses bitcode compiled with asmjs, and we don't have unified triples")
  @is_slow_test
  def test_zzz_cases(self):
    # needs to flush stdio streams
    self.set_setting('EXIT_RUNTIME', 1)

    # These tests don't end up linking with libc due to a behaviour in emcc
    # where the llvm-link step is skipped when the the input is a single
    # object file.  Since most of them `printf` (which comes from JS) but
    # depends on `strlen` (which comes from musl) these tests almost all
    # have an undefined `strlen`, which happens to not get called.
    # TODO(sbc): Remove the specical case from emcc what bypasses llvm-link
    # and then remove this line?
    self.set_setting('ERROR_ON_UNDEFINED_SYMBOLS', 0)
    self.set_setting('WARN_ON_UNDEFINED_SYMBOLS', 0)
    self.emcc_args.remove('-Werror')

    emcc_args = self.emcc_args

    # The following tests link to libc, and must be run with EMCC_LEAVE_INPUTS_RAW = 0
    need_no_leave_inputs_raw = [
      'muli33_ta2', 'philoop_ta2', 'uadd_overflow_64_ta2', 'i64toi8star',
      'legalizer_ta2', 'quotedlabel', 'alignedunaligned', 'sillybitcast',
      'invokeundef', 'loadbitcastgep', 'sillybitcast2', 'legalizer_b_ta2',
      'emptystruct', 'entry3', 'atomicrmw_i64', 'atomicrmw_b_i64',
      'invoke_byval', 'i24_ce_fastcomp',
    ]

    need_no_error_on_undefined_symbols = [
      'unsanitized_declare'
    ]

    skip_tests = [
      # invalid ir
      'aliasbitcast', 'structparam', 'issue_39', 'phinonexist', 'oob_ta2', 'phiself', 'invokebitcast',
      # pnacl limitations in ExpandStructRegs
      'structphiparam', 'callwithstructural_ta2', 'callwithstructural64_ta2', 'structinparam',
      # pnacl limitations in ExpandGetElementPtr
      '2xi40',
      # current fastcomp limitations FIXME
      'quoted',
    ]
    skip_emterp = [
      'funcptr', # test writes to memory we store out bytecode! test is invalid
      # uses simd
      'i1282vecnback'
    ]
    skip_wasm = [
      'i1282vecnback', # uses simd
      # casts a function pointer from (i32, i32)* to (i64)*, which happens to work in asm.js but is a general function pointer undefined behavior
      'call_inttoptr_i64',
    ]

    names = glob.glob(path_from_root('tests', 'cases', '*.ll'))
    names.sort()
    for name in names:
      shortname = os.path.splitext(name)[0]
      # TODO: test only worked in non-fastcomp (well, these cases)
      basename = os.path.basename(shortname)
      if basename in skip_tests:
        continue
      if self.is_emterpreter() and basename in skip_emterp:
        continue
      if self.is_wasm() and basename in skip_wasm:
        continue

      if basename in need_no_leave_inputs_raw:
        leave_inputs = '0'
        self.set_setting('FILESYSTEM', 1)
      else:
        leave_inputs = '1'
        # no libc is linked in; with FILESYSTEM=0 we have a chance at printfing anyhow
        self.set_setting('FILESYSTEM', 0)

      if '_noasm' in shortname and self.get_setting('ASM_JS'):
        print('case "%s" not relevant for asm.js' % shortname)
        continue

      if basename in need_no_error_on_undefined_symbols:
        self.set_setting('ERROR_ON_UNDEFINED_SYMBOLS', 0)

      print("Testing case '%s'..." % basename)
      output_file = path_from_root('tests', 'cases', shortname + '.txt')
      if os.path.exists(output_file):
        output = open(output_file).read()
      else:
        output = 'hello, world!'

      if output.rstrip() != 'skip':
        self.emcc_args = emcc_args
        if os.path.exists(shortname + '.emcc'):
          self.emcc_args += json.loads(open(shortname + '.emcc').read())

        with env_modify({'EMCC_LEAVE_INPUTS_RAW': leave_inputs}):
          self.do_ll_run(path_from_root('tests', 'cases', name), output, assert_returncode=None)

      # Optional source checking, a python script that gets a global generated with the source
      src_checker = path_from_root('tests', 'cases', shortname + '.py')
      if os.path.exists(src_checker):
        generated = open('src.cpp.o.js').read() # noqa
        exec(open(src_checker).read())

  @is_slow_test
  def test_fuzz(self):
    self.emcc_args += ['-I' + path_from_root('tests', 'fuzz', 'include'), '-w']

    skip_lto_tests = [
      # LLVM LTO bug
      '19.c', '18.cpp',
      # puts exists before LTO, but is not used; LTO cleans it out, but then creates uses to it (printf=>puts) XXX https://llvm.org/bugs/show_bug.cgi?id=23814
      '23.cpp'
    ]

    def run_all(x):
      print(x)
      for name in glob.glob(path_from_root('tests', 'fuzz', '*.c')) + glob.glob(path_from_root('tests', 'fuzz', '*.cpp')):
        # if os.path.basename(name) != '4.c':
        #   continue
        if 'newfail' in name:
          continue
        if os.path.basename(name).startswith('temp_fuzzcode'):
          continue
        # pnacl legalization issue, see https://code.google.com/p/nativeclient/issues/detail?id=4027
        if x == 'lto' and self.run_name in ['default', 'asm2f'] and os.path.basename(name) in ['8.c']:
          continue
        if x == 'lto' and self.run_name == 'default' and os.path.basename(name) in skip_lto_tests:
          continue
        if x == 'lto' and os.path.basename(name) in ['21.c']:
          continue # LLVM LTO bug

        print(name)
        self.do_run(open(path_from_root('tests', 'fuzz', name)).read(),
                    open(path_from_root('tests', 'fuzz', name + '.txt')).read(), force_c=name.endswith('.c'), assert_returncode=None)

    run_all('normal')

    self.emcc_args += ['--llvm-lto', '1']

    run_all('lto')

  def test_autodebug_bitcode(self):
    if self.is_wasm_backend() and '-flto' not in self.get_emcc_args():
      return self.skipTest('must use bitcode object files for bitcode autodebug')

    self.emcc_args += ['--llvm-opts', '0']

    # Autodebug the code
    def do_autodebug(filename):
      Building.llvm_dis(filename + '.o', filename + '.ll')
      output = run_process([PYTHON, AUTODEBUGGER, filename + '.ll', filename + '.auto.ll'], stdout=PIPE, stderr=self.stderr_redirect).stdout
      assert 'Success.' in output, output
      # rebuild .bc
      # TODO: use code in do_autodebug_post for this
      self.prep_ll_file(filename, filename + '.auto.ll', force_recompile=True)

    # Run a test that should work, generating some code
    test_path = path_from_root('tests', 'core', 'test_structs')
    src = test_path + '.c'
    output = test_path + '.out'
    # Add an ll hook, to force ll generation
    self.do_run_from_file(src, output, build_ll_hook=lambda x: False)

    filename = 'src.c'
    do_autodebug(filename)

    # Compare to each other, and to expected output
    self.do_ll_run(filename + '.auto.ll', 'AD:-1,1')

    # Test using build_ll_hook
    src = '''
        #include <stdio.h>

        char cache[256], *next = cache;

        int main()
        {
          cache[10] = 25;
          next[20] = 51;
          int x = cache[10];
          double y = 11.52;
          printf("*%d,%d,%.2f*\\n", x, cache[20], y);
          return 0;
        }
      '''
    self.do_run(src, 'AD:-1,1', build_ll_hook=do_autodebug)

  @no_fastcomp('autodebugging wasm is only supported in the wasm backend')
  @with_env_modify({'EMCC_AUTODEBUG': '1'})
  def test_autodebug_wasm(self):
    # Autodebug does not work with too much shadow memory.
    # Memory consumed by autodebug depends on the size of the WASM linear memory.
    # With a large shadow memory, the JS engine runs out of memory.
    if '-fsanitize=address' in self.emcc_args:
      self.set_setting('ASAN_SHADOW_SIZE', 16 * 1024 * 1024)

    # test that the program both works and also emits some of the logging
    # (but without the specific numbers, which may change over time)
    def check(out, err):
      for msg in ['log_execution', 'get_i32', 'set_i32', 'load_ptr', 'load_val', 'store_ptr', 'store_val']:
        self.assertIn(msg, out)
      return out + err
    self.do_run(open(path_from_root('tests', 'core', 'test_hello_world.c')).read(),
                'hello, world!', output_nicerizer=check)

  ### Integration tests

  @sync
  def test_ccall(self):
    self.emcc_args.append('-Wno-return-stack-address')
    self.set_setting('EXTRA_EXPORTED_RUNTIME_METHODS', ['ccall', 'cwrap'])
    create_test_file('post.js', '''
      out('*');
      var ret;
      ret = Module['ccall']('get_int', 'number'); out([typeof ret, ret].join(','));
      ret = ccall('get_float', 'number'); out([typeof ret, ret.toFixed(2)].join(','));
      ret = ccall('get_bool', 'boolean'); out([typeof ret, ret].join(','));
      ret = ccall('get_string', 'string'); out([typeof ret, ret].join(','));
      ret = ccall('print_int', null, ['number'], [12]); out(typeof ret);
      ret = ccall('print_float', null, ['number'], [14.56]); out(typeof ret);
      ret = ccall('print_bool', null, ['boolean'], [true]); out(typeof ret);
      ret = ccall('print_string', null, ['string'], ["cheez"]); out(typeof ret);
      ret = ccall('print_string', null, ['array'], [[97, 114, 114, 45, 97, 121, 0]]); out(typeof ret); // JS array
      ret = ccall('print_string', null, ['array'], [new Uint8Array([97, 114, 114, 45, 97, 121, 0])]); out(typeof ret); // typed array
      ret = ccall('multi', 'number', ['number', 'number', 'number', 'string'], [2, 1.4, 3, 'more']); out([typeof ret, ret].join(','));
      var p = ccall('malloc', 'pointer', ['number'], [4]);
      setValue(p, 650, 'i32');
      ret = ccall('pointer', 'pointer', ['pointer'], [p]); out([typeof ret, getValue(ret, 'i32')].join(','));
      out('*');
      // part 2: cwrap
      var noThirdParam = Module['cwrap']('get_int', 'number');
      out(noThirdParam());
      var multi = Module['cwrap']('multi', 'number', ['number', 'number', 'number', 'string']);
      out(multi(2, 1.4, 3, 'atr'));
      out(multi(8, 5.4, 4, 'bret'));
      out('*');
      // part 3: avoid stack explosion and check it's restored correctly
      for (var i = 0; i < TOTAL_STACK/60; i++) {
        ccall('multi', 'number', ['number', 'number', 'number', 'string'], [0, 0, 0, '123456789012345678901234567890123456789012345678901234567890']);
      }
      out('stack is ok.');
      ccall('call_ccall_again', null);
      ''')
    self.emcc_args += ['--post-js', 'post.js']

    self.set_setting('EXPORTED_FUNCTIONS', ['_get_int', '_get_float', '_get_bool', '_get_string', '_print_int', '_print_float', '_print_bool', '_print_string', '_multi', '_pointer', '_call_ccall_again', '_malloc'])
    self.do_run_in_out_file_test('tests', 'core', 'test_ccall')

    if '-O2' in self.emcc_args and '-g' not in self.emcc_args or self.is_emterpreter():
      print('with closure')
      self.emcc_args += ['--closure', '1']
      self.do_run_in_out_file_test('tests', 'core', 'test_ccall')

  def test_EXTRA_EXPORTED_RUNTIME_METHODS(self):
    self.do_run_in_out_file_test('tests', 'core', 'EXTRA_EXPORTED_RUNTIME_METHODS')
    # test dyncall (and other runtime methods in support.js) can be exported
    self.emcc_args += ['-DEXPORTED']
    self.set_setting('EXTRA_EXPORTED_RUNTIME_METHODS', ['dynCall', 'addFunction', 'lengthBytesUTF8', 'getTempRet0', 'setTempRet0'])
    self.do_run_in_out_file_test('tests', 'core', 'EXTRA_EXPORTED_RUNTIME_METHODS')

  @no_fastcomp('fails mysteriously on fastcomp (dynCall_viji is not defined); ignored, because fastcomp is deprecated')
  @no_minimal_runtime('MINIMAL_RUNTIME does not blindly export all symbols to Module to save code size')
  def test_dyncall_specific(self):
    emcc_args = self.emcc_args[:]
    for which, exported_runtime_methods in [
        ('DIRECT', []),
        ('EXPORTED', []),
        ('FROM_OUTSIDE', ['dynCall_viji'])
      ]:
      print(which)
      self.emcc_args = emcc_args + ['-D' + which]
      self.set_setting('EXTRA_EXPORTED_RUNTIME_METHODS', exported_runtime_methods)
      self.do_run_in_out_file_test('tests', 'core', 'dyncall_specific')

  def test_getValue_setValue(self):
    # these used to be exported, but no longer are by default
    def test(output_prefix='', args=[]):
      old = self.emcc_args[:]
      self.emcc_args += args
      self.do_run(open(path_from_root('tests', 'core', 'getValue_setValue.cpp')).read(),
                  open(path_from_root('tests', 'core', 'getValue_setValue' + output_prefix + '.txt')).read(), assert_returncode=None)
      self.emcc_args = old
    # see that direct usage (not on module) works. we don't export, but the use
    # keeps it alive through JSDCE
    test(args=['-DDIRECT'])
    # see that with assertions, we get a nice error message
    self.set_setting('EXTRA_EXPORTED_RUNTIME_METHODS', [])
    self.set_setting('ASSERTIONS', 1)
    test('_assert')
    self.set_setting('ASSERTIONS', 0)
    # see that when we export them, things work on the module
    self.set_setting('EXTRA_EXPORTED_RUNTIME_METHODS', ['getValue', 'setValue'])
    test()

  def test_FS_exports(self):
    # these used to be exported, but no longer are by default
    for use_files in (0, 1):
      print(use_files)

      def test(output_prefix='', args=[], assert_returncode=None):
        if use_files:
          args += ['-DUSE_FILES']
        print(args)
        old = self.emcc_args[:]
        self.emcc_args += args
        self.do_run(open(path_from_root('tests', 'core', 'FS_exports.cpp')).read(),
                    (open(path_from_root('tests', 'core', 'FS_exports' + output_prefix + '.txt')).read(),
                     open(path_from_root('tests', 'core', 'FS_exports' + output_prefix + '_2.txt')).read()),
                    assert_returncode=assert_returncode)
        self.emcc_args = old

      # see that direct usage (not on module) works. we don't export, but the use
      # keeps it alive through JSDCE
      test(args=['-DDIRECT', '-s', 'FORCE_FILESYSTEM=1'])
      # see that with assertions, we get a nice error message
      self.set_setting('EXTRA_EXPORTED_RUNTIME_METHODS', [])
      self.set_setting('ASSERTIONS', 1)
      test('_assert', assert_returncode=None)
      self.set_setting('ASSERTIONS', 0)
      # see that when we export them, things work on the module
      self.set_setting('EXTRA_EXPORTED_RUNTIME_METHODS', ['FS_createDataFile'])
      test(args=['-s', 'FORCE_FILESYSTEM=1'])

  def test_legacy_exported_runtime_numbers(self):
    # these used to be exported, but no longer are by default

    def test(output_prefix='', args=[]):
      old = self.emcc_args[:]
      self.emcc_args += args
      self.do_run(open(path_from_root('tests', 'core', 'legacy_exported_runtime_numbers.cpp')).read(),
                  open(path_from_root('tests', 'core', 'legacy_exported_runtime_numbers' + output_prefix + '.txt')).read(), assert_returncode=None)
      self.emcc_args = old

    # see that direct usage (not on module) works. we don't export, but the use
    # keeps it alive through JSDCE
    test(args=['-DDIRECT'])
    # see that with assertions, we get a nice error message
    self.set_setting('EXTRA_EXPORTED_RUNTIME_METHODS', [])
    self.set_setting('ASSERTIONS', 1)
    test('_assert')
    self.set_setting('ASSERTIONS', 0)
    # see that when we export them, things work on the module
    self.set_setting('EXTRA_EXPORTED_RUNTIME_METHODS', ['ALLOC_DYNAMIC'])
    test()

  @no_wasm_backend('DEAD_FUNCTIONS elimination is done by the JSOptimizer')
  def test_dead_functions(self):
    src = r'''
      #include <stdio.h>
      extern "C" {
      __attribute__((noinline)) int unused(int x) {
        volatile int y = x;
        return y;
      }
      }
      int main(int argc, char **argv) {
        printf("*%d*\n", argc > 1 ? unused(1) : 2);
        return 0;
      }
    '''

    # Sanity check that it works and the dead function is emitted
    self.do_run(src, '*1*', args=['x'])
    js = open('src.cpp.o.js').read()
    if self.run_name in ['default', 'asm2g']:
      assert 'function _unused($' in js
    self.do_run(None, '*2*', no_build=True)

    # Kill off the dead function, and check a code path using it aborts
    self.set_setting('DEAD_FUNCTIONS', ['_unused'])
    self.do_run(src, '*2*')
    self.do_run(None, 'abort(', args=['x'], no_build=True, assert_returncode=None)

    # Kill off a library function, check code aborts
    self.set_setting('DEAD_FUNCTIONS', ['_printf'])
    self.do_run(src, 'abort(', assert_returncode=None)
    self.do_run(None, 'abort(', args=['x'], no_build=True, assert_returncode=None)

  def test_response_file(self):
    response_data = '-o %s/response_file.js %s' % (self.get_dir(), path_from_root('tests', 'hello_world.cpp'))
    create_test_file('rsp_file', response_data.replace('\\', '\\\\'))
    run_process([PYTHON, EMCC, "@rsp_file"] + self.get_emcc_args())
    self.do_run('response_file.js', 'hello, world', no_build=True)

    self.assertContained('response file not found: foo.txt', self.expect_fail([PYTHON, EMCC, '@foo.txt']))

  def test_linker_response_file(self):
    objfile = 'response_file.o'
    run_process([PYTHON, EMCC, '-c', path_from_root('tests', 'hello_world.cpp'), '-o', objfile] + self.get_emcc_args())
    # This should expand into -Wl,--start-group <objfile> -Wl,--end-group
    response_data = '--start-group ' + objfile + ' --end-group'
    create_test_file('rsp_file', response_data.replace('\\', '\\\\'))
    run_process([PYTHON, EMCC, "-Wl,@rsp_file", '-o', 'response_file.o.js'] + self.get_emcc_args())
    self.do_run('response_file.o.js', 'hello, world', no_build=True)

  def test_exported_response(self):
    src = r'''
      #include <stdio.h>
      #include <stdlib.h>
      #include <emscripten.h>

      extern "C" {
        int other_function() { return 5; }
      }

      int main() {
        int x = EM_ASM_INT({ return Module._other_function() });
        emscripten_run_script_string(""); // Add a reference to a symbol that exists in src/deps_info.json to uncover issue #2836 in the test suite.
        printf("waka %d!\n", x);
        return 0;
      }
    '''
    create_test_file('exps', '["_main","_other_function"]')

    self.emcc_args += ['-s', 'EXPORTED_FUNCTIONS=@exps']
    self.do_run(src, '''waka 5!''')
    assert 'other_function' in open('src.cpp.o.js').read()

  def test_large_exported_response(self):
    src = r'''
      #include <stdio.h>
      #include <stdlib.h>
      #include <emscripten.h>

      extern "C" {
      '''

    js_funcs = []
    num_exports = 5000
    count = 0
    while count < num_exports:
        src += 'int exported_func_from_response_file_%d () { return %d;}\n' % (count, count)
        js_funcs.append('_exported_func_from_response_file_%d' % count)
        count += 1

    src += r'''
      }

      int main() {
        int x = EM_ASM_INT({ return Module._exported_func_from_response_file_4999() });
        emscripten_run_script_string(""); // Add a reference to a symbol that exists in src/deps_info.json to uncover issue #2836 in the test suite.
        printf("waka %d!\n", x);
        return 0;
      }
    '''

    js_funcs.append('_main')
    exported_func_json_file = 'large_exported_response.json'
    create_test_file(exported_func_json_file, json.dumps(js_funcs))

    self.emcc_args += ['-s', 'EXPORTED_FUNCTIONS=@' + exported_func_json_file]
    self.do_run(src, '''waka 4999!''')
    assert '_exported_func_from_response_file_1' in open('src.cpp.o.js').read()

  @sync
  def test_add_function(self):
    self.set_setting('INVOKE_RUN', 0)
    self.set_setting('RESERVED_FUNCTION_POINTERS', 1)
    self.set_setting('EXPORTED_RUNTIME_METHODS', ['callMain'])
    src = path_from_root('tests', 'interop', 'test_add_function.cpp')
    post_js = path_from_root('tests', 'interop', 'test_add_function_post.js')
    self.emcc_args += ['--post-js', post_js]

    print('basics')
    self.do_run_in_out_file_test('tests', 'interop', 'test_add_function')

    if '-g' not in self.emcc_args and not self.is_wasm_backend():
      print('with --closure')
      old = list(self.emcc_args)
      self.emcc_args += ['--closure', '1']
      self.do_run_in_out_file_test('tests', 'interop', 'test_add_function')
      self.emcc_args = old
      print(old)

    print('with ALIASING_FUNCTION_POINTERS')
    self.set_setting('ALIASING_FUNCTION_POINTERS', 1)
    self.do_run_in_out_file_test('tests', 'interop', 'test_add_function')
    self.clear_setting('ALIASING_FUNCTION_POINTERS')

    print('with RESERVED_FUNCTION_POINTERS=0')
    self.set_setting('RESERVED_FUNCTION_POINTERS', 0)

    if self.is_wasm_backend():
      self.do_run(open(src).read(), 'Unable to grow wasm table', assert_returncode=None)
      print('- with table growth')
      self.set_setting('ALLOW_TABLE_GROWTH', 1)
      self.do_run_in_out_file_test('tests', 'interop', 'test_add_function')
    else:
      self.do_run(open(src).read(), 'Finished up all reserved function pointers. Use a higher value for RESERVED_FUNCTION_POINTERS.', assert_returncode=None)
      self.assertNotContained('jsCall_', open('src.cpp.o.js').read())

    if not self.get_setting('WASM') and not self.is_wasm_backend():
      # with emulation, we don't need to reserve, except with wasm where
      # we still do.
      print('- with function pointer emulation')
      self.set_setting('EMULATED_FUNCTION_POINTERS', 1)
      self.do_run_in_out_file_test('tests', 'interop', 'test_add_function')

  def test_getFuncWrapper_sig_alias(self):
    src = r'''
    #include <stdio.h>
    #include <emscripten.h>

    void func1(int a) {
      printf("func1\n");
    }
    void func2(int a, int b) {
      printf("func2\n");
    }

    int main() {
      EM_ASM({
        getFuncWrapper($0, 'vi')(0);
        getFuncWrapper($1, 'vii')(0, 0);
      }, func1, func2);
      return 0;
    }
    '''
    self.do_run(src, 'func1\nfunc2\n')

  def test_emulate_function_pointer_casts(self):
    self.set_setting('EMULATE_FUNCTION_POINTER_CASTS', 1)

    self.do_run(open(path_from_root('tests', 'core', 'test_emulate_function_pointer_casts.cpp')).read(),
                ('|1.266,1|',                 # asm.js, double <-> int
                 '|1.266,1413754136|')) # wasm, reinterpret the bits

  @no_wasm2js('TODO: nicely printed names in wasm2js')
  @parameterized({
    'normal': ([],),
    'noexcept': (['-fno-exceptions'],)
  })
  def test_demangle_stacks(self, extra_args):
    self.emcc_args += extra_args
    self.set_setting('DEMANGLE_SUPPORT', 1)
    self.set_setting('ASSERTIONS', 1)
    # when optimizing function names are not preserved by default.
    if '-O' in str(self.emcc_args):
      self.emcc_args += ['--profiling-funcs', '--llvm-opts', '0']
    # in the emterpreter, we interpret code execution and control flow,
    # so there is nothing on the browser-visible stack for meaningful
    # stack traces. enabling profiling makes the emterpreter call through
    # stubs with the full names.
    if self.is_emterpreter():
      self.emcc_args += ['--profiling-funcs']
    self.do_run_in_out_file_test('tests', 'core', 'test_demangle_stacks', assert_returncode=None)
    if not self.has_changed_setting('ASSERTIONS'):
      print('without assertions, the stack is not printed, but a message suggesting assertions is')
      self.set_setting('ASSERTIONS', 0)
      self.do_run_in_out_file_test('tests', 'core', 'test_demangle_stacks_noassert', assert_returncode=None)

  @no_emterpreter
  def test_demangle_stacks_symbol_map(self):
    self.set_setting('DEMANGLE_SUPPORT', 1)
    if '-O' in str(self.emcc_args) and '-O0' not in self.emcc_args and '-O1' not in self.emcc_args and '-g' not in self.emcc_args:
      self.emcc_args += ['--llvm-opts', '0']
    else:
      self.skipTest("without opts, we don't emit a symbol map")
    self.emcc_args += ['--emit-symbol-map']
    self.do_run(open(path_from_root('tests', 'core', 'test_demangle_stacks.cpp')).read(), 'abort', assert_returncode=None)
    # make sure the shortened name is the right one
    full_aborter = None
    short_aborter = None
    for line in open('src.cpp.o.js.symbols').readlines():
      if ':' not in line:
        continue
      # split by the first ':' (wasm backend demangling may include more :'s later on)
      short, full = line.split(':', 1)
      if 'Aborter' in full:
        short_aborter = short
        full_aborter = full
    self.assertIsNotNone(full_aborter)
    self.assertIsNotNone(short_aborter)
    print('full:', full_aborter, 'short:', short_aborter)
    if SPIDERMONKEY_ENGINE and os.path.exists(SPIDERMONKEY_ENGINE[0]):
      output = run_js('src.cpp.o.js', engine=SPIDERMONKEY_ENGINE, stderr=PIPE, full_output=True, assert_returncode=None)
      # we may see the full one, if -g, or the short one if not
      if ' ' + short_aborter + ' ' not in output and ' ' + full_aborter + ' ' not in output:
        # stack traces may also be ' name ' or 'name@' etc
        if '\n' + short_aborter + ' ' not in output and '\n' + full_aborter + ' ' not in output and 'wasm-function[' + short_aborter + ']' not in output:
          if '\n' + short_aborter + '@' not in output and '\n' + full_aborter + '@' not in output:
            self.assertContained(' ' + short_aborter + ' ' + '\n' + ' ' + full_aborter + ' ', output)

  def test_tracing(self):
    self.emcc_args += ['--tracing']
    self.do_run_in_out_file_test('tests', 'core', 'test_tracing')

  @no_wasm_backend('https://github.com/emscripten-core/emscripten/issues/9527')
  def test_eval_ctors(self):
    if '-O2' not in str(self.emcc_args) or '-O1' in str(self.emcc_args):
      self.skipTest('need js optimizations')
    if not self.get_setting('WASM'):
      self.skipTest('this test uses wasm binaries')

    orig_args = self.emcc_args

    print('leave printf in ctor')
    self.emcc_args = orig_args + ['-s', 'EVAL_CTORS=1']
    self.do_run(r'''
      #include <stdio.h>
      struct C {
        C() { printf("constructing!\n"); } // don't remove this!
      };
      C c;
      int main() {}
    ''', "constructing!\n")

    def get_code_size():
      if self.is_wasm():
        # Use number of functions as a for code size
        return self.count_wasm_contents('src.cpp.o.wasm', 'funcs')
      else:
        return os.path.getsize('src.cpp.o.js')

    def get_mem_size():
      if self.is_wasm():
        # Use number of functions as a for code size
        return self.count_wasm_contents('src.cpp.o.wasm', 'memory-data')
      if self.uses_memory_init_file():
        return os.path.getsize('src.cpp.o.js.mem')

      # otherwise we ignore memory size
      return 0

    def do_test(test):
      self.emcc_args = orig_args + ['-s', 'EVAL_CTORS=1']
      test()
      ec_code_size = get_code_size()
      ec_mem_size = get_mem_size()
      self.emcc_args = orig_args
      test()
      code_size = get_code_size()
      mem_size = get_mem_size()
      if mem_size:
        print('mem: ', mem_size, '=>', ec_mem_size)
        self.assertGreater(ec_mem_size, mem_size)
      print('code:', code_size, '=>', ec_code_size)
      self.assertLess(ec_code_size, code_size)

    print('remove ctor of just assigns to memory')

    def test1():
      self.do_run(r'''
        #include <stdio.h>
        struct C {
          int x;
          C() {
            volatile int y = 10;
            y++;
            x = y;
          }
        };
        C c;
        int main() {
          printf("x: %d\n", c.x);
        }
      ''', "x: 11\n")

    do_test(test1)

    if self.is_wasm_backend():
      # The wasm backend currently exports a single initalizer so the ctor
      # evaluation is all or nothing.  As well as that it doesn't currently
      # do DCE of libcxx symbols (because the are marked as visibility(defaault)
      # and because of that we end up not being able to eval ctors unless all
      # libcxx constrcutors can be eval'd
      return

    print('libcxx - remove 2 ctors from iostream code')
    src = open(path_from_root('tests', 'hello_libcxx.cpp')).read()
    output = 'hello, world!'

    def test2():
      self.do_run(src, output)
    do_test(test2)

    print('assertions too')
    self.set_setting('ASSERTIONS', 1)
    self.do_run(src, output)
    self.set_setting('ASSERTIONS', 0)

    print('remove just some, leave others')

    def test3():
      self.do_run(r'''
#include <iostream>
#include <string>

class std_string {
public:
  std_string(): ptr(nullptr) { std::cout << "std_string()\n"; }
  std_string(const char* s): ptr(s) { std::cout << "std_string(const char* s) " << std::endl; }
  std_string(const std_string& s): ptr(s.ptr) { std::cout << "std_string(const std_string& s) " << std::endl; }
  const char* data() const { return ptr; }
private:
  const char* ptr;
};

const std_string txtTestString("212121\0");
const std::string s2text("someweirdtext");

int main() {
  std::cout << s2text << std::endl;
  std::cout << txtTestString.data() << std::endl;
  std::cout << txtTestString.data() << std::endl;
  return 0;
}
      ''', '''std_string(const char* s) 
someweirdtext
212121
212121
''') # noqa
    do_test(test3)

  def test_embind(self):
    self.emcc_args += ['--bind']

    src = r'''
      #include <stdio.h>
      #include <emscripten/val.h>

      using namespace emscripten;

      int main() {
        val Math = val::global("Math");

        // two ways to call Math.abs
        printf("abs(-10): %d\n", Math.call<int>("abs", -10));
        printf("abs(-11): %d\n", Math["abs"](-11).as<int>());

        return 0;
      }
    '''
    self.do_run(src, 'abs(-10): 10\nabs(-11): 11')

  def test_embind_2(self):
    self.emcc_args += ['--bind', '--post-js', 'post.js']
    create_test_file('post.js', '''
      function printLerp() {
          out('lerp ' + Module.lerp(100, 200, 66) + '.');
      }
    ''')
    src = r'''
      #include <stdio.h>
      #include <emscripten.h>
      #include <emscripten/bind.h>
      using namespace emscripten;
      int lerp(int a, int b, int t) {
          return (100 - t) * a + t * b;
      }
      EMSCRIPTEN_BINDINGS(my_module) {
          function("lerp", &lerp);
      }
      int main(int argc, char **argv) {
          EM_ASM(printLerp());
          return 0;
      }
    '''
    self.do_run(src, 'lerp 166')

  def test_embind_3(self):
    self.emcc_args += ['--bind', '--post-js', 'post.js']
    create_test_file('post.js', '''
      function ready() {
        try {
          Module.compute(new Uint8Array([1,2,3]));
        } catch(e) {
          out(e);
        }
      }
    ''')
    src = r'''
      #include <emscripten.h>
      #include <emscripten/bind.h>
      using namespace emscripten;
      int compute(int array[]) {
          return 0;
      }
      EMSCRIPTEN_BINDINGS(my_module) {
          function("compute", &compute, allow_raw_pointers());
      }
      int main(int argc, char **argv) {
          EM_ASM(ready());
          return 0;
      }
    '''
    self.do_run(src, 'UnboundTypeError: Cannot call compute due to unbound types: Pi')

  @no_wasm_backend('long doubles are f128s in wasm backend')
  def test_embind_4(self):
    self.emcc_args += ['--bind', '--post-js', 'post.js']
    create_test_file('post.js', '''
      function printFirstElement() {
        out(Module.getBufferView()[0]);
      }
    ''')
    src = r'''
      #include <emscripten.h>
      #include <emscripten/bind.h>
      #include <emscripten/val.h>
      #include <stdio.h>
      using namespace emscripten;

      const size_t kBufferSize = 1024;
      long double buffer[kBufferSize];
      val getBufferView(void) {
          val v = val(typed_memory_view(kBufferSize, buffer));
          return v;
      }
      EMSCRIPTEN_BINDINGS(my_module) {
          function("getBufferView", &getBufferView);
      }

      int main(int argc, char **argv) {
        buffer[0] = 107;
        EM_ASM(printFirstElement());
        return 0;
      }
    '''
    self.do_run(src, '107')

  def test_embind_5(self):
    self.emcc_args += ['--bind']
    self.do_run_in_out_file_test('tests', 'core', 'test_embind_5')

  def test_embind_custom_marshal(self):
    self.emcc_args += ['--bind', '-std=c++11', '--pre-js', path_from_root('tests', 'embind', 'test_custom_marshal.js')]
    self.do_run_in_out_file_test('tests', 'embind', 'test_custom_marshal', assert_identical=True)

  def test_embind_float_constants(self):
    self.emcc_args += ['--bind']
    self.do_run_from_file(path_from_root('tests', 'embind', 'test_float_constants.cpp'),
                          path_from_root('tests', 'embind', 'test_float_constants.out'))

  def test_embind_negative_constants(self):
    self.emcc_args += ['--bind']
    self.do_run_from_file(path_from_root('tests', 'embind', 'test_negative_constants.cpp'),
                          path_from_root('tests', 'embind', 'test_negative_constants.out'))

  def test_embind_unsigned(self):
    self.emcc_args += ['--bind', '--std=c++11']
    self.do_run_from_file(path_from_root('tests', 'embind', 'test_unsigned.cpp'), path_from_root('tests', 'embind', 'test_unsigned.out'))

  def test_embind_val(self):
    self.emcc_args += ['--bind', '--std=c++11']
    self.do_run_from_file(path_from_root('tests', 'embind', 'test_val.cpp'), path_from_root('tests', 'embind', 'test_val.out'))

  def test_embind_no_rtti(self):
    create_test_file('pre.js', '''
      Module = {};
      Module['postRun'] = function() {
        out("dotest retured: " + Module.dotest());
      };
    ''')
    src = r'''
      #include <emscripten/bind.h>
      #include <emscripten/val.h>
      #include <stdio.h>

      int main(int argc, char** argv){
        printf("418\n");
        return 0;
      }

      int test() {
        return 42;
      }

      EMSCRIPTEN_BINDINGS(my_module) {
        emscripten::function("dotest", &test);
      }
    '''
    self.emcc_args += ['--bind', '-fno-rtti', '-DEMSCRIPTEN_HAS_UNBOUND_TYPE_NAMES=0', '--pre-js', 'pre.js']
    self.do_run(src, '418\ndotest retured: 42\n')

  @sync
  def test_webidl(self):
    if self.run_name == 'asm2':
      self.emcc_args += ['--closure', '1', '-g1'] # extra testing
      # avoid closure minified names competing with our test code in the global name space
      self.set_setting('MODULARIZE', 1)

    def do_test_in_mode(mode, allow_memory_growth):
      print('testing mode', mode, ', memory growth =', allow_memory_growth)
      # Force IDL checks mode
      os.environ['IDL_CHECKS'] = mode

      run_process([PYTHON, path_from_root('tools', 'webidl_binder.py'),
                   path_from_root('tests', 'webidl', 'test.idl'),
                   'glue'])
      self.assertExists('glue.cpp')
      self.assertExists('glue.js')

      # Export things on "TheModule". This matches the typical use pattern of the bound library
      # being used as Box2D.* or Ammo.*, and we cannot rely on "Module" being always present (closure may remove it).
      create_test_file('export.js', '''
// test purposes: remove printErr output, whose order is unpredictable when compared to print
err = err = function(){};
''')
      self.emcc_args += ['-s', 'EXPORTED_FUNCTIONS=["_malloc"]', '--post-js', 'glue.js', '--post-js', 'export.js']
      if allow_memory_growth:
        self.emcc_args += ['-s', 'ALLOW_MEMORY_GROWTH', '-Wno-almost-asm']
      shutil.copyfile(path_from_root('tests', 'webidl', 'test.h'), 'test.h')
      shutil.copyfile(path_from_root('tests', 'webidl', 'test.cpp'), 'test.cpp')
      src = open('test.cpp').read()

      def post(filename):
        with open(filename, 'a') as f:
          f.write('\n\n')
          if self.run_name == 'asm2':
            f.write('var TheModule = Module();\n')
          else:
            f.write('var TheModule = Module;\n')
          f.write('\n\n')
          if allow_memory_growth:
            f.write("var isMemoryGrowthAllowed = true;")
          else:
            f.write("var isMemoryGrowthAllowed = false;")
          f.write(open(path_from_root('tests', 'webidl', 'post.js')).read())
          f.write('\n\n')

      output = open(path_from_root('tests', 'webidl', "output_%s.txt" % mode)).read()
      self.do_run(src, output, post_build=post, output_nicerizer=(lambda out, err: out))

    do_test_in_mode('ALL', False)
    do_test_in_mode('FAST', False)
    do_test_in_mode('DEFAULT', False)
    do_test_in_mode('ALL', True)

  ### Tests for tools

  @no_wasm2js('TODO: source maps in wasm2js')
  @no_emterpreter
  def test_source_map(self):
    if not jsrun.check_engine(NODE_JS):
      self.skipTest('sourcemapper requires Node to run')
    if '-g' not in self.emcc_args:
      self.emcc_args.append('-g')

    src = '''
      #include <stdio.h>
      #include <assert.h>

      __attribute__((noinline)) int foo() {
        printf("hi"); // line 6
        return 1; // line 7
      }

      int main() {
        printf("%d", foo()); // line 11
        return 0; // line 12
      }
    '''
    create_test_file('src.cpp', src)

    out_filename = 'a.out.js'
    wasm_filename = 'a.out.wasm'
    no_maps_filename = 'no-maps.out.js'

    assert '-g4' not in self.emcc_args
    Building.emcc('src.cpp',
                  self.serialize_settings() + self.emcc_args + self.emcc_args,
                  out_filename)
    # the file name may find its way into the generated code, so make sure we
    # can do an apples-to-apples comparison by compiling with the same file name
    shutil.move(out_filename, no_maps_filename)
    with open(no_maps_filename) as f:
      no_maps_file = f.read()
    no_maps_file = re.sub(' *//[@#].*$', '', no_maps_file, flags=re.MULTILINE)
    self.emcc_args.append('-g4')

    Building.emcc(os.path.abspath('src.cpp'),
                  self.serialize_settings() + self.emcc_args + self.emcc_args,
                  out_filename,
                  stderr=PIPE)
    map_referent = out_filename if not self.get_setting('WASM') else wasm_filename
    # after removing the @line and @sourceMappingURL comments, the build
    # result should be identical to the non-source-mapped debug version.
    # this is worth checking because the parser AST swaps strings for token
    # objects when generating source maps, so we want to make sure the
    # optimizer can deal with both types.
    map_filename = map_referent + '.map'

    def encode_utf8(data):
      if isinstance(data, dict):
        for key in data:
          data[key] = encode_utf8(data[key])
        return data
      elif isinstance(data, list):
        for i in range(len(data)):
          data[i] = encode_utf8(data[i])
        return data
      elif isinstance(data, type(u'')):
        return data.encode('utf8')
      else:
        return data

    def source_map_file_loc(name):
      if shared.Settings.WASM_BACKEND:
        return name
      # in fastcomp, we have the absolute path, which is not good
      return os.path.abspath(name)

    data = json.load(open(map_filename))
    if str is bytes:
      # Python 2 compatibility
      data = encode_utf8(data)
    if hasattr(data, 'file'):
      # the file attribute is optional, but if it is present it needs to refer
      # the output file.
      self.assertPathsIdentical(map_referent, data['file'])
    assert len(data['sources']) == 1, data['sources']
    self.assertPathsIdentical(source_map_file_loc('src.cpp'), data['sources'][0])
    if hasattr(data, 'sourcesContent'):
      # the sourcesContent attribute is optional, but if it is present it
      # needs to containt valid source text.
      self.assertTextDataIdentical(src, data['sourcesContent'][0])
    mappings = json.loads(jsrun.run_js(
      path_from_root('tools', 'source-maps', 'sourcemap2json.js'),
      shared.NODE_JS, [map_filename]))
    if str is bytes:
      # Python 2 compatibility
      mappings = encode_utf8(mappings)
    seen_lines = set()
    for m in mappings:
      self.assertPathsIdentical(source_map_file_loc('src.cpp'), m['source'])
      seen_lines.add(m['originalLine'])
    # ensure that all the 'meaningful' lines in the original code get mapped
    # when optimizing, the binaryen optimizer may remove some of them (by inlining, etc.)
    if is_optimizing(self.emcc_args):
      assert seen_lines.issuperset([11, 12]), seen_lines
    else:
      assert seen_lines.issuperset([6, 7, 11, 12]), seen_lines

  @no_wasm2js('TODO: source maps in wasm2js')
  @no_fastcomp('DWARF is only supported in upstream')
  def test_dwarf(self):
    self.emcc_args.append('-g')

    create_test_file('src.cpp', '''
      #include <emscripten.h>
      EM_JS(int, out_to_js, (int x), {})
      void foo() {
        out_to_js(0); // line 5
        out_to_js(1); // line 6
        out_to_js(2); // line 7
        // A silly possible recursion to avoid binaryen doing any inlining.
        if (out_to_js(3)) foo();
      }
      int main() {
        foo();
      }
    ''')

    js_filename = 'a.out.js'
    wasm_filename = 'a.out.wasm'

    Building.emcc('src.cpp',
                  self.serialize_settings() + self.emcc_args,
                  js_filename)

    LLVM_DWARFDUMP = os.path.join(LLVM_ROOT, 'llvm-dwarfdump')
    out = run_process([LLVM_DWARFDUMP, wasm_filename, '-all'], stdout=PIPE).stdout

    # parse the sections
    sections = {}
    curr_section_name = ''
    curr_section_body = ''

    def add_section():
      if curr_section_name:
        sections[curr_section_name] = curr_section_body

    for line in out.splitlines():
      if ' contents:' in line:
        # a new section, a line like ".debug_str contents:"
        add_section()
        curr_section_name = line.split(' ')[0]
        curr_section_body = ''
      else:
        # possibly a line in a section
        if curr_section_name:
          curr_section_body += line + '\n'
    add_section()

    # make sure the right sections exist
    self.assertIn('.debug_abbrev', sections)
    self.assertIn('.debug_info', sections)
    self.assertIn('.debug_line', sections)
    self.assertIn('.debug_str', sections)
    self.assertIn('.debug_ranges', sections)

    # verify some content in the sections
    self.assertIn('"src.cpp"', sections['.debug_info'])
    # the line section looks like this:
    # Address            Line   Column File   ISA Discriminator Flags
    # ------------------ ------ ------ ------ --- ------------- -------------
    # 0x000000000000000b      5      0      3   0             0  is_stmt
    src_to_addr = {}
    for line in sections['.debug_line'].splitlines():
      if line.startswith('0x'):
        while '  ' in line:
          line = line.replace('  ', ' ')
        addr, line, col = line.split(' ')[:3]
        key = (int(line), int(col))
        src_to_addr.setdefault(key, []).append(addr)

    # each of the calls must remain in the binary, and be mapped
    self.assertIn((5, 9), src_to_addr)
    self.assertIn((6, 9), src_to_addr)
    self.assertIn((7, 9), src_to_addr)

    def get_dwarf_addr(line, col):
      addrs = src_to_addr[(line, col)]
      assert len(addrs) == 1, 'we assume the simple calls have one address'
      return int(addrs[0], 0)

    # the lines must appear in sequence (as calls to JS, the optimizer cannot
    # reorder them)
    self.assertLess(get_dwarf_addr(5, 9), get_dwarf_addr(6, 9))
    self.assertLess(get_dwarf_addr(6, 9), get_dwarf_addr(7, 9))

    # get the wat, printing with -g which has binary offsets
    wat = run_process([os.path.join(Building.get_binaryen_bin(), 'wasm-opt'),
                       wasm_filename, '-g', '--print'], stdout=PIPE).stdout

    # we expect to see a pattern like this, as in both debug and opt builds
    # there isn't much that can change with such calls to JS (they can't be
    # reordered or anything else):
    #
    #   ;; code offset: 0x?
    #   (drop
    #    ;; code offset: 0x?
    #    (call $out_to_js
    #     ;; code offset: 0x?
    #     (local.get ?) or (i32.const ?)
    #    )
    #   )
    #
    # In stacky stream of instructions form, it is
    #   local.get or i32.const
    #   call $out_to_js
    #   drop

    # get_wat_addr gets the address of one of the 3 interesting calls, by its
    # index (0,1,2).
    def get_wat_addr(call_index):
      # find the call_index-th call
      call_loc = -1
      for i in range(call_index + 1):
        call_loc = wat.find('call $out_to_js', call_loc + 1)
        assert call_loc > 0
      # the call begins with the local.get/i32.const printed below it, which is
      # the first instruction in the stream, so it has the lowest address
      start_addr_loc = wat.find('0x', call_loc)
      assert start_addr_loc > 0
      start_addr_loc_end = wat.find('\n', start_addr_loc)
      start_addr = int(wat[start_addr_loc:start_addr_loc_end], 0)
      # the call ends with the drop, which is the last in the stream, at the
      # highest address
      end_addr_loc = wat.rfind('drop', 0, call_loc)
      assert end_addr_loc > 0
      end_addr_loc = wat.rfind('0x', 0, end_addr_loc)
      assert end_addr_loc > 0
      end_addr_loc_end = wat.find('\n', end_addr_loc)
      assert end_addr_loc_end > 0
      end_addr = int(wat[end_addr_loc:end_addr_loc_end], 0)
      return (start_addr, end_addr)

    # match up the DWARF and the wat
    for i in range(3):
      dwarf_addr = get_dwarf_addr(5 + i, 9)
      start_wat_addr, end_wat_addr = get_wat_addr(i)
      # the dwarf may match any of the 3 instructions that form the stream of
      # of instructions implementing the call in the source code, in theory
      self.assertLessEqual(start_wat_addr, dwarf_addr)
      self.assertLessEqual(dwarf_addr, end_wat_addr)

  def test_modularize_closure_pre(self):
    # test that the combination of modularize + closure + pre-js works. in that mode,
    # closure should not minify the Module object in a way that the pre-js cannot use it.
    base_args = self.emcc_args + [
      '--pre-js', path_from_root('tests', 'core', 'modularize_closure_pre.js'),
      '--closure', '1',
      '-g1'
    ]

    for instance in (0, 1):
      print("instance: %d" % instance)
      if instance:
        self.emcc_args = base_args + ['-s', 'MODULARIZE_INSTANCE=1']
      else:
        self.emcc_args = base_args + ['-s', 'MODULARIZE=1']

      def post(filename):
        with open(filename, 'a') as f:
          f.write('\n\n')
          if not instance:
            f.write('var TheModule = Module();\n')

      self.do_run_in_out_file_test('tests', 'core', 'modularize_closure_pre', post_build=post)

  @no_emterpreter
  @no_wasm('wasmifying destroys debug info and stack tracability')
  @no_wasm2js('no source maps support yet')
  def test_exception_source_map(self):
    self.emcc_args.append('-g4')
    if not jsrun.check_engine(NODE_JS):
      self.skipTest('sourcemapper requires Node to run')

    src = '''
      #include <stdio.h>

      __attribute__((noinline)) void foo(int i) {
          if (i < 10) throw i; // line 5
      }

      #include <iostream>
      #include <string>

      int main() {
        std::string x = "ok"; // add libc++ stuff to make this big, test for #2410
        int i;
        scanf("%d", &i);
        foo(i);
        std::cout << x << std::endl;
        return 0;
      }
    '''

    def post(filename):
      map_filename = filename + '.map'
      self.assertExists(map_filename)
      mappings = json.loads(jsrun.run_js(
        path_from_root('tools', 'source-maps', 'sourcemap2json.js'),
        shared.NODE_JS, [map_filename]))
      with open(filename) as f:
        lines = f.readlines()
      for m in mappings:
        # -1 to fix 0-start vs 1-start
        if m['originalLine'] == 5 and '__cxa_throw' in lines[m['generatedLine'] - 1]:
          return
      assert False, 'Must label throw statements with line numbers'

    dirname = self.get_dir()
    self.build(src, dirname, os.path.join(dirname, 'src.cpp'), post_build=post)

  @no_wasm('wasmifying destroys debug info and stack tracability')
  @no_wasm2js('source maps support')
  def test_emscripten_log(self):
    self.banned_js_engines = [V8_ENGINE] # v8 doesn't support console.log
    self.emcc_args += ['-s', 'DEMANGLE_SUPPORT=1']
    if self.is_emterpreter():
      # without this, stack traces are not useful (we jump emterpret=>emterpret)
      self.emcc_args += ['--profiling-funcs']
      # even so, we get extra emterpret() calls on the stack
      self.emcc_args += ['-DEMTERPRETER']
    if self.get_setting('ASM_JS'):
      # XXX Does not work in SpiderMonkey since callstacks cannot be captured when running in asm.js, see https://bugzilla.mozilla.org/show_bug.cgi?id=947996
      self.banned_js_engines += [SPIDERMONKEY_ENGINE]
    if '-g' not in self.emcc_args:
      self.emcc_args.append('-g')
    self.emcc_args += ['-DRUN_FROM_JS_SHELL']
    self.do_run(open(path_from_root('tests', 'emscripten_log', 'emscripten_log.cpp')).read(), '''test print 123

12.345679 9.123457 1.353180

12345678 9123456 1353179

12.345679 9123456 1353179

12345678 9.123457 1353179

12345678 9123456 1.353180

12345678 9.123457 1.353180

12.345679 9123456 1.353180

12.345679 9.123457 1353179

Success!
''')
    # test closure compiler as well
    if self.run_name == 'asm2':
      print('closure')
      self.emcc_args += ['--closure', '1', '-g1'] # extra testing
      self.do_run_in_out_file_test('tests', 'emscripten_log', 'emscripten_log_with_closure')

  def test_float_literals(self):
    self.do_run_in_out_file_test('tests', 'test_float_literals')

  def test_exit_status(self):
    # needs to flush stdio streams
    self.set_setting('EXIT_RUNTIME', 1)
    src = r'''
      #include <stdio.h>
      #include <stdlib.h>
      static void cleanup() {
        printf("cleanup\n");
      }

      int main() {
        atexit(cleanup); // this atexit should still be called
        printf("hello, world!\n");
        // Unusual exit status to make sure it's working!
        if (CAPITAL_EXIT) {
          _Exit(118);
        } else {
          exit(118);
        }
      }
    '''
    create_test_file('pre.js', '''
      Module.preInit = function() {
        addOnExit(function () {
          out('I see exit status: ' + EXITSTATUS);
        });
      }
      ''')
    self.emcc_args += ['--pre-js', 'pre.js']
    self.do_run(src.replace('CAPITAL_EXIT', '0'), 'hello, world!\ncleanup\nI see exit status: 118', assert_returncode=None)
    self.do_run(src.replace('CAPITAL_EXIT', '1'), 'hello, world!\ncleanup\nI see exit status: 118', assert_returncode=None)

  def test_noexitruntime(self):
    src = r'''
      #include <emscripten.h>
      #include <stdio.h>
      static int testPre = TEST_PRE;
      struct Global {
        Global() {
          printf("in Global()\n");
          if (testPre) { EM_ASM(noExitRuntime = true;); }
        }
        ~Global() { printf("ERROR: in ~Global()\n"); }
      } global;
      int main() {
        if (!testPre) { EM_ASM(noExitRuntime = true;); }
        printf("in main()\n");
      }
    '''
    self.do_run(src.replace('TEST_PRE', '0'), 'in Global()\nin main()')
    self.do_run(src.replace('TEST_PRE', '1'), 'in Global()\nin main()')

  def test_minmax(self):
    self.do_run(open(path_from_root('tests', 'test_minmax.c')).read(), 'NAN != NAN\nSuccess!')

  def test_locale(self):
    self.do_run_from_file(path_from_root('tests', 'test_locale.c'), path_from_root('tests', 'test_locale.out'))

  def test_vswprintf_utf8(self):
    self.do_run_from_file(path_from_root('tests', 'vswprintf_utf8.c'), path_from_root('tests', 'vswprintf_utf8.out'))

  def test_async(self, emterpretify=False):
    # needs to flush stdio streams
    self.set_setting('EXIT_RUNTIME', 1)
    self.banned_js_engines = [SPIDERMONKEY_ENGINE, V8_ENGINE] # needs setTimeout which only node has

    if self.is_wasm_backend():
      self.set_setting('ASYNCIFY', 1)
    elif emterpretify:
      self.set_setting('EMTERPRETIFY', 1)
      self.set_setting('EMTERPRETIFY_ASYNC', 1)
    else:
      self.skipTest('fastcomp Asyncify was removed')

    src = r'''
#include <stdio.h>
#include <emscripten.h>
void f(void *p) {
  *(int*)p = 99;
  printf("!");
}
int main() {
  int i = 0;
  printf("Hello");
  emscripten_async_call(f, &i, 1);
  printf("World");
  emscripten_%s(100);
  printf("%%d\n", i);
}
''' % ('sleep_with_yield' if emterpretify else 'sleep')

    self.do_run(src, 'HelloWorld!99')

    if self.is_wasm_backend() or emterpretify:
      print('check bad ccall use')
      src = r'''
#include <stdio.h>
#include <emscripten.h>
int main() {
  printf("Hello");
  emscripten_sleep(100);
  printf("World\n");
}
'''
      self.set_setting('ASSERTIONS', 1)
      self.set_setting('INVOKE_RUN', 0)
      create_test_file('pre.js', '''
Module['onRuntimeInitialized'] = function() {
  try {
    ccall('main', 'number', ['number', 'string'], [2, 'waka']);
    var never = true;
  } catch(e) {
    out(e);
    assert(!never);
  }
};
''')
      self.emcc_args += ['--pre-js', 'pre.js']
      self.do_run(src, 'The call to main is running asynchronously.')

      print('check reasonable ccall use')
      src = r'''
#include <stdio.h>
#include <emscripten.h>
int main() {
  printf("Hello");
  emscripten_sleep(100);
  printf("World\n");
}
'''
      create_test_file('pre.js', '''
Module['onRuntimeInitialized'] = function() {
  ccall('main', null, ['number', 'string'], [2, 'waka'], { async: true });
};
''')
      self.do_run(src, 'HelloWorld')

      print('check ccall promise')
      self.set_setting('EXPORTED_FUNCTIONS', ['_stringf', '_floatf'])
      src = r'''
#include <stdio.h>
#include <emscripten.h>
extern "C" {
  char* stringf(char* param) {
    emscripten_sleep(20);
    printf(param);
    return "second";
  }
  double floatf() {
    emscripten_sleep(20);
    emscripten_sleep(20);
    return 6.4;
  }
}
'''
      create_test_file('pre.js', r'''
Module['onRuntimeInitialized'] = function() {
  ccall('stringf', 'string', ['string'], ['first\n'], { async: true })
    .then(function(val) {
      console.log(val);
      ccall('floatf', 'number', null, null, { async: true }).then(console.log);
    });
};
''')
      self.do_run(src, 'first\nsecond\n6.4')

  @no_wasm_backend('EMTERPRETIFY')
  def test_async_emterpretify(self):
    self.test_async(emterpretify=True)

  def test_async_returnvalue(self):
    if not self.is_emterpreter():
      self.skipTest('emterpreter-only test')

    self.set_setting('EMTERPRETIFY_ASYNC', 1)
    self.banned_js_engines = [SPIDERMONKEY_ENGINE, V8_ENGINE] # needs setTimeout which only node has

    create_test_file('lib.js', r'''
mergeInto(LibraryManager.library, {
  sleep_with_return__deps: ['$EmterpreterAsync'],
  sleep_with_return: function(ms) {
    return EmterpreterAsync.handle(function(resume) {
      var startTime = Date.now();
      setTimeout(function() {
        if (ABORT) return; // do this manually; we can't call into Browser.safeSetTimeout, because that is paused/resumed!
        resume(function() {
          return Date.now() - startTime;
        });
      }, ms);
    });
  }
});
''')

    src = r'''
#include <stdio.h>
#include <assert.h>
#include <emscripten.h>

extern "C" {
extern int sleep_with_return(int ms);
}

int main() {
  int ms = sleep_with_return(1000);
  assert(ms >= 900);
  printf("napped for %d ms\n", ms);
}
'''
    self.emcc_args += ['--js-library', 'lib.js']
    self.do_run(src, 'napped')

  def test_async_exit(self):
    if not self.is_emterpreter():
      self.skipTest('emterpreter-only test')

    self.set_setting('EMTERPRETIFY_ASYNC', 1)
    self.banned_js_engines = [SPIDERMONKEY_ENGINE, V8_ENGINE] # needs setTimeout which only node has

    self.do_run(r'''
#include <stdio.h>
#include <stdlib.h>
#include <emscripten.h>

void f()
{
    printf("f\n");
    emscripten_sleep(1);
    printf("hello\n");
    static int i = 0;
    i++;
    if(i == 5) {
        printf("exit\n");
        exit(0);
        printf("world\n");
        i = 0;
    }
}

int main() {
    while(1) {
        f();
    }
    return 0;
}
''', 'f\nhello\nf\nhello\nf\nhello\nf\nhello\nf\nhello\nexit\n')

  def test_async_abort(self):
    if not self.is_emterpreter():
      self.skipTest('emterpreter-only test')

    self.banned_js_engines = [SPIDERMONKEY_ENGINE, V8_ENGINE] # needs setTimeout which only node has

    self.set_setting('EMTERPRETIFY_ASYNC', 1)

    create_test_file('lib.js', r'''
mergeInto(LibraryManager.library, {
  sleep_with_abort__deps: ['$EmterpreterAsync'],
  sleep_with_abort: function() {
    EmterpreterAsync.handle(function(resume) {
      setTimeout(function() {
        abort();
        setTimeout(function() {
          resume();
        }, 10);
      }, 10);
    });
  }
});
''')

    src = r'''
#include <stdio.h>

extern "C" {
extern void sleep_with_abort(void);
}

int main() {
    printf("Hello\n");
    sleep_with_abort();
    printf("ERROR\n");
    return 0;
}
'''

    self.emcc_args += ['--js-library', 'lib.js']
    self.do_run(src, 'Hello', assert_returncode=None)

  def test_async_invoke_safe_heap(self):
    if not self.is_emterpreter():
      self.skipTest('emterpreter-only test')

    self.banned_js_engines = [SPIDERMONKEY_ENGINE, V8_ENGINE] # needs setTimeout which only node has

    # SAFE_HEAP leads to SAFE_FT_MASK, which appear in dynCall_*
    # and then if they are interpreted, that messes up reloading
    # of the stack (we can't run emterpreted code at that time,
    # we should just see calls and follow them).
    self.set_setting('EMTERPRETIFY_ASYNC', 1)
    self.set_setting('SAFE_HEAP', 1)
    self.set_setting('EXPORTED_FUNCTIONS', ['_async_callback_test'])
    self.set_setting('EXTRA_EXPORTED_RUNTIME_METHODS', ["ccall"])
    self.set_setting('DISABLE_EXCEPTION_CATCHING', 0)
    self.set_setting('ALLOW_MEMORY_GROWTH', 1)
    self.set_setting('EMTERPRETIFY', 1)
    self.set_setting('EMTERPRETIFY_ASYNC', 1)
    self.set_setting('ASSERTIONS', 2)

    create_test_file('post.js', r'''
var AsyncOperation = {
  done: false,

  start: function() {
    // this.done = true; // uncomment this line => no crash
    Promise.resolve().then(function() {
      console.log('done!');
      AsyncOperation.done = true;
    });
  }
};

Module.ccall('async_callback_test', null, [], [], { async: true });
''')

    src = r'''
#include <stdio.h>
#include <emscripten.h>

extern "C" {
  void call_async_operation() {
    printf("start\n");
    EM_ASM({AsyncOperation.start()});
    printf("mid\n");
    while (!EM_ASM_INT({return AsyncOperation.done})) {
      printf("sleep1\n");
      emscripten_sleep(200);
      printf("sleep2\n");
    }
  }

  // remove throw() => no crash
  static void nothrow_func() throw()
  {
    call_async_operation();
    printf("async operation OK\n");
  }

  void async_callback_test() {
    nothrow_func();
  }
}'''

    self.emcc_args += [
      '--post-js', 'post.js',
      '--profiling-funcs',
      '--minify', '0',
      '--memory-init-file', '0'
    ]
    self.do_run(src, 'async operation OK')

  @no_wasm_backend('ASYNCIFY coroutines are not yet supported in the LLVM wasm backend')
  def do_test_coroutine(self, additional_settings):
    # needs to flush stdio streams
    self.set_setting('EXIT_RUNTIME', 1)
    src = open(path_from_root('tests', 'test_coroutines.cpp')).read()
    for (k, v) in additional_settings.items():
      self.set_setting(k, v)
    self.do_run(src, '*leaf-0-100-1-101-1-102-2-103-3-104-5-105-8-106-13-107-21-108-34-109-*')

  @no_wasm_backend('ASYNCIFY coroutines are not yet supported in the LLVM wasm backend')
  @no_fastcomp('ASYNCIFY has been removed from fastcomp')
  def test_coroutine_asyncify(self):
    self.do_test_coroutine({'ASYNCIFY': 1})

  @no_fastcomp('Fibers are not implemented for fastcomp')
  def test_fibers_asyncify(self):
    self.set_setting('ASYNCIFY', 1)
    self.emcc_args += ['-std=gnu++11']
    src = open(path_from_root('tests', 'test_fibers.cpp')).read()
    self.do_run(src, '*leaf-0-100-1-101-1-102-2-103-3-104-5-105-8-106-13-107-21-108-34-109-*')

  @no_wasm_backend('ASYNCIFY is not supported in the LLVM wasm backend')
  @no_fastcomp('ASYNCIFY has been removed from fastcomp')
  def test_asyncify_unused(self):
    # test a program not using asyncify, but the pref is set
    self.set_setting('ASYNCIFY', 1)
    self.do_run_in_out_file_test('tests', 'core', 'test_hello_world')

  @no_wasm_backend('EMTERPRETIFY causes JSOptimizer to run, which is '
                   'unsupported with Wasm backend')
  def test_coroutine_emterpretify_async(self):
    # The same EMTERPRETIFY_WHITELIST should be in other.test_emterpreter_advise
    self.do_test_coroutine({'EMTERPRETIFY': 1, 'EMTERPRETIFY_ASYNC': 1, 'EMTERPRETIFY_WHITELIST': ['_fib', '_f', '_g'], 'ASSERTIONS': 1})

  @parameterized({
    'normal': ([], True),
    'blacklist_a': (['-s', 'ASYNCIFY_BLACKLIST=["foo(int, double)"]'], False),
    'blacklist_b': (['-s', 'ASYNCIFY_BLACKLIST=["bar()"]'], True),
    'blacklist_c': (['-s', 'ASYNCIFY_BLACKLIST=["baz()"]'], False),
    'whitelist_a': (['-s', 'ASYNCIFY_WHITELIST=["main","__original_main","foo(int, double)","baz()","c_baz","Structy::funcy()","bar()"]'], True),
    'whitelist_b': (['-s', 'ASYNCIFY_WHITELIST=["main","__original_main","foo(int, double)","baz()","c_baz","Structy::funcy()"]'], True),
    'whitelist_c': (['-s', 'ASYNCIFY_WHITELIST=["main","__original_main","foo(int, double)","baz()","c_baz"]'], False),
    'whitelist_d': (['-s', 'ASYNCIFY_WHITELIST=["foo(int, double)","baz()","c_baz","Structy::funcy()"]'], False),
    'whitelist_b_response': ([], True,  '["main","__original_main","foo(int, double)","baz()","c_baz","Structy::funcy()"]'),
    'whitelist_c_response': ([], False, '["main","__original_main","foo(int, double)","baz()","c_baz"]'),
  })
  @no_fastcomp('new asyncify only')
  def test_asyncify_lists(self, args, should_pass, response=None):
    if response is not None:
      create_test_file('response.file', response)
      self.emcc_args += ['-s', 'ASYNCIFY_WHITELIST=@response.file']
    self.set_setting('ASYNCIFY', 1)
    self.emcc_args += args
    try:
      self.do_run_in_out_file_test('tests', 'core', 'test_asyncify_lists', assert_identical=True)
      if not should_pass:
        should_pass = True
        raise Exception('should not have passed')
    except Exception:
      if should_pass:
        raise

  # Test basic emterpreter functionality in all core compilation modes.
  @no_emterpreter
  @no_wasm_backend('EMTERPRETIFY causes JSOptimizer to run, which is '
                   'unsupported with Wasm backend')
  def test_emterpretify(self):
    self.set_setting('EMTERPRETIFY', 1)
    self.do_run_in_out_file_test('tests', 'core', 'test_hello_world')
    print('async')
    self.set_setting('EMTERPRETIFY_ASYNC', 1)
    self.do_run_in_out_file_test('tests', 'core', 'test_hello_world')

  @no_fastcomp('wasm-backend specific feature')
  def test_emscripten_scan_registers(self):
    self.set_setting('ASYNCIFY', 1)
    self.do_run_in_out_file_test('tests', 'core', 'emscripten_scan_registers')

  @no_fastcomp('wasm-backend specific feature')
  def test_asyncify_assertions(self):
    self.set_setting('ASYNCIFY', 1)
    self.set_setting('ASYNCIFY_IMPORTS', ['suspend'])
    self.set_setting('ASSERTIONS', 1)
    self.do_run_in_out_file_test('tests', 'core', 'asyncify_assertions')

  @no_fastcomp('wasm-backend specific feature')
  @no_wasm2js('TODO: lazy loading in wasm2js')
  @parameterized({
    'conditional': (True,),
    'unconditional': (False,),
  })
  def test_emscripten_lazy_load_code(self, conditional):
    self.set_setting('ASYNCIFY', 1)
    self.set_setting('ASYNCIFY_LAZY_LOAD_CODE', 1)
    self.set_setting('ASYNCIFY_IGNORE_INDIRECT', 1)
    self.set_setting('MALLOC', 'emmalloc')
    self.emcc_args += ['--profiling-funcs'] # so that we can find the functions for the changes below
    if conditional:
      self.emcc_args += ['-DCONDITIONAL']
    self.do_run_in_out_file_test('tests', 'core', 'emscripten_lazy_load_code', args=['0'])

    first_size = os.path.getsize('src.cpp.o.wasm')
    second_size = os.path.getsize('src.cpp.o.wasm.lazy.wasm')
    print('first wasm size', first_size)
    print('second wasm size', second_size)
    if not conditional and is_optimizing(self.emcc_args):
      # If the call to lazy-load is unconditional, then the optimizer can dce
      # out more than half
      self.assertLess(first_size, 0.5 * second_size)

    with open('src.cpp.o.wasm', 'rb') as f:
      with open('src.cpp.o.wasm.lazy.wasm', 'rb') as g:
        self.assertNotEqual(f.read(), g.read())

    # attempts to "break" the wasm by adding an unreachable in $foo_end. returns whether we found it.
    def break_wasm(name):
      wat = run_process([os.path.join(Building.get_binaryen_bin(), 'wasm-dis'), name], stdout=PIPE).stdout
      lines = wat.splitlines()
      wat = None
      for i in range(len(lines)):
        if '(func $foo_end ' in lines[i]:
          j = i + 1
          while '(local ' in lines[j]:
            j += 1
          # we found the first line after the local defs
          lines[j] = '(unreachable)' + lines[j]
          wat = '\n'.join(lines)
          break
      if wat is None:
        # $foo_end is not present in the wasm, nothing to break
        shutil.copyfile(name, name + '.orig')
        return False
      with open('wat.wat', 'w') as f:
        f.write(wat)
      shutil.move(name, name + '.orig')
      run_process([os.path.join(Building.get_binaryen_bin(), 'wasm-as'), 'wat.wat', '-o', name, '-g'])
      return True

    def verify_working(args=['0']):
      self.assertContained('foo_end', run_js('src.cpp.o.js', args=args))

    def verify_broken(args=['0']):
      self.assertNotContained('foo_end', run_js('src.cpp.o.js', args=args, stderr=STDOUT, assert_returncode=None))

    # the first-loaded wasm will not reach the second call, since we call it after lazy-loading.
    # verify that by changing the first wasm to throw in that function
    found_foo_end = break_wasm('src.cpp.o.wasm')
    if not conditional and is_optimizing(self.emcc_args):
      self.assertFalse(found_foo_end, 'should have optimizd out $foo_end')
    verify_working()
    # but breaking the second wasm actually breaks us
    break_wasm('src.cpp.o.wasm.lazy.wasm')
    verify_broken()

    # restore
    shutil.copyfile('src.cpp.o.wasm.orig', 'src.cpp.o.wasm')
    shutil.copyfile('src.cpp.o.wasm.lazy.wasm.orig', 'src.cpp.o.wasm.lazy.wasm')
    verify_working()

    if conditional:
      # if we do not call the lazy load function, then we do not need the lazy wasm,
      # and we do the second call in the first wasm
      os.remove('src.cpp.o.wasm.lazy.wasm')
      verify_broken()
      verify_working(['42'])
      break_wasm('src.cpp.o.wasm')
      verify_broken()

  # Test basic wasm2js functionality in all core compilation modes.
  @no_fastcomp('wasm-backend specific feature')
  def test_wasm2js(self):
    if self.get_setting('WASM') == 0:
      self.skipTest('redundant to test wasm2js in wasm2js* mode')
    self.set_setting('WASM', 0)
    self.do_run_in_out_file_test('tests', 'core', 'test_hello_world')
    # a mem init file is emitted just like with JS
    expect_memory_init_file = self.uses_memory_init_file()
    see_memory_init_file = os.path.exists('src.c.o.js.mem')
    assert expect_memory_init_file == see_memory_init_file, 'memory init file expectation wrong: %s' % expect_memory_init_file
    if see_memory_init_file:
      with open('src.c.o.js.mem', 'rb') as f:
        self.assertTrue(f.read()[-1] != b'\0')

  @no_fastcomp('wasm-backend specific feature')
  def test_maybe_wasm2js(self):
    if self.get_setting('WASM') == 0:
      self.skipTest('redundant to test wasm2js in wasm2js* mode')
    self.set_setting('MAYBE_WASM2JS', 1)
    # see that running as wasm works
    self.do_run_in_out_file_test('tests', 'core', 'test_hello_world')
    # run wasm2js, bundle the code, and use the wasm2js path
    cmd = [PYTHON, path_from_root('tools', 'maybe_wasm2js.py'), 'src.c.o.js', 'src.c.o.wasm']
    if is_optimizing(self.emcc_args):
      cmd += ['-O2']
    run_process(cmd, stdout=open('do_wasm2js.js', 'w')).stdout
    # remove the wasm to make sure we never use it again
    os.remove('src.c.o.wasm')
    # verify that it runs
    self.assertContained('hello, world!', run_js('do_wasm2js.js'))

  @no_fastcomp('wasm-backend specific feature')
  def test_wasm2js_fallback(self):
    if self.get_setting('WASM') == 0:
      self.skipTest('redundant to test wasm2js in wasm2js* mode')

    for args in [[], ['-s', 'MINIMAL_RUNTIME=1']]:
      cmd = [PYTHON, EMCC, path_from_root('tests', 'small_hello_world.c'), '-s', 'WASM=2'] + args
      run_process(cmd)

      # First run with WebAssembly support enabled
      # Move the Wasm2js fallback away to test it is not accidentally getting loaded.
      os.rename('a.out.wasm.js', 'a.out.wasm.js.unused')
      self.assertContained('hello!', run_js('a.out.js'))
      os.rename('a.out.wasm.js.unused', 'a.out.wasm.js')

      # Then disable WebAssembly support in VM, and try again.. Should still work with Wasm2JS fallback.
      open('b.out.js', 'w').write('WebAssembly = undefined;\n' + open('a.out.js', 'r').read())
      os.remove('a.out.wasm') # Also delete the Wasm file to test that it is not attempted to be loaded.
      self.assertContained('hello!', run_js('b.out.js'))

  def test_cxx_self_assign(self):
    # See https://github.com/emscripten-core/emscripten/pull/2688 and http://llvm.org/bugs/show_bug.cgi?id=18735
    self.do_run(r'''
      #include <map>
      #include <stdio.h>

      int main() {
        std::map<int, int> m;
        m[0] = 1;
        m = m;
        // size should still be one after self assignment
        if (m.size() == 1) {
          printf("ok.\n");
        }
      }
    ''', 'ok.')

  def test_memprof_requirements(self):
    # This test checks for the global variables required to run the memory
    # profiler.  It would fail if these variables were made no longer global
    # or if their identifiers were changed.
    create_test_file('main.cpp', '''
      extern "C" {
        void check_memprof_requirements();
      }
      int main() {
        check_memprof_requirements();
        return 0;
      }
    ''')
    create_test_file('lib.js', '''
      mergeInto(LibraryManager.library, {
        check_memprof_requirements: function() {
          if (typeof STATIC_BASE === 'number' &&
              typeof STACK_BASE === 'number' &&
              typeof STACK_MAX === 'number' &&
              typeof STACKTOP === 'number' &&
              typeof DYNAMIC_BASE === 'number' &&
              typeof DYNAMICTOP_PTR === 'number') {
             out('able to run memprof');
           } else {
             out('missing the required variables to run memprof');
           }
        }
      });
    ''')
    self.emcc_args += ['--js-library', 'lib.js']
    self.do_run(open('main.cpp').read(), 'able to run memprof')

  def test_fs_dict(self):
    self.set_setting('FORCE_FILESYSTEM', 1)
    self.emcc_args += ['-lidbfs.js']
    self.emcc_args += ['-lnodefs.js']
    create_test_file('pre.js', '''
      Module = {};
      Module['preRun'] = function() {
        out(typeof FS.filesystems['MEMFS']);
        out(typeof FS.filesystems['IDBFS']);
        out(typeof FS.filesystems['NODEFS']);
        // Globals
        console.log(typeof MEMFS);
        console.log(typeof IDBFS);
        console.log(typeof NODEFS);
      };
    ''')
    self.emcc_args += ['--pre-js', 'pre.js']
    self.do_run('int main() { return 0; }', 'object\nobject\nobject\nobject\nobject\nobject')

  def test_fs_dict_none(self):
    # if IDBFS and NODEFS are not enabled, they are not present.
    self.set_setting('FORCE_FILESYSTEM', 1)
    self.set_setting('ASSERTIONS', 1)
    create_test_file('pre.js', '''
      Module = {};
      Module['preRun'] = function() {
        out(typeof FS.filesystems['MEMFS']);
        out(typeof FS.filesystems['IDBFS']);
        out(typeof FS.filesystems['NODEFS']);
        // Globals
        if (ASSERTIONS) {
          console.log(typeof MEMFS);
          console.log(IDBFS);
          console.log(NODEFS);
          FS.mkdir('/working1');
          try {
            FS.mount(IDBFS, {}, '/working1');
          } catch (e) {
            console.log('|' + e + '|');
          }
        }
      };
    ''')
    self.emcc_args += ['--pre-js', 'pre.js']
    expected = '''\
object
undefined
undefined
object
IDBFS is no longer included by default; build with -lidbfs.js
NODEFS is no longer included by default; build with -lnodefs.js
|IDBFS is no longer included by default; build with -lidbfs.js|'''
    self.do_run('int main() { return 0; }', expected)

  @sync
  @no_wasm_backend("https://github.com/emscripten-core/emscripten/issues/9039")
  def test_stack_overflow_check(self):
    args = self.emcc_args + ['-s', 'TOTAL_STACK=1048576']

    self.emcc_args = args + ['-s', 'STACK_OVERFLOW_CHECK=2', '-s', 'ASSERTIONS=0']
    self.do_run(open(path_from_root('tests', 'stack_overflow.cpp')).read(), 'Stack overflow! Attempted to allocate', assert_returncode=None)

    self.emcc_args = args + ['-s', 'ASSERTIONS=1']
    self.do_run(open(path_from_root('tests', 'stack_overflow.cpp')).read(), 'Stack overflow! Attempted to allocate', assert_returncode=None)

  @no_wasm_backend('uses BINARYEN_TRAP_MODE (the wasm backend only supports non-trapping)')
  def test_binaryen_trap_mode(self):
    if not self.is_wasm():
      self.skipTest('wasm test')
    TRAP_OUTPUTS = ('trap', 'RuntimeError')
    default = 'allow'
    print('default is', default)
    for mode in ['js', 'clamp', 'allow', '']:
      if mode == 'js' and self.is_wasm_backend():
        # wasm backend does not use asm2wasm imports, which js trap mode requires
        continue
      print('mode:', mode)
      self.set_setting('BINARYEN_TRAP_MODE', mode or default)
      if not mode:
        mode = default
      print('  idiv')
      self.do_run(open(path_from_root('tests', 'wasm', 'trap-idiv.cpp')).read(), {
          'js': '|0|',
          'clamp': '|0|',
          'allow': TRAP_OUTPUTS
        }[mode], assert_returncode=None)
      print('  f2i')
      self.do_run(open(path_from_root('tests', 'wasm', 'trap-f2i.cpp')).read(), {
          'js': '|1337|\n|4294967295|', # JS did an fmod 2^32 | normal
          'clamp': '|-2147483648|\n|4294967295|',
          'allow': TRAP_OUTPUTS
        }[mode], assert_returncode=None)

  @also_with_standalone_wasm
  def test_sbrk(self):
    self.do_run(open(path_from_root('tests', 'sbrk_brk.cpp')).read(), 'OK.')

  def test_brk(self):
    self.emcc_args += ['-DTEST_BRK=1']
    self.do_run(open(path_from_root('tests', 'sbrk_brk.cpp')).read(), 'OK.')

  # Tests that we can use the dlmalloc mallinfo() function to obtain information
  # about malloc()ed blocks and compute how much memory is used/freed.
  @no_asan('mallinfo is not part of ASan malloc')
  def test_mallinfo(self):
    self.do_run(open(path_from_root('tests', 'mallinfo.cpp')).read(), 'OK.')

  @no_asan('cannot replace malloc/free with ASan')
  def test_wrap_malloc(self):
    self.do_run(open(path_from_root('tests', 'wrap_malloc.cpp')).read(), 'OK.')

  def test_environment(self):
    self.set_setting('ASSERTIONS', 1)

    def test():
      self.do_run_in_out_file_test('tests', 'core', 'test_hello_world', assert_returncode=None)
      js = open('src.c.o.js').read()
      assert ('require(' in js) == ('node' in self.get_setting('ENVIRONMENT')), 'we should have require() calls only if node js specified'

    for engine in JS_ENGINES:
      print(engine)
      # set us to test in just this engine
      self.banned_js_engines = [e for e in JS_ENGINES if e != engine]
      # tell the compiler to build with just that engine
      if engine == NODE_JS:
        right = 'node'
        wrong = 'shell'
      else:
        right = 'shell'
        wrong = 'node'
      # test with the right env
      self.set_setting('ENVIRONMENT', right)
      print('  ', self.get_setting('ENVIRONMENT'))
      test()
      # test with the wrong env
      self.set_setting('ENVIRONMENT', wrong)
      print('  ', self.get_setting('ENVIRONMENT'))
      try:
        test()
        raise Exception('unexpected success')
      except Exception as e:
        self.assertContained('not compiled for this environment', str(e))
      # test with a combined env
      self.set_setting('ENVIRONMENT', right + ',' + wrong)
      print('  ', self.get_setting('ENVIRONMENT'))
      test()

  def test_dfe(self):
    if not self.supports_js_dfe():
      self.skipTest('dfe-only')
    self.set_setting('ELIMINATE_DUPLICATE_FUNCTIONS', 1)
    self.do_run_in_out_file_test('tests', 'core', 'test_hello_world')
    self.emcc_args += ['-g2'] # test for issue #6331
    self.do_run_in_out_file_test('tests', 'core', 'test_hello_world')

  def test_postrun_exception(self):
    # verify that an exception thrown in postRun() will not trigger the
    # compilation failed handler, and will be printed to stderr.
    self.add_post_run('ThisFunctionDoesNotExist()')
    src = open(path_from_root('tests', 'core', 'test_hello_world.c')).read()
    self.build(src, self.get_dir(), 'src.c')
    output = run_js('src.c.o.js', assert_returncode=None, stderr=STDOUT)
    self.assertNotContained('failed to asynchronously prepare wasm', output)
    self.assertContained('hello, world!', output)
    self.assertContained('ThisFunctionDoesNotExist is not defined', output)

  # Tests that building with -s DECLARE_ASM_MODULE_EXPORTS=0 works
  def test_no_declare_asm_module_exports(self):
    self.set_setting('DECLARE_ASM_MODULE_EXPORTS', 0)
    self.set_setting('WASM_ASYNC_COMPILATION', 0)
    self.maybe_closure()
    self.do_run(open(path_from_root('tests', 'declare_asm_module_exports.cpp')).read(), 'jsFunction: 1')
    js = open('src.cpp.o.js').read()
    occurances = js.count('cFunction')
    if is_optimizing(self.emcc_args) and '-g' not in self.emcc_args:
      # In optimized builds only the single reference cFunction that exists in the EM_ASM should exist
      if self.is_wasm():
        self.assertEqual(occurances, 1)
      else:
        # With js the asm module itself also contains a reference for the cFunction name
        self.assertEqual(occurances, 2)
    else:
      print(occurances)

  # Tests that building with -s DECLARE_ASM_MODULE_EXPORTS=0 works
  @no_emterpreter
  def test_minimal_runtime_no_declare_asm_module_exports(self):
    self.set_setting('DECLARE_ASM_MODULE_EXPORTS', 0)
    self.set_setting('WASM_ASYNC_COMPILATION', 0)
    self.maybe_closure()
    self.set_setting('MINIMAL_RUNTIME', 1)
    self.do_run(open(path_from_root('tests', 'declare_asm_module_exports.cpp')).read(), 'jsFunction: 1')

  # Tests that -s MINIMAL_RUNTIME=1 works well in different build modes
  @no_emterpreter
  @parameterized({
    'default': ([],),
    'streaming': (['-s', 'MINIMAL_RUNTIME_STREAMING_WASM_COMPILATION=1'],),
    'streaming_inst': (['-s', 'MINIMAL_RUNTIME_STREAMING_WASM_INSTANTIATION=1'],),
    'no_export': (['-s', 'DECLARE_ASM_MODULE_EXPORTS=0'],)
  })
  def test_minimal_runtime_hello_world(self, args):
    # TODO: Support for non-Node.js shells has not yet been added to MINIMAL_RUNTIME
    self.banned_js_engines = [V8_ENGINE, SPIDERMONKEY_ENGINE]
    self.emcc_args = ['-s', 'MINIMAL_RUNTIME=1'] + args
    self.set_setting('MINIMAL_RUNTIME', 1)
    self.maybe_closure()
    self.do_run(open(path_from_root('tests', 'small_hello_world.c')).read(), 'hello')

  # Test that printf() works in MINIMAL_RUNTIME=1
  @no_emterpreter
  @parameterized({
    'fs': (['-s', 'FORCE_FILESYSTEM=1'],),
    'nofs': (['-s', 'NO_FILESYSTEM=1'],),
  })
  def test_minimal_runtime_hello_printf(self, args):
    self.emcc_args = ['-s', 'MINIMAL_RUNTIME=1'] + args
    self.maybe_closure()
    self.do_run(open(path_from_root('tests', 'hello_world.c')).read(), 'hello, world!')

  # Tests that -s MINIMAL_RUNTIME=1 works well with SAFE_HEAP
  @no_emterpreter
  def test_minimal_runtime_safe_heap(self):
    self.emcc_args = ['-s', 'MINIMAL_RUNTIME=1', '-s', 'SAFE_HEAP=1']
    self.maybe_closure()
    self.do_run(open(path_from_root('tests', 'small_hello_world.c')).read(), 'hello')

  # Tests global initializer with -s MINIMAL_RUNTIME=1
  @no_emterpreter
  def test_minimal_runtime_global_initializer(self):
    self.set_setting('MINIMAL_RUNTIME', 1)
    self.maybe_closure()
    self.do_run(open(path_from_root('tests', 'test_global_initializer.cpp')).read(), 't1 > t0: 1')

  @no_fastcomp('return address not supported on fastcomp')
  @no_optimize('return address test cannot work with optimizations')
  def test_return_address(self):
    self.emcc_args += ['-s', 'USE_OFFSET_CONVERTER']
    self.do_run(open(path_from_root('tests', 'core', 'test_return_address.cpp')).read(), 'passed')

  @no_wasm2js('TODO: sanitizers in wasm2js')
  @no_fastcomp('ubsan not supported on fastcomp')
  @no_asan('-fsanitize-minimal-runtime cannot be used with ASan')
  def test_ubsan_minimal_too_many_errors(self):
    self.emcc_args += ['-fsanitize=undefined', '-fsanitize-minimal-runtime']
    if self.get_setting('WASM') == 0:
      if is_optimizing(self.emcc_args):
        self.skipTest('test can only be run without optimizations on asm.js')
      # Need to use `-g` to get proper line numbers in asm.js
      self.emcc_args += ['-g']
    self.do_run(open(path_from_root('tests', 'core', 'test_ubsan_minimal_too_many_errors.c')).read(),
                expected_output='ubsan: add-overflow\n' * 20 + 'ubsan: too many errors\n')

  @no_wasm2js('TODO: sanitizers in wasm2js')
  @no_fastcomp('ubsan not supported on fastcomp')
  @no_asan('-fsanitize-minimal-runtime cannot be used with ASan')
  def test_ubsan_minimal_errors_same_place(self):
    self.emcc_args += ['-fsanitize=undefined', '-fsanitize-minimal-runtime']
    if self.get_setting('WASM') == 0:
      if is_optimizing(self.emcc_args):
        self.skipTest('test can only be run without optimizations on asm.js')
      # Need to use `-g` to get proper line numbers in asm.js
      self.emcc_args += ['-g']
    self.do_run(open(path_from_root('tests', 'core', 'test_ubsan_minimal_errors_same_place.c')).read(),
                expected_output='ubsan: add-overflow\n' * 5)

  @parameterized({
    'fsanitize_undefined': (['-fsanitize=undefined'],),
    'fsanitize_integer': (['-fsanitize=integer'],),
    'fsanitize_overflow': (['-fsanitize=signed-integer-overflow'],),
  })
  @no_fastcomp('ubsan not supported on fastcomp')
  @no_wasm2js('TODO: sanitizers in wasm2js')
  def test_ubsan_full_overflow(self, args):
    self.emcc_args += args
    self.do_run(open(path_from_root('tests', 'core', 'test_ubsan_full_overflow.c')).read(),
                assert_all=True, expected_output=[
      "src.cpp:3:5: runtime error: signed integer overflow: 2147483647 + 1 cannot be represented in type 'int'",
      "src.cpp:7:7: runtime error: signed integer overflow: 2147483647 + 1 cannot be represented in type 'int'",
    ])

  @parameterized({
    'fsanitize_undefined': (['-fsanitize=undefined'],),
    'fsanitize_return': (['-fsanitize=return'],),
  })
  @no_wasm2js('TODO: sanitizers in wasm2js')
  @no_fastcomp('ubsan not supported on fastcomp')
  def test_ubsan_full_no_return(self, args):
    self.emcc_args += ['-Wno-return-type'] + args
    self.do_run(open(path_from_root('tests', 'core', 'test_ubsan_full_no_return.c')).read(),
                expected_output='src.cpp:1:5: runtime error: execution reached the end of a value-returning function without returning a value', assert_returncode=None)

  @parameterized({
    'fsanitize_undefined': (['-fsanitize=undefined'],),
    'fsanitize_integer': (['-fsanitize=integer'],),
    'fsanitize_shift': (['-fsanitize=shift'],),
  })
  @no_fastcomp('ubsan not supported on fastcomp')
  @no_wasm2js('TODO: sanitizers in wasm2js')
  def test_ubsan_full_left_shift(self, args):
    self.emcc_args += args
    self.do_run(open(path_from_root('tests', 'core', 'test_ubsan_full_left_shift.c')).read(),
                assert_all=True, expected_output=[
      'src.cpp:3:5: runtime error: left shift of negative value -1',
      "src.cpp:7:5: runtime error: left shift of 16 by 29 places cannot be represented in type 'int'"
    ])

  @parameterized({
    'fsanitize_undefined': (['-fsanitize=undefined'],),
    'fsanitize_null': (['-fsanitize=null'],),
  })
  @no_fastcomp('ubsan not supported on fastcomp')
  @no_wasm2js('TODO: sanitizers in wasm2js')
  def test_ubsan_full_null_ref(self, args):
    self.emcc_args += ['-std=c++11'] + args
    self.do_run(open(path_from_root('tests', 'core', 'test_ubsan_full_null_ref.cpp')).read(),
                assert_all=True, expected_output=[
      "src.cpp:3:12: runtime error: reference binding to null pointer of type 'int'",
      "src.cpp:4:13: runtime error: reference binding to null pointer of type 'int'",
      "src.cpp:5:14: runtime error: reference binding to null pointer of type 'int'",
    ])

  @parameterized({
    'fsanitize_undefined': (['-fsanitize=undefined'],),
    'fsanitize_vptr': (['-fsanitize=vptr'],),
  })
  @no_fastcomp('ubsan not supported on fastcomp')
  @no_wasm2js('TODO: sanitizers in wasm2js')
  def test_ubsan_full_static_cast(self, args):
    self.emcc_args += args
    self.do_run(open(path_from_root('tests', 'core', 'test_ubsan_full_static_cast.cpp')).read(),
                assert_all=True, expected_output=[
      "src.cpp:18:10: runtime error: downcast of address",
      "which does not point to an object of type 'R'",
    ])

  @parameterized({
    'g': ('-g', [
      "src.cpp:3:12: runtime error: reference binding to null pointer of type 'int'",
      'in main',
    ]),
    'g4': ('-g4', [
      "src.cpp:3:12: runtime error: reference binding to null pointer of type 'int'",
      'in main ',
      'src.cpp:3:8'
    ]),
  })
  @no_fastcomp('ubsan not supported on fastcomp')
  @no_wasm2js('TODO: sanitizers in wasm2js')
  def test_ubsan_full_stack_trace(self, g_flag, expected_output):
    self.emcc_args += ['-std=c++11', '-fsanitize=null', g_flag, '-s', 'ALLOW_MEMORY_GROWTH=1']

    if g_flag == '-g4':
      if not self.get_setting('WASM'):
        self.skipTest('wasm2js has no source map support')
      elif '-Oz' in self.emcc_args:
        self.skipTest('-Oz breaks stack traces')

    def modify_env(filename):
      with open(filename) as f:
        contents = f.read()
      contents = 'Module = {UBSAN_OPTIONS: "print_stacktrace=1"};' + contents
      with open(filename, 'w') as f:
        f.write(contents)

    self.do_run(open(path_from_root('tests', 'core', 'test_ubsan_full_null_ref.cpp')).read(),
                post_build=modify_env, assert_all=True, expected_output=expected_output)

  def test_template_class_deduction(self):
    self.emcc_args += ['-std=c++17']
    self.do_run_in_out_file_test('tests', 'core', 'test_template_class_deduction')

  @parameterized({
    'c': ['test_asan_no_error.c'],
    'cpp': ['test_asan_no_error.cpp'],
  })
  @no_fastcomp('asan not supported on fastcomp')
  def test_asan_no_error(self, name):
    self.emcc_args += ['-fsanitize=address', '-s', 'ALLOW_MEMORY_GROWTH=1']
    self.do_run(open(path_from_root('tests', 'core', name)).read(),
                basename=name, expected_output=[''], assert_returncode=None)

  # note: these tests have things like -fno-builtin-memset in order to avoid
  # clang optimizing things away. for example, a memset might be optimized into
  # stores, and then the stores identified as dead, which leaves nothing for
  # asan to test. here we want to test asan itself, so we work around that.
  @parameterized({
    'use_after_free_c': ('test_asan_use_after_free.c', [
      'AddressSanitizer: heap-use-after-free on address',
    ]),
    'use_after_free_cpp': ('test_asan_use_after_free.cpp', [
      'AddressSanitizer: heap-use-after-free on address',
    ]),
    'use_after_return': ('test_asan_use_after_return.c', [
      'AddressSanitizer: stack-use-after-return on address',
    ], ['-Wno-return-stack-address']),
    'static_buffer_overflow': ('test_asan_static_buffer_overflow.c', [
      'AddressSanitizer: global-buffer-overflow on address',
    ], ['-fno-builtin-memset']),
    'heap_buffer_overflow_c': ('test_asan_heap_buffer_overflow.c', [
      'AddressSanitizer: heap-buffer-overflow on address',
    ], ['-fno-builtin-memset']),
    'heap_buffer_overflow_cpp': ('test_asan_heap_buffer_overflow.cpp', [
      'AddressSanitizer: heap-buffer-overflow on address',
    ], ['-fno-builtin-memset']),
    'stack_buffer_overflow': ('test_asan_stack_buffer_overflow.c', [
      'AddressSanitizer: stack-buffer-overflow'
    ], ['-fno-builtin-memset']),
    'bitfield_unround_size': ('test_asan_bitfield_unround_size.c', [
      'AddressSanitizer: stack-buffer-overflow'
    ], ['-fno-builtin-memset']),
    'bitfield_unround_offset': ('test_asan_bitfield_unround_offset.c', [
      'AddressSanitizer: stack-buffer-overflow'
    ], ['-fno-builtin-memset']),
    'bitfield_round': ('test_asan_bitfield_round.c', [
      'AddressSanitizer: stack-buffer-overflow'
    ], ['-fno-builtin-memset']),
    'memset_null': ('test_asan_memset_null.c', [
      'AddressSanitizer: null-pointer-dereference on address 0x00000001'
    ], ['-fno-builtin-memset']),
    'memset_freed': ('test_asan_memset_freed.c', [
      'AddressSanitizer: heap-use-after-free on address'
    ], ['-fno-builtin-memset']),
    'strcpy': ('test_asan_strcpy.c', [
      'AddressSanitizer: heap-buffer-overflow on address'
    ], ['-fno-builtin-strcpy']),
    'memcpy': ('test_asan_memcpy.c', [
      'AddressSanitizer: heap-buffer-overflow on address'
    ], ['-fno-builtin-memcpy']),
    'memchr': ('test_asan_memchr.c', [
      'AddressSanitizer: global-buffer-overflow on address'
    ], ['-fno-builtin-memchr']),
    'vector': ('test_asan_vector.cpp', [
      'AddressSanitizer: container-overflow on address'
    ], ['-std=c++11']),
  })
  @no_fastcomp('asan not supported on fastcomp')
  def test_asan(self, name, expected_output, cflags=None):
    if '-Oz' in self.emcc_args:
      self.skipTest('-Oz breaks source maps')

    if not self.get_setting('WASM'):
      self.skipTest('wasm2js has no ASan support')

    self.emcc_args += ['-fsanitize=address', '-s', 'ALLOW_MEMORY_GROWTH=1']
    if cflags:
      self.emcc_args += cflags
    self.do_run(open(path_from_root('tests', 'core', name)).read(),
                basename='src.c' if name.endswith('.c') else 'src.cpp',
                expected_output=expected_output, assert_all=True,
                check_for_error=False, assert_returncode=None)

  @no_wasm2js('TODO: ASAN in wasm2js')
  @no_fastcomp('asan not supported on fastcomp')
  def test_asan_js_stack_op(self):
    self.emcc_args += ['-fsanitize=address', '-s', 'ALLOW_MEMORY_GROWTH=1']
    self.do_run(open(path_from_root('tests', 'core', 'test_asan_js_stack_op.c')).read(),
                basename='src.c', expected_output='Hello, World!')

  @no_fastcomp('WASM backend stack protection')
  def test_safe_stack(self):
    self.set_setting('STACK_OVERFLOW_CHECK', 2)
    self.set_setting('TOTAL_STACK', 65536)
    self.do_run(open(path_from_root('tests', 'core', 'test_safe_stack.c')).read(),
                expected_output=['abort(stack overflow)', '__handle_stack_overflow'], assert_returncode=None)

  @no_fastcomp('WASM backend stack protection')
  def test_safe_stack_alloca(self):
    self.set_setting('STACK_OVERFLOW_CHECK', 2)
    self.set_setting('TOTAL_STACK', 65536)
    self.do_run(open(path_from_root('tests', 'core', 'test_safe_stack_alloca.c')).read(),
                expected_output=['abort(stack overflow)', '__handle_stack_overflow'], assert_returncode=None)

  @needs_dlfcn
  @no_fastcomp('WASM backend stack protection')
  def test_safe_stack_dylink(self):
    self.set_setting('STACK_OVERFLOW_CHECK', 2)
    self.set_setting('TOTAL_STACK', 65536)
    self.dylink_test(r'''
      #include <stdio.h>
      extern void sidey();
      int main() {
        sidey();
      }
    ''', '''
      #include <string.h>

      int f(int *b) {
        int a[64];
        memset(b, 0, 2048 * sizeof(int));
        return f(a);
      }

      void sidey() {
        int a[2048];
        f(a);
      }
    ''', ['abort(stack overflow)', '__handle_stack_overflow'], assert_returncode=None)

  @also_with_standalone_wasm
  def test_undefined_main(self):
    # By default in emscripten we allow main to be undefined.  Its used when
    # building library code that has no main.
    # TODO(sbc): Simplify the code by making this an opt-in feature.
    # https://github.com/emscripten-core/emscripten/issues/9640
    src = '''
    #include <emscripten.h>
    EMSCRIPTEN_KEEPALIVE void foo() {}
    '''
    self.build(src, self.get_dir(), 'test.c')

  def test_fpic_static(self):
    self.emcc_args.append('-fPIC')
    self.do_run_in_out_file_test('tests', 'core', 'test_hello_world')

  @node_pthreads
  def test_pthreads_create(self, js_engines):
    def test():
      self.do_run_in_out_file_test('tests', 'core', 'pthread', 'create',
                                   js_engines=js_engines)
    test()

    # with a pool, we can synchronously depend on workers being available
    self.set_setting('PTHREAD_POOL_SIZE', '2')
    self.emcc_args += ['-DPOOL']
    test()

  @no_fastcomp('new wasm backend atomics')
  def test_emscripten_atomics_stub(self):
    self.do_run_in_out_file_test('tests', 'core', 'pthread', 'emscripten_atomics')

  @no_fastcomp('new wasm backend atomics')
  @node_pthreads
  def test_emscripten_atomics(self, js_engines):
    self.set_setting('USE_PTHREADS', '1')
    self.do_run_in_out_file_test('tests', 'core', 'pthread', 'emscripten_atomics', js_engines=js_engines)

  # Tests the emscripten_get_exported_function() API.
  def test_emscripten_get_exported_function(self):
    # Could also test with -s ALLOW_TABLE_GROWTH=1
    self.set_setting('RESERVED_FUNCTION_POINTERS', 2)
    self.emcc_args += ['-lexports.js']
    self.do_run_in_out_file_test('tests', 'core', 'test_get_exported_function')

  # Tests the emscripten_get_exported_function() API.
  def test_minimal_runtime_emscripten_get_exported_function(self):
    # Could also test with -s ALLOW_TABLE_GROWTH=1
    self.set_setting('RESERVED_FUNCTION_POINTERS', 2)
    self.emcc_args += ['-lexports.js', '-s', 'MINIMAL_RUNTIME=1']
    self.do_run_in_out_file_test('tests', 'core', 'test_get_exported_function')


# Generate tests for everything
def make_run(name, emcc_args, settings=None, env=None):
  if env is None:
    env = {}
  if settings is None:
    settings = {}

  TT = type(name, (TestCoreBase,), dict(run_name=name, env=env, __module__=__name__))  # noqa

  def tearDown(self):
    try:
      super(TT, self).tearDown()
    finally:
      for k, v in self.env.items():
        del os.environ[k]

  TT.tearDown = tearDown

  def setUp(self):
    super(TT, self).setUp()
    for k, v in self.env.items():
      assert k not in os.environ, k + ' should not be in environment'
      os.environ[k] = v

    os.chdir(self.get_dir()) # Ensure the directory exists and go there

    for k, v in settings.items():
      self.set_setting(k, v)

    self.emcc_args += emcc_args
    # avoid various compiler warnings in our test output
    self.emcc_args += [
      '-Wno-dynamic-class-memaccess', '-Wno-format',
      '-Wno-format-extra-args', '-Wno-format-security',
      '-Wno-pointer-bool-conversion', '-Wno-unused-volatile-lvalue',
      '-Wno-c++11-compat-deprecated-writable-strings',
      '-Wno-invalid-pp-token', '-Wno-shift-negative-value'
    ]

  TT.setUp = setUp

  return TT


# Main asm.js test modes
if not shared.Settings.WASM_BACKEND:
  asm0 = make_run('asm0', emcc_args=[], settings={'ASM_JS': 2, 'WASM': 0})
  asm2 = make_run('asm2', emcc_args=['-O2'], settings={'WASM': 0})
  asm3 = make_run('asm3', emcc_args=['-O3'], settings={'WASM': 0})
  asm2g = make_run('asm2g', emcc_args=['-O2', '-g'], settings={'WASM': 0, 'ASSERTIONS': 1, 'SAFE_HEAP': 1})

# Main wasm test modes
wasm0 = make_run('wasm0', emcc_args=['-O0'])
wasm0g = make_run('wasm0g', emcc_args=['-O0', '-g'])
wasm1 = make_run('wasm1', emcc_args=['-O1'])
wasm2 = make_run('wasm2', emcc_args=['-O2'])
wasm2g = make_run('wasm2g', emcc_args=['-O2', '-g'])
wasm3 = make_run('wasm3', emcc_args=['-O3'])
wasms = make_run('wasms', emcc_args=['-Os'])
wasmz = make_run('wasmz', emcc_args=['-Oz'])

wasmlto0 = make_run('wasmlto0', emcc_args=['-flto', '-O0', '--llvm-lto', '1'])
wasmlto1 = make_run('wasmlto1', emcc_args=['-flto', '-O1', '--llvm-lto', '1'])
wasmlto2 = make_run('wasmlto2', emcc_args=['-flto', '-O2', '--llvm-lto', '1'])
wasmlto3 = make_run('wasmlto3', emcc_args=['-flto', '-O3', '--llvm-lto', '1'])
wasmltos = make_run('wasmltos', emcc_args=['-flto', '-Os', '--llvm-lto', '1'])
wasmltoz = make_run('wasmltoz', emcc_args=['-flto', '-Oz', '--llvm-lto', '1'])

if shared.Settings.WASM_BACKEND:
  wasm2js0 = make_run('wasm2js0', emcc_args=['-O0'], settings={'WASM': 0})
  wasm2js1 = make_run('wasm2js1', emcc_args=['-O1'], settings={'WASM': 0})
  wasm2js2 = make_run('wasm2js2', emcc_args=['-O2'], settings={'WASM': 0})
  wasm2js3 = make_run('wasm2js3', emcc_args=['-O3'], settings={'WASM': 0})
  wasm2jss = make_run('wasm2jss', emcc_args=['-Os'], settings={'WASM': 0})
  wasm2jsz = make_run('wasm2jsz', emcc_args=['-Oz'], settings={'WASM': 0})

# Secondary test modes - run directly when there is a specific need

# features

simd2 = make_run('simd2', emcc_args=['-O2', '-msimd128'])
bulkmem2 = make_run('bulkmem2', emcc_args=['-O2', '-mbulk-memory'])

# asm.js
asm2f = make_run('asm2f', emcc_args=['-Oz', '-Wno-almost-asm'], settings={'PRECISE_F32': 1, 'ALLOW_MEMORY_GROWTH': 1, 'WASM': 0})
asm2nn = make_run('asm2nn', emcc_args=['-O2'], settings={'WASM': 0}, env={'EMCC_NATIVE_OPTIMIZER': '0'})

# wasm
wasm2s = make_run('wasm2s', emcc_args=['-O2'], settings={'SAFE_HEAP': 1})
wasm2ss = make_run('wasm2ss', emcc_args=['-O2'], settings={'STACK_OVERFLOW_CHECK': 2})

if not shared.Settings.WASM_BACKEND:
  # emterpreter
  asm2i = make_run('asm2i', emcc_args=['-O2'], settings={'EMTERPRETIFY': 1, 'WASM': 0})

if shared.Settings.WASM_BACKEND:
  lsan = make_run('lsan', emcc_args=['-fsanitize=leak'], settings={'ALLOW_MEMORY_GROWTH': 1})
  asan = make_run('asan', emcc_args=['-fsanitize=address'], settings={'ALLOW_MEMORY_GROWTH': 1, 'ASAN_SHADOW_SIZE': 128 * 1024 * 1024})
  asani = make_run('asani', emcc_args=['-fsanitize=address', '--pre-js', os.path.join(os.path.dirname(__file__), 'asan-no-leak.js')],
                   settings={'ALLOW_MEMORY_GROWTH': 1})

# TestCoreBase is just a shape for the specific subclasses, we don't test it itself
del TestCoreBase # noqa<|MERGE_RESOLUTION|>--- conflicted
+++ resolved
@@ -1402,9 +1402,6 @@
 
     self.do_run_in_out_file_test('tests', 'core', 'test_exceptions_white_list_2')
 
-<<<<<<< HEAD
-  # TODO Enable @with_both_exception_handling (EH spec is not supported yet)
-=======
   def test_exceptions_white_list_uncaught(self):
     self.emcc_args += ['-std=c++11']
     self.set_setting('DISABLE_EXCEPTION_CATCHING', 2)
@@ -1419,7 +1416,7 @@
 
     self.do_run_in_out_file_test('tests', 'third_party', 'test_exceptions_white_list_uncaught')
 
->>>>>>> 0b1272c7
+  # TODO Enable @with_both_exception_handling (EH spec is not supported yet)
   def test_exceptions_uncaught(self):
       self.set_setting('DISABLE_EXCEPTION_CATCHING', 0)
       # needs to flush stdio streams
