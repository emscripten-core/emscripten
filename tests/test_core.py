--- conflicted
+++ resolved
@@ -30,36 +30,10 @@
     f(self)
   return decorated
 
-<<<<<<< HEAD
-# Generic decorator that calls a function named 'condition' on the test class and
-# skips the test if that function returns true
-def skip_if(func, condition, explanation='', negate=False):
-  explanation_str = ' : %s' % explanation if explanation else ''
-  def decorated(self):
-    result = self.__getattribute__(condition)()
-    if negate:
-      result = not result
-    if result:
-      return self.skipTest(condition + explanation_str)
-    return func(self)
-  return decorated
-
 def no_emterpreter(f):
   return skip_if(f, 'is_emterpreter')
 
-def no_wasm(f):
-  return skip_if(f, 'is_wasm')
-
-def only_wasm(f):
-  return skip_if(f, 'is_wasm', negate=True)
-
-def no_wasm_backend(note=''):
-=======
-def no_emterpreter(f):
-  return skip_if(f, 'is_emterpreter')
-
 def no_wasm(note=''):
->>>>>>> ecea5aaf
   def decorated(f):
     return skip_if(f, 'is_wasm', note)
   return decorated
