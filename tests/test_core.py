# Copyright 2013 The Emscripten Authors.  All rights reserved.
# Emscripten is available under two separate licenses, the MIT license and the
# University of Illinois/NCSA Open Source License.  Both these licenses can be
# found in the LICENSE file.

from __future__ import print_function
import glob
import hashlib
import json
import os
import random
import re
import shutil
import sys
import time
import unittest
from textwrap import dedent


if __name__ == '__main__':
  raise Exception('do not run this file directly; do something like: tests/runner.py')

from tools.shared import Building, STDOUT, PIPE, run_js, run_process, try_delete
from tools.shared import NODE_JS, V8_ENGINE, JS_ENGINES, SPIDERMONKEY_ENGINE, PYTHON, EMCC, EMAR, WINDOWS, MACOS, AUTODEBUGGER
from tools import jsrun, shared
from runner import RunnerCore, path_from_root, core_test_modes, EMTEST_SKIP_SLOW
from runner import skip_if, no_wasm_backend, no_fastcomp, needs_dlfcn, no_windows, env_modify, with_env_modify, is_slow_test, create_test_file

# decorators for limiting which modes a test can run in


def asm_simd(f):
  assert callable(f)

  def decorated(self):
    if self.is_emterpreter():
      self.skipTest('simd not supported in emterpreter yet')
    if self.is_wasm():
      self.skipTest('asm.js simd not compatible with wasm yet')
    self.use_all_engines = True # checks both native in spidermonkey and polyfill in others
    f(self)
  return decorated


def wasm_simd(f):
  def decorated(self):
    if self.is_emterpreter():
      self.skipTest('simd not supported in empterpreter yet')
    if not self.is_wasm_backend():
      self.skipTest('wasm simd not compatible with asm.js or asm2wasm')
    if not V8_ENGINE or V8_ENGINE not in JS_ENGINES:
      self.skipTest('wasm simd only supported in d8 for now')
    if self.get_setting('WASM2JS'):
      self.skipTest('wasm2js only supports MVP for now')
    self.set_setting('SIMD', 1)
    self.emcc_args.append('-fno-lax-vector-conversions')
    f(self, js_engines=[V8_ENGINE + ['--experimental-wasm-simd']])
  return decorated


def no_emterpreter(f):
  assert callable(f)
  return skip_if(f, 'is_emterpreter')


def no_wasm(note=''):
  assert not callable(note)

  def decorated(f):
    return skip_if(f, 'is_wasm', note)
  return decorated


# Async wasm compilation can't work in some tests, they are set up synchronously
def sync(f):
  assert callable(f)

  def decorated(self):
    if self.is_wasm():
      self.emcc_args += ['-s', 'WASM_ASYNC_COMPILATION=0'] # test is set up synchronously
    f(self)
  return decorated


def also_with_noderawfs(func):
  def decorated(self):
    orig_args = self.emcc_args[:]
    func(self)
    self.emcc_args = orig_args + ['-s', 'NODERAWFS=1', '-DNODERAWFS']
    func(self, js_engines=[NODE_JS])
  return decorated


# A simple check whether the compiler arguments cause optimization.
def is_optimizing(args):
  return '-O' in str(args) and '-O0' not in args


def no_optimize(note=''):
  assert not callable(note)

  def decorator(func):
    assert callable(func)

    def decorated(self):
      if is_optimizing(self.emcc_args):
        self.skipTest(note)
      func(self)
    return decorated
  return decorator


class TestCoreBase(RunnerCore):
  # whether the test mode supports duplicate function elimination in js
  def supports_js_dfe(self):
    # wasm does this when optimizing anyhow
    if self.is_wasm():
      return False
    supported_opt_levels = ['-O2', '-O3', '-Oz', '-Os']
    for opt_level in supported_opt_levels:
      if opt_level in self.emcc_args:
        return True
    return False

  # Use closure in some tests for some additional coverage
  def maybe_closure(self):
    if '-O2' in self.emcc_args or '-Os' in self.emcc_args:
      self.emcc_args += ['--closure', '1']
      return True
    return False

  def do_run_in_out_file_test(self, *path, **kwargs):
    test_path = path_from_root(*path)

    def find_files(*ext_list):
      ret = None
      count = 0
      for ext in ext_list:
        if os.path.isfile(test_path + ext):
          ret = test_path + ext
          count += 1
      assert count > 0, ("No file found at {} with extension {}"
                         .format(test_path, ext_list))
      assert count <= 1, ("Test file {} found with multiple valid extensions {}"
                          .format(test_path, ext_list))
      return ret

    src = find_files('.c', '.cpp')
    output = find_files('.out', '.txt')
    self.do_run_from_file(src, output, **kwargs)

  def get_bullet_library(self, use_cmake):
    if use_cmake:
      configure_commands = ['cmake', '.']
      configure_args = ['-DBUILD_DEMOS=OFF', '-DBUILD_EXTRAS=OFF', '-DUSE_GLUT=OFF']
      # Depending on whether 'configure' or 'cmake' is used to build, Bullet
      # places output files in different directory structures.
      generated_libs = [os.path.join('src', 'BulletDynamics', 'libBulletDynamics.a'),
                        os.path.join('src', 'BulletCollision', 'libBulletCollision.a'),
                        os.path.join('src', 'LinearMath', 'libLinearMath.a')]
    else:
      configure_commands = ['sh', './configure']
      # Force a nondefault --host= so that the configure script will interpret
      # that we are doing cross-compilation
      # and skip attempting to run the generated executable with './a.out',
      # which would fail since we are building a .js file.
      configure_args = ['--disable-shared', '--host=i686-pc-linux-gnu', '--disable-demos', '--disable-dependency-tracking']
      generated_libs = [os.path.join('src', '.libs', 'libBulletDynamics.a'),
                        os.path.join('src', '.libs', 'libBulletCollision.a'),
                        os.path.join('src', '.libs', 'libLinearMath.a')]

    return self.get_library('bullet', generated_libs,
                            configure=configure_commands,
                            configure_args=configure_args,
                            cache_name_extra=configure_commands[0])

  def test_hello_world(self):
    self.do_run_in_out_file_test('tests', 'core', 'test_hello_world')

    src = open('src.c.o.js').read()
    assert 'EMSCRIPTEN_GENERATED_FUNCTIONS' not in src, 'must not emit this unneeded internal thing'

  def test_intvars(self):
    self.do_run_in_out_file_test('tests', 'core', 'test_intvars')

  def test_sintvars(self):
    self.do_run_in_out_file_test('tests', 'core', 'test_sintvars',
                                 force_c=True)

  def test_i64(self):
    self.do_run_in_out_file_test('tests', 'core', 'test_i64')

  def test_i64_2(self):
    self.do_run_in_out_file_test('tests', 'core', 'test_i64_2')

  def test_i64_3(self):
    self.do_run_in_out_file_test('tests', 'core', 'test_i64_3')

  def test_i64_4(self):
    # stuff that also needs sign corrections

    self.do_run_in_out_file_test('tests', 'core', 'test_i64_4')

  def test_i64_b(self):
    self.do_run_in_out_file_test('tests', 'core', 'test_i64_b')

  def test_i64_cmp(self):
    self.do_run_in_out_file_test('tests', 'core', 'test_i64_cmp')

  def test_i64_cmp2(self):
    self.do_run_in_out_file_test('tests', 'core', 'test_i64_cmp2')

  def test_i64_double(self):
    self.do_run_in_out_file_test('tests', 'core', 'test_i64_double')

  def test_i64_umul(self):
    self.do_run_in_out_file_test('tests', 'core', 'test_i64_umul')

  def test_i64_precise(self):
    self.do_run_in_out_file_test('tests', 'core', 'test_i64_precise')

  def test_i64_precise_needed(self):
    self.do_run_in_out_file_test('tests', 'core', 'test_i64_precise_needed')

  def test_i64_llabs(self):
    self.do_run_in_out_file_test('tests', 'core', 'test_i64_llabs')

  def test_i64_zextneg(self):
    self.do_run_in_out_file_test('tests', 'core', 'test_i64_zextneg')

  def test_i64_7z(self):
    # needs to flush stdio streams
    self.set_setting('EXIT_RUNTIME', 1)
    self.do_run_in_out_file_test('tests', 'core', 'test_i64_7z',
                                 args=['hallo'])

  def test_i64_i16(self):
    self.do_run_in_out_file_test('tests', 'core', 'test_i64_i16')

  def test_i64_qdouble(self):
    self.do_run_in_out_file_test('tests', 'core', 'test_i64_qdouble')

  def test_i64_varargs(self):
    self.do_run_in_out_file_test('tests', 'core', 'test_i64_varargs',
                                 args='waka fleefl asdfasdfasdfasdf'
                                      .split(' '))

  def test_vararg_copy(self):
    self.do_run_in_out_file_test('tests', 'va_arg', 'test_va_copy')

  def test_llvm_fabs(self):
    self.set_setting('PRECISE_F32', 1)
    self.do_run_in_out_file_test('tests', 'core', 'test_llvm_fabs')

  def test_double_varargs(self):
    self.do_run_in_out_file_test('tests', 'core', 'test_double_varargs')

  def test_struct_varargs(self):
    self.do_run_in_out_file_test('tests', 'core', 'test_struct_varargs')

  def zzztest_nested_struct_varargs(self):
    self.do_run_in_out_file_test('tests', 'core', 'test_nested_struct_varargs')

  def test_i32_mul_precise(self):
    self.do_run_in_out_file_test('tests', 'core', 'test_i32_mul_precise')

  def test_i16_emcc_intrinsic(self):
    # needs to flush stdio streams
    self.set_setting('EXIT_RUNTIME', 1)
    self.do_run_in_out_file_test('tests', 'core', 'test_i16_emcc_intrinsic')

  def test_double_i64_conversion(self):
    self.do_run_in_out_file_test('tests', 'core', 'test_double_i64_conversion')

  def test_float32_precise(self):
    self.set_setting('PRECISE_F32', 1)
    self.do_run_in_out_file_test('tests', 'core', 'test_float32_precise')

  def test_negative_zero(self):
    self.do_run_in_out_file_test('tests', 'core', 'test_negative_zero')

  def test_line_endings(self):
    self.build(open(path_from_root('tests', 'hello_world.cpp')).read(), self.get_dir(), 'hello_world.cpp')

  def test_literal_negative_zero(self):
    self.do_run_in_out_file_test('tests', 'core', 'test_literal_negative_zero')

  @no_wasm_backend('test uses calls to expected js imports, rather than using llvm intrinsics directly')
  def test_llvm_intrinsics(self):
    self.do_run_in_out_file_test('tests', 'core', 'test_llvm_intrinsics')

  @no_wasm_backend('test looks for js impls of intrinsics')
  def test_lower_intrinsics(self):
    self.emcc_args += ['-g1']
    self.do_run_in_out_file_test('tests', 'core', 'test_lower_intrinsics')
    # intrinsics should be lowered out
    js = open('src.c.o.js').read()
    assert ('llvm_' not in js) == is_optimizing(self.emcc_args) or not self.is_wasm(), 'intrinsics must be lowered when optimizing'

  def test_bswap64(self):
    self.do_run_in_out_file_test('tests', 'core', 'test_bswap64')

  @no_wasm_backend('uses EMULATED_FUNCTION_POINTERS')
  def test_bswap64_emulate_fps(self):
    # extra coverages
    for emulate_casts in [0, 1]:
      for emulate_fps in [0, 1, 2]:
        print(emulate_casts, emulate_fps)
        self.set_setting('EMULATE_FUNCTION_POINTER_CASTS', emulate_casts)
        self.set_setting('EMULATED_FUNCTION_POINTERS', emulate_fps)
        self.do_run_in_out_file_test('tests', 'core', 'test_bswap64')

  def test_sha1(self):
    self.do_run(open(path_from_root('tests', 'sha1.c')).read(), 'SHA1=15dd99a1991e0b3826fede3deffc1feba42278e6')

  @no_wasm_backend('test checks that __asmjs__ is #defined')
  def test_asmjs_unknown_emscripten(self):
    # No other configuration is supported, so always run this.
    self.do_run(open(path_from_root('tests', 'asmjs-unknown-emscripten.c')).read(), '')

  def test_cube2md5(self):
    self.emcc_args += ['--embed-file', 'cube2md5.txt']
    shutil.copyfile(path_from_root('tests', 'cube2md5.txt'), 'cube2md5.txt')
    self.do_run(open(path_from_root('tests', 'cube2md5.cpp')).read(), open(path_from_root('tests', 'cube2md5.ok')).read())

  def test_cube2hash(self):
    # A good test of i64 math
    self.do_run('', 'Usage: hashstring <seed>',
                libraries=self.get_library('cube2hash', ['cube2hash.bc'], configure=None),
                includes=[path_from_root('tests', 'cube2hash')])

    for text, output in [('fleefl', '892BDB6FD3F62E863D63DA55851700FDE3ACF30204798CE9'),
                         ('fleefl2', 'AA2CC5F96FC9D540CA24FDAF1F71E2942753DB83E8A81B61'),
                         ('64bitisslow', '64D8470573635EC354FEE7B7F87C566FCAF1EFB491041670')]:
      self.do_run('src.cpp.o.js', 'hash value: ' + output, [text], no_build=True)

  def test_unaligned(self):
    self.skipTest('LLVM marks the reads of s as fully aligned, making this test invalid')
    src = r'''
      #include <stdio.h>

      struct S {
        double x;
        int y;
      };

      int main() {
        // the 64-bit value here will not be 8-byte aligned
        S s0[3] = { {0x12a751f430142, 22}, {0x17a5c85bad144, 98}, {1, 1}};
        char buffer[10*sizeof(S)];
        int b = int(buffer);
        S *s = (S*)(b + 4-b%8);
        s[0] = s0[0];
        s[1] = s0[1];
        s[2] = s0[2];

        printf("*%d : %d : %d\n", sizeof(S), ((unsigned int)&s[0]) % 8 != ((unsigned int)&s[1]) % 8,
                                             ((unsigned int)&s[1]) - ((unsigned int)&s[0]));
        s[0].x++;
        s[0].y++;
        s[1].x++;
        s[1].y++;
        printf("%.1f,%d,%.1f,%d\n", s[0].x, s[0].y, s[1].x, s[1].y);
        return 0;
      }
      '''

    # TODO: A version of this with int64s as well

    self.do_run(src, '*12 : 1 : 12\n328157500735811.0,23,416012775903557.0,99\n')

    return # TODO: continue to the next part here

    # Test for undefined behavior in C. This is not legitimate code, but does exist

    src = r'''
      #include <stdio.h>

      int main()
      {
        int x[10];
        char *p = (char*)&x[0];
        p++;
        short *q = (short*)p;
        *q = 300;
        printf("*%d:%d*\n", *q, ((int)q)%2);
        int *r = (int*)p;
        *r = 515559;
        printf("*%d*\n", *r);
        long long *t = (long long*)p;
        *t = 42949672960;
        printf("*%lld*\n", *t);
        return 0;
      }
    '''

    try:
      self.do_run(src, '*300:1*\n*515559*\n*42949672960*\n')
    except Exception as e:
      assert 'must be aligned' in str(e), e # expected to fail without emulation

  def test_align64(self):
    src = r'''
      #include <stdio.h>

      // inspired by poppler

      enum Type {
        A = 10,
        B = 20
      };

      struct Object {
        Type type;
        union {
          int intg;
          double real;
          char *name;
        };
      };

      struct Principal {
        double x;
        Object a;
        double y;
      };

      int main(int argc, char **argv)
      {
        int base = argc-1;
        Object *o = NULL;
        printf("%d,%d\n", sizeof(Object), sizeof(Principal));
        printf("%d,%d,%d,%d\n", (int)&o[base].type, (int)&o[base].intg, (int)&o[base].real, (int)&o[base].name);
        printf("%d,%d,%d,%d\n", (int)&o[base+1].type, (int)&o[base+1].intg, (int)&o[base+1].real, (int)&o[base+1].name);
        Principal p, q;
        p.x = p.y = q.x = q.y = 0;
        p.a.type = A;
        p.a.real = 123.456;
        *(&q.a) = p.a;
        printf("%.2f,%d,%.2f,%.2f : %.2f,%d,%.2f,%.2f\n", p.x, p.a.type, p.a.real, p.y, q.x, q.a.type, q.a.real, q.y);
        return 0;
      }
    '''

    self.do_run(src, '''16,32
0,8,8,8
16,24,24,24
0.00,10,123.46,0.00 : 0.00,10,123.46,0.00
''')

  def test_aligned_alloc(self):
    self.do_run(open(path_from_root('tests', 'test_aligned_alloc.c')).read(), '', assert_returncode=0)

  def test_unsigned(self):
    src = '''
      #include <stdio.h>
      const signed char cvals[2] = { -1, -2 }; // compiler can store this is a string, so -1 becomes \\FF, and needs re-signing
      int main()
      {
        {
          unsigned char x = 200;
          printf("*%d*\\n", x);
          unsigned char y = -22;
          printf("*%d*\\n", y);
        }

        int varey = 100;
        unsigned int MAXEY = -1, MAXEY2 = -77;
        printf("*%u,%d,%u*\\n", MAXEY, varey >= MAXEY, MAXEY2); // 100 >= -1? not in unsigned!

        int y = cvals[0];
        printf("*%d,%d,%d,%d*\\n", cvals[0], cvals[0] < 0, y, y < 0);
        y = cvals[1];
        printf("*%d,%d,%d,%d*\\n", cvals[1], cvals[1] < 0, y, y < 0);

        // zext issue - see mathop in jsifier
        unsigned char x8 = -10;
        unsigned long hold = 0;
        hold += x8;
        int y32 = hold+50;
        printf("*%u,%u*\\n", hold, y32);

        // Comparisons
        x8 = 0;
        for (int i = 0; i < 254; i++) x8++; // make it an actual 254 in JS - not a -2
        printf("*%d,%d*\\n", x8+1 == 0xff, x8+1 != 0xff); // 0xff may be '-1' in the bitcode

        return 0;
      }
    '''
    self.do_run(src, '*4294967295,0,4294967219*\n*-1,1,-1,1*\n*-2,1,-2,1*\n*246,296*\n*1,0*')

    self.emcc_args.append('-Wno-constant-conversion')
    src = '''
      #include <stdio.h>
      int main()
      {
        {
          unsigned char x;
          unsigned char *y = &x;
          *y = -1;
          printf("*%d*\\n", x);
        }
        {
          unsigned short x;
          unsigned short *y = &x;
          *y = -1;
          printf("*%d*\\n", x);
        }
        /*{ // This case is not checked. The hint for unsignedness is just the %u in printf, and we do not analyze that
          unsigned int x;
          unsigned int *y = &x;
          *y = -1;
          printf("*%u*\\n", x);
        }*/
        {
          char x;
          char *y = &x;
          *y = 255;
          printf("*%d*\\n", x);
        }
        {
          char x;
          char *y = &x;
          *y = 65535;
          printf("*%d*\\n", x);
        }
        {
          char x;
          char *y = &x;
          *y = 0xffffffff;
          printf("*%d*\\n", x);
        }
        return 0;
      }
    '''
    self.do_run(src, '*255*\n*65535*\n*-1*\n*-1*\n*-1*')

  def test_bitfields(self):
    self.do_run_in_out_file_test('tests', 'core', 'test_bitfields')

  def test_floatvars(self):
    self.do_run_in_out_file_test('tests', 'core', 'test_floatvars')

  def test_closebitcasts(self):
    self.do_run_in_out_file_test('tests', 'core', 'closebitcasts')

  def test_fast_math(self):
    self.emcc_args += ['-ffast-math']

    self.do_run_in_out_file_test('tests', 'core', 'test_fast_math',
                                 args=['5', '6', '8'])

  def test_zerodiv(self):
    self.do_run_in_out_file_test('tests', 'core', 'test_zerodiv')

  def test_zero_multiplication(self):
    # needs to flush stdio streams
    self.set_setting('EXIT_RUNTIME', 1)
    self.do_run_in_out_file_test('tests', 'core', 'test_zero_multiplication')

  def test_isnan(self):
    self.do_run_in_out_file_test('tests', 'core', 'test_isnan')

  def test_globaldoubles(self):
    self.do_run_in_out_file_test('tests', 'core', 'test_globaldoubles')

  def test_math(self):
    self.do_run_in_out_file_test('tests', 'core', 'test_math')

  def test_erf(self):
    self.do_run_in_out_file_test('tests', 'core', 'test_erf')

  def test_math_hyperbolic(self):
    self.do_run_in_out_file_test('tests', 'core', 'test_math_hyperbolic')

  def test_math_lgamma(self):
    self.do_run_in_out_file_test('tests', 'math', 'lgamma')

    if self.get_setting('ALLOW_MEMORY_GROWTH') == 0 and not self.is_wasm():
      print('main module')
      self.set_setting('MAIN_MODULE', 1)
      self.do_run_in_out_file_test('tests', 'math', 'lgamma')

  # Test that fmodf with -s PRECISE_F32=1 properly validates as asm.js (% operator cannot take in f32, only f64)
  def test_math_fmodf(self):
    self.do_run_in_out_file_test('tests', 'math', 'fmodf')

  def test_frexp(self):
    self.do_run_in_out_file_test('tests', 'core', 'test_frexp')

  def test_rounding(self):
    # needs to flush stdio streams
    self.set_setting('EXIT_RUNTIME', 1)
    for precise_f32 in [0, 1]:
      print(precise_f32)
      self.set_setting('PRECISE_F32', precise_f32)

      self.do_run_in_out_file_test('tests', 'core', 'test_rounding')

  def test_fcvt(self):
    self.do_run_in_out_file_test('tests', 'core', 'test_fcvt')

  def test_llrint(self):
    self.do_run_in_out_file_test('tests', 'core', 'test_llrint')

  def test_getgep(self):
    # Generated code includes getelementptr (getelementptr, 0, 1), i.e., GEP as the first param to GEP
    self.do_run_in_out_file_test('tests', 'core', 'test_getgep')

  # No compiling from C/C++ - just process an existing .o/.ll/.bc file.
  def do_run_object(self, obj_file, expected_output=None, **kwargs):
    js_file = os.path.basename(obj_file) + '.js'
    Building.emcc(obj_file, self.get_emcc_args(), js_file)
    self.do_run(js_file, expected_output, no_build=True, **kwargs)

  def do_ll_run(self, filename, expected_output=None, **kwargs):
    output_base = os.path.basename(filename)
    objfile = self.prep_ll_file(output_base, filename)
    self.do_run_object(objfile, expected_output, **kwargs)

  def test_multiply_defined_symbols(self):
    create_test_file('a1.c', 'int f() { return 1; }')
    create_test_file('a2.c', 'void x() {}')
    create_test_file('b1.c', 'int f() { return 2; }')
    create_test_file('b2.c', 'void y() {}')
    create_test_file('main.c', r'''
      #include <stdio.h>
      int f();
      int main() {
        printf("result: %d\n", f());
        return 0;
      }
    ''')

    Building.emcc('a1.c')
    Building.emcc('a2.c')
    Building.emcc('b1.c')
    Building.emcc('b2.c')
    Building.emcc('main.c')

    Building.emar('cr', 'liba.a', ['a1.c.o', 'a2.c.o'])
    Building.emar('cr', 'libb.a', ['b1.c.o', 'b2.c.o'])

    Building.link_to_object(['main.c.o', 'liba.a', 'libb.a'], 'all.o')

    self.do_run_object('all.o', 'result: 1')

  def test_if(self):
    self.do_run_in_out_file_test('tests', 'core', 'test_if')

  def test_if_else(self):
    self.do_run_in_out_file_test('tests', 'core', 'test_if_else')

  def test_loop(self):
    self.do_run_in_out_file_test('tests', 'core', 'test_loop')

  def test_stack(self):
    self.set_setting('INLINING_LIMIT', 50)

    self.do_run_in_out_file_test('tests', 'core', 'test_stack')

  def test_stack_align(self):
    src = path_from_root('tests', 'core', 'test_stack_align.cpp')

    def test():
      self.do_run(open(src).read(), ['''align 4: 0
align 8: 0
align 16: 0
align 32: 0
base align: 0, 0, 0, 0'''])

    test()

  @no_emterpreter
  def test_stack_restore(self):
    if self.is_wasm():
      self.skipTest('generated code not available in wasm')
    self.emcc_args += ['-g3'] # to be able to find the generated code

    self.do_run_in_out_file_test('tests', 'core', 'test_stack_restore')

    generated = open('src.c.o.js').read()

    def ensure_stack_restore_count(function_name, expected_count):
      code = generated[generated.find(function_name):]
      code = code[:code.find('\n}') + 2]
      actual_count = code.count('STACKTOP = sp')
      assert actual_count == expected_count, ('Expected %d stack restorations, got %d' % (expected_count, actual_count)) + ': ' + code

    ensure_stack_restore_count('function _no_stack_usage', 0)
    ensure_stack_restore_count('function _alloca_gets_restored', 1)
    ensure_stack_restore_count('function _stack_usage', 1)

  def test_strings(self):
    self.do_run_in_out_file_test('tests', 'core', 'test_strings', args=['wowie', 'too', '74'])

  def test_strcmp_uni(self):
    self.do_run_in_out_file_test('tests', 'core', 'test_strcmp_uni')

  def test_strndup(self):
    self.do_run_in_out_file_test('tests', 'core', 'test_strndup')

  def test_errar(self):
    self.do_run_in_out_file_test('tests', 'core', 'test_errar')

  def test_mainenv(self):
    self.do_run_in_out_file_test('tests', 'core', 'test_mainenv')

  def test_funcs(self):
    self.do_run_in_out_file_test('tests', 'core', 'test_funcs')

  def test_structs(self):
    self.do_run_in_out_file_test('tests', 'core', 'test_structs')

  gen_struct_src = '''
        #include <stdio.h>
        #include <stdlib.h>
        #include "emscripten.h"

        struct S
        {
          int x, y;
        };
        int main()
        {
          S* a = {{gen_struct}};
          a->x = 51; a->y = 62;
          printf("*%d,%d*\\n", a->x, a->y);
          {{del_struct}}(a);
          return 0;
        }
  '''

  def test_mallocstruct(self):
    self.do_run(self.gen_struct_src.replace('{{gen_struct}}', '(S*)malloc(sizeof(S))').replace('{{del_struct}}', 'free'), '*51,62*')

  def test_emmalloc(self):
    # in newer clang+llvm, the internal calls to malloc in emmalloc may be optimized under
    # the assumption that they are external, so like in system_libs.py where we build
    # malloc, we need to disable builtin here too
    self.emcc_args += ['-fno-builtin']

    def test():
      self.do_run(open(path_from_root('system', 'lib', 'emmalloc.cpp')).read() + open(path_from_root('tests', 'core', 'test_emmalloc.cpp')).read(),
                  open(path_from_root('tests', 'core', 'test_emmalloc.txt')).read())
    print('normal')
    test()
    print('debug')
    self.emcc_args += ['-DEMMALLOC_DEBUG']
    test()
    print('debug log')
    self.emcc_args += ['-DEMMALLOC_DEBUG_LOG']
    self.emcc_args += ['-DRANDOM_ITERS=130']
    test()

  def test_newstruct(self):
    self.do_run(self.gen_struct_src.replace('{{gen_struct}}', 'new S').replace('{{del_struct}}', 'delete'), '*51,62*')

  def test_addr_of_stacked(self):
    self.do_run_in_out_file_test('tests', 'core', 'test_addr_of_stacked')

  def test_globals(self):
    self.do_run_in_out_file_test('tests', 'core', 'test_globals')

  def test_linked_list(self):
    self.do_run_in_out_file_test('tests', 'core', 'test_linked_list')

  def test_sup(self):
      src = '''
        #include <stdio.h>

        struct S4   { int x;          }; // size: 4
        struct S4_2 { short x, y;     }; // size: 4, but for alignment purposes, 2
        struct S6   { short x, y, z;  }; // size: 6
        struct S6w  { char x[6];      }; // size: 6 also
        struct S6z  { int x; short y; }; // size: 8, since we align to a multiple of the biggest - 4

        struct C___  { S6 a, b, c; int later; };
        struct Carr  { S6 a[3]; int later; }; // essentially the same, but differently defined
        struct C__w  { S6 a; S6w b; S6 c; int later; }; // same size, different struct
        struct Cp1_  { int pre; short a; S6 b, c; int later; }; // fillers for a
        struct Cp2_  { int a; short pre; S6 b, c; int later; }; // fillers for a (get addr of the other filler)
        struct Cint  { S6 a; int  b; S6 c; int later; }; // An int (different size) for b
        struct C4__  { S6 a; S4   b; S6 c; int later; }; // Same size as int from before, but a struct
        struct C4_2  { S6 a; S4_2 b; S6 c; int later; }; // Same size as int from before, but a struct with max element size 2
        struct C__z  { S6 a; S6z  b; S6 c; int later; }; // different size, 8 instead of 6

        int main()
        {
          #define TEST(struc) \\
          { \\
            struc *s = 0; \\
            printf("*%s: %d,%d,%d,%d<%d*\\n", #struc, (int)&(s->a), (int)&(s->b), (int)&(s->c), (int)&(s->later), sizeof(struc)); \\
          }
          #define TEST_ARR(struc) \\
          { \\
            struc *s = 0; \\
            printf("*%s: %d,%d,%d,%d<%d*\\n", #struc, (int)&(s->a[0]), (int)&(s->a[1]), (int)&(s->a[2]), (int)&(s->later), sizeof(struc)); \\
          }
          printf("sizeofs:%d,%d\\n", sizeof(S6), sizeof(S6z));
          TEST(C___);
          TEST_ARR(Carr);
          TEST(C__w);
          TEST(Cp1_);
          TEST(Cp2_);
          TEST(Cint);
          TEST(C4__);
          TEST(C4_2);
          TEST(C__z);
          return 0;
        }
      '''
      self.do_run(src, 'sizeofs:6,8\n*C___: 0,6,12,20<24*\n*Carr: 0,6,12,20<24*\n*C__w: 0,6,12,20<24*\n*Cp1_: 4,6,12,20<24*\n*Cp2_: 0,6,12,20<24*\n*Cint: 0,8,12,20<24*\n*C4__: 0,8,12,20<24*\n*C4_2: 0,6,10,16<20*\n*C__z: 0,8,16,24<28*')

  def test_assert(self):
    self.do_run_in_out_file_test('tests', 'core', 'test_assert')

  def test_wcslen(self):
    self.do_run_in_out_file_test('tests', 'core', 'test_wcslen')

  def test_regex(self):
    self.do_run_in_out_file_test('tests', 'core', 'test_regex')

  def test_longjmp(self):
    self.do_run_in_out_file_test('tests', 'core', 'test_longjmp')

  def test_longjmp2(self):
    self.do_run_in_out_file_test('tests', 'core', 'test_longjmp2')

  def test_longjmp3(self):
    self.do_run_in_out_file_test('tests', 'core', 'test_longjmp3')

  def test_longjmp4(self):
    self.do_run_in_out_file_test('tests', 'core', 'test_longjmp4')

  def test_longjmp_funcptr(self):
    self.do_run_in_out_file_test('tests', 'core', 'test_longjmp_funcptr')

  def test_longjmp_repeat(self):
    self.do_run_in_out_file_test('tests', 'core', 'test_longjmp_repeat')

  def test_longjmp_stacked(self):
    self.do_run_in_out_file_test('tests', 'core', 'test_longjmp_stacked')

  def test_longjmp_exc(self):
    self.do_run_in_out_file_test('tests', 'core', 'test_longjmp_exc')

  def test_longjmp_throw(self):
    for disable_throw in [0, 1]:
      print(disable_throw)
      self.set_setting('DISABLE_EXCEPTION_CATCHING', disable_throw)
      self.do_run_in_out_file_test('tests', 'core', 'test_longjmp_throw')

  def test_longjmp_unwind(self):
    self.do_run_in_out_file_test('tests', 'core', 'test_longjmp_unwind')

  def test_longjmp_i64(self):
    self.emcc_args += ['-g']
    self.do_run_in_out_file_test('tests', 'core', 'test_longjmp_i64')

  def test_siglongjmp(self):
    self.do_run_in_out_file_test('tests', 'core', 'test_siglongjmp')

  def test_setjmp_many(self):
    src = r'''
      #include <stdio.h>
      #include <setjmp.h>

      int main(int argc, char** argv) {
        jmp_buf buf;
        for (int i = 0; i < NUM; i++) printf("%d\n", setjmp(buf));
        if (argc-- == 1131) longjmp(buf, 11);
        return 0;
      }
    '''
    for num in [1, 5, 20, 1000]:
      print('NUM=%d' % num)
      self.do_run(src.replace('NUM', str(num)), '0\n' * num)

  def test_setjmp_many_2(self):
    src = r'''
#include <setjmp.h>
#include <stdio.h>

jmp_buf env;

void luaWork(int d){
    int x;
    printf("d is at %d\n", d);

    longjmp(env, 1);
}

int main()
{
    const int ITERATIONS=25;
    for(int i = 0; i < ITERATIONS; i++){
        if(!setjmp(env)){
            luaWork(i);
        }
    }
    return 0;
}
'''

    self.do_run(src, r'''d is at 24''')

  def test_setjmp_noleak(self):
    src = r'''
#include <setjmp.h>
#include <stdio.h>
#include <assert.h>

jmp_buf env;

void luaWork(int d){
  int x;
  printf("d is at %d\n", d);

  longjmp(env, 1);
}

#include <malloc.h>
#include <stdlib.h>

void dump() {
  struct mallinfo m = mallinfo();
  printf("dump: %d , %d\n", m.arena, m.uordblks);
}

void work(int n)
{
  printf("work %d\n", n);
  dump();

  if(!setjmp(env)){
    luaWork(n);
  }

  if (n > 0) work(n-1);
}

int main() {
  struct mallinfo m1 = mallinfo();
  dump();
  work(10);
  dump();
  struct mallinfo m2 = mallinfo();
  assert(m1.uordblks == m2.uordblks);
  printf("ok.\n");
}
'''

    self.do_run(src, r'''ok.''')

  def test_exceptions(self):
    self.set_setting('EXCEPTION_DEBUG', 1)
    # needs to flush stdio streams
    self.set_setting('EXIT_RUNTIME', 1)

    self.maybe_closure()

    for support_longjmp in [0, 1]:
      src = '''
        #include <stdio.h>
        void thrower() {
          printf("infunc...");
          throw(99);
          printf("FAIL");
        }
        int main() {
          try {
            printf("*throw...");
            throw(1);
            printf("FAIL");
          } catch(...) {
            printf("caught!");
          }
          try {
            thrower();
          } catch(...) {
            printf("done!*\\n");
          }
          return 0;
        }
      '''

      self.set_setting('DISABLE_EXCEPTION_CATCHING', 0)
      self.set_setting('SUPPORT_LONGJMP', support_longjmp)
      self.do_run(src, '*throw...caught!infunc...done!*')

      self.set_setting('DISABLE_EXCEPTION_CATCHING', 1)
      self.do_run(src, 'exception')

  def test_exceptions_custom(self):
    self.set_setting('EXCEPTION_DEBUG', 1)
    # needs to flush stdio streams
    self.set_setting('EXIT_RUNTIME', 1)
    self.set_setting('DISABLE_EXCEPTION_CATCHING', 0)
    self.maybe_closure()
    src = '''
    #include <iostream>

    class MyException
    {
    public:
        MyException(){ std::cout << "Construct..."; }
        MyException( const MyException & ) { std::cout << "Copy..."; }
        ~MyException(){ std::cout << "Destruct..."; }
    };

    int function()
    {
        std::cout << "Throw...";
        throw MyException();
    }

    int function2()
    {
        return function();
    }

    int main()
    {
        try
        {
            function2();
        }
        catch (MyException & e)
        {
            std::cout << "Caught...";
        }

        try
        {
            function2();
        }
        catch (MyException e)
        {
            std::cout << "Caught...";
        }

        return 0;
    }
    '''

    self.do_run(src, 'Throw...Construct...Caught...Destruct...Throw...Construct...Copy...Caught...Destruct...Destruct...')

  def test_exceptions_2(self):
    self.set_setting('DISABLE_EXCEPTION_CATCHING', 0)
    for safe in [0, 1]:
      print(safe)
      self.set_setting('SAFE_HEAP', safe)
      self.do_run_in_out_file_test('tests', 'core', 'test_exceptions_2')

  def test_exceptions_3(self):
    self.set_setting('DISABLE_EXCEPTION_CATCHING', 0)

    src = r'''
#include <iostream>
#include <stdexcept>

int main(int argc, char **argv)
{
  if (argc != 2) {
    std::cout << "need an arg" << std::endl;
    return 1;
  }

  int arg = argv[1][0] - '0';
  try {
    if (arg == 0) throw "a c string";
    if (arg == 1) throw std::exception();
    if (arg == 2) throw std::runtime_error("Hello");
  } catch(const char * ex) {
    std::cout << "Caught C string: " << ex << std::endl;
  } catch(const std::exception &ex) {
    std::cout << "Caught exception: " << ex.what() << std::endl;
  } catch(...) {
    std::cout << "Caught something else" << std::endl;
  }

  std::cout << "Done.\n";
}
'''

    print('0')
    self.do_run(src, 'Caught C string: a c string\nDone.', ['0'])
    print('1')
    self.do_run(None, 'Caught exception: std::exception\nDone.', ['1'], no_build=True)
    print('2')
    self.do_run(None, 'Caught exception: Hello\nDone.', ['2'], no_build=True)

  def test_exceptions_white_list(self):
    self.set_setting('DISABLE_EXCEPTION_CATCHING', 2)
    # Wasm does not add an underscore to function names. For wasm, the
    # mismatches are fixed in fixImports() function in JS glue code.
    if not self.is_wasm_backend():
      self.set_setting('EXCEPTION_CATCHING_WHITELIST', ["__Z12somefunctionv"])
    else:
      self.set_setting('EXCEPTION_CATCHING_WHITELIST', ["_Z12somefunctionv"])
    # otherwise it is inlined and not identified
    self.set_setting('INLINING_LIMIT', 50)

    test_path = path_from_root('tests', 'core', 'test_exceptions_white_list')
    src, output = (test_path + s for s in ('.cpp', '.out'))
    self.do_run_from_file(src, output)
    size = len(open('src.cpp.o.js').read())
    shutil.copyfile('src.cpp.o.js', 'orig.js')

    # check that an empty whitelist works properly (as in, same as exceptions disabled)
    empty_output = path_from_root('tests', 'core', 'test_exceptions_white_list_empty.out')

    self.set_setting('EXCEPTION_CATCHING_WHITELIST', [])
    self.do_run_from_file(src, empty_output)
    empty_size = len(open('src.cpp.o.js').read())
    shutil.copyfile('src.cpp.o.js', 'empty.js')

    self.set_setting('EXCEPTION_CATCHING_WHITELIST', ['fake'])
    self.do_run_from_file(src, empty_output)
    fake_size = len(open('src.cpp.o.js').read())
    shutil.copyfile('src.cpp.o.js', 'fake.js')

    self.set_setting('DISABLE_EXCEPTION_CATCHING', 1)
    self.do_run_from_file(src, empty_output)
    disabled_size = len(open('src.cpp.o.js').read())
    shutil.copyfile('src.cpp.o.js', 'disabled.js')

    if not self.is_wasm():
      print(size, empty_size, fake_size, disabled_size)

      assert size - empty_size > 0.0025 * size, [empty_size, size]  # big change when we disable entirely
      assert size - fake_size > 0.0025 * size, [fake_size, size]
      assert abs(empty_size - fake_size) < 0.007 * size, [empty_size, fake_size]
      assert empty_size - disabled_size < 0.007 * size, [empty_size, disabled_size]  # full disable removes a little bit more
      assert fake_size - disabled_size < 0.007 * size, [disabled_size, fake_size]

  def test_exceptions_white_list_2(self):
    self.set_setting('DISABLE_EXCEPTION_CATCHING', 2)
    # Wasm does not add an underscore to function names. For wasm, the
    # mismatches are fixed in fixImports() function in JS glue code.
    if not self.is_wasm_backend():
      self.set_setting('EXCEPTION_CATCHING_WHITELIST', ["_main"])
    else:
      self.set_setting('EXCEPTION_CATCHING_WHITELIST', ["main"])
    # otherwise it is inlined and not identified
    self.set_setting('INLINING_LIMIT', 1)

    self.do_run_in_out_file_test('tests', 'core', 'test_exceptions_white_list_2')

  def test_exceptions_uncaught(self):
      self.set_setting('DISABLE_EXCEPTION_CATCHING', 0)
      # needs to flush stdio streams
      self.set_setting('EXIT_RUNTIME', 1)
      src = r'''
        #include <stdio.h>
        #include <exception>
        struct X {
          ~X() {
            printf("exception? %s\n", std::uncaught_exception() ? "yes" : "no");
          }
        };
        int main() {
          printf("exception? %s\n", std::uncaught_exception() ? "yes" : "no");
          try {
            X x;
            throw 1;
          } catch(...) {
            printf("exception? %s\n", std::uncaught_exception() ? "yes" : "no");
          }
          printf("exception? %s\n", std::uncaught_exception() ? "yes" : "no");
          return 0;
        }
      '''
      self.do_run(src, 'exception? no\nexception? yes\nexception? no\nexception? no\n')

      src = r'''
        #include <fstream>
        #include <iostream>
        int main() {
          std::ofstream os("test");
          os << std::unitbuf << "foo"; // trigger a call to std::uncaught_exception from
                                       // std::basic_ostream::sentry::~sentry
          std::cout << "success";
        }
      '''
      self.do_run(src, 'success')

  def test_exceptions_uncaught_2(self):
      self.set_setting('DISABLE_EXCEPTION_CATCHING', 0)
      # needs to flush stdio streams
      self.set_setting('EXIT_RUNTIME', 1)
      src = r'''
        #include <iostream>
        #include <exception>

        int main() {
          try {
              throw std::exception();
          } catch(std::exception) {
            try {
              throw;
            } catch(std::exception) {}
          }

          if (std::uncaught_exception())
            std::cout << "ERROR: uncaught_exception still set.";
          else
            std::cout << "OK";
        }
      '''
      self.do_run(src, 'OK\n')

  def test_exceptions_typed(self):
    self.set_setting('DISABLE_EXCEPTION_CATCHING', 0)
    # needs to flush stdio streams
    self.set_setting('EXIT_RUNTIME', 1)
    self.emcc_args += ['-s', 'SAFE_HEAP=0'] # Throwing null will cause an ignorable null pointer access.

    self.do_run_in_out_file_test('tests', 'core', 'test_exceptions_typed')

  def test_exceptions_virtual_inheritance(self):
    self.set_setting('DISABLE_EXCEPTION_CATCHING', 0)

    self.do_run_in_out_file_test('tests', 'core', 'test_exceptions_virtual_inheritance')

  def test_exceptions_convert(self):
    self.set_setting('DISABLE_EXCEPTION_CATCHING', 0)
    self.do_run_in_out_file_test('tests', 'core', 'test_exceptions_convert')

  def test_exceptions_multi(self):
    self.set_setting('DISABLE_EXCEPTION_CATCHING', 0)
    self.do_run_in_out_file_test('tests', 'core', 'test_exceptions_multi')

  def test_exceptions_std(self):
    self.set_setting('DISABLE_EXCEPTION_CATCHING', 0)
    self.emcc_args += ['-s', 'SAFE_HEAP=0']

    self.do_run_in_out_file_test('tests', 'core', 'test_exceptions_std')

  def test_exceptions_alias(self):
    self.set_setting('DISABLE_EXCEPTION_CATCHING', 0)
    self.do_run_in_out_file_test('tests', 'core', 'test_exceptions_alias')

  def test_exceptions_rethrow(self):
    self.set_setting('DISABLE_EXCEPTION_CATCHING', 0)
    self.do_run_in_out_file_test('tests', 'core', 'test_exceptions_rethrow')

  def test_exceptions_resume(self):
    self.set_setting('DISABLE_EXCEPTION_CATCHING', 0)
    self.set_setting('EXCEPTION_DEBUG', 1)
    self.do_run_in_out_file_test('tests', 'core', 'test_exceptions_resume')

  def test_exceptions_destroy_virtual(self):
    self.set_setting('DISABLE_EXCEPTION_CATCHING', 0)
    self.do_run_in_out_file_test('tests', 'core', 'test_exceptions_destroy_virtual')

  def test_exceptions_refcount(self):
    self.set_setting('DISABLE_EXCEPTION_CATCHING', 0)
    self.do_run_in_out_file_test('tests', 'core', 'test_exceptions_refcount')

  def test_exceptions_primary(self):
    self.set_setting('DISABLE_EXCEPTION_CATCHING', 0)
    self.do_run_in_out_file_test('tests', 'core', 'test_exceptions_primary')

  def test_exceptions_simplify_cfg(self):
    self.set_setting('DISABLE_EXCEPTION_CATCHING', 0)
    self.do_run_in_out_file_test('tests', 'core', 'test_exceptions_simplify_cfg')

  def test_exceptions_libcxx(self):
    self.set_setting('DISABLE_EXCEPTION_CATCHING', 0)
    self.do_run_in_out_file_test('tests', 'core', 'test_exceptions_libcxx')

  def test_exceptions_multiple_inherit(self):
    self.set_setting('DISABLE_EXCEPTION_CATCHING', 0)
    self.do_run_in_out_file_test('tests', 'core', 'test_exceptions_multiple_inherit')

  def test_exceptions_multiple_inherit_rethrow(self):
    self.set_setting('DISABLE_EXCEPTION_CATCHING', 0)
    self.do_run_in_out_file_test('tests', 'core', 'test_exceptions_multiple_inherit_rethrow')

  def test_bad_typeid(self):
    self.set_setting('DISABLE_EXCEPTION_CATCHING', 0)

    self.do_run(r'''
// exception example
#include <iostream>       // std::cerr
#include <typeinfo>       // operator typeid
#include <exception>      // std::exception

class Polymorphic {virtual void member(){}};

int main () {
  try
  {
    Polymorphic * pb = 0;
    const std::type_info& ti = typeid(*pb);  // throws a bad_typeid exception
  }
  catch (std::exception& e)
  {
    std::cerr << "exception caught: " << e.what() << '\n';
  }
  return 0;
}
''', 'exception caught: std::bad_typeid')

  def test_iostream_ctors(self):
    # iostream stuff must be globally constructed before user global
    # constructors, so iostream works in global constructors
    self.do_run(r'''
#include <iostream>

struct A {
  A() { std::cout << "bug"; }
};
A a;

int main() {
  std::cout << "free code" << std::endl;
  return 0;
}
''', 'bugfree code')

  def test_class(self):
    self.do_run_in_out_file_test('tests', 'core', 'test_class')

  def test_inherit(self):
    self.do_run_in_out_file_test('tests', 'core', 'test_inherit')

  def test_isdigit_l(self):
      # needs to flush stdio streams
      self.set_setting('EXIT_RUNTIME', 1)
      self.do_run_in_out_file_test('tests', 'core', 'test_isdigit_l')

  def test_iswdigit(self):
      # needs to flush stdio streams
      self.set_setting('EXIT_RUNTIME', 1)
      self.do_run_in_out_file_test('tests', 'core', 'test_iswdigit')

  def test_polymorph(self):
      self.do_run_in_out_file_test('tests', 'core', 'test_polymorph')

  def test_complex(self):
    self.do_run_in_out_file_test('tests', 'core', 'test_complex')

  def test_float_builtins(self):
    # tests wasm_libc_rt
    if not self.is_wasm_backend():
      self.skipTest('no __builtin_fmin support in JSBackend')
    self.do_run_in_out_file_test('tests', 'core', 'test_float_builtins')

  def test_segfault(self):
    self.set_setting('SAFE_HEAP', 1)

    for addr in ['0', 'new D2()']:
      print(addr)
      src = r'''
        #include <stdio.h>

        struct Classey {
          virtual void doIt() = 0;
        };

        struct D1 : Classey {
          virtual void doIt() { printf("fleefl\n"); }
        };

        struct D2 : Classey {
          virtual void doIt() { printf("marfoosh\n"); }
        };

        int main(int argc, char **argv)
        {
          Classey *p = argc == 100 ? new D1() : (Classey*)%s;

          p->doIt();

          return 0;
        }
      ''' % addr
      self.do_run(src, 'segmentation fault' if addr.isdigit() else 'marfoosh')

  def test_dynamic_cast(self):
    self.do_run_in_out_file_test('tests', 'core', 'test_dynamic_cast')

  def test_dynamic_cast_b(self):
    self.do_run_in_out_file_test('tests', 'core', 'test_dynamic_cast_b')

  def test_dynamic_cast_2(self):
    self.do_run_in_out_file_test('tests', 'core', 'test_dynamic_cast_2')

  def test_funcptr(self):
    self.do_run_in_out_file_test('tests', 'core', 'test_funcptr')

  def test_mathfuncptr(self):
    self.do_run_in_out_file_test('tests', 'core', 'test_mathfuncptr')

    if self.is_emterpreter():
      print('emterpreter f32')
      self.set_setting('PRECISE_F32', 1)
      self.do_run_in_out_file_test('tests', 'core', 'test_mathfuncptr')

  def test_funcptrfunc(self):
    self.do_run_in_out_file_test('tests', 'core', 'test_funcptrfunc')

  def test_funcptr_namecollide(self):
    self.do_run_in_out_file_test('tests', 'core', 'test_funcptr_namecollide')

  def test_emptyclass(self):
    self.do_run_in_out_file_test('tests', 'core', 'test_emptyclass')

  def test_alloca(self):
    self.do_run_in_out_file_test('tests', 'core', 'test_alloca')

  def test_rename(self):
    self.do_run_in_out_file_test('tests', 'stdio', 'test_rename')

  def test_remove(self):
   # needs to flush stdio streams
   self.set_setting('EXIT_RUNTIME', 1)
   self.do_run_in_out_file_test('tests', 'cstdio', 'test_remove')

  def test_alloca_stack(self):
    self.do_run_in_out_file_test('tests', 'core', 'test_alloca_stack')

  def test_stack_byval(self):
    self.do_run_in_out_file_test('tests', 'core', 'test_stack_byval')

  def test_stack_varargs(self):
    # in node.js we allocate argv[0] on the stack, which means the  length
    # of the program directory influences how much stack we need, and so
    # long random temp dir names can lead to random failures. The stack
    # size was increased here to avoid that.
    self.set_setting('INLINING_LIMIT', 50)
    self.set_setting('TOTAL_STACK', 8 * 1024)

    self.do_run_in_out_file_test('tests', 'core', 'test_stack_varargs')

  def test_stack_varargs2(self):
    # in node.js we allocate argv[0] on the stack, which means the  length
    # of the program directory influences how much stack we need, and so
    # long random temp dir names can lead to random failures. The stack
    # size was increased here to avoid that.
    self.set_setting('TOTAL_STACK', 8 * 1024)
    src = r'''
      #include <stdio.h>
      #include <stdlib.h>

      void func(int i) {
      }
      int main() {
        for (int i = 0; i < 7000; i++) {
          printf("%d,%d,%d,%d,%d,%d,%d,%d,%d,%d,%d,%d,%d,%d,%d,%d,%d,%d,%d,%d,%d,%d,%d,%d,%d,%d,%d,%d,%d,%d,%d,%d,%d,%d,%d,%d,%d,%d,%d\n",
                   i, i, i, i, i, i, i, i, i, i, i, i, i, i, i, i, i, i, i, i, i, i, i, i, i, i, i, i, i, i, i, i, i, i, i, i, i, i, i);
        }
        printf("ok!\n");
        return 0;
      }
    '''
    self.do_run(src, 'ok!')

    print('with return')

    src = r'''
      #include <stdio.h>
      #include <stdlib.h>

      int main() {
        for (int i = 0; i < 7000; i++) {
          int j = printf("%d,%d,%d,%d,%d,%d,%d,%d,%d,%d,%d,%d,%d,%d,%d,%d,%d,%d,%d,%d,%d,%d,%d,%d,%d,%d,%d,%d,%d,%d,%d,%d,%d,%d,%d,%d,%d,%d,%d",
                   i, i, i, i, i, i, i, i, i, i, i, i, i, i, i, i, i, i, i, i, i, i, i, i, i, i, i, i, i, i, i, i, i, i, i, i, i, i, i);
          printf(" (%d)\n", j);
        }
        printf("ok!\n");
        return 0;
      }
    '''
    self.do_run(src, 'ok!')

    print('with definitely no return')

    src = r'''
      #include <stdio.h>
      #include <stdlib.h>
      #include <stdarg.h>

      void vary(const char *s, ...)
      {
        va_list v;
        va_start(v, s);
        char d[20];
        vsnprintf(d, 20, s, v);
        puts(d);

        // Try it with copying
        va_list tempva;
        va_copy(tempva, v);
        vsnprintf(d, 20, s, tempva);
        puts(d);

        va_end(v);
      }

      int main() {
        for (int i = 0; i < 7000; i++) {
          int j = printf("%d,%d,%d,%d,%d,%d,%d,%d,%d,%d,%d,%d,%d,%d,%d,%d,%d,%d,%d,%d,%d,%d,%d,%d,%d,%d,%d,%d,%d,%d,%d,%d,%d,%d,%d,%d,%d,%d,%d",
                   i, i, i, i, i, i, i, i, i, i, i, i, i, i, i, i, i, i, i, i, i, i, i, i, i, i, i, i, i, i, i, i, i, i, i, i, i, i, i);
          printf(" (%d)\n", j);
          vary("*cheez: %d+%d*", 99, 24);
          vary("*albeit*");
        }
        printf("ok!\n");
        return 0;
      }
    '''
    self.do_run(src, 'ok!')

  def test_stack_void(self):
    self.set_setting('INLINING_LIMIT', 50)

    self.do_run_in_out_file_test('tests', 'core', 'test_stack_void')

  def test_life(self):
    if EMTEST_SKIP_SLOW and self.is_emterpreter() and not is_optimizing(self.emcc_args):
      return self.skipTest('skipping slow tests')
    self.emcc_args += ['-std=c99']
    self.do_run_in_out_file_test('tests', 'life', args=['2'])

  def test_array2(self):
    self.do_run_in_out_file_test('tests', 'core', 'test_array2')

  def test_array2b(self):
    self.do_run_in_out_file_test('tests', 'core', 'test_array2b')

  def test_constglobalstructs(self):
    self.do_run_in_out_file_test('tests', 'core', 'test_constglobalstructs')

  def test_conststructs(self):
    self.do_run_in_out_file_test('tests', 'core', 'test_conststructs')

  def test_bigarray(self):
    self.do_run_in_out_file_test('tests', 'core', 'test_bigarray')

  def test_mod_globalstruct(self):
    self.do_run_in_out_file_test('tests', 'core', 'test_mod_globalstruct')

  @no_wasm_backend('long doubles are f128s in wasm backend')
  def test_pystruct(self):
    def test():
      self.do_run_in_out_file_test('tests', 'test_pystruct')

    test()

    print('relocatable') # this tests recursive global structs => nontrivial postSets for relocation
    assert self.get_setting('RELOCATABLE') == self.get_setting('EMULATED_FUNCTION_POINTERS') == 0
    self.set_setting('RELOCATABLE', 1)
    self.set_setting('EMULATED_FUNCTION_POINTERS', 1)
    test()

  def test_sizeof(self):
      # Has invalid writes between printouts
      self.set_setting('SAFE_HEAP', 0)

      self.do_run_in_out_file_test('tests', 'core', 'test_sizeof')

  def test_llvm_used(self):
    self.do_run_in_out_file_test('tests', 'core', 'test_llvm_used')

  def test_set_align(self):
    self.set_setting('SAFE_HEAP', 1)

    self.do_run_in_out_file_test('tests', 'core', 'test_set_align')

  def test_emscripten_api(self):
    self.set_setting('EXPORTED_FUNCTIONS', ['_main', '_save_me_aimee'])
    self.do_run_in_out_file_test('tests', 'core', 'test_emscripten_api')

    # test EXPORT_ALL
    self.set_setting('EXPORTED_FUNCTIONS', [])
    self.set_setting('EXPORT_ALL', 1)
    self.set_setting('LINKABLE', 1)
    self.do_run_in_out_file_test('tests', 'core', 'test_emscripten_api')

  def test_emscripten_run_script_string_utf8(self):
    src = r'''
      #include <stdio.h>
      #include <stdlib.h>
      #include <string.h>
      #include <emscripten.h>

      int main() {
        const char *str = emscripten_run_script_string("'\\u2603 \\u2603 \\u2603 Hello!'");
        printf("length of returned string: %d. Position of substring 'Hello': %d\n", strlen(str), strstr(str, "Hello")-str);
        return 0;
      }
    '''
    self.do_run(src, '''length of returned string: 18. Position of substring 'Hello': 12''')

  def test_emscripten_get_now(self):
    self.banned_js_engines = [V8_ENGINE] # timer limitations in v8 shell
    # needs to flush stdio streams
    self.set_setting('EXIT_RUNTIME', 1)

    if self.run_name == 'asm2':
      self.emcc_args += ['--closure', '1'] # Use closure here for some additional coverage
    self.do_run(open(path_from_root('tests', 'emscripten_get_now.cpp')).read(), 'Timer resolution is good')

  def test_emscripten_get_compiler_setting(self):
    test_path = path_from_root('tests', 'core', 'emscripten_get_compiler_setting')
    src, output = (test_path + s for s in ('.c', '.out'))
    old = self.get_setting('ASSERTIONS')
    # with assertions, a nice message is shown
    self.set_setting('ASSERTIONS', 1)
    self.do_run(open(src).read(), 'You must build with -s RETAIN_COMPILER_SETTINGS=1')
    self.set_setting('ASSERTIONS', old)
    self.set_setting('RETAIN_COMPILER_SETTINGS', 1)
    self.do_run(open(src).read(), open(output).read().replace('waka', shared.EMSCRIPTEN_VERSION))

  # TODO: test only worked in non-fastcomp
  def test_inlinejs(self):
    self.skipTest('non-fastcomp is deprecated and fails in 3.5') # only supports EM_ASM

    self.do_run_in_out_file_test('tests', 'core', 'test_inlinejs')

    if self.emcc_args == []:
      # opts will eliminate the comments
      out = open('src.cpp.o.js').read()
      for i in range(1, 5):
        assert ('comment%d' % i) in out

  # TODO: test only worked in non-fastcomp
  def test_inlinejs2(self):
    self.skipTest('non-fastcomp is deprecated and fails in 3.5') # only supports EM_ASM

    self.do_run_in_out_file_test('tests', 'core', 'test_inlinejs2')

  def test_inlinejs3(self):
    if self.is_wasm():
      self.skipTest('wasm requires a proper asm module')

    test_path = path_from_root('tests', 'core', 'test_inlinejs3')
    src, output = (test_path + s for s in ('.c', '.out'))

    self.do_run_in_out_file_test('tests', 'core', 'test_inlinejs3')

    print('no debugger, check validation')
    src = open(src).read().replace('emscripten_debugger();', '')
    self.do_run(src, open(output).read())

  def test_inlinejs4(self):
    self.do_run(r'''
#include <emscripten.h>

#define TO_STRING_INNER(x) #x
#define TO_STRING(x) TO_STRING_INNER(x)
#define assert_msg(msg, file, line) EM_ASM( throw 'Assert (' + msg + ') failed in ' + file + ':' + line + '!'; )
#define assert(expr) { \
  if (!(expr)) { \
    assert_msg(#expr, TO_STRING(__FILE__), TO_STRING(__LINE__)); \
  } \
}

int main(int argc, char **argv) {
  assert(argc != 17);
  assert(false);
  return 0;
}
''', 'false')

  def test_em_asm(self):
    self.do_run_in_out_file_test('tests', 'core', 'test_em_asm')
    self.do_run_in_out_file_test('tests', 'core', 'test_em_asm', force_c=True)

  # Tests various different ways to invoke the EM_ASM(), EM_ASM_INT() and EM_ASM_DOUBLE() macros.
  def test_em_asm_2(self):
    self.do_run_in_out_file_test('tests', 'core', 'test_em_asm_2')
    self.do_run_in_out_file_test('tests', 'core', 'test_em_asm_2', force_c=True)

  # Tests various different ways to invoke the MAIN_THREAD_EM_ASM(), MAIN_THREAD_EM_ASM_INT() and MAIN_THREAD_EM_ASM_DOUBLE() macros.
  # This test is identical to test_em_asm_2, just search-replaces EM_ASM to MAIN_THREAD_EM_ASM on the test file. That way if new
  # test cases are added to test_em_asm_2.cpp for EM_ASM, they will also get tested in MAIN_THREAD_EM_ASM form.
  def test_main_thread_em_asm(self):
    src = open(path_from_root('tests', 'core', 'test_em_asm_2.cpp')).read()
    create_test_file('src.cpp', src.replace('EM_ASM', 'MAIN_THREAD_EM_ASM'))

    expected_result = open(path_from_root('tests', 'core', 'test_em_asm_2.out')).read()
    create_test_file('result.out', expected_result.replace('EM_ASM', 'MAIN_THREAD_EM_ASM'))

    self.do_run_from_file('src.cpp', 'result.out')
    self.do_run_from_file('src.cpp', 'result.out', force_c=True)

  def test_main_thread_async_em_asm(self):
    self.do_run_in_out_file_test('tests', 'core', 'test_main_thread_async_em_asm')
    self.do_run_in_out_file_test('tests', 'core', 'test_main_thread_async_em_asm', force_c=True)

  # Tests MAIN_THREAD_EM_ASM_INT() function call with different signatures.
  def test_main_thread_em_asm_signatures(self):
    self.do_run_in_out_file_test('tests', 'core', 'test_em_asm_signatures')

  def test_em_asm_unicode(self):
    self.do_run_in_out_file_test('tests', 'core', 'test_em_asm_unicode')
    self.do_run_in_out_file_test('tests', 'core', 'test_em_asm_unicode', force_c=True)

  def test_em_asm_unused_arguments(self):
    self.do_run_in_out_file_test('tests', 'core', 'test_em_asm_unused_arguments')

  # Verify that EM_ASM macros support getting called with multiple arities.
  # Maybe tests will later be joined into larger compilation units?
  # Then this must still be compiled separately from other code using EM_ASM
  # macros with arities 1-3. Otherwise this may incorrectly report a success.
  def test_em_asm_parameter_pack(self):
    self.emcc_args += ['-std=c++11']
    self.do_run_in_out_file_test('tests', 'core', 'test_em_asm_parameter_pack')

  def test_em_js(self):
    self.do_run_in_out_file_test('tests', 'core', 'test_em_js')
    self.do_run_in_out_file_test('tests', 'core', 'test_em_js', force_c=True)

  def test_runtime_stacksave(self):
    src = open(path_from_root('tests', 'core', 'test_runtime_stacksave.c')).read()
    self.do_run(src, 'success')

  def test_memorygrowth(self):
    if self.has_changed_setting('ALLOW_MEMORY_GROWTH'):
      self.skipTest('test needs to modify memory growth')
    self.maybe_closure()
    self.emcc_args += ['-s', 'ALLOW_MEMORY_GROWTH=0'] # start with 0
    # With typed arrays in particular, it is dangerous to use more memory than TOTAL_MEMORY,
    # since we then need to enlarge the heap(s).
    src = open(path_from_root('tests', 'core', 'test_memorygrowth.c')).read()

    # Fail without memory growth
    self.do_run(src, 'OOM')
    fail = open('src.cpp.o.js').read()

    # Win with it
    self.emcc_args += ['-s', 'ALLOW_MEMORY_GROWTH']
    self.do_run(src, '*pre: hello,4.955*\n*hello,4.955*\n*hello,4.955*')
    win = open('src.cpp.o.js').read()

    if '-O2' in self.emcc_args and not self.is_wasm():
      # Make sure ALLOW_MEMORY_GROWTH generates different code (should be less optimized)
      possible_starts = ['// EMSCRIPTEN_START_FUNCS', 'var TOTAL_STACK']
      code_start = None
      for s in possible_starts:
        if fail.find(s) >= 0:
          code_start = s
          break
      assert code_start is not None, 'Generated code must contain one of ' + str(possible_starts)

      fail = fail[fail.find(code_start):]
      win = win[win.find(code_start):]
      assert len(fail) < len(win), 'failing code - without memory growth on - is more optimized, and smaller' + str([len(fail), len(win)])

    # Tracing of memory growths should work
    self.set_setting('EMSCRIPTEN_TRACING', 1)
    self.emcc_args += ['--tracing']
    self.do_run(src, '*pre: hello,4.955*\n*hello,4.955*\n*hello,4.955*')

  def test_memorygrowth_2(self):
    if self.has_changed_setting('ALLOW_MEMORY_GROWTH'):
      self.skipTest('test needs to modify memory growth')

    self.emcc_args += ['-s', 'ALLOW_MEMORY_GROWTH=0'] # start with 0

    emcc_args = self.emcc_args[:]

    def test():
      self.emcc_args = emcc_args[:]

      # With typed arrays in particular, it is dangerous to use more memory than TOTAL_MEMORY,
      # since we then need to enlarge the heap(s).
      src = open(path_from_root('tests', 'core', 'test_memorygrowth_2.c')).read()

      # Fail without memory growth
      self.do_run(src, 'OOM')
      fail = open('src.cpp.o.js').read()

      # Win with it
      self.emcc_args += ['-s', 'ALLOW_MEMORY_GROWTH=1']
      self.do_run(src, '*pre: hello,4.955*\n*hello,4.955*\n*hello,4.955*')
      win = open('src.cpp.o.js').read()

      if '-O2' in self.emcc_args and not self.is_wasm():
        # Make sure ALLOW_MEMORY_GROWTH generates different code (should be less optimized)
        code_start = 'var TOTAL_STACK'
        fail = fail[fail.find(code_start):]
        win = win[win.find(code_start):]
        assert len(fail) < len(win), 'failing code - without memory growth on - is more optimized, and smaller' + str([len(fail), len(win)])

    test()

  def test_memorygrowth_3(self):
    if self.has_changed_setting('ALLOW_MEMORY_GROWTH'):
      self.skipTest('test needs to modify memory growth')

    # checks handling of malloc failure properly
    self.emcc_args += ['-s', 'ALLOW_MEMORY_GROWTH=0', '-s', 'ABORTING_MALLOC=0', '-s', 'SAFE_HEAP']
    self.do_run_in_out_file_test('tests', 'core', 'test_memorygrowth_3')

  def test_memorygrowth_wasm_mem_max(self):
    if self.has_changed_setting('ALLOW_MEMORY_GROWTH'):
      self.skipTest('test needs to modify memory growth')
    if not self.is_wasm():
      self.skipTest('wasm memory specific test')

    # check that memory growth does not exceed the wasm mem max limit
    self.emcc_args += ['-s', 'ALLOW_MEMORY_GROWTH=1', '-s', 'TOTAL_MEMORY=64Mb', '-s', 'WASM_MEM_MAX=100Mb']
    self.do_run_in_out_file_test('tests', 'core', 'test_memorygrowth_wasm_mem_max')

  def test_memorygrowth_3_force_fail_reallocBuffer(self):
    if self.has_changed_setting('ALLOW_MEMORY_GROWTH'):
      self.skipTest('test needs to modify memory growth')

    self.emcc_args += ['-s', 'ALLOW_MEMORY_GROWTH=1', '-s', 'TEST_MEMORY_GROWTH_FAILS=1']
    self.do_run_in_out_file_test('tests', 'core', 'test_memorygrowth_3')

  def test_ssr(self): # struct self-ref
      src = '''
        #include <stdio.h>

        // see related things in openjpeg
        typedef struct opj_mqc_state {
          unsigned int qeval;
          int mps;
          struct opj_mqc_state *nmps;
          struct opj_mqc_state *nlps;
        } opj_mqc_state_t;

        static opj_mqc_state_t mqc_states[4] = {
          {0x5600, 0, &mqc_states[2], &mqc_states[3]},
          {0x5602, 1, &mqc_states[3], &mqc_states[2]},
        };

        int main() {
          printf("*%d*\\n", (int)(mqc_states+1)-(int)mqc_states);
          for (int i = 0; i < 2; i++)
            printf("%d:%d,%d,%d,%d\\n", i, mqc_states[i].qeval, mqc_states[i].mps,
                   (int)mqc_states[i].nmps-(int)mqc_states, (int)mqc_states[i].nlps-(int)mqc_states);
          return 0;
        }
        '''
      self.do_run(src, '''*16*\n0:22016,0,32,48\n1:22018,1,48,32\n''')

  def test_tinyfuncstr(self):
      self.do_run_in_out_file_test('tests', 'core', 'test_tinyfuncstr')

  def test_llvmswitch(self):
      self.do_run_in_out_file_test('tests', 'core', 'test_llvmswitch')

  # By default, when user has not specified a -std flag, Emscripten should always build .cpp files using the C++03 standard,
  # i.e. as if "-std=c++03" had been passed on the command line. On Linux with Clang 3.2 this is the case, but on Windows
  # with Clang 3.2 -std=c++11 has been chosen as default, because of
  # < jrose> clb: it's deliberate, with the idea that for people who don't care about the standard, they should be using the "best" thing we can offer on that platform
  def test_cxx03_do_run(self):
    self.do_run_in_out_file_test('tests', 'core', 'test_cxx03_do_run')

  @no_emterpreter
  def test_bigswitch(self):
    src = open(path_from_root('tests', 'bigswitch.cpp')).read()
    self.do_run(src, '''34962: GL_ARRAY_BUFFER (0x8892)
26214: what?
35040: GL_STREAM_DRAW (0x88E0)
3060: what?
''', args=['34962', '26214', '35040', str(0xbf4)])

  @no_emterpreter
  @is_slow_test
  def test_biggerswitch(self):
    if self.is_wasm_backend() and not is_optimizing(self.emcc_args):
      self.skipTest('nodejs takes >6GB to compile this if the wasm is not optimized, which OOMs, see https://github.com/emscripten-core/emscripten/issues/7928#issuecomment-458308453')
    num_cases = 20000
    switch_case = run_process([PYTHON, path_from_root('tests', 'gen_large_switchcase.py'), str(num_cases)], stdout=PIPE, stderr=PIPE).stdout
    self.do_run(switch_case, '''58996: 589965899658996
59297: 592975929759297
59598: default
59899: 598995989959899
Success!''')

  @no_wasm_backend('no implementation of computed gotos')
  def test_indirectbr(self):
      self.emcc_args = [x for x in self.emcc_args if x != '-g']

      self.do_run_in_out_file_test('tests', 'core', 'test_indirectbr')

  @no_wasm_backend('no implementation of computed gotos')
  def test_indirectbr_many(self):
      self.do_run_in_out_file_test('tests', 'core', 'test_indirectbr_many')

  def test_pack(self):
      src = '''
        #include <stdio.h>
        #include <string.h>

        #pragma pack(push,1)
        typedef struct header
        {
            unsigned char  id;
            unsigned short colour;
            unsigned char  desc;
        } header;
        #pragma pack(pop)

        typedef struct fatheader
        {
            unsigned char  id;
            unsigned short colour;
            unsigned char  desc;
        } fatheader;

        int main( int argc, const char *argv[] ) {
          header h, *ph = 0;
          fatheader fh, *pfh = 0;
          printf("*%d,%d,%d*\\n", sizeof(header), (int)((int)&h.desc - (int)&h.id), (int)(&ph[1])-(int)(&ph[0]));
          printf("*%d,%d,%d*\\n", sizeof(fatheader), (int)((int)&fh.desc - (int)&fh.id), (int)(&pfh[1])-(int)(&pfh[0]));
          return 0;
        }
        '''
      self.do_run(src, '*4,3,4*\n*6,4,6*')

  def test_varargs(self):
    self.do_run_in_out_file_test('tests', 'core', 'test_varargs')

  @no_wasm_backend('Calling varargs across function calls is undefined behavior in C,'
                   ' and asmjs and wasm implement it differently.')
  def test_varargs_multi(self):
    self.do_run_in_out_file_test('tests', 'core', 'test_varargs_multi')

  @unittest.skip('clang cannot compile this code with that target yet')
  def test_varargs_byval(self):
    src = r'''
      #include <stdio.h>
      #include <stdarg.h>

      typedef struct type_a {
        union {
          double f;
          void *p;
          int i;
          short sym;
        } value;
      } type_a;

      enum mrb_vtype {
        MRB_TT_FALSE = 0,   /*   0 */
        MRB_TT_CLASS = 9    /*   9 */
      };

      typedef struct type_b {
        enum mrb_vtype tt:8;
      } type_b;

      void print_type_a(int argc, ...);
      void print_type_b(int argc, ...);

      int main(int argc, char *argv[])
      {
        type_a a;
        type_b b;
        a.value.p = (void*) 0x12345678;
        b.tt = MRB_TT_CLASS;

        printf("The original address of a is: %p\n", a.value.p);
        printf("The original type of b is: %d\n", b.tt);

        print_type_a(1, a);
        print_type_b(1, b);

        return 0;
      }

      void print_type_a(int argc, ...) {
        va_list ap;
        type_a a;

        va_start(ap, argc);
        a = va_arg(ap, type_a);
        va_end(ap);

        printf("The current address of a is: %p\n", a.value.p);
      }

      void print_type_b(int argc, ...) {
        va_list ap;
        type_b b;

        va_start(ap, argc);
        b = va_arg(ap, type_b);
        va_end(ap);

        printf("The current type of b is: %d\n", b.tt);
      }
      '''
    self.do_run(src, '''The original address of a is: 0x12345678
The original type of b is: 9
The current address of a is: 0x12345678
The current type of b is: 9
''')

  def test_functionpointer_libfunc_varargs(self):
    self.do_run_in_out_file_test('tests', 'core', 'test_functionpointer_libfunc_varargs')

  def test_structbyval(self):
    self.set_setting('INLINING_LIMIT', 50)

    # part 1: make sure that normally, passing structs by value works

    src = r'''
      #include <stdio.h>

      struct point
      {
        int x, y;
      };

      void dump(struct point p) {
        p.x++; // should not modify
        p.y++; // anything in the caller!
        printf("dump: %d,%d\n", p.x, p.y);
      }

      void dumpmod(struct point *p) {
        p->x++; // should not modify
        p->y++; // anything in the caller!
        printf("dump: %d,%d\n", p->x, p->y);
      }

      int main( int argc, const char *argv[] ) {
        point p = { 54, 2 };
        printf("pre:  %d,%d\n", p.x, p.y);
        dump(p);
        void (*dp)(point p) = dump; // And, as a function pointer
        dp(p);
        printf("post: %d,%d\n", p.x, p.y);
        dumpmod(&p);
        dumpmod(&p);
        printf("last: %d,%d\n", p.x, p.y);
        return 0;
      }
    '''
    self.do_run(src, 'pre:  54,2\ndump: 55,3\ndump: 55,3\npost: 54,2\ndump: 55,3\ndump: 56,4\nlast: 56,4')

  def test_stdlibs(self):
    # safe heap prints a warning that messes up our output.
    self.set_setting('SAFE_HEAP', 0)
    # needs atexit
    self.set_setting('EXIT_RUNTIME', 1)
    self.do_run_in_out_file_test('tests', 'core', 'test_stdlibs')

  def test_stdbool(self):
    src = r'''
        #include <stdio.h>
        #include <stdbool.h>

        int main() {
          bool x = true;
          bool y = false;
          printf("*%d*\n", x != y);
          return 0;
        }
      '''

    self.do_run(src, '*1*', force_c=True)

  def test_strtoll_hex(self):
    # tests strtoll for hex strings (0x...)
    self.do_run_in_out_file_test('tests', 'core', 'test_strtoll_hex')

  def test_strtoll_dec(self):
    # tests strtoll for decimal strings (0x...)
    self.do_run_in_out_file_test('tests', 'core', 'test_strtoll_dec')

  def test_strtoll_bin(self):
    # tests strtoll for binary strings (0x...)
    self.do_run_in_out_file_test('tests', 'core', 'test_strtoll_bin')

  def test_strtoll_oct(self):
    # tests strtoll for decimal strings (0x...)
    self.do_run_in_out_file_test('tests', 'core', 'test_strtoll_oct')

  def test_strtol_hex(self):
    # tests strtoll for hex strings (0x...)
    self.do_run_in_out_file_test('tests', 'core', 'test_strtol_hex')

  def test_strtol_dec(self):
    # tests strtoll for decimal strings (0x...)
    self.do_run_in_out_file_test('tests', 'core', 'test_strtol_dec')

  def test_strtol_bin(self):
    # tests strtoll for binary strings (0x...)
    self.do_run_in_out_file_test('tests', 'core', 'test_strtol_bin')

  def test_strtol_oct(self):
    # tests strtoll for decimal strings (0x...)
    self.do_run_in_out_file_test('tests', 'core', 'test_strtol_oct')

  def test_atexit(self):
    # Confirms they are called in reverse order
    # needs atexits
    self.set_setting('EXIT_RUNTIME', 1)
    self.do_run_in_out_file_test('tests', 'core', 'test_atexit')

  def test_pthread_specific(self):
    src = open(path_from_root('tests', 'pthread', 'specific.c')).read()
    expected = open(path_from_root('tests', 'pthread', 'specific.c.txt')).read()
    self.do_run(src, expected, force_c=True)

  def test_pthread_equal(self):
    self.do_run_in_out_file_test('tests', 'pthread', 'test_pthread_equal')

  def test_tcgetattr(self):
    src = open(path_from_root('tests', 'termios', 'test_tcgetattr.c')).read()
    self.do_run(src, 'success', force_c=True)

  def test_time(self):
    self.do_run_in_out_file_test('tests', 'core', 'test_time')
    for tz in ['EST+05EDT', 'UTC+0']:
      print('extra tz test:', tz)
      with env_modify({'TZ': tz}):
        # Run the test with different time zone settings if
        # possible. It seems that the TZ environment variable does not
        # work all the time (at least it's not well respected by
        # Node.js on Windows), but it does no harm either.
        self.do_run_in_out_file_test('tests', 'core', 'test_time')

  def test_timeb(self):
    # Confirms they are called in reverse order
    self.do_run_in_out_file_test('tests', 'core', 'test_timeb')

  def test_time_c(self):
    self.do_run_in_out_file_test('tests', 'core', 'test_time_c')

  def test_gmtime(self):
    self.do_run_in_out_file_test('tests', 'core', 'test_gmtime')

  def test_strptime_tm(self):
    self.do_run_in_out_file_test('tests', 'core', 'test_strptime_tm')

  def test_strptime_days(self):
    self.do_run_in_out_file_test('tests', 'core', 'test_strptime_days')

  def test_strptime_reentrant(self):
    # needs to flush stdio streams
    self.set_setting('EXIT_RUNTIME', 1)
    self.do_run_in_out_file_test('tests', 'core', 'test_strptime_reentrant')

  def test_strftime(self):
    self.do_run_in_out_file_test('tests', 'core', 'test_strftime')

  @no_wasm_backend("wasm backend doesn't compile intentional segfault into an abort() call. "
                   "It also doesn't segfault.")
  def test_intentional_fault(self):
    # Some programs intentionally segfault themselves, we should compile that into a throw
    src = open(path_from_root('tests', 'core', 'test_intentional_fault.c')).read()
    self.do_run(src, 'abort()' if self.run_name != 'asm2g' else 'abort("segmentation fault')

  def test_trickystring(self):
    self.do_run_in_out_file_test('tests', 'core', 'test_trickystring')

  def test_statics(self):
    self.do_run_in_out_file_test('tests', 'core', 'test_statics')

  def test_copyop(self):
    # clang generated code is vulnerable to this, as it uses
    # memcpy for assignments, with hardcoded numbers of bytes
    # (llvm-gcc copies items one by one).
    self.do_run_in_out_file_test('tests', 'core', 'test_copyop')

  def test_memcpy_memcmp(self):
    self.banned_js_engines = [V8_ENGINE] # Currently broken under V8_ENGINE but not node

    def check(result, err):
      result = result.replace('\n \n', '\n') # remove extra node output
      return hashlib.sha1(result.encode('utf-8')).hexdigest()

    self.do_run_in_out_file_test('tests', 'core', 'test_memcpy_memcmp', output_nicerizer=check)

  def test_memcpy2(self):
    self.do_run_in_out_file_test('tests', 'core', 'test_memcpy2')

  def test_memcpy3(self):
    self.do_run_in_out_file_test('tests', 'core', 'test_memcpy3')

  def test_memcpy_alignment(self):
    self.do_run(open(path_from_root('tests', 'test_memcpy_alignment.cpp')).read(), 'OK.')

  def test_memset_alignment(self):
    self.do_run(open(path_from_root('tests', 'test_memset_alignment.cpp')).read(), 'OK.')

  def test_memset(self):
    self.do_run_in_out_file_test('tests', 'core', 'test_memset')

  def test_getopt(self):
    self.do_run_in_out_file_test('tests', 'core', 'test_getopt', args=['-t', '12', '-n', 'foobar'])

  def test_getopt_long(self):
    self.do_run_in_out_file_test('tests', 'core', 'test_getopt_long', args=['--file', 'foobar', '-b'])

  def test_memmove(self):
    self.do_run_in_out_file_test('tests', 'core', 'test_memmove')

  def test_memmove2(self):
    self.do_run_in_out_file_test('tests', 'core', 'test_memmove2')

  def test_memmove3(self):
    self.do_run_in_out_file_test('tests', 'core', 'test_memmove3')

  def test_flexarray_struct(self):
    self.do_run_in_out_file_test('tests', 'core', 'test_flexarray_struct')

  def test_bsearch(self):
    self.do_run_in_out_file_test('tests', 'core', 'test_bsearch')

  @no_wasm_backend("wasm backend has no support for fastcomp's -emscripten-assertions flag")
  def test_stack_overflow(self):
    self.set_setting('ASSERTIONS', 1)
    self.do_run(open(path_from_root('tests', 'core', 'stack_overflow.cpp')).read(), 'Stack overflow!')

  def test_stackAlloc(self):
    self.do_run_in_out_file_test('tests', 'core', 'stackAlloc')

  def test_nestedstructs(self):
      src = '''
        #include <stdio.h>
        #include "emscripten.h"

        struct base {
          int x;
          float y;
          union {
            int a;
            float b;
          };
          char c;
        };

        struct hashtableentry {
          int key;
          base data;
        };

        struct hashset {
          typedef hashtableentry entry;
          struct chain { entry elem; chain *next; };
        //  struct chainchunk { chain chains[100]; chainchunk *next; };
        };

        struct hashtable : hashset {
          hashtable() {
            base *b = NULL;
            entry *e = NULL;
            chain *c = NULL;
            printf("*%d,%d,%d,%d,%d,%d|%d,%d,%d,%d,%d,%d,%d,%d|%d,%d,%d,%d,%d,%d,%d,%d,%d,%d*\\n",
              sizeof(base),
              int(&(b->x)), int(&(b->y)), int(&(b->a)), int(&(b->b)), int(&(b->c)),
              sizeof(hashtableentry),
              int(&(e->key)), int(&(e->data)), int(&(e->data.x)), int(&(e->data.y)), int(&(e->data.a)), int(&(e->data.b)), int(&(e->data.c)),
              sizeof(hashset::chain),
              int(&(c->elem)), int(&(c->next)), int(&(c->elem.key)), int(&(c->elem.data)), int(&(c->elem.data.x)), int(&(c->elem.data.y)), int(&(c->elem.data.a)), int(&(c->elem.data.b)), int(&(c->elem.data.c))
            );
          }
        };

        struct B { char buffer[62]; int last; char laster; char laster2; };

        struct Bits {
          unsigned short A : 1;
          unsigned short B : 1;
          unsigned short C : 1;
          unsigned short D : 1;
          unsigned short x1 : 1;
          unsigned short x2 : 1;
          unsigned short x3 : 1;
          unsigned short x4 : 1;
        };

        int main() {
          hashtable t;

          // Part 2 - the char[] should be compressed, BUT have a padding space at the end so the next
          // one is aligned properly. Also handle char; char; etc. properly.
          B *b = NULL;
          printf("*%d,%d,%d,%d,%d,%d,%d,%d,%d*\\n", int(b), int(&(b->buffer)), int(&(b->buffer[0])), int(&(b->buffer[1])), int(&(b->buffer[2])),
                                                    int(&(b->last)), int(&(b->laster)), int(&(b->laster2)), sizeof(B));

          // Part 3 - bitfields, and small structures
          Bits *b2 = NULL;
          printf("*%d*\\n", sizeof(Bits));

          return 0;
        }
        '''
      # Bloated memory; same layout as C/C++
      self.do_run(src, '*16,0,4,8,8,12|20,0,4,4,8,12,12,16|24,0,20,0,4,4,8,12,12,16*\n*0,0,0,1,2,64,68,69,72*\n*2*')

  def prep_dlfcn_lib(self):
    self.clear_setting('MAIN_MODULE')
    self.set_setting('SIDE_MODULE')
    self.set_setting('EXPORT_ALL')

  def prep_dlfcn_main(self):
    self.set_setting('MAIN_MODULE')
    self.clear_setting('SIDE_MODULE')
    self.set_setting('EXPORT_ALL')

    create_test_file('lib_so_pre.js', '''
    if (!Module['preRun']) Module['preRun'] = [];
    Module['preRun'].push(function() { FS.createDataFile('/', 'liblib.so', %s, true, false, false); });
''' % str(list(bytearray(open('liblib.so', 'rb').read()))))
    self.emcc_args += ['--pre-js', 'lib_so_pre.js']

  def build_dlfcn_lib(self, lib_src, dirname, filename):
    if self.get_setting('WASM'):
      # emcc emits a wasm in this case
      self.build(lib_src, dirname, filename, js_outfile=False)
      shutil.move(filename + '.o.wasm', os.path.join(dirname, 'liblib.so'))
    else:
      self.build(lib_src, dirname, filename)
      shutil.move(filename + '.o.js', os.path.join(dirname, 'liblib.so'))

  @needs_dlfcn
  def test_dlfcn_missing(self):
    self.set_setting('MAIN_MODULE', 1)
    if self.has_changed_setting('ASSERTIONS'):
      self.skipTest('test needs to customize ASSERTIONS')
    self.set_setting('ASSERTIONS', 1)
    src = r'''
      #include <dlfcn.h>
      #include <stdio.h>
      #include <assert.h>

      int main() {
        void* lib_handle = dlopen("libfoo.so", RTLD_NOW);
        assert(!lib_handle);
        printf("error: %s\n", dlerror());
        return 0;
      }
      '''
    self.do_run(src, 'error: Could not load dynamic lib: libfoo.so\nError: No such file or directory')
    print('without assertions, the error is less clear')
    self.set_setting('ASSERTIONS', 0)
    self.do_run(src, 'error: Could not load dynamic lib: libfoo.so\nError: FS error')

  @needs_dlfcn
  def test_dlfcn_basic(self):
    self.prep_dlfcn_lib()
    lib_src = '''
      #include <cstdio>

      class Foo {
      public:
        Foo() {
          puts("Constructing lib object.");
        }
      };

      Foo global;
      '''
    dirname = self.get_dir()
    filename = os.path.join(dirname, 'liblib.cpp')
    self.build_dlfcn_lib(lib_src, dirname, filename)

    self.prep_dlfcn_main()
    src = '''
      #include <cstdio>
      #include <dlfcn.h>

      class Bar {
      public:
        Bar() {
          puts("Constructing main object.");
        }
      };

      Bar global;

      int main() {
        dlopen("liblib.so", RTLD_NOW);
        return 0;
      }
      '''
    self.do_run(src, 'Constructing main object.\nConstructing lib object.\n')

  @needs_dlfcn
  def test_dlfcn_i64(self):
    # avoid using asm2wasm imports, which don't work in side modules yet (should they?)
    self.set_setting('BINARYEN_TRAP_MODE', 'clamp')

    self.prep_dlfcn_lib()
    self.set_setting('EXPORTED_FUNCTIONS', ['_foo'])
    lib_src = '''
      int foo(int x) {
        return (long long)x / (long long)1234;
      }
      '''
    dirname = self.get_dir()
    filename = os.path.join(dirname, 'liblib.c')
    self.build_dlfcn_lib(lib_src, dirname, filename)

    self.prep_dlfcn_main()
    self.clear_setting('EXPORTED_FUNCTIONS')
    src = r'''
      #include <stdio.h>
      #include <stdlib.h>
      #include <dlfcn.h>

      typedef int (*intfunc)(int);

      void *p;

      int main() {
        p = malloc(1024);
        void *lib_handle = dlopen("liblib.so", 0);
        if (!lib_handle) {
          puts(dlerror());
          abort();
        }
        printf("dll handle: %p\n", lib_handle);
        intfunc x = (intfunc)dlsym(lib_handle, "foo");
        printf("foo func handle: %p\n", x);
        if (p == 0) return 1;
        if (!x) {
          printf("dlsym failed: %s\n", dlerror());
          return 1;
        }
        printf("|%d|\n", x(81234567));
        return 0;
      }
      '''
    self.do_run(src, '|65830|')

  @needs_dlfcn
  @no_wasm('EM_ASM in shared wasm modules, stored inside the wasm somehow')
  def test_dlfcn_em_asm(self):
    self.prep_dlfcn_lib()
    lib_src = '''
      #include <emscripten.h>
      class Foo {
      public:
        Foo() {
          EM_ASM( out("Constructing lib object.") );
        }
      };
      Foo global;
      '''
    filename = 'liblib.cpp'
    self.build_dlfcn_lib(lib_src, self.get_dir(), filename)

    self.prep_dlfcn_main()
    src = '''
      #include <emscripten.h>
      #include <dlfcn.h>
      class Bar {
      public:
        Bar() {
          EM_ASM( out("Constructing main object.") );
        }
      };
      Bar global;
      int main() {
        dlopen("liblib.so", RTLD_NOW);
        EM_ASM( out("All done.") );
        return 0;
      }
      '''
    self.do_run(src, 'Constructing main object.\nConstructing lib object.\nAll done.\n')

  @needs_dlfcn
  def test_dlfcn_qsort(self):
    self.prep_dlfcn_lib()
    self.set_setting('EXPORTED_FUNCTIONS', ['_get_cmp'])
    lib_src = '''
      int lib_cmp(const void* left, const void* right) {
        const int* a = (const int*) left;
        const int* b = (const int*) right;
        if(*a > *b) return 1;
        else if(*a == *b) return  0;
        else return -1;
      }

      typedef int (*CMP_TYPE)(const void*, const void*);

      extern "C" CMP_TYPE get_cmp() {
        return lib_cmp;
      }
      '''
    dirname = self.get_dir()
    filename = os.path.join(dirname, 'liblib.cpp')
    self.build_dlfcn_lib(lib_src, dirname, filename)

    self.prep_dlfcn_main()
    self.set_setting('EXPORTED_FUNCTIONS', ['_main', '_malloc'])
    src = '''
      #include <stdio.h>
      #include <stdlib.h>
      #include <dlfcn.h>

      typedef int (*CMP_TYPE)(const void*, const void*);

      int main_cmp(const void* left, const void* right) {
        const int* a = (const int*) left;
        const int* b = (const int*) right;
        if(*a < *b) return 1;
        else if(*a == *b) return  0;
        else return -1;
      }

      int main() {
        void* lib_handle;
        CMP_TYPE (*getter_ptr)();
        CMP_TYPE lib_cmp_ptr;
        int arr[5] = {4, 2, 5, 1, 3};

        qsort((void*)arr, 5, sizeof(int), main_cmp);
        printf("Sort with main comparison: ");
        for (int i = 0; i < 5; i++) {
          printf("%d ", arr[i]);
        }
        printf("\\n");

        lib_handle = dlopen("liblib.so", RTLD_NOW);
        if (lib_handle == NULL) {
          printf("Could not load lib.\\n");
          return 1;
        }
        getter_ptr = (CMP_TYPE (*)()) dlsym(lib_handle, "get_cmp");
        if (getter_ptr == NULL) {
          printf("Could not find func.\\n");
          return 1;
        }
        lib_cmp_ptr = getter_ptr();
        qsort((void*)arr, 5, sizeof(int), lib_cmp_ptr);
        printf("Sort with lib comparison: ");
        for (int i = 0; i < 5; i++) {
          printf("%d ", arr[i]);
        }
        printf("\\n");

        return 0;
      }
      '''
    self.do_run(src, 'Sort with main comparison: 5 4 3 2 1 *Sort with lib comparison: 1 2 3 4 5 *',
                output_nicerizer=lambda x, err: x.replace('\n', '*'))

    if self.get_setting('ASM_JS') and SPIDERMONKEY_ENGINE and os.path.exists(SPIDERMONKEY_ENGINE[0]) and not self.is_wasm():
      out = run_js('liblib.so', engine=SPIDERMONKEY_ENGINE, full_output=True, stderr=STDOUT)
      if 'asm' in out:
        self.validate_asmjs(out)

  @needs_dlfcn
  def test_dlfcn_data_and_fptr(self):
    # Failing under v8 since: https://chromium-review.googlesource.com/712595
    if self.is_wasm():
      self.banned_js_engines = [V8_ENGINE]

    self.prep_dlfcn_lib()
    lib_src = r'''
      #include <stdio.h>

      int theglobal = 42;

      extern void parent_func(); // a function that is defined in the parent

      int* lib_get_global_addr() {
        return &theglobal;
      }

      void lib_fptr() {
        printf("Second calling lib_fptr from main.\n");
        parent_func();
        // call it also through a pointer, to check indexizing
        void (*p_f)();
        p_f = parent_func;
        p_f();
      }

      extern "C" void (*func(int x, void(*fptr)()))() {
        printf("In func: %d\n", x);
        fptr();
        return lib_fptr;
      }
      '''
    dirname = self.get_dir()
    filename = os.path.join(dirname, 'liblib.cpp')
    self.set_setting('EXPORTED_FUNCTIONS', ['_func'])
    self.build_dlfcn_lib(lib_src, dirname, filename)

    self.prep_dlfcn_main()
    src = r'''
      #include <stdio.h>
      #include <dlfcn.h>
      #include <emscripten.h>

      typedef void (*FUNCTYPE(int, void(*)()))();

      FUNCTYPE func;

      void EMSCRIPTEN_KEEPALIVE parent_func() {
        printf("parent_func called from child\n");
      }

      void main_fptr() {
        printf("First calling main_fptr from lib.\n");
      }

      int main() {
        void* lib_handle;
        FUNCTYPE* func_fptr;

        // Test basic lib loading.
        lib_handle = dlopen("liblib.so", RTLD_NOW);
        if (lib_handle == NULL) {
          printf("Could not load lib.\n");
          return 1;
        }

        // Test looked up function.
        func_fptr = (FUNCTYPE*) dlsym(lib_handle, "func");
        // Load twice to test cache.
        func_fptr = (FUNCTYPE*) dlsym(lib_handle, "func");
        if (func_fptr == NULL) {
          printf("Could not find func.\n");
          return 1;
        }

        // Test passing function pointers across module bounds.
        void (*fptr)() = func_fptr(13, main_fptr);
        fptr();

        // Test global data.
        int* globaladdr = (int*) dlsym(lib_handle, "theglobal");
        if (globaladdr == NULL) {
          printf("Could not find global.\n");
          return 1;
        }

        printf("Var: %d\n", *globaladdr);

        return 0;
      }
      '''
    self.set_setting('EXPORTED_FUNCTIONS', ['_main'])
    self.do_run(src, '''\
In func: 13
First calling main_fptr from lib.
Second calling lib_fptr from main.
parent_func called from child
parent_func called from child
Var: 42
''')

  @needs_dlfcn
  def test_dlfcn_varargs(self):
    # this test is not actually valid - it fails natively. the child should fail
    # to be loaded, not load and successfully see the parent print_ints func

    self.prep_dlfcn_lib()
    lib_src = r'''
      void print_ints(int n, ...);
      extern "C" void func() {
        print_ints(2, 13, 42);
      }
      '''
    dirname = self.get_dir()
    filename = os.path.join(dirname, 'liblib.cpp')
    self.set_setting('EXPORTED_FUNCTIONS', ['_func'])
    self.build_dlfcn_lib(lib_src, dirname, filename)

    self.prep_dlfcn_main()
    src = r'''
      #include <stdarg.h>
      #include <stdio.h>
      #include <dlfcn.h>
      #include <assert.h>

      void print_ints(int n, ...) {
        va_list args;
        va_start(args, n);
        for (int i = 0; i < n; i++) {
          printf("%d\n", va_arg(args, int));
        }
        va_end(args);
      }

      int main() {
        void* lib_handle;
        void (*fptr)();

        print_ints(2, 100, 200);

        lib_handle = dlopen("liblib.so", RTLD_NOW);
        assert(lib_handle);
        fptr = (void (*)())dlsym(lib_handle, "func");
        fptr();

        return 0;
      }
      '''
    self.set_setting('EXPORTED_FUNCTIONS', ['_main'])
    self.do_run(src, '100\n200\n13\n42\n')

  @needs_dlfcn
  def test_dlfcn_alignment_and_zeroing(self):
    self.prep_dlfcn_lib()
    self.set_setting('TOTAL_MEMORY', 16 * 1024 * 1024)
    lib_src = r'''
      extern "C" {
        int prezero = 0;
        __attribute__((aligned(1024))) int superAligned = 12345;
        int postzero = 0;
      }
      '''
    dirname = self.get_dir()
    filename = os.path.join(dirname, 'liblib.cpp')
    self.build_dlfcn_lib(lib_src, dirname, filename)
    for i in range(10):
      curr = '%d.so' % i
      shutil.copyfile('liblib.so', curr)
      self.emcc_args += ['--embed-file', curr]

    self.prep_dlfcn_main()
    self.set_setting('TOTAL_MEMORY', 128 * 1024 * 1024)
    src = r'''
      #include <stdio.h>
      #include <stdlib.h>
      #include <string.h>
      #include <dlfcn.h>
      #include <assert.h>
      #include <emscripten.h>

      int main() {
        printf("'prepare' memory with non-zero inited stuff\n");
        int num = 120 * 1024 * 1024; // total is 128; we'll use 5*5 = 25 at least, so allocate pretty much all of it
        void* mem = malloc(num);
        assert(mem);
        printf("setting this range to non-zero: %d - %d\n", int(mem), int(mem) + num);
        memset(mem, 1, num);
        EM_ASM({
          var value = HEAP8[64*1024*1024];
          out('verify middle of memory is non-zero: ' + value);
          assert(value === 1);
        });
        free(mem);
        for (int i = 0; i < 10; i++) {
          char curr[] = "?.so";
          curr[0] = '0' + i;
          printf("loading %s\n", curr);
          void* lib_handle = dlopen(curr, RTLD_NOW);
          if (!lib_handle) {
            puts(dlerror());
            assert(0);
          }
          printf("getting superAligned\n");
          int* superAligned = (int*)dlsym(lib_handle, "superAligned");
          assert(superAligned);
          assert(int(superAligned) % 1024 == 0); // alignment
          printf("checking value of superAligned, at %d\n", superAligned);
          assert(*superAligned == 12345); // value
          printf("getting prezero\n");
          int* prezero = (int*)dlsym(lib_handle, "prezero");
          assert(prezero);
          printf("checking value of prezero, at %d\n", prezero);
          assert(*prezero == 0);
          *prezero = 1;
          assert(*prezero != 0);
          printf("getting postzero\n");
          int* postzero = (int*)dlsym(lib_handle, "postzero");
          printf("checking value of postzero, at %d\n", postzero);
          assert(postzero);
          printf("checking value of postzero\n");
          assert(*postzero == 0);
          *postzero = 1;
          assert(*postzero != 0);
        }
        printf("success.\n");
        return 0;
      }
      '''
    self.do_run(src, 'success.\n')

  @needs_dlfcn
  def test_dlfcn_self(self):
    self.set_setting('MAIN_MODULE')
    self.set_setting('EXPORT_ALL')

    def post(filename):
      js = open(filename).read()
      start = js.find('var NAMED_GLOBALS')
      first = js.find('{', start)
      last = js.find('}', start)
      exports = js[first + 1:last]
      exports = exports.split(',')
      # ensure there aren't too many globals; we don't want unnamed_addr
      exports = [e.split(':')[0].strip('"') for e in exports]
      exports.sort()
      self.assertGreater(len(exports), 20)
      # wasm backend includes alias in NAMED_GLOBALS
      if self.is_wasm_backend():
        self.assertLess(len(exports), 43)
      else:
        self.assertLess(len(exports), 30)

    self.do_run_in_out_file_test('tests', 'core', 'test_dlfcn_self', post_build=post)

  @needs_dlfcn
  def test_dlfcn_unique_sig(self):
    self.prep_dlfcn_lib()
    lib_src = '''
      #include <stdio.h>

      int myfunc(int a, int b, int c, int d, int e, int f, int g, int h, int i, int j, int k, int l, int m) {
        return 13;
      }
      '''
    self.set_setting('EXPORTED_FUNCTIONS', ['_myfunc'])
    dirname = self.get_dir()
    filename = os.path.join(dirname, 'liblib.c')
    self.build_dlfcn_lib(lib_src, dirname, filename)

    self.prep_dlfcn_main()
    src = '''
      #include <assert.h>
      #include <stdio.h>
      #include <dlfcn.h>

      typedef int (*FUNCTYPE)(int, int, int, int, int, int, int, int, int, int, int, int, int);

      int main() {
        void *lib_handle;
        FUNCTYPE func_ptr;

        lib_handle = dlopen("liblib.so", RTLD_NOW);
        assert(lib_handle != NULL);

        func_ptr = (FUNCTYPE)dlsym(lib_handle, "myfunc");
        assert(func_ptr != NULL);
        assert(func_ptr(0, 0, 0, 0, 0, 0, 0, 0, 0, 0, 0, 0, 0) == 13);

        puts("success");

        return 0;
      }
      '''
    self.set_setting('EXPORTED_FUNCTIONS', ['_main', '_malloc'])
    self.do_run(src, 'success', force_c=True)

  @needs_dlfcn
  def test_dlfcn_info(self):

    self.prep_dlfcn_lib()
    lib_src = '''
      #include <stdio.h>

      int myfunc(int a, int b, int c, int d, int e, int f, int g, int h, int i, int j, int k, int l, int m) {
        return 13;
      }
      '''
    self.set_setting('EXPORTED_FUNCTIONS', ['_myfunc'])
    dirname = self.get_dir()
    filename = os.path.join(dirname, 'liblib.c')
    self.build_dlfcn_lib(lib_src, dirname, filename)

    self.prep_dlfcn_main()
    src = '''
      #include <assert.h>
      #include <stdio.h>
      #include <string.h>
      #include <dlfcn.h>

      typedef int (*FUNCTYPE)(int, int, int, int, int, int, int, int, int, int, int, int, int);

      int main() {
        void *lib_handle;
        FUNCTYPE func_ptr;

        lib_handle = dlopen("liblib.so", RTLD_NOW);
        assert(lib_handle != NULL);

        func_ptr = (FUNCTYPE)dlsym(lib_handle, "myfunc");
        assert(func_ptr != NULL);
        assert(func_ptr(0, 0, 0, 0, 0, 0, 0, 0, 0, 0, 0, 0, 0) == 13);

        /* Verify that we don't corrupt func_ptr when calling dladdr.  */
        Dl_info info;
        memset(&info, 0, sizeof(info));
        dladdr(func_ptr, &info);

        assert(func_ptr != NULL);
        assert(func_ptr(0, 0, 0, 0, 0, 0, 0, 0, 0, 0, 0, 0, 0) == 13);

        /* Verify something useful lives in info.  */
        assert(info.dli_fname != NULL);
        assert(info.dli_fbase == NULL);
        assert(info.dli_sname == NULL);
        assert(info.dli_saddr == NULL);

        puts("success");

        return 0;
      }
      '''
    self.set_setting('EXPORTED_FUNCTIONS', ['_main', '_malloc'])
    self.do_run(src, 'success', force_c=True)

  @needs_dlfcn
  def test_dlfcn_stacks(self):
    self.prep_dlfcn_lib()
    lib_src = '''
      #include <assert.h>
      #include <stdio.h>
      #include <string.h>

      int myfunc(const char *input) {
        char bigstack[1024] = { 0 };

        // make sure we didn't just trample the stack!
        assert(!strcmp(input, "foobar"));

        snprintf(bigstack, sizeof(bigstack), input);
        return strlen(bigstack);
      }
      '''
    self.set_setting('EXPORTED_FUNCTIONS', ['_myfunc'])
    dirname = self.get_dir()
    filename = os.path.join(dirname, 'liblib.c')
    self.build_dlfcn_lib(lib_src, dirname, filename)

    self.prep_dlfcn_main()
    src = '''
      #include <assert.h>
      #include <stdio.h>
      #include <dlfcn.h>
      #include <string.h>

      typedef int (*FUNCTYPE)(const char *);

      int main() {
        void *lib_handle;
        FUNCTYPE func_ptr;
        char str[128];

        snprintf(str, sizeof(str), "foobar");

        // HACK: Use strcmp in the main executable so that it doesn't get optimized out and the dynamic library
        //       is able to use it.
        assert(!strcmp(str, "foobar"));

        lib_handle = dlopen("liblib.so", RTLD_NOW);
        assert(lib_handle != NULL);

        func_ptr = (FUNCTYPE)dlsym(lib_handle, "myfunc");
        assert(func_ptr != NULL);
        assert(func_ptr(str) == 6);

        puts("success");

        return 0;
      }
      '''
    self.set_setting('EXPORTED_FUNCTIONS', ['_main', '_malloc', '_strcmp'])
    self.do_run(src, 'success', force_c=True)

  @needs_dlfcn
  def test_dlfcn_funcs(self):
    self.prep_dlfcn_lib()
    lib_src = r'''
      #include <assert.h>
      #include <stdio.h>
      #include <string.h>

      typedef void (*voidfunc)();
      typedef void (*intfunc)(int);

      void callvoid(voidfunc f) { f(); }
      void callint(voidfunc f, int x) { f(x); }

      void void_0() { printf("void 0\n"); }
      void void_1() { printf("void 1\n"); }
      voidfunc getvoid(int i) {
        switch(i) {
          case 0: return void_0;
          case 1: return void_1;
          default: return NULL;
        }
      }

      void int_0(int x) { printf("int 0 %d\n", x); }
      void int_1(int x) { printf("int 1 %d\n", x); }
      intfunc getint(int i) {
        switch(i) {
          case 0: return int_0;
          case 1: return int_1;
          default: return NULL;
        }
      }
      '''
    self.set_setting('EXPORTED_FUNCTIONS', ['_callvoid', '_callint', '_getvoid', '_getint'])
    dirname = self.get_dir()
    self.build_dlfcn_lib(lib_src, dirname, os.path.join(dirname, 'liblib.c'))

    self.prep_dlfcn_main()
    src = r'''
      #include <assert.h>
      #include <stdio.h>
      #include <dlfcn.h>

      typedef void (*voidfunc)();
      typedef void (*intfunc)(int);

      typedef void (*voidcaller)(voidfunc);
      typedef void (*intcaller)(intfunc, int);

      typedef voidfunc (*voidgetter)(int);
      typedef intfunc (*intgetter)(int);

      void void_main() { printf("void_main.\n"); }
      void int_main(int x) { printf("int_main %d\n", x); }

      int main() {
        printf("go\n");
        void *lib_handle;
        lib_handle = dlopen("liblib.so", RTLD_NOW);
        assert(lib_handle != NULL);

        voidcaller callvoid = (voidcaller)dlsym(lib_handle, "callvoid");
        assert(callvoid != NULL);
        callvoid(void_main);

        intcaller callint = (intcaller)dlsym(lib_handle, "callint");
        assert(callint != NULL);
        callint(int_main, 201);

        voidgetter getvoid = (voidgetter)dlsym(lib_handle, "getvoid");
        assert(getvoid != NULL);
        callvoid(getvoid(0));
        callvoid(getvoid(1));

        intgetter getint = (intgetter)dlsym(lib_handle, "getint");
        assert(getint != NULL);
        callint(getint(0), 54);
        callint(getint(1), 9000);

        assert(getint(1000) == NULL);

        puts("ok");
        return 0;
      }
      '''
    self.set_setting('EXPORTED_FUNCTIONS', ['_main', '_malloc'])
    self.do_run(src, '''go
void_main.
int_main 201
void 0
void 1
int 0 54
int 1 9000
ok
''', force_c=True)

  @needs_dlfcn
  def test_dlfcn_mallocs(self):
    # will be exhausted without functional malloc/free
    self.set_setting('TOTAL_MEMORY', 64 * 1024 * 1024)

    self.prep_dlfcn_lib()
    lib_src = r'''
      #include <assert.h>
      #include <stdio.h>
      #include <string.h>
      #include <stdlib.h>

      void *mallocproxy(int n) { return malloc(n); }
      void freeproxy(void *p) { free(p); }
      '''
    self.set_setting('EXPORTED_FUNCTIONS', ['_mallocproxy', '_freeproxy'])
    dirname = self.get_dir()
    filename = os.path.join(dirname, 'liblib.c')
    self.build_dlfcn_lib(lib_src, dirname, filename)

    self.prep_dlfcn_main()
    src = open(path_from_root('tests', 'dlmalloc_proxy.c')).read()
    self.set_setting('EXPORTED_FUNCTIONS', ['_main', '_malloc', '_free'])
    self.do_run(src, '''*294,153*''', force_c=True)

  @needs_dlfcn
  def test_dlfcn_longjmp(self):
    self.prep_dlfcn_lib()
    lib_src = r'''
      #include <setjmp.h>
      #include <stdio.h>

      void jumpy(jmp_buf buf) {
        static int i = 0;
        i++;
        if (i == 10) longjmp(buf, i);
        printf("pre %d\n", i);
      }
      '''
    self.set_setting('EXPORTED_FUNCTIONS', ['_jumpy'])
    dirname = self.get_dir()
    filename = os.path.join(dirname, 'liblib.c')
    self.build_dlfcn_lib(lib_src, dirname, filename)

    self.prep_dlfcn_main()
    src = r'''
      #include <assert.h>
      #include <stdio.h>
      #include <dlfcn.h>
      #include <setjmp.h>

      typedef void (*jumpfunc)(jmp_buf);

      int main() {
        printf("go!\n");

        void *lib_handle;
        lib_handle = dlopen("liblib.so", RTLD_NOW);
        assert(lib_handle != NULL);

        jumpfunc jumpy = (jumpfunc)dlsym(lib_handle, "jumpy");
        assert(jumpy);

        jmp_buf buf;
        int jmpval = setjmp(buf);
        if (jmpval == 0) {
          while (1) jumpy(buf);
        } else {
          printf("out!\n");
        }

        return 0;
      }
      '''
    self.set_setting('EXPORTED_FUNCTIONS', ['_main', '_malloc', '_free'])
    self.do_run(src, '''go!
pre 1
pre 2
pre 3
pre 4
pre 5
pre 6
pre 7
pre 8
pre 9
out!
''', force_c=True)

  @needs_dlfcn
  def zzztest_dlfcn_exceptions(self): # TODO: make this work. need to forward tempRet0 across modules
    self.set_setting('DISABLE_EXCEPTION_CATCHING', 0)

    self.prep_dlfcn_lib()
    lib_src = r'''
      extern "C" {
      int ok() {
        return 65;
      }
      int fail() {
        throw 123;
      }
      }
      '''
    self.set_setting('EXPORTED_FUNCTIONS', ['_ok', '_fail'])
    dirname = self.get_dir()
    filename = os.path.join(dirname, 'liblib.cpp')
    self.build_dlfcn_lib(lib_src, dirname, filename)

    self.prep_dlfcn_main()
    src = r'''
      #include <assert.h>
      #include <stdio.h>
      #include <dlfcn.h>

      typedef int (*intfunc)();

      int main() {
        printf("go!\n");

        void *lib_handle;
        lib_handle = dlopen("liblib.so", RTLD_NOW);
        assert(lib_handle != NULL);

        intfunc okk = (intfunc)dlsym(lib_handle, "ok");
        intfunc faill = (intfunc)dlsym(lib_handle, "fail");
        assert(okk && faill);

        try {
          printf("ok: %d\n", okk());
        } catch(...) {
          printf("wha\n");
        }

        try {
          printf("fail: %d\n", faill());
        } catch(int x) {
          printf("int %d\n", x);
        }

        try {
          printf("fail: %d\n", faill());
        } catch(double x) {
          printf("caught %f\n", x);
        }

        return 0;
      }
      '''
    self.set_setting('EXPORTED_FUNCTIONS', ['_main', '_malloc', '_free'])
    self.do_run(src, '''go!
ok: 65
int 123
ok
''')

  @needs_dlfcn
  def test_dlfcn_handle_alloc(self):
    # verify that dlopen does not allocate already used handles
    dirname = self.get_dir()

    def indir(name):
      return os.path.join(dirname, name)

    libecho = r'''
      #include <stdio.h>

      static struct %(libname)s {
        %(libname)s() {
          puts("%(libname)s: loaded");
        }
      } _;
    '''

    self.prep_dlfcn_lib()
    self.build_dlfcn_lib(libecho % {'libname': 'a'}, dirname, indir('a.cpp'))
    shutil.move(indir('liblib.so'), indir('liba.so'))
    self.build_dlfcn_lib(libecho % {'libname': 'b'}, dirname, indir('b.cpp'))
    shutil.move(indir('liblib.so'), indir('libb.so'))

    self.set_setting('MAIN_MODULE')
    self.clear_setting('SIDE_MODULE')
    self.set_setting('EXPORT_ALL')
    self.emcc_args += ['--embed-file', '.@/']

    # XXX in wasm each lib load currently takes 5MB; default TOTAL_MEMORY=16MB is thus not enough
    self.set_setting('TOTAL_MEMORY', 32 * 1024 * 1024)

    src = r'''
      #include <dlfcn.h>
      #include <assert.h>
      #include <stddef.h>

      int main() {
        void *liba, *libb, *liba2;
        int err;

        liba = dlopen("liba.so", RTLD_NOW);
        assert(liba != NULL);
        libb = dlopen("libb.so", RTLD_NOW);
        assert(liba != NULL);

        err = dlclose(liba);
        assert(!err);

        liba2 = dlopen("liba.so", RTLD_NOW);
        assert(liba2 != libb);

        return 0;
      }
      '''
    self.do_run(src, 'a: loaded\nb: loaded\na: loaded\n')

  def dylink_test(self, main, side, expected=None, header=None, main_emcc_args=[], force_c=False, need_reverse=True, auto_load=True, **kwargs):
    # shared settings
    self.set_setting('EXPORT_ALL', 1)

    if header:
      create_test_file('header.h', header)

    old_args = self.emcc_args[:]

    # side settings
    self.clear_setting('MAIN_MODULE')
    self.set_setting('SIDE_MODULE')
    side_suffix = 'wasm' if self.is_wasm() else 'js'
    if isinstance(side, list):
      # side is just a library
      try_delete('liblib.cpp.o.' + side_suffix)
      run_process([PYTHON, EMCC] + side + self.get_emcc_args() + ['-o', os.path.join(self.get_dir(), 'liblib.cpp.o.' + side_suffix)])
    else:
      base = 'liblib.cpp' if not force_c else 'liblib.c'
      try_delete(base + '.o.' + side_suffix)
      self.build(side, self.get_dir(), base, js_outfile=(side_suffix == 'js'))
      if force_c:
        shutil.move(base + '.o.' + side_suffix, 'liblib.cpp.o.' + side_suffix)
    if SPIDERMONKEY_ENGINE and os.path.exists(SPIDERMONKEY_ENGINE[0]) and not self.is_wasm():
      out = run_js('liblib.cpp.o.js', engine=SPIDERMONKEY_ENGINE, full_output=True, stderr=STDOUT)
      if 'asm' in out:
        self.validate_asmjs(out)
    shutil.move('liblib.cpp.o.' + side_suffix, 'liblib.so')

    # main settings
    self.set_setting('MAIN_MODULE')
    self.clear_setting('SIDE_MODULE')
    if auto_load:
      self.set_setting('RUNTIME_LINKED_LIBS', ['liblib.so'])
      self.emcc_args += main_emcc_args

    if isinstance(main, list):
      # main is just a library
      try_delete('src.cpp.o.js')
      run_process([PYTHON, EMCC] + main + self.emcc_args + self.serialize_settings() + ['-o', 'src.cpp.o.js'])
      self.do_run(None, expected, no_build=True, **kwargs)
    else:
      self.do_run(main, expected, force_c=force_c, **kwargs)

    self.emcc_args = old_args

    if need_reverse:
      # test the reverse as well
      print('flip')
      self.dylink_test(side, main, expected, header, main_emcc_args, force_c, need_reverse=False)

  def do_basic_dylink_test(self):
    self.dylink_test(r'''
      #include <stdio.h>
      #include "header.h"

      int main() {
        printf("other says %d.\n", sidey());
        return 0;
      }
    ''', '''
      #include "header.h"

      int sidey() {
        return 11;
      }
    ''', 'other says 11.', 'extern "C" int sidey();')

  @needs_dlfcn
  def test_dylink_basics(self):
    self.do_basic_dylink_test()

  @needs_dlfcn
  def test_dylink_memory_growth(self):
    if not self.is_wasm():
      self.skipTest('wasm only')
    self.set_setting('ALLOW_MEMORY_GROWTH', 1)
    self.do_basic_dylink_test()

  @needs_dlfcn
  @no_fastcomp('https://github.com/emscripten-core/emscripten/issues/8268')
  def test_dylink_function_pointer_equality(self):
    self.dylink_test(r'''
      #include <stdio.h>
      #include "header.h"

      int main() {
        void* puts_side = get_address();
        printf("main module address %p.\n", &puts);
        printf("side module address address %p.\n", puts_side);
        if (&puts == puts_side)
          printf("success\n");
        else
          printf("failure\n");
        return 0;
      }
    ''', '''
      #include <stdio.h>
      #include "header.h"

      void* get_address() {
        return (void*)&puts;
      }
    ''', 'success', header='extern "C" void* get_address();')

  @needs_dlfcn
  def test_dylink_floats(self):
    self.dylink_test(r'''
      #include <stdio.h>
      extern float sidey();
      int main() {
        printf("other says %.2f.\n", sidey()+1);
        return 0;
      }
    ''', '''
      float sidey() { return 11.5; }
    ''', 'other says 12.50')

  @needs_dlfcn
  def test_dylink_printfs(self):
    self.dylink_test(r'''
      #include <stdio.h>
      extern "C" void sidey();
      int main() {
        printf("hello from main\n");
        sidey();
        return 0;
      }
    ''', r'''
      #include <stdio.h>
      extern "C" void sidey() {
        printf("hello from side\n");
      }
    ''', 'hello from main\nhello from side\n')

  # Verify that a function pointer can be passed back and forth and invoked
  # on both sides.
  @needs_dlfcn
  def test_dylink_funcpointer(self):
    self.dylink_test(
      main=r'''
      #include <stdio.h>
      #include <assert.h>
      #include "header.h"
      intfunc sidey(intfunc f);
      void a(int arg) { printf("hello from funcptr: %d\n", arg); }
      int main() {
        intfunc b = sidey(a);
        assert(a == b);
        b(0);
        return 0;
      }
      ''',
      side='''
      #include "header.h"
      intfunc sidey(intfunc f) { f(1); return f; }
      ''',
      expected='hello from funcptr: 1\nhello from funcptr: 0\n',
      header='typedef void (*intfunc)(int );')

  @needs_dlfcn
  # test dynamic linking of a module with multiple function pointers, stored
  # statically
  def test_dylink_static_funcpointers(self):
    self.dylink_test(
      main=r'''
      #include <stdio.h>
      #include "header.h"
      void areturn0() { printf("hello 0\n"); }
      void areturn1() { printf("hello 1\n"); }
      void areturn2() { printf("hello 2\n"); }
      voidfunc func_ptrs[3] = { areturn0, areturn1, areturn2 };
      int main(int argc, char **argv) {
        sidey(func_ptrs[0]);
        sidey(func_ptrs[1]);
        sidey(func_ptrs[2]);
        return 0;
      }
      ''',
      side='''
      #include "header.h"
      void sidey(voidfunc f) { f(); }
      ''',
      expected='hello 0\nhello 1\nhello 2\n',
      header='typedef void (*voidfunc)(); void sidey(voidfunc f);')

  @no_wasm('uses function tables in an asm.js specific way')
  @needs_dlfcn
  def test_dylink_asmjs_funcpointers(self):
    self.dylink_test(
      main=r'''
      #include "header.h"
      #include <emscripten.h>
      void left1() { printf("left1\n"); }
      void left2() { printf("left2\n"); }
      voidfunc getleft1() { return left1; }
      voidfunc getleft2() { return left2; }
      int main(int argc, char **argv) {
        printf("main\n");
        EM_ASM({
          // make the function table sizes a non-power-of-two
          alignFunctionTables();
          Module['FUNCTION_TABLE_v'].push(0, 0, 0, 0, 0);
          var newSize = alignFunctionTables();
          //out('new size of function tables: ' + newSize);
          // when masked, the two function pointers 1 and 2 should not happen to fall back to the right place
          assert(((newSize+1) & 3) !== 1 || ((newSize+2) & 3) !== 2);
          loadDynamicLibrary('liblib.so');
        });
        volatilevoidfunc f;
        f = (volatilevoidfunc)left1;
        f();
        f = (volatilevoidfunc)left2;
        f();
        f = (volatilevoidfunc)getright1();
        f();
        f = (volatilevoidfunc)getright2();
        f();
        second();
        return 0;
      }
      ''',
      side=r'''
      #include "header.h"
      void right1() { printf("right1\n"); }
      void right2() { printf("right2\n"); }
      voidfunc getright1() { return right1; }
      voidfunc getright2() { return right2; }
      void second() {
        printf("second\n");
        volatilevoidfunc f;
        f = (volatilevoidfunc)getleft1();
        f();
        f = (volatilevoidfunc)getleft2();
        f();
        f = (volatilevoidfunc)right1;
        f();
        f = (volatilevoidfunc)right2;
        f();
      }
      ''',
      expected='main\nleft1\nleft2\nright1\nright2\nsecond\nleft1\nleft2\nright1\nright2\n',
      header='''
      #include <stdio.h>
      typedef void (*voidfunc)();
      typedef volatile voidfunc volatilevoidfunc;
      voidfunc getleft1();
      voidfunc getleft2();
      voidfunc getright1();
      voidfunc getright2();
      void second();
      ''', need_reverse=False, auto_load=False)

  @needs_dlfcn
  def test_dylink_funcpointers_wrapper(self):
    self.dylink_test(
      main=r'''\
      #include <stdio.h>
      #include "header.h"
      int main(int argc, char **argv) {
        charfunc f1 = emscripten_run_script;
        f1("out('one')");
        charfunc f2 = get();
        f2("out('two')");
        return 0;
      }
      ''',
      side='''\
      #include "header.h"
      charfunc get() {
        return emscripten_run_script;
      }
      ''',
      expected='one\ntwo\n',
      header='''\
      #include <emscripten.h>
      typedef void (*charfunc)(const char*);
      extern charfunc get();
      ''')

  @needs_dlfcn
  def test_dylink_static_funcpointer_float(self):
    self.dylink_test(
      main=r'''\
      #include <stdio.h>
      #include "header.h"
      int sidey(floatfunc f);
      float func1(float f) { printf("hello 1: %f\n", f); return 0; }
      floatfunc f1 = &func1;
      int main(int argc, char **argv) {
        printf("got: %d\n", sidey(f1));
        f1(12.34);
        return 0;
      }
      ''',
      side='''\
      #include "header.h"
      int sidey(floatfunc f) { f(56.78); return 1; }
      ''',
      expected='hello 1: 56.779999\ngot: 1\nhello 1: 12.340000\n',
      header='typedef float (*floatfunc)(float);')

  @needs_dlfcn
  def test_dylink_global_init(self):
    self.dylink_test(r'''
      #include <stdio.h>
      struct Class {
        Class() { printf("a new Class\n"); }
      };
      static Class c;
      int main() {
        return 0;
      }
    ''', r'''
      void nothing() {}
    ''', 'a new Class\n')

  @needs_dlfcn
  def test_dylink_global_inits(self):
    def test():
      self.dylink_test(header=r'''
        #include <stdio.h>
        struct Class {
          Class(const char *name) { printf("new %s\n", name); }
        };
      ''', main=r'''
        #include "header.h"
        static Class c("main");
        int main() {
          return 0;
        }
      ''', side=r'''
        #include "header.h"
        static Class c("side");
      ''', expected=['new main\nnew side\n', 'new side\nnew main\n'])
    test()

    # TODO: this in wasm
    if self.get_setting('ASSERTIONS') == 1 and not self.is_wasm():
      print('check warnings')
      self.set_setting('ASSERTIONS', 2)
      test()
      full = run_js('src.cpp.o.js', engine=JS_ENGINES[0], full_output=True, stderr=STDOUT)
      self.assertNotContained("trying to dynamically load symbol '__ZN5ClassC2EPKc' (from 'liblib.so') that already exists", full)

  @needs_dlfcn
  @no_wasm_backend('some kind of issue with dylink and i64')
  def test_dylink_i64(self):
    self.dylink_test(r'''
      #include <stdio.h>
      #include <stdint.h>
      extern int64_t sidey();
      int main() {
        printf("other says %llx.\n", sidey());
        return 0;
      }
    ''', '''
      #include <stdint.h>
      int64_t sidey() {
        volatile int64_t x = 11;
        x = x * x * x * x;
        x += x % 17;
        x += (x * (1 << 30));
        x -= 96;
        x = (x + 1000) / ((x % 5) + 1);
        volatile uint64_t y = x / 2;
        x = y / 3;
        y = y * y * y * y;
        y += y % 17;
        y += (y * (1 << 30));
        y -= 121;
        y = (y + 1000) / ((y % 5) + 1);
        x += y;
        return x;
      }
    ''', 'other says 175a1ddee82b8c31.')

  @needs_dlfcn
  @no_wasm_backend('some kind of issue with dylink and i64')
  def test_dylink_i64_b(self):
    self.dylink_test(r'''
      #include <stdio.h>
      #include <stdint.h>
      extern int64_t sidey();
      int main() {
        printf("other says %lld.\n", sidey());
        return 0;
      }
    ''', '''
      #include <stdint.h>
      int64_t sidey() {
        volatile int64_t x = 0x12345678abcdef12LL;
        x += x % 17;
        x = 18 - x;
        return x;
      }
    ''', 'other says -1311768467750121224.')

  @needs_dlfcn
  def test_dylink_class(self):
    self.dylink_test(header=r'''
      #include <stdio.h>
      struct Class {
        Class(const char *name);
      };
    ''', main=r'''
      #include "header.h"
      int main() {
        Class c("main");
        return 0;
      }
    ''', side=r'''
      #include "header.h"
      Class::Class(const char *name) { printf("new %s\n", name); }
    ''', expected=['new main\n'])

  @needs_dlfcn
  def test_dylink_global_var(self):
    self.dylink_test(main=r'''
      #include <stdio.h>
      extern int x;
      int main() {
        printf("extern is %d.\n", x);
        return 0;
      }
    ''', side=r'''
      int x = 123;
    ''', expected=['extern is 123.\n'])

  @needs_dlfcn
  def test_dylink_global_var_modded(self):
    self.dylink_test(main=r'''
      #include <stdio.h>
      extern int x;
      int main() {
        printf("extern is %d.\n", x);
        return 0;
      }
    ''', side=r'''
      int x = 123;
      struct Initter {
        Initter() { x = 456; }
      };
      Initter initter;
    ''', expected=['extern is 456.\n'])

  @needs_dlfcn
  def test_dylink_stdlib(self):
    self.dylink_test(header=r'''
      #include <math.h>
      #include <stdlib.h>
      #include <string.h>
      char *side(const char *data);
      double pow_two(double x);
    ''', main=r'''
      #include <stdio.h>
      #include "header.h"
      int main() {
        char *temp = side("hello through side\n");
        char *ret = (char*)malloc(strlen(temp)+1);
        strcpy(ret, temp);
        temp[1] = 'x';
        puts(ret);
        printf("pow_two: %d.\n", int(pow_two(5.9)));
        return 0;
      }
    ''', side=r'''
      #include "header.h"
      char *side(const char *data) {
        char *ret = (char*)malloc(strlen(data)+1);
        strcpy(ret, data);
        return ret;
      }
      double pow_two(double x) {
        return pow(2, x);
      }
    ''', expected=['hello through side\n\npow_two: 59.'])

  @needs_dlfcn
  def test_dylink_jslib(self):
    # avoid using asm2wasm imports, which don't work in side modules yet (should they?)
    self.set_setting('BINARYEN_TRAP_MODE', 'clamp')
    create_test_file('lib.js', r'''
      mergeInto(LibraryManager.library, {
        test_lib_func: function(x) {
          return x + 17.2;
        }
      });
    ''')
    self.dylink_test(header=r'''
      extern "C" { extern double test_lib_func(int input); }
    ''', main=r'''
      #include <stdio.h>
      #include "header.h"
      extern double sidey();
      int main2() { return 11; }
      int main() {
        int input = sidey();
        double temp = test_lib_func(input);
        printf("other says %.2f\n", temp);
        printf("more: %.5f, %d\n", temp, input);
        return 0;
      }
    ''', side=r'''
      #include <stdio.h>
      #include "header.h"
      extern int main2();
      double sidey() {
        int temp = main2();
        printf("main2 sed: %d\n", temp);
        printf("main2 sed: %u, %c\n", temp, temp/2);
        return test_lib_func(temp);
      }
    ''', expected='other says 45.2', main_emcc_args=['--js-library', 'lib.js'])

  @needs_dlfcn
  def test_dylink_global_var_jslib(self):
    create_test_file('lib.js', r'''
      mergeInto(LibraryManager.library, {
        jslib_x: '{{{ makeStaticAlloc(4) }}}',
        jslib_x__postset: 'HEAP32[_jslib_x>>2] = 148;',
      });
    ''')
    self.dylink_test(main=r'''
      #include <stdio.h>
      extern "C" int jslib_x;
      extern void call_side();
      int main() {
        printf("main: jslib_x is %d.\n", jslib_x);
        call_side();
        return 0;
      }
    ''', side=r'''
      #include <stdio.h>
      extern "C" int jslib_x;
      void call_side() {
        printf("side: jslib_x is %d.\n", jslib_x);
      }
    ''', expected=['main: jslib_x is 148.\nside: jslib_x is 148.\n'], main_emcc_args=['--js-library', 'lib.js', '-s', 'EXPORTED_FUNCTIONS=["_main", "_jslib_x"]'])

  @needs_dlfcn
  def test_dylink_many_postsets(self):
    NUM = 1234
    self.dylink_test(header=r'''
      #include <stdio.h>
      typedef void (*voidfunc)();
      static void simple() {
        printf("simple.\n");
      }
      static volatile voidfunc funcs[''' + str(NUM) + '] = { ' + ','.join(['simple'] * NUM) + r''' };
      static void test() {
        volatile int i = ''' + str(NUM - 1) + r''';
        funcs[i]();
        i = 0;
        funcs[i]();
      }
      extern void more();
    ''', main=r'''
      #include "header.h"
      int main() {
        test();
        more();
        return 0;
      }
    ''', side=r'''
      #include "header.h"
      void more() {
        test();
      }
    ''', expected=['simple.\nsimple.\nsimple.\nsimple.\n'])

  @needs_dlfcn
  def test_dylink_postsets_chunking(self):
    self.dylink_test(header=r'''
      extern int global_var;
    ''', main=r'''
      #include <stdio.h>
      #include "header.h"

      // prepare 99 global variable with local initializer
      static int p = 1;
      #define P(x) __attribute__((used)) int *padding##x = &p;
      P(01) P(02) P(03) P(04) P(05) P(06) P(07) P(08) P(09) P(10)
      P(11) P(12) P(13) P(14) P(15) P(16) P(17) P(18) P(19) P(20)
      P(21) P(22) P(23) P(24) P(25) P(26) P(27) P(28) P(29) P(30)
      P(31) P(32) P(33) P(34) P(35) P(36) P(37) P(38) P(39) P(40)
      P(41) P(42) P(43) P(44) P(45) P(46) P(47) P(48) P(49) P(50)
      P(51) P(52) P(53) P(54) P(55) P(56) P(57) P(58) P(59) P(60)
      P(61) P(62) P(63) P(64) P(65) P(66) P(67) P(68) P(69) P(70)
      P(71) P(72) P(73) P(74) P(75) P(76) P(77) P(78) P(79) P(80)
      P(81) P(82) P(83) P(84) P(85) P(86) P(87) P(88) P(89) P(90)
      P(91) P(92) P(93) P(94) P(95) P(96) P(97) P(98) P(99)

      // prepare global variable with global initializer
      int *ptr = &global_var;

      int main(int argc, char *argv[]) {
        printf("%d\n", *ptr);
      }
    ''', side=r'''
      #include "header.h"

      int global_var = 12345;
    ''', expected=['12345\n'])

  @needs_dlfcn
  def test_dylink_syslibs(self): # one module uses libcxx, need to force its inclusion when it isn't the main

    def test(syslibs, expect_pass=True, need_reverse=True):
      print('syslibs', syslibs, self.get_setting('ASSERTIONS'))
      passed = True
      try:
        with env_modify({'EMCC_FORCE_STDLIBS': syslibs}):
          self.dylink_test(main=r'''
            void side();
            int main() {
              side();
              return 0;
            }
          ''', side=r'''
            #include <iostream>
            void side() { std::cout << "cout hello from side\n"; }
          ''', expected=['cout hello from side\n'], need_reverse=need_reverse)
      except Exception as e:
        if expect_pass:
          raise
        print('(seeing expected fail)')
        passed = False
        assertion = 'build the MAIN_MODULE with EMCC_FORCE_STDLIBS=1 in the environment'
        if self.get_setting('ASSERTIONS'):
          self.assertContained(assertion, str(e))
        else:
          self.assertNotContained(assertion, str(e))
      assert passed == expect_pass, ['saw', passed, 'but expected', expect_pass]

    test('libc++')
    test('1')
    if not self.has_changed_setting('ASSERTIONS'):
      self.set_setting('ASSERTIONS', 0)
      test('', expect_pass=False, need_reverse=False)
      self.set_setting('ASSERTIONS', 1)
      test('', expect_pass=False, need_reverse=False)

  @needs_dlfcn
  @with_env_modify({'EMCC_FORCE_STDLIBS': 'libc++'})
  def test_dylink_iostream(self):
    self.dylink_test(header=r'''
      #include <iostream>
      #include <string>
      std::string side();
    ''', main=r'''
      #include "header.h"
      int main() {
        std::cout << "hello from main " << side() << std::endl;
        return 0;
      }
    ''', side=r'''
      #include "header.h"
      std::string side() { return "and hello from side"; }
    ''', expected=['hello from main and hello from side\n'])

  @needs_dlfcn
  @no_wasm_backend('current fails in __dynamic_cast')
  def test_dylink_dynamic_cast(self): # issue 3465
    self.dylink_test(header=r'''
      class Base {
      public:
          virtual void printName();
      };

      class Derived : public Base {
      public:
          void printName();
      };
    ''', main=r'''
      #include "header.h"
      #include <iostream>

      using namespace std;

      int main() {
        cout << "starting main" << endl;

        Base *base = new Base();
        Base *derived = new Derived();
        base->printName();
        derived->printName();

        if (dynamic_cast<Derived*>(derived)) {
          cout << "OK" << endl;
        } else {
          cout << "KO" << endl;
        }

        return 0;
      }
    ''', side=r'''
      #include "header.h"
      #include <iostream>

      using namespace std;

      void Base::printName() {
          cout << "Base" << endl;
      }

      void Derived::printName() {
          cout << "Derived" << endl;
      }
    ''', expected=['starting main\nBase\nDerived\nOK'])

  @needs_dlfcn
  def test_dylink_raii_exceptions(self):
    self.emcc_args += ['-s', 'DISABLE_EXCEPTION_CATCHING=0']

    self.dylink_test(main=r'''
      #include <stdio.h>
      extern int side();
      int main() {
        printf("from side: %d.\n", side());
      }
    ''', side=r'''
      #include <stdio.h>
      typedef int (*ifdi)(float, double, int);
      int func_with_special_sig(float a, double b, int c) {
        printf("special %f %f %d\n", a, b, c);
        return 1337;
      }
      struct DestructorCaller {
        ~DestructorCaller() { printf("destroy\n"); }
      };
      int side() {
        // d has a destructor that must be called on function
        // exit, which means an invoke will be used for the
        // indirect call here - and the signature of that call
        // is special and not present in the main module, so
        // it must be generated for the side module.
        DestructorCaller d;
        volatile ifdi p = func_with_special_sig;
        return p(2.18281, 3.14159, 42);
      }
    ''', expected=['special 2.182810 3.141590 42\ndestroy\nfrom side: 1337.\n'])

  @needs_dlfcn
  @no_wasm_backend('wasm backend resolved symbols greedily on startup')
  def test_dylink_hyper_dupe(self):
    self.set_setting('TOTAL_MEMORY', 64 * 1024 * 1024)
    if not self.has_changed_setting('ASSERTIONS'):
      self.set_setting('ASSERTIONS', 2)

    # test hyper-dynamic linking, and test duplicate warnings
    create_test_file('third.cpp', r'''
      #include <stdio.h>
      int sidef() { return 36; }
      int sideg = 49;
      int bsidef() { return 536; }
      extern void only_in_second_1(int x);
      extern int second_to_third;
      int third_to_second = 1337;
      void only_in_third_0() {
        // note we access our own globals directly, so
        // it doesn't matter that overriding failed
        printf("only_in_third_0: %d, %d, %d\n", sidef(), sideg, second_to_third);
        only_in_second_1(2112);
      }
      void only_in_third_1(int x) {
        printf("only_in_third_1: %d, %d, %d, %d\n", sidef(), sideg, second_to_third, x);
      }
    ''')
    if self.is_wasm():
      libname = 'third.wasm'
    else:
      libname = 'third.js'
    run_process([PYTHON, EMCC, 'third.cpp', '-o', libname, '-s', 'SIDE_MODULE', '-s', 'EXPORT_ALL'] + self.get_emcc_args())

    self.dylink_test(main=r'''
      #include <stdio.h>
      #include <emscripten.h>
      extern int sidef();
      extern int sideg;
      extern int bsidef();
      extern int bsideg;
      extern void only_in_second_0();
      extern void only_in_third_0();
      int main() {
        EM_ASM({
          loadDynamicLibrary('%s'); // hyper-dynamic! works at least for functions (and consts not used in same block)
        });
        printf("sidef: %%d, sideg: %%d.\n", sidef(), sideg);
        printf("bsidef: %%d.\n", bsidef());
        only_in_second_0();
        only_in_third_0();
      }
    ''' % libname,
                     side=r'''
      #include <stdio.h>
      int sidef() { return 10; } // third will try to override these, but fail!
      int sideg = 20;
      extern void only_in_third_1(int x);
      int second_to_third = 500;
      extern int third_to_second;
      void only_in_second_0() {
        printf("only_in_second_0: %d, %d, %d\n", sidef(), sideg, third_to_second);
        only_in_third_1(1221);
      }
      void only_in_second_1(int x) {
        printf("only_in_second_1: %d, %d, %d, %d\n", sidef(), sideg, third_to_second, x);
      }
    ''',
                     expected=['sidef: 10, sideg: 20.\nbsidef: 536.\nonly_in_second_0: 10, 20, 1337\nonly_in_third_1: 36, 49, 500, 1221\nonly_in_third_0: 36, 49, 500\nonly_in_second_1: 10, 20, 1337, 2112\n'],
                     need_reverse=not self.is_wasm()) # in wasm, we can't flip as the side would have an EM_ASM, which we don't support yet TODO

    if not self.has_changed_setting('ASSERTIONS'):
      print('check warnings')
      full = run_js('src.cpp.o.js', engine=JS_ENGINES[0], full_output=True, stderr=STDOUT)
      self.assertContained("warning: symbol '_sideg' from '%s' already exists" % libname, full)

  @needs_dlfcn
  @no_wasm_backend('not implemented yet')
  def test_dylink_dso_needed(self):
    def do_run(src, expected_output):
      self.do_run(src + 'int main() { return _main(); }', expected_output)
    self._test_dylink_dso_needed(do_run)

  @needs_dlfcn
  def test_dylink_dot_a(self):
    # .a linking must force all .o files inside it, when in a shared module
    create_test_file('third.cpp', 'extern "C" int sidef() { return 36; }')
    create_test_file('fourth.cpp', 'extern "C" int sideg() { return 17; }')

    run_process([PYTHON, EMCC, '-c', 'third.cpp', '-o', 'third.o'] + self.get_emcc_args())
    run_process([PYTHON, EMCC, '-c', 'fourth.cpp', '-o', 'fourth.o'] + self.get_emcc_args())
    run_process([PYTHON, EMAR, 'rc', 'libfourth.a', 'fourth.o'])

    self.dylink_test(main=r'''
      #include <stdio.h>
      #include <emscripten.h>
      extern "C" int sidef();
      extern "C" int sideg();
      int main() {
        printf("sidef: %d, sideg: %d.\n", sidef(), sideg());
      }
    ''',
                     # contents of libfourth.a must be included, even if they aren't referred to!
                     side=['libfourth.a', 'third.o'],
                     expected=['sidef: 36, sideg: 17.\n'])

  @needs_dlfcn
  def test_dylink_spaghetti(self):
    self.dylink_test(main=r'''
      #include <stdio.h>
      int main_x = 72;
      extern int side_x;
      int adjust = side_x + 10;
      int *ptr = &side_x;
      struct Class {
        Class() {
          printf("main init sees %d, %d, %d.\n", adjust, *ptr, main_x);
        }
      };
      Class cm;
      int main() {
        printf("main main sees %d, %d, %d.\n", adjust, *ptr, main_x);
        return 0;
      }
    ''', side=r'''
      #include <stdio.h>
      extern int main_x;
      int side_x = -534;
      int adjust2 = main_x + 10;
      int *ptr2 = &main_x;
      struct Class {
        Class() {
          printf("side init sees %d, %d, %d.\n", adjust2, *ptr2, side_x);
        }
      };
      Class cs;
    ''', expected=['side init sees 82, 72, -534.\nmain init sees -524, -534, 72.\nmain main sees -524, -534, 72.',
                   'main init sees -524, -534, 72.\nside init sees 82, 72, -534.\nmain main sees -524, -534, 72.'])

  @needs_dlfcn
  def test_dylink_zlib(self):
    # avoid using asm2wasm imports, which don't work in side modules yet (should they?)
    self.set_setting('BINARYEN_TRAP_MODE', 'clamp')

    self.emcc_args += ['-I' + path_from_root('tests', 'zlib'), '-s', 'RELOCATABLE']
    zlib_archive = self.get_zlib_library()
    self.dylink_test(main=open(path_from_root('tests', 'zlib', 'example.c')).read(),
                     side=zlib_archive,
                     expected=open(path_from_root('tests', 'zlib', 'ref.txt')).read(),
                     force_c=True)

  # @needs_dlfcn
  # def test_dylink_bullet(self):
  #   self.emcc_args += ['-I' + path_from_root('tests', 'bullet', 'src')]
  #   side = self.get_bullet_library(self, True)
  #   self.dylink_test(main=open(path_from_root('tests', 'bullet', 'Demos', 'HelloWorld', 'HelloWorld.cpp')).read(),
  #                    side=side,
  #                    expected=[open(path_from_root('tests', 'bullet', 'output.txt')).read(), # different roundings
  #                              open(path_from_root('tests', 'bullet', 'output2.txt')).read(),
  #                              open(path_from_root('tests', 'bullet', 'output3.txt')).read()])

  @needs_dlfcn
  @no_fastcomp('https://github.com/emscripten-core/emscripten/issues/8376')
  def test_dylink_rtti(self):
    # Verify that objects created in one module and be dynamic_cast<> correctly
    # in the another module.
    # Each module will define its own copy of certain COMDAT symbols such as
    # each classs's typeinfo, but at runtime they should both use the same one.
    header = '''
    #include <cstddef>

    class Foo {
    public:
      virtual ~Foo() {}
    };

    class Bar : public Foo {
    public:
      virtual ~Bar() {}
    };

    bool is_bar(Foo* foo);
    '''

    main = '''
    #include <stdio.h>
    #include "header.h"

    int main() {
      Bar bar;
      if (!is_bar(&bar)) {
        puts("failure");
        return 1;
      }
      puts("success");
      return 0;
    }
    '''

    side = '''
    #include "header.h"

    bool is_bar(Foo* foo) {
      return dynamic_cast<Bar*>(foo) != nullptr;
    }
    '''

    self.dylink_test(main=main,
                     side=side,
                     header=header,
                     expected='success')

  def test_random(self):
    src = r'''#include <stdlib.h>
#include <stdio.h>

int main()
{
    srandom(0xdeadbeef);
    printf("%ld\n", random());
}
'''
    self.do_run(src, '956867869')

  def test_rand(self):
    src = r'''#include <stdlib.h>
#include <stdio.h>
#include <assert.h>
int main()
{
    // we need RAND_MAX to be a bitmask (power of 2 minus 1). this assertions guarantees
    // if RAND_MAX changes the test failure will focus attention on that issue here.
    assert(RAND_MAX == 0x7fffffff);

    srand(0xdeadbeef);
    for(int i = 0; i < 10; ++i)
        printf("%d\n", rand());

    unsigned int seed = 0xdeadbeef;
    for(int i = 0; i < 10; ++i)
        printf("%d\n", rand_r(&seed));

    bool haveEvenAndOdd = true;
    for(int i = 1; i <= 30; ++i)
    {
        int mask = 1 << i;
        if (mask > RAND_MAX) break;
        bool haveEven = false;
        bool haveOdd = false;
        for(int j = 0; j < 1000 && (!haveEven || !haveOdd); ++j)
        {
            if ((rand() & mask) == 0)
                haveEven = true;
            else
                haveOdd = true;
        }
        haveEvenAndOdd = haveEvenAndOdd && haveEven && haveOdd;
    }
    if (haveEvenAndOdd)
        printf("Have even and odd!\n");

    return 0;
}
'''
    expected = '''490242850
2074599277
1480056542
1912638067
931112055
2110392489
2053422194
1614832492
216117595
174823244
760368382
602359081
1121118963
1291018924
1608306807
352705809
958258461
1182561381
114276303
1481323674
Have even and odd!
'''
    self.do_run(src, expected)

  def test_strtod(self):
    src = open(path_from_root('tests', 'core', 'test_strtod.c')).read()
    expected = open(path_from_root('tests', 'core', 'test_strtod.out')).read()
    self.do_run(src, expected)

  def test_strtold(self):
    self.do_run_in_out_file_test('tests', 'core', 'test_strtold')

  def test_strtok(self):
    self.do_run_in_out_file_test('tests', 'core', 'test_strtok')

  def test_parseInt(self):
    self.do_run_in_out_file_test('tests', 'core', 'test_parseInt')

  def test_transtrcase(self):
    self.do_run_in_out_file_test('tests', 'core', 'test_transtrcase')

  def test_printf(self):
    # needs to flush stdio streams
    self.set_setting('EXIT_RUNTIME', 1)
    self.do_run_in_out_file_test('tests', 'printf', 'test')

  def test_printf_2(self):
    self.do_run_in_out_file_test('tests', 'core', 'test_printf_2')

  def test_printf_float(self):
    self.do_run_in_out_file_test('tests', 'printf', 'test_float')

  def test_printf_octal(self):
    self.do_run_in_out_file_test('tests', 'printf', 'test_octal')

  def test_vprintf(self):
    self.do_run_in_out_file_test('tests', 'core', 'test_vprintf')

  def test_vsnprintf(self):
    self.do_run_in_out_file_test('tests', 'core', 'test_vsnprintf')

  def test_printf_more(self):
    self.do_run_in_out_file_test('tests', 'core', 'test_printf_more')

  def test_perrar(self):
    self.do_run_in_out_file_test('tests', 'core', 'test_perrar')

  def test_atoX(self):
    self.do_run_in_out_file_test('tests', 'core', 'test_atoX')

  def test_strstr(self):
    self.do_run_in_out_file_test('tests', 'core', 'test_strstr')

  def test_fnmatch(self):
    # Run one test without assertions, for additional coverage
    # assert 'asm2m' in core_test_modes
    if self.run_name == 'asm2m':
      i = self.emcc_args.index('ASSERTIONS=1')
      assert i > 0 and self.emcc_args[i - 1] == '-s'
      self.emcc_args[i] = 'ASSERTIONS=0'
      print('flip assertions off')
    self.do_run_in_out_file_test('tests', 'core', 'test_fnmatch')

  def test_sscanf(self):
    self.do_run_in_out_file_test('tests', 'core', 'test_sscanf')

  def test_sscanf_2(self):
    # doubles
    for ftype in ['float', 'double']:
      src = r'''
          #include <stdio.h>

          int main(){
              char strval1[] = "1.2345678901";
              char strval2[] = "1.23456789e5";
              char strval3[] = "1.23456789E5";
              char strval4[] = "1.2345678e-5";
              char strval5[] = "1.2345678E-5";
              double dblval = 1.2345678901;
              double tstval;

              sscanf(strval1, "%lf", &tstval);
              if(dblval != tstval) printf("FAIL: Values are not equal: %lf %lf\n", dblval, tstval);
              else printf("Pass: %lf %lf\n", tstval, dblval);

              sscanf(strval2, "%lf", &tstval);
              dblval = 123456.789;
              if(dblval != tstval) printf("FAIL: Values are not equal: %lf %lf\n", dblval, tstval);
              else printf("Pass: %lf %lf\n", tstval, dblval);

              sscanf(strval3, "%lf", &tstval);
              dblval = 123456.789;
              if(dblval != tstval) printf("FAIL: Values are not equal: %lf %lf\n", dblval, tstval);
              else printf("Pass: %lf %lf\n", tstval, dblval);

              sscanf(strval4, "%lf", &tstval);
              dblval = 0.000012345678;
              if(dblval != tstval) printf("FAIL: Values are not equal: %lf %lf\n", dblval, tstval);
              else printf("Pass: %lf %lf\n", tstval, dblval);

              sscanf(strval5, "%lf", &tstval);
              dblval = 0.000012345678;
              if(dblval != tstval) printf("FAIL: Values are not equal: %lf %lf\n", dblval, tstval);
              else printf("Pass: %lf %lf\n", tstval, dblval);

              return 0;
          }
        '''
      if ftype == 'float':
        self.do_run(src.replace('%lf', '%f').replace('double', 'float'), '''Pass: 1.234568 1.234568
Pass: 123456.789062 123456.789062
Pass: 123456.789062 123456.789062
Pass: 0.000012 0.000012
Pass: 0.000012 0.000012''')
      else:
        self.do_run(src, '''Pass: 1.234568 1.234568
Pass: 123456.789000 123456.789000
Pass: 123456.789000 123456.789000
Pass: 0.000012 0.000012
Pass: 0.000012 0.000012''')

  def test_sscanf_n(self):
    self.do_run_in_out_file_test('tests', 'core', 'test_sscanf_n')

  def test_sscanf_whitespace(self):
    # needs to flush stdio streams
    self.set_setting('EXIT_RUNTIME', 1)
    self.do_run_in_out_file_test('tests', 'core', 'test_sscanf_whitespace')

  def test_sscanf_other_whitespace(self):
    # use i16s in printf
    self.set_setting('SAFE_HEAP', 0)
    # needs to flush stdio streams
    self.set_setting('EXIT_RUNTIME', 1)
    self.do_run_in_out_file_test('tests', 'core', 'test_sscanf_other_whitespace')

  def test_sscanf_3(self):
    self.do_run_in_out_file_test('tests', 'core', 'test_sscanf_3')

  def test_sscanf_4(self):
    self.do_run_in_out_file_test('tests', 'core', 'test_sscanf_4')

  def test_sscanf_5(self):
    self.do_run_in_out_file_test('tests', 'core', 'test_sscanf_5')

  def test_sscanf_6(self):
    self.do_run_in_out_file_test('tests', 'core', 'test_sscanf_6')

  def test_sscanf_skip(self):
    self.do_run_in_out_file_test('tests', 'core', 'test_sscanf_skip')

  def test_sscanf_caps(self):
    self.do_run_in_out_file_test('tests', 'core', 'test_sscanf_caps')

  def test_sscanf_hex(self):
    self.do_run_in_out_file_test('tests', 'core', 'test_sscanf_hex')

  def test_sscanf_float(self):
    self.do_run_in_out_file_test('tests', 'core', 'test_sscanf_float')

  def test_langinfo(self):
    self.do_run_in_out_file_test('tests', 'core', 'test_langinfo')

  def test_files(self):
    self.banned_js_engines = [SPIDERMONKEY_ENGINE] # closure can generate variables called 'gc', which pick up js shell stuff
    if self.maybe_closure(): # Use closure here, to test we don't break FS stuff
      self.emcc_args = [x for x in self.emcc_args if x != '-g'] # ensure we test --closure 1 --memory-init-file 1 (-g would disable closure)
    elif '-O3' in self.emcc_args and not self.is_wasm():
      print('closure 2')
      self.emcc_args += ['--closure', '2'] # Use closure 2 here for some additional coverage

    self.emcc_args += ['-s', 'FORCE_FILESYSTEM=1', '--pre-js', 'pre.js']

    print('base', self.emcc_args)

    create_test_file('pre.js', '''
Module = {
  'noFSInit': true,
  'preRun': function() {
    FS.createLazyFile('/', 'test.file', 'test.file', true, false);
    // Test FS_* exporting
    Module['FS_createDataFile']('/', 'somefile.binary', [100, 200, 50, 25, 10, 77, 123], true, false, false);  // 200 becomes -56, since signed chars are used in memory
    var test_files_input = 'hi there!';
    var test_files_input_index = 0;
    FS.init(function() {
      return test_files_input.charCodeAt(test_files_input_index++) || null;
    });
  }
};
''')

    create_test_file('test.file', 'some data')

    src = open(path_from_root('tests', 'files.cpp')).read()

    mem_file = 'src.cpp.o.js.mem'
    orig_args = self.emcc_args
    for mode in [[], ['-s', 'SYSCALL_DEBUG=1']]:
      print(mode)
      self.emcc_args = orig_args + mode
      try_delete(mem_file)

      def clean(out, err):
        return '\n'.join([line for line in (out + err).split('\n') if 'binaryen' not in line and 'wasm' not in line and 'so not running' not in line])

      self.do_run(src, [x if 'SYSCALL_DEBUG=1' not in mode else ('syscall! 146,SYS_writev' if self.run_name == 'default' else 'syscall! 146') for x in ('size: 7\ndata: 100,-56,50,25,10,77,123\nloop: 100 -56 50 25 10 77 123 \ninput:hi there!\ntexto\n$\n5 : 10,30,20,11,88\nother=some data.\nseeked=me da.\nseeked=ata.\nseeked=ta.\nfscanfed: 10 - hello\n5 bytes to dev/null: 5\nok.\ntexte\n', 'size: 7\ndata: 100,-56,50,25,10,77,123\nloop: 100 -56 50 25 10 77 123 \ninput:hi there!\ntexto\ntexte\n$\n5 : 10,30,20,11,88\nother=some data.\nseeked=me da.\nseeked=ata.\nseeked=ta.\nfscanfed: 10 - hello\n5 bytes to dev/null: 5\nok.\n')],
                  output_nicerizer=clean)
      if self.uses_memory_init_file():
        self.assertExists(mem_file)

  def test_files_m(self):
    # Test for Module.stdin etc.
    # needs to flush stdio streams
    self.set_setting('EXIT_RUNTIME', 1)

    create_test_file('pre.js', '''
    Module = {
      data: [10, 20, 40, 30],
      stdin: function() { return Module.data.pop() || null },
      stdout: function(x) { out('got: ' + x) }
    };
''')
    self.emcc_args += ['--pre-js', 'pre.js']

    src = r'''
      #include <stdio.h>
      #include <unistd.h>

      int main () {
        char c;
        fprintf(stderr, "isatty? %d,%d,%d\n", isatty(fileno(stdin)), isatty(fileno(stdout)), isatty(fileno(stderr)));
        while ((c = fgetc(stdin)) != EOF) {
          putc(c+5, stdout);
        }
        return 0;
      }
      '''

    def clean(out, err):
      return '\n'.join(l for l in (out + err).splitlines() if 'warning' not in l and 'binaryen' not in l)

    self.do_run(src, ('got: 35\ngot: 45\ngot: 25\ngot: 15\nisatty? 0,0,1\n', 'got: 35\ngot: 45\ngot: 25\ngot: 15\nisatty? 0,0,1', 'isatty? 0,0,1\ngot: 35\ngot: 45\ngot: 25\ngot: 15'), output_nicerizer=clean)

  def test_mount(self):
    self.set_setting('FORCE_FILESYSTEM', 1)
    src = open(path_from_root('tests', 'fs', 'test_mount.c')).read()
    self.do_run(src, 'success', force_c=True)

  def test_getdents64(self):
    src = open(path_from_root('tests', 'fs', 'test_getdents64.cpp')).read()
    self.do_run(src, '..')

  def test_getdents64_special_cases(self):
    self.banned_js_engines = [V8_ENGINE] # https://bugs.chromium.org/p/v8/issues/detail?id=6881
    self.emcc_args += ['-std=c++11']
    src = path_from_root('tests', 'fs', 'test_getdents64_special_cases.cpp')
    out = path_from_root('tests', 'fs', 'test_getdents64_special_cases.out')
    self.do_run_from_file(src, out, assert_identical=True)

  def test_getcwd_with_non_ascii_name(self):
    self.banned_js_engines = [V8_ENGINE] # https://bugs.chromium.org/p/v8/issues/detail?id=6881
    src = path_from_root('tests', 'fs', 'test_getcwd_with_non_ascii_name.cpp')
    out = path_from_root('tests', 'fs', 'test_getcwd_with_non_ascii_name.out')
    self.emcc_args += ['-std=c++11']
    self.do_run_from_file(src, out, assert_identical=True)

  def test_fwrite_0(self):
    self.do_run_in_out_file_test('tests', 'core', 'test_fwrite_0')

  def test_fgetc_ungetc(self):
    print('TODO: update this test once the musl ungetc-on-EOF-stream bug is fixed upstream and reaches us')
    self.set_setting('SYSCALL_DEBUG', 1)
    self.clear()
    orig_compiler_opts = self.emcc_args[:]
    for fs in ['MEMFS', 'NODEFS']:
      print(fs)
      src = open(path_from_root('tests', 'stdio', 'test_fgetc_ungetc.c')).read()
      self.emcc_args = orig_compiler_opts + ['-D' + fs]
      self.do_run(src, 'success', force_c=True, js_engines=[NODE_JS])

  def test_fgetc_unsigned(self):
    src = r'''
      #include <stdio.h>
      int main() {
        FILE *file = fopen("file_with_byte_234.txt", "rb");
        int c = fgetc(file);
        printf("*%d\n", c);
      }
    '''
    create_test_file('file_with_byte_234.txt', b'\xea', binary=True)
    self.emcc_args += ['--embed-file', 'file_with_byte_234.txt']
    self.do_run(src, '*234\n')

  def test_fgets_eol(self):
    src = r'''
      #include <stdio.h>
      char buf[32];
      int main()
      {
        const char *r = "SUCCESS";
        FILE *f = fopen("eol.txt", "r");
        while (fgets(buf, 32, f) != NULL) {
          if (buf[0] == '\0') {
            r = "FAIL";
            break;
          }
        }
        printf("%s\n", r);
        fclose(f);
        return 0;
      }
    '''
    open('eol.txt', 'wb').write(b'\n')
    self.emcc_args += ['--embed-file', 'eol.txt']
    self.do_run(src, 'SUCCESS\n')

  def test_fscanf(self):
    create_test_file('three_numbers.txt', '-1 0.1 -.1')
    src = r'''
      #include <stdio.h>
      #include <assert.h>
      #include <float.h>
      int main()
      {
          float x = FLT_MAX, y = FLT_MAX, z = FLT_MAX;

          FILE* fp = fopen("three_numbers.txt", "r");
          if (fp) {
              int match = fscanf(fp, " %f %f %f ", &x, &y, &z);
              printf("match = %d\n", match);
              printf("x = %0.1f, y = %0.1f, z = %0.1f\n", x, y, z);
          } else {
              printf("failed to open three_numbers.txt\n");
          }
          return 0;
      }
    '''
    self.emcc_args += ['--embed-file', 'three_numbers.txt']
    self.do_run(src, 'match = 3\nx = -1.0, y = 0.1, z = -0.1\n')

  def test_fscanf_2(self):
    create_test_file('a.txt', '''1/2/3 4/5/6 7/8/9
''')
    self.emcc_args += ['--embed-file', 'a.txt']
    self.do_run(r'''#include <cstdio>
#include <iostream>

using namespace std;

int
main( int argv, char ** argc ) {
    cout << "fscanf test" << endl;

    FILE * file;
    file = fopen("a.txt", "rb");
    int vertexIndex[4];
    int normalIndex[4];
    int uvIndex[4];

    int matches = fscanf(file, "%d/%d/%d %d/%d/%d %d/%d/%d %d/%d/%d\n", &vertexIndex[0], &uvIndex[0], &normalIndex[0], &vertexIndex    [1], &uvIndex[1], &normalIndex[1], &vertexIndex[2], &uvIndex[2], &normalIndex[2], &vertexIndex[3], &uvIndex[3], &normalIndex[3]);

    cout << matches << endl;

    return 0;
}
''', 'fscanf test\n9\n')

  def test_fileno(self):
    create_test_file('empty.txt', '')
    src = r'''
      #include <stdio.h>
      #include <unistd.h>
      int main()
      {
          FILE* fp = fopen("empty.txt", "r");
          if (fp) {
              printf("%d\n", fileno(fp));
          } else {
              printf("failed to open empty.txt\n");
          }
          return 0;
      }
    '''
    self.emcc_args += ['--embed-file', 'empty.txt']
    self.do_run(src, '3\n')

  def test_readdir(self):
    self.do_run_in_out_file_test('tests', 'dirent', 'test_readdir')

  def test_readdir_empty(self):
    self.do_run_in_out_file_test('tests', 'dirent', 'test_readdir_empty')

  def test_stat(self):
    src = open(path_from_root('tests', 'stat', 'test_stat.c')).read()
    self.do_run(src, 'success', force_c=True)

  def test_stat_chmod(self):
    src = open(path_from_root('tests', 'stat', 'test_chmod.c')).read()
    self.do_run(src, 'success', force_c=True)

  def test_stat_mknod(self):
    src = open(path_from_root('tests', 'stat', 'test_mknod.c')).read()
    self.do_run(src, 'success', force_c=True)

  def add_pre_run(self, code):
    create_test_file('pre.js', 'Module.preRun = function() { %s }' % code)
    self.emcc_args += ['--pre-js', 'pre.js']

  def add_post_run(self, code):
    create_test_file('pre.js', 'Module.postRun = function() { %s }' % code)
    self.emcc_args += ['--pre-js', 'pre.js']

  def test_fcntl(self):
    self.add_pre_run("FS.createDataFile('/', 'test', 'abcdef', true, true, false);")
    self.do_run_in_out_file_test('tests', 'fcntl', 'test_fcntl')

  def test_fcntl_open(self):
    self.do_run_in_out_file_test('tests', 'fcntl', 'test_fcntl_open')

  def test_fcntl_misc(self):
    self.add_pre_run("FS.createDataFile('/', 'test', 'abcdef', true, true, false);")
    self.do_run_in_out_file_test('tests', 'fcntl', 'test_fcntl_misc')

  def test_poll(self):
    self.add_pre_run('''
      var dummy_device = FS.makedev(64, 0);
      FS.registerDevice(dummy_device, {});

      FS.createDataFile('/', 'file', 'abcdef', true, true, false);
      FS.mkdev('/device', dummy_device);
    ''')
    self.do_run_in_out_file_test('tests', 'core', 'test_poll')

  def test_statvfs(self):
    self.do_run_in_out_file_test('tests', 'core', 'test_statvfs')

  def test_libgen(self):
    self.do_run_in_out_file_test('tests', 'core', 'test_libgen')

  def test_utime(self):
    src = open(path_from_root('tests', 'utime', 'test_utime.c')).read()
    self.do_run(src, 'success', force_c=True)

  def test_utf(self):
    self.banned_js_engines = [SPIDERMONKEY_ENGINE] # only node handles utf well
    self.set_setting('EXPORTED_FUNCTIONS', ['_main', '_malloc'])
    self.set_setting('EXTRA_EXPORTED_RUNTIME_METHODS', ['getValue', 'setValue', 'UTF8ToString', 'stringToUTF8'])
    self.do_run_in_out_file_test('tests', 'core', 'test_utf')

  def test_utf32(self):
    self.set_setting('EXTRA_EXPORTED_RUNTIME_METHODS', ['UTF32ToString', 'stringToUTF32', 'lengthBytesUTF32'])
    self.do_run(open(path_from_root('tests', 'utf32.cpp')).read(), 'OK.')
    self.do_run(open(path_from_root('tests', 'utf32.cpp')).read(), 'OK.', args=['-fshort-wchar'])

  def test_utf8(self):
    self.set_setting('EXTRA_EXPORTED_RUNTIME_METHODS',
                     ['UTF8ToString', 'stringToUTF8', 'AsciiToString', 'stringToAscii'])
    self.emcc_args += ['-std=c++11']
    self.do_run(open(path_from_root('tests', 'utf8.cpp')).read(), 'OK.')

  def test_utf8_textdecoder(self):
    self.set_setting('EXTRA_EXPORTED_RUNTIME_METHODS', ['UTF8ToString', 'stringToUTF8'])
    self.emcc_args += ['--embed-file', path_from_root('tests/utf8_corpus.txt') + '@/utf8_corpus.txt']
    self.do_run(open(path_from_root('tests', 'benchmark_utf8.cpp')).read(), 'OK.')

  def test_utf16_textdecoder(self):
    self.set_setting('EXTRA_EXPORTED_RUNTIME_METHODS', ['UTF16ToString', 'stringToUTF16', 'lengthBytesUTF16'])
    self.emcc_args += ['--embed-file', path_from_root('tests/utf16_corpus.txt') + '@/utf16_corpus.txt']
    self.do_run(open(path_from_root('tests', 'benchmark_utf16.cpp')).read(), 'OK.')

  def test_wprintf(self):
    self.do_run_in_out_file_test('tests', 'core', 'test_wprintf')

  def test_write_stdout_fileno(self):
    self.do_run_in_out_file_test('tests', 'core', 'test_write_stdout_fileno')
    self.do_run_in_out_file_test('tests', 'core', 'test_write_stdout_fileno', args=['-s', 'FILESYSTEM=0'])

  def test_direct_string_constant_usage(self):
    # needs to flush stdio streams
    self.set_setting('EXIT_RUNTIME', 1)
    self.do_run_in_out_file_test('tests', 'core', 'test_direct_string_constant_usage')

  def test_std_cout_new(self):
    self.do_run_in_out_file_test('tests', 'core', 'test_std_cout_new')

  def test_istream(self):
    # needs to flush stdio streams
    self.set_setting('EXIT_RUNTIME', 1)

    for linkable in [0]: # , 1]:
      print(linkable)
      # regression check for issue #273
      self.set_setting('LINKABLE', linkable)
      self.do_run_in_out_file_test('tests', 'core', 'test_istream')

  def test_fs_base(self):
    # TODO(sbc): It seems that INCLUDE_FULL_LIBRARY will generally generate
    # undefined symbols at link time so perhaps have it imply this setting?
    self.set_setting('WARN_ON_UNDEFINED_SYMBOLS', 0)
    self.set_setting('INCLUDE_FULL_LIBRARY', 1)
    self.add_pre_run(open(path_from_root('tests', 'filesystem', 'src.js')).read())
    src = 'int main() {return 0;}\n'
    expected = open(path_from_root('tests', 'filesystem', 'output.txt')).read()
    self.do_run(src, expected)

  @also_with_noderawfs
  @is_slow_test
  def test_fs_nodefs_rw(self, js_engines=[NODE_JS]):
    self.set_setting('SYSCALL_DEBUG', 1)
    src = open(path_from_root('tests', 'fs', 'test_nodefs_rw.c')).read()
    self.do_run(src, 'success', force_c=True, js_engines=js_engines)
    print('closure')
    self.emcc_args += ['--closure', '1']
    self.do_run(src, 'success', force_c=True, js_engines=js_engines)

  @also_with_noderawfs
  def test_fs_nodefs_cloexec(self, js_engines=[NODE_JS]):
    src = open(path_from_root('tests', 'fs', 'test_nodefs_cloexec.c')).read()
    self.do_run(src, 'success', force_c=True, js_engines=js_engines)

  def test_fs_nodefs_home(self):
    self.set_setting('FORCE_FILESYSTEM', 1)
    src = open(path_from_root('tests', 'fs', 'test_nodefs_home.c')).read()
    self.do_run(src, 'success', js_engines=[NODE_JS])

  def test_fs_trackingdelegate(self):
    src = path_from_root('tests', 'fs', 'test_trackingdelegate.c')
    out = path_from_root('tests', 'fs', 'test_trackingdelegate.out')
    self.do_run_from_file(src, out)

  @also_with_noderawfs
  def test_fs_writeFile(self, js_engines=None):
    self.emcc_args += ['-s', 'DISABLE_EXCEPTION_CATCHING=1'] # see issue 2334
    src = path_from_root('tests', 'fs', 'test_writeFile.cpp')
    out = path_from_root('tests', 'fs', 'test_writeFile.out')
    self.do_run_from_file(src, out, js_engines=js_engines)

  def test_fs_write(self, js_engines=None):
    src = path_from_root('tests', 'fs', 'test_write.cpp')
    out = path_from_root('tests', 'fs', 'test_write.out')
    self.do_run_from_file(src, out, js_engines=js_engines)

  @also_with_noderawfs
  def test_fs_emptyPath(self, js_engines=None):
    src = path_from_root('tests', 'fs', 'test_emptyPath.c')
    out = path_from_root('tests', 'fs', 'test_emptyPath.out')
    self.do_run_from_file(src, out, js_engines=js_engines)

  @also_with_noderawfs
  def test_fs_append(self, js_engines=None):
    src = open(path_from_root('tests', 'fs', 'test_append.c')).read()
    self.do_run(src, 'success', force_c=True, js_engines=js_engines)

  def test_fs_mmap(self):
    orig_compiler_opts = self.emcc_args[:]
    for fs in ['MEMFS']:
      src = path_from_root('tests', 'fs', 'test_mmap.c')
      out = path_from_root('tests', 'fs', 'test_mmap.out')
      self.emcc_args = orig_compiler_opts + ['-D' + fs]
      self.do_run_from_file(src, out)

  @also_with_noderawfs
  def test_fs_errorstack(self, js_engines=[NODE_JS]):
    # Enables strict mode, which may catch some strict-mode-only errors
    # so that users can safely work with strict JavaScript if enabled.
    create_test_file('pre.js', '"use strict";')
    self.emcc_args += ['--pre-js', 'pre.js']

    self.set_setting('FORCE_FILESYSTEM', 1)
    self.do_run(r'''
      #include <emscripten.h>
      #include <iostream>
      int main(void) {
        std::cout << "hello world\n"; // should work with strict mode
        EM_ASM(
          try {
            FS.readFile('/dummy.txt');
          } catch (err) {
            err.stack = err.stack; // should be writable
            throw err;
          }
        );
        return 0;
      }
    ''', 'at Object.readFile', js_engines=js_engines) # engines has different error stack format

  @also_with_noderawfs
  def test_fs_llseek(self, js_engines=None):
    self.set_setting('FORCE_FILESYSTEM', 1)
    src = open(path_from_root('tests', 'fs', 'test_llseek.c')).read()
    self.do_run(src, 'success', force_c=True, js_engines=js_engines)

  def test_unistd_access(self):
    self.clear()
    orig_compiler_opts = self.emcc_args[:]
    src = open(path_from_root('tests', 'unistd', 'access.c')).read()
    expected = open(path_from_root('tests', 'unistd', 'access.out')).read()
    for fs in ['MEMFS', 'NODEFS']:
      self.emcc_args = orig_compiler_opts + ['-D' + fs]
      self.do_run(src, expected, js_engines=[NODE_JS])
    # Node.js fs.chmod is nearly no-op on Windows
    if not WINDOWS:
      self.emcc_args = orig_compiler_opts
      self.emcc_args += ['-s', 'NODERAWFS=1']
      self.do_run(src, expected, js_engines=[NODE_JS])

  def test_unistd_curdir(self):
    src = open(path_from_root('tests', 'unistd', 'curdir.c')).read()
    expected = open(path_from_root('tests', 'unistd', 'curdir.out')).read()
    self.do_run(src, expected)

  @also_with_noderawfs
  def test_unistd_close(self, js_engines=None):
    src = open(path_from_root('tests', 'unistd', 'close.c')).read()
    expected = open(path_from_root('tests', 'unistd', 'close.out')).read()
    self.do_run(src, expected, js_engines=js_engines)

  def test_unistd_confstr(self):
    src = open(path_from_root('tests', 'unistd', 'confstr.c')).read()
    expected = open(path_from_root('tests', 'unistd', 'confstr.out')).read()
    self.do_run(src, expected)

  def test_unistd_ttyname(self):
    src = open(path_from_root('tests', 'unistd', 'ttyname.c')).read()
    self.do_run(src, 'success', force_c=True)

  @also_with_noderawfs
  def test_unistd_pipe(self, js_engines=None):
    src = open(path_from_root('tests', 'unistd', 'pipe.c')).read()
    self.do_run(src, 'success', force_c=True, js_engines=js_engines)

  @also_with_noderawfs
  def test_unistd_dup(self, js_engines=None):
    src = open(path_from_root('tests', 'unistd', 'dup.c')).read()
    expected = open(path_from_root('tests', 'unistd', 'dup.out')).read()
    self.do_run(src, expected, js_engines=js_engines)

  def test_unistd_pathconf(self):
    src = open(path_from_root('tests', 'unistd', 'pathconf.c')).read()
    expected = open(path_from_root('tests', 'unistd', 'pathconf.out')).read()
    self.do_run(src, expected)

  def test_unistd_truncate(self):
    self.clear()
    orig_compiler_opts = self.emcc_args[:]
    for fs in ['MEMFS', 'NODEFS']:
      src = open(path_from_root('tests', 'unistd', 'truncate.c')).read()
      expected = open(path_from_root('tests', 'unistd', 'truncate.out')).read()
      self.emcc_args = orig_compiler_opts + ['-D' + fs]
      self.do_run(src, expected, js_engines=[NODE_JS])

  @no_windows("Windows throws EPERM rather than EACCES or EINVAL")
  @unittest.skipIf(WINDOWS or os.geteuid() == 0, "Root access invalidates this test by being able to write on readonly files")
  def test_unistd_truncate_noderawfs(self):
    # FIXME
    self.skipTest('fails on some node versions and OSes, e.g. 10.13.0 on linux')

    self.emcc_args += ['-s', 'NODERAWFS=1']
    self.do_run_in_out_file_test('tests', 'unistd', 'truncate', js_engines=[NODE_JS])

  def test_unistd_swab(self):
    src = open(path_from_root('tests', 'unistd', 'swab.c')).read()
    expected = open(path_from_root('tests', 'unistd', 'swab.out')).read()
    self.do_run(src, expected)

  def test_unistd_isatty(self):
    src = open(path_from_root('tests', 'unistd', 'isatty.c')).read()
    self.do_run(src, 'success', force_c=True)

  def test_unistd_sysconf(self):
    src = open(path_from_root('tests', 'unistd', 'sysconf.c')).read()
    expected = open(path_from_root('tests', 'unistd', 'sysconf.out')).read()
    self.do_run(src, expected)

  def test_unistd_sysconf_phys_pages(self):
    src = open(path_from_root('tests', 'unistd', 'sysconf_phys_pages.c')).read()
    if self.get_setting('ALLOW_MEMORY_GROWTH'):
      expected = (2 * 1024 * 1024 * 1024 - 16777216) // 16384
    else:
      expected = 16 * 1024 * 1024 // 16384
    self.do_run(src, str(expected) + ', errno: 0')

  def test_unistd_login(self):
    src = open(path_from_root('tests', 'unistd', 'login.c')).read()
    expected = open(path_from_root('tests', 'unistd', 'login.out')).read()
    self.do_run(src, expected)

  def test_unistd_unlink(self):
    self.clear()
    orig_compiler_opts = self.emcc_args[:]
    src = open(path_from_root('tests', 'unistd', 'unlink.c')).read()
    for fs in ['MEMFS', 'NODEFS']:
      self.emcc_args = orig_compiler_opts + ['-D' + fs]
      # symlinks on node.js on non-linux behave differently (e.g. on Windows they require administrative privileges)
      # so skip testing those bits on that combination.
      if fs == 'NODEFS':
        if WINDOWS:
          self.emcc_args += ['-DNO_SYMLINK=1']
        if MACOS:
          continue
      self.do_run(src, 'success', force_c=True, js_engines=[NODE_JS])
    # Several differences/bugs on non-linux including https://github.com/nodejs/node/issues/18014
    if not WINDOWS and not MACOS:
      self.emcc_args = orig_compiler_opts + ['-DNODERAWFS']
      # 0 if root user
      if os.geteuid() == 0:
        self.emcc_args += ['-DSKIP_ACCESS_TESTS']
      self.emcc_args += ['-s', 'NODERAWFS=1']
      self.do_run(src, 'success', force_c=True, js_engines=[NODE_JS])

  def test_unistd_links(self):
    self.clear()
    orig_compiler_opts = self.emcc_args[:]
    src = open(path_from_root('tests', 'unistd', 'links.c')).read()
    expected = open(path_from_root('tests', 'unistd', 'links.out')).read()
    for fs in ['MEMFS', 'NODEFS']:
      if WINDOWS and fs == 'NODEFS':
        print('Skipping NODEFS part of this test for test_unistd_links on Windows, since it would require administrative privileges.', file=sys.stderr)
        # Also, other detected discrepancies if you do end up running this test on NODEFS:
        # test expects /, but Windows gives \ as path slashes.
        # Calling readlink() on a non-link gives error 22 EINVAL on Unix, but simply error 0 OK on Windows.
        continue
      self.emcc_args = orig_compiler_opts + ['-D' + fs]
      self.do_run(src, expected, js_engines=[NODE_JS])

  @no_windows('Skipping NODEFS test, since it would require administrative privileges.')
  def test_unistd_symlink_on_nodefs(self):
    # Also, other detected discrepancies if you do end up running this test on NODEFS:
    # test expects /, but Windows gives \ as path slashes.
    # Calling readlink() on a non-link gives error 22 EINVAL on Unix, but simply error 0 OK on Windows.
    self.clear()
    src = open(path_from_root('tests', 'unistd', 'symlink_on_nodefs.c')).read()
    expected = open(path_from_root('tests', 'unistd', 'symlink_on_nodefs.out')).read()
    self.do_run(src, expected, js_engines=[NODE_JS])

  def test_unistd_sleep(self):
    src = open(path_from_root('tests', 'unistd', 'sleep.c')).read()
    expected = open(path_from_root('tests', 'unistd', 'sleep.out')).read()
    self.do_run(src, expected)

  def test_unistd_io(self):
    self.set_setting('INCLUDE_FULL_LIBRARY', 1) # uses constants from ERRNO_CODES
    self.set_setting('ERROR_ON_UNDEFINED_SYMBOLS', 0) # avoid errors when linking in full library
    self.clear()
    orig_compiler_opts = self.emcc_args[:]
    src = open(path_from_root('tests', 'unistd', 'io.c')).read()
    expected = open(path_from_root('tests', 'unistd', 'io.out')).read()
    for fs in ['MEMFS', 'NODEFS']:
      self.emcc_args = orig_compiler_opts + ['-D' + fs]
      self.do_run(src, expected, js_engines=[NODE_JS])

  def test_unistd_misc(self):
    orig_compiler_opts = self.emcc_args[:]
    src = open(path_from_root('tests', 'unistd', 'misc.c')).read()
    expected = open(path_from_root('tests', 'unistd', 'misc.out')).read()
    for fs in ['MEMFS', 'NODEFS']:
      self.emcc_args = orig_compiler_opts + ['-D' + fs]
      self.do_run(src, expected, js_engines=[NODE_JS])

  def test_posixtime(self):
    test_path = path_from_root('tests', 'core', 'test_posixtime')
    src, output = (test_path + s for s in ('.c', '.out'))
    self.banned_js_engines = [V8_ENGINE] # v8 lacks monotonic time
    self.do_run_from_file(src, output)

    if V8_ENGINE in JS_ENGINES:
      self.banned_js_engines = [engine for engine in JS_ENGINES if engine != V8_ENGINE]
      self.do_run_from_file(src, test_path + '_no_monotonic.out')
    else:
      print('(no v8, skipping no-monotonic case)')

  def test_uname(self):
    self.do_run_in_out_file_test('tests', 'core', 'test_uname')

  def test_unary_literal(self):
    self.do_run_in_out_file_test('tests', 'core', 'test_unary_literal')

  def test_env(self):
    src = open(path_from_root('tests', 'env', 'src.c')).read()
    expected = open(path_from_root('tests', 'env', 'output.txt')).read()
    self.do_run(src, [
      expected.replace('{{{ THIS_PROGRAM }}}', self.in_dir('src.cpp.o.js')).replace('\\', '/'), # node, can find itself properly
      expected.replace('{{{ THIS_PROGRAM }}}', './this.program') # spidermonkey, v8
    ])

  def test_environ(self):
    src = open(path_from_root('tests', 'env', 'src-mini.c')).read()
    expected = open(path_from_root('tests', 'env', 'output-mini.txt')).read()
    self.do_run(src, [
      expected.replace('{{{ THIS_PROGRAM }}}', self.in_dir('src.cpp.o.js')).replace('\\', '/'), # node, can find itself properly
      expected.replace('{{{ THIS_PROGRAM }}}', './this.program') # spidermonkey, v8
    ])

  def test_systypes(self):
    self.do_run_in_out_file_test('tests', 'core', 'test_systypes')

  def test_getloadavg(self):
    self.do_run_in_out_file_test('tests', 'core', 'test_getloadavg')

  def test_nl_types(self):
    self.do_run_in_out_file_test('tests', 'core', 'test_nl_types')

  def test_799(self):
    src = open(path_from_root('tests', '799.cpp')).read()
    self.do_run(src, '''Set PORT family: 0, port: 3979
Get PORT family: 0
PORT: 3979
''')

  def test_ctype(self):
    self.do_run_in_out_file_test('tests', 'core', 'test_ctype')

  def test_strcasecmp(self):
    self.do_run_in_out_file_test('tests', 'core', 'test_strcasecmp')

  def test_atomic(self):
    self.do_run_in_out_file_test('tests', 'core', 'test_atomic')

  def test_atomic_cxx(self):
    self.emcc_args += ['-std=c++11']
    # the wasm backend has lock-free atomics, but not asm.js or asm2wasm
    is_lock_free = self.is_wasm_backend()
    self.emcc_args += ['-DIS_64BIT_LOCK_FREE=%d' % is_lock_free]
    self.do_run_in_out_file_test('tests', 'core', 'test_atomic_cxx')

    if self.get_setting('ALLOW_MEMORY_GROWTH') == 0 and not self.is_wasm():
      print('main module')
      self.set_setting('MAIN_MODULE', 1)
      self.do_run_in_out_file_test('tests', 'core', 'test_atomic_cxx')
    # TODO
    # elif self.is_wasm_backend():
    #   print('pthreads')
    #   self.set_setting('USE_PTHREADS', 1)
    #   self.do_run_in_out_file_test('tests', 'core', 'test_atomic_cxx')

  def test_phiundef(self):
    self.do_run_in_out_file_test('tests', 'core', 'test_phiundef')

  def test_netinet_in(self):
    src = open(path_from_root('tests', 'netinet', 'in.cpp')).read()
    expected = open(path_from_root('tests', 'netinet', 'in.out')).read()
    self.do_run(src, expected)

  def test_main_module_static_align(self):
    if self.get_setting('ALLOW_MEMORY_GROWTH'):
      self.skipTest('no shared modules with memory growth')
    self.set_setting('MAIN_MODULE', 1)
    self.do_run_in_out_file_test('tests', 'core', 'test_main_module_static_align')

  # libc++ tests

  def test_iostream_and_determinism(self):
    src = '''
      #include <iostream>

      int main()
      {
        std::cout << "hello world" << std::endl << 77 << "." << std::endl;
        return 0;
      }
    '''
    num = 5

    def test():
      print('(iteration)')
      time.sleep(random.random() / (10 * num)) # add some timing nondeterminism here, not that we need it, but whatever
      self.do_run(src, 'hello world\n77.\n')
      ret = open('src.cpp.o.js', 'rb').read()
      if self.get_setting('WASM') and not self.get_setting('WASM2JS'):
        ret += open('src.cpp.o.wasm', 'rb').read()
      return ret

    builds = [test() for i in range(num)]
    print(list(map(len, builds)))
    uniques = set(builds)
    if len(uniques) != 1:
      i = 0
      for unique in uniques:
        open('unique_' + str(i) + '.js', 'wb').write(unique)
        i += 1
      assert 0, 'builds must be deterministic, see unique_X.js'

  def test_stdvec(self):
    self.do_run_in_out_file_test('tests', 'core', 'test_stdvec')

  def test_random_device(self):
    self.emcc_args += ['-std=c++11']

    self.do_run_in_out_file_test('tests', 'core', 'test_random_device')

  def test_reinterpreted_ptrs(self):
    self.do_run_in_out_file_test('tests', 'core', 'test_reinterpreted_ptrs')

  def test_js_libraries(self):
    create_test_file('main.cpp', '''
      #include <stdio.h>
      extern "C" {
        extern void printey();
        extern int calcey(int x, int y);
      }
      int main() {
        printey();
        printf("*%d*\\n", calcey(10, 22));
        return 0;
      }
    ''')
    create_test_file('mylib1.js', '''
      mergeInto(LibraryManager.library, {
        printey: function() {
          out('hello from lib!');
        }
      });
    ''')
    create_test_file('mylib2.js', '''
      mergeInto(LibraryManager.library, {
        calcey: function(x, y) {
          return x + y;
        }
      });
    ''')

    self.emcc_args += ['--js-library', 'mylib1.js', '--js-library', 'mylib2.js']
    self.do_run(open('main.cpp').read(), 'hello from lib!\n*32*\n')

  def test_unicode_js_library(self):
    create_test_file('main.cpp', '''
      #include <stdio.h>
      extern "C" {
        extern void printey();
      }
      int main() {
        printey();
        return 0;
      }
    ''')
    self.emcc_args += ['--js-library', path_from_root('tests', 'unicode_library.js')]
    self.do_run(open('main.cpp').read(), u'Unicode snowman \u2603 says hello!')

  def test_js_lib_dep_memset(self):
    create_test_file('lib.js', r'''
mergeInto(LibraryManager.library, {
  depper__deps: ['memset'],
  depper: function(ptr) {
    _memset(ptr, 'd'.charCodeAt(0), 10);
  },
});
''')
    src = r'''
#include <string.h>
#include <stdio.h>

extern "C" {
extern void depper(char*);
}

int main(int argc, char** argv) {
  char buffer[11];
  buffer[10] = '\0';
  // call by a pointer, to force linking of memset, no llvm intrinsic here
  volatile auto ptr = memset;
  (*ptr)(buffer, 'a', 10);
  depper(buffer);
  puts(buffer);
}
'''
    self.emcc_args += ['--js-library', 'lib.js',  '-std=c++11']
    self.do_run(src, 'dddddddddd')
    # TODO(sbc): It seems that INCLUDE_FULL_LIBRARY will generally generate
    # undefined symbols at link time so perhaps have it imply this setting?
    self.set_setting('WARN_ON_UNDEFINED_SYMBOLS', 0)
    self.set_setting('INCLUDE_FULL_LIBRARY', 1)
    self.do_run(src, 'dddddddddd')

  def test_funcptr_import_type(self):
    self.emcc_args += ['--js-library', path_from_root('tests', 'core', 'test_funcptr_import_type.js'), '-std=c++11']
    self.do_run_in_out_file_test('tests', 'core', 'test_funcptr_import_type')

  def test_constglobalunion(self):
    self.emcc_args += ['-s', 'EXPORT_ALL=1']

    self.do_run(r'''
#include <stdio.h>

struct one_const {
  long a;
};

struct two_consts {
  long a;
  long b;
};

union some_consts {
  struct one_const one;
  struct two_consts two;
};

union some_consts my_consts = {{
  1
}};

struct one_const addr_of_my_consts = {
  (long)(&my_consts)
};

int main(void) {
  printf("%li\n", (long)!!addr_of_my_consts.a);
  return 0;
}
    ''', '1')

  ### 'Medium' tests

  def test_fannkuch(self):
    results = [(1, 0), (2, 1), (3, 2), (4, 4), (5, 7), (6, 10), (7, 16), (8, 22)]
    src = open(path_from_root('tests', 'fannkuch.cpp')).read()
    self.build(src, self.get_dir(), 'fannkuch.cpp')
    for i, j in results:
      print(i, j)
      self.do_run('fannkuch.cpp.o.js', 'Pfannkuchen(%d) = %d.' % (i, j), [str(i)], no_build=True)

  def test_raytrace(self):
    # TODO: Should we remove this test?
    self.skipTest('Relies on double value rounding, extremely sensitive')

    src = open(path_from_root('tests', 'raytrace.cpp')).read().replace('double', 'float')
    output = open(path_from_root('tests', 'raytrace.ppm')).read()
    self.do_run(src, output, ['3', '16'])

  def test_fasta(self):
    results = [(1, '''GG*ctt**tgagc*'''),
               (20, '''GGCCGGGCGCGGTGGCTCACGCCTGTAATCCCAGCACTTT*cttBtatcatatgctaKggNcataaaSatgtaaaDcDRtBggDtctttataattcBgtcg**tacgtgtagcctagtgtttgtgttgcgttatagtctatttgtggacacagtatggtcaaa**tgacgtcttttgatctgacggcgttaacaaagatactctg*'''),
               (50, '''GGCCGGGCGCGGTGGCTCACGCCTGTAATCCCAGCACTTTGGGAGGCCGAGGCGGGCGGA*TCACCTGAGGTCAGGAGTTCGAGACCAGCCTGGCCAACAT*cttBtatcatatgctaKggNcataaaSatgtaaaDcDRtBggDtctttataattcBgtcg**tactDtDagcctatttSVHtHttKtgtHMaSattgWaHKHttttagacatWatgtRgaaa**NtactMcSMtYtcMgRtacttctWBacgaa**agatactctgggcaacacacatacttctctcatgttgtttcttcggacctttcataacct**ttcctggcacatggttagctgcacatcacaggattgtaagggtctagtggttcagtgagc**ggaatatcattcgtcggtggtgttaatctatctcggtgtagcttataaatgcatccgtaa**gaatattatgtttatttgtcggtacgttcatggtagtggtgtcgccgatttagacgtaaa**ggcatgtatg*''')]

    old = self.emcc_args
    orig_src = open(path_from_root('tests', 'fasta.cpp')).read()

    def test(extra_args):
      self.emcc_args = old + extra_args
      for precision in [0, 1, 2]:
        self.set_setting('PRECISE_F32', precision)
        for t in ['float', 'double']:
          print(precision, t)
          src = orig_src.replace('double', t)
          self.build(src, self.get_dir(), 'fasta.cpp')
          for arg, output in results:
            self.do_run('fasta.cpp.o.js', output, [str(arg)], lambda x, err: x.replace('\n', '*'), no_build=True)
          shutil.copyfile('fasta.cpp.o.js', '%d_%s.js' % (precision, t))

    test([])

    # TODO: enable when we have bleeding edge node on the bots
    # if self.is_wasm_backend():
    #   test(['-mnontrapping-fptoint'])

  def test_whets(self):
    self.do_run(open(path_from_root('tests', 'whets.cpp')).read(), 'Single Precision C Whetstone Benchmark')

  def test_dlmalloc(self):
    self.set_setting('MALLOC', "dlmalloc")

    self.banned_js_engines = [NODE_JS] # slower, and fail on 64-bit
    # needed with typed arrays
    self.set_setting('TOTAL_MEMORY', 128 * 1024 * 1024)

    src = open(path_from_root('system', 'lib', 'dlmalloc.c')).read() + '\n\n\n' + open(path_from_root('tests', 'dlmalloc_test.c')).read()
    self.do_run(src, '*1,0*', ['200', '1'])
    self.do_run(None, '*400,0*', ['400', '400'], no_build=True)

    # Linked version
    src = open(path_from_root('tests', 'dlmalloc_test.c')).read()
    self.do_run(src, '*1,0*', ['200', '1'])
    self.do_run(None, '*400,0*', ['400', '400'], no_build=True)

    # TODO: do this in other passes too, passing their opts into emcc
    if self.emcc_args == []:
      # emcc should build in dlmalloc automatically, and do all the sign correction etc. for it

      try_delete('src.cpp.o.js')
      run_process([PYTHON, EMCC, path_from_root('tests', 'dlmalloc_test.c'), '-s', 'TOTAL_MEMORY=128MB', '-o', 'src.cpp.o.js'], stdout=PIPE, stderr=self.stderr_redirect)

      self.do_run(None, '*1,0*', ['200', '1'], no_build=True)
      self.do_run(None, '*400,0*', ['400', '400'], no_build=True)

      # The same for new and all its variants
      src = open(path_from_root('tests', 'new.cpp')).read()
      for new, delete in [
        ('malloc(100)', 'free'),
        ('new char[100]', 'delete[]'),
        ('new Structy', 'delete'),
        ('new int', 'delete'),
        ('new Structy[10]', 'delete[]'),
      ]:
        self.do_run(src.replace('{{{ NEW }}}', new).replace('{{{ DELETE }}}', delete), '*1,0*')

  def test_dlmalloc_partial(self):
    # present part of the symbols of dlmalloc, not all
    src = open(path_from_root('tests', 'new.cpp')).read().replace('{{{ NEW }}}', 'new int').replace('{{{ DELETE }}}', 'delete') + '''
#include <new>

void *
operator new(size_t size) throw(std::bad_alloc)
{
printf("new %d!\\n", size);
return malloc(size);
}
'''
    self.do_run(src, 'new 4!\n*1,0*')

  def test_dlmalloc_partial_2(self):
    if 'SAFE_HEAP' in str(self.emcc_args):
      self.skipTest('we do unsafe stuff here')
    # present part of the symbols of dlmalloc, not all. malloc is harder to link than new which is weak.
    self.do_run_in_out_file_test('tests', 'core', 'test_dlmalloc_partial_2')

  def test_libcxx(self):
    self.do_run(open(path_from_root('tests', 'hashtest.cpp')).read(),
                'june -> 30\nPrevious (in alphabetical order) is july\nNext (in alphabetical order) is march')

    self.do_run('''
      #include <set>
      #include <stdio.h>
      int main() {
        std::set<int> *fetchOriginatorNums = new std::set<int>();
        fetchOriginatorNums->insert(171);
        printf("hello world\\n");
        return 0;
      }
      ''', 'hello world')

  def test_typeid(self):
    self.do_run_in_out_file_test('tests', 'core', 'test_typeid')

  def test_static_variable(self):
    # needs atexit
    self.set_setting('EXIT_RUNTIME', 1)
    self.do_run_in_out_file_test('tests', 'core', 'test_static_variable')

  def test_fakestat(self):
    self.do_run_in_out_file_test('tests', 'core', 'test_fakestat')

  def test_mmap(self):
    self.set_setting('TOTAL_MEMORY', 128 * 1024 * 1024)
    # needs to flush stdio streams
    self.set_setting('EXIT_RUNTIME', 1)
    self.do_run_in_out_file_test('tests', 'core', 'test_mmap')

  def test_mmap_file(self):
    for extra_args in [[], ['--no-heap-copy']]:
      self.emcc_args += ['--embed-file', 'data.dat'] + extra_args
      x = 'data from the file........'
      s = ''
      while len(s) < 9000:
        if len(s) + len(x) < 9000:
          s += x
          continue
        s += '.'
      assert len(s) == 9000
      create_test_file('data.dat', s)
      src = open(path_from_root('tests', 'mmap_file.c')).read()
      self.do_run(src, '*\n' + s[0:20] + '\n' + s[4096:4096 + 20] + '\n*\n')

  @no_wasm_backend('FixFunctionBitcasts pass invalidates otherwise-ok function pointer casts')
  def test_cubescript(self):
    assert 'asm3' in core_test_modes
    if self.run_name == 'asm3':
      self.emcc_args += ['--closure', '1'] # Use closure here for some additional coverage

    self.emcc_args = [x for x in self.emcc_args if x != '-g'] # remove -g, so we have one test without it by default

    def test():
      self.do_run(path_from_root('tests', 'cubescript'), '*\nTemp is 33\n9\n5\nhello, everyone\n*', main_file='command.cpp')

    test()

    def count_relocations():
      generated = open('src.cpp.o.js').read()
      generated = re.sub(r'\n+[ \n]*\n+', '\n', generated)
      start = '\nfunction __apply_relocations() {'
      relocs_start = generated.find(start)
      if relocs_start == -1:
        return "", 0
      relocs_start += len(start)
      relocs_end = generated.find('\n}', relocs_start)
      relocs = generated[relocs_start:relocs_end]
      num_relocs = relocs.count('\n')
      return relocs, num_relocs

    assert 'asm1' in core_test_modes
    if self.run_name == 'asm1':
      print('verifing relocations')
      relocs, num_relocs = count_relocations()
      self.assertEqual(num_relocs, 0)

    # TODO: wrappers for wasm modules
    if not self.is_wasm():
      print('relocatable')
      assert self.get_setting('RELOCATABLE') == self.get_setting('EMULATED_FUNCTION_POINTERS') == 0
      self.set_setting('RELOCATABLE', 1)
      self.set_setting('EMULATED_FUNCTION_POINTERS', 1)
      test()
      if self.run_name == 'asm1':
        relocs, num_relocs = count_relocations()
        print('num_relocs: %s' % num_relocs)
        self.assertGreater(num_relocs, 0)
      self.set_setting('RELOCATABLE', 0)
      self.set_setting('EMULATED_FUNCTION_POINTERS', 0)

    if self.is_emterpreter():
      print('emterpreter/async/assertions') # extra coverage
      self.emcc_args += ['-s', 'EMTERPRETIFY_ASYNC=1', '-s', 'ASSERTIONS=1']
      test()
      print('emterpreter/async/assertions/whitelist')
      self.emcc_args += ['-s', 'EMTERPRETIFY_WHITELIST=["_frexpl"]'] # test double call assertions
      test()

  def test_relocatable_void_function(self):
    self.set_setting('RELOCATABLE', 1)
    self.do_run_in_out_file_test('tests', 'core', 'test_relocatable_void_function')

  @wasm_simd
  def test_wasm_builtin_simd(self, js_engines):
    self.do_run(open(path_from_root('tests', 'test_wasm_builtin_simd.c')).read(), 'Success!',
                js_engines=js_engines)
    self.emcc_args.append('-munimplemented-simd128')
    self.do_run(open(path_from_root('tests', 'test_wasm_builtin_simd.c')).read(), 'Success!',
                js_engines=[])

  @asm_simd
  def test_simd(self):
    self.do_run_in_out_file_test('tests', 'core', 'test_simd')

  @asm_simd
  def test_simd2(self):
    self.do_run_in_out_file_test('tests', 'core', 'test_simd2')

  @asm_simd
  def test_simd5(self):
    # test_simd5 is to test shufflevector of SIMD path
    self.do_run_in_out_file_test('tests', 'core', 'test_simd5')

  @asm_simd
  def test_simd_float64x2(self):
    self.do_run_in_out_file_test('tests', 'core', 'test_simd_float64x2')

  @asm_simd
  def test_simd_float32x4(self):
    self.do_run_in_out_file_test('tests', 'core', 'test_simd_float32x4')

  @asm_simd
  def test_simd_int32x4(self):
    self.do_run_in_out_file_test('tests', 'core', 'test_simd_int32x4')

  @asm_simd
  def test_simd_int16x8(self):
    self.do_run_in_out_file_test('tests', 'core', 'test_simd_int16x8')

  @asm_simd
  def test_simd_int8x16(self):
    self.do_run_in_out_file_test('tests', 'core', 'test_simd_int8x16')

  # Tests that the vector SIToFP instruction generates an appropriate Int->Float type conversion operator and not a bitcasting/reinterpreting conversion
  @asm_simd
  def test_simd_sitofp(self):
    self.do_run_in_out_file_test('tests', 'core', 'test_simd_sitofp')

  @asm_simd
  def test_simd_shift_right(self):
    self.do_run_in_out_file_test('tests', 'core', 'test_simd_shift_right')

  def test_gcc_unmangler(self):
    self.emcc_args += ['-I' + path_from_root('third_party')]

    self.do_run(open(path_from_root('third_party', 'gcc_demangler.c')).read(), '*d_demangle(char const*, int, unsigned int*)*', args=['_ZL10d_demanglePKciPj'])

  def test_lua(self):
    if self.emcc_args:
      self.emcc_args = ['-g1'] + self.emcc_args

    total_memory = self.get_setting('TOTAL_MEMORY')

    if self.is_emterpreter():
      self.set_setting('PRECISE_F32', 1)

    for aggro in ([0, 1] if self.get_setting('ASM_JS') and '-O2' in self.emcc_args else [0]):
      self.set_setting('AGGRESSIVE_VARIABLE_ELIMINATION', aggro)
      self.set_setting('TOTAL_MEMORY', total_memory)
      print(aggro)
      self.do_run('',
                  'hello lua world!\n17\n1\n2\n3\n4\n7',
                  args=['-e', '''print("hello lua world!");print(17);for x = 1,4 do print(x) end;print(10-3)'''],
                  libraries=self.get_library('lua', [os.path.join('src', 'lua'), os.path.join('src', 'liblua.a')], make=['make', 'generic'], configure=None),
                  includes=[path_from_root('tests', 'lua')],
                  output_nicerizer=lambda string, err: (string + err).replace('\n\n', '\n').replace('\n\n', '\n'))

  @no_windows('./configure scripts dont to run on windows.')
  @is_slow_test
  def test_freetype(self):
    assert 'asm2g' in core_test_modes
    if self.run_name == 'asm2g':
      # flip for some more coverage here
      self.set_setting('ALIASING_FUNCTION_POINTERS', 1 - self.get_setting('ALIASING_FUNCTION_POINTERS'))

    self.add_pre_run("FS.createDataFile('/', 'font.ttf', %s, true, false, false);" % str(
      list(bytearray(open(path_from_root('tests', 'freetype', 'LiberationSansBold.ttf'), 'rb').read()))
    ))

    # Not needed for js, but useful for debugging
    shutil.copyfile(path_from_root('tests', 'freetype', 'LiberationSansBold.ttf'), 'font.ttf')

    # Main
    self.do_run(open(path_from_root('tests', 'freetype', 'main.c')).read(),
                open(path_from_root('tests', 'freetype', 'ref.txt')).read(),
                ['font.ttf', 'test!', '150', '120', '25'],
                libraries=self.get_freetype_library(),
                includes=[path_from_root('tests', 'freetype', 'include')])

    # github issue 324
    print('[issue 324]')
    self.do_run(open(path_from_root('tests', 'freetype', 'main_2.c')).read(),
                open(path_from_root('tests', 'freetype', 'ref_2.txt')).read(),
                ['font.ttf', 'w', '32', '32', '25'],
                libraries=self.get_freetype_library(),
                includes=[path_from_root('tests', 'freetype', 'include')])

    print('[issue 324 case 2]')
    self.do_run(open(path_from_root('tests', 'freetype', 'main_3.c')).read(),
                open(path_from_root('tests', 'freetype', 'ref_3.txt')).read(),
                ['font.ttf', 'W', '32', '32', '0'],
                libraries=self.get_freetype_library(),
                includes=[path_from_root('tests', 'freetype', 'include')])

    print('[issue 324 case 3]')
    self.do_run(None,
                open(path_from_root('tests', 'freetype', 'ref_4.txt')).read(),
                ['font.ttf', 'ea', '40', '32', '0'],
                no_build=True)

  def test_sqlite(self):
    # gcc -O3 -I/home/alon/Dev/emscripten/tests/sqlite -ldl src.c
    self.banned_js_engines = [NODE_JS] # OOM in older node
    if '-O' not in str(self.emcc_args):
      self.banned_js_engines += [SPIDERMONKEY_ENGINE] # SM bug 1066759

    self.set_setting('DISABLE_EXCEPTION_CATCHING', 1)
    self.set_setting('EXPORTED_FUNCTIONS', ['_main', '_sqlite3_open', '_sqlite3_close', '_sqlite3_exec', '_sqlite3_free'])
    if self.get_setting('ASM_JS') == 1 and '-g' in self.emcc_args:
      print("disabling inlining") # without registerize (which -g disables), we generate huge amounts of code
      self.set_setting('INLINING_LIMIT', 50)

    src = '''
       #define SQLITE_DISABLE_LFS
       #define LONGDOUBLE_TYPE double
       #define SQLITE_INT64_TYPE long long int
       #define SQLITE_THREADSAFE 0
    '''
    src += open(path_from_root('tests', 'sqlite', 'sqlite3.c')).read()
    src += open(path_from_root('tests', 'sqlite', 'benchmark.c')).read()
    self.do_run(src,
                open(path_from_root('tests', 'sqlite', 'benchmark.txt')).read(),
                includes=[path_from_root('tests', 'sqlite')],
                force_c=True)

  @is_slow_test
  def test_zlib(self):
    self.maybe_closure()

    assert 'asm2g' in core_test_modes
    if self.run_name == 'asm2g':
      self.emcc_args += ['-g4'] # more source maps coverage
    if self.run_name == 'asm2f':
      return self.skipTest('asm2f affects cflags in a way that changes zlib compile flag reporting, so the stdout is different')

    use_cmake_configure = WINDOWS
    if use_cmake_configure:
      make_args = []
      configure = [PYTHON, path_from_root('emcmake'), 'cmake', '.']
    else:
      make_args = ['libz.a']
      configure = ['sh', './configure']

    self.do_run(open(path_from_root('tests', 'zlib', 'example.c')).read(),
                open(path_from_root('tests', 'zlib', 'ref.txt')).read(),
                libraries=self.get_library('zlib', os.path.join('libz.a'), make_args=make_args, configure=configure),
                includes=[path_from_root('tests', 'zlib'), 'building', 'zlib'],
                force_c=True)

  @is_slow_test
  def test_the_bullet(self): # Called thus so it runs late in the alphabetical cycle... it is long
    self.set_setting('DEAD_FUNCTIONS', ['__ZSt9terminatev'])

    asserts = self.get_setting('ASSERTIONS')

    for use_cmake in [False, True]: # If false, use a configure script to configure Bullet build.
      print('cmake', use_cmake)
      # Windows cannot run configure sh scripts.
      if WINDOWS and not use_cmake:
        continue

      # extra testing for ASSERTIONS == 2
      self.set_setting('ASSERTIONS', 2 if use_cmake else asserts)

      def test():
        self.do_run(open(path_from_root('tests', 'bullet', 'Demos', 'HelloWorld', 'HelloWorld.cpp')).read(),
                    [open(path_from_root('tests', 'bullet', 'output.txt')).read(), # different roundings
                     open(path_from_root('tests', 'bullet', 'output2.txt')).read(),
                     open(path_from_root('tests', 'bullet', 'output3.txt')).read(),
                     open(path_from_root('tests', 'bullet', 'output4.txt')).read()],
                    libraries=self.get_bullet_library(use_cmake),
                    includes=[path_from_root('tests', 'bullet', 'src')])
      test()

  @no_windows('depends on freetype, which uses a ./configure which donsnt run on windows.')
  @is_slow_test
  def test_poppler(self):
    def test():
      pdf_data = open(path_from_root('tests', 'poppler', 'paper.pdf'), 'rb').read()
      create_test_file('paper.pdf.js', str(list(bytearray(pdf_data))))

      create_test_file('pre.js', '''
      Module.preRun = function() {
        FS.createDataFile('/', 'paper.pdf', eval(Module.read('paper.pdf.js')), true, false, false);
      };
      Module.postRun = function() {
        var FileData = MEMFS.getFileDataAsRegularArray(FS.root.contents['filename-1.ppm']);
        out("Data: " + JSON.stringify(FileData.map(function(x) { return unSign(x, 8) })));
      };
      ''')
      self.emcc_args += ['--pre-js', 'pre.js']

      ppm_data = str(list(bytearray(open(path_from_root('tests', 'poppler', 'ref.ppm'), 'rb').read())))
      self.do_run('', ppm_data.replace(' ', ''),
                  libraries=self.get_poppler_library(),
                  args=['-scale-to', '512', 'paper.pdf', 'filename'])

    test()

    if self.supports_js_dfe():
      print("Testing poppler with ELIMINATE_DUPLICATE_FUNCTIONS set to 1", file=sys.stderr)
      num_original_funcs = self.count_funcs('src.cpp.o.js')
      self.set_setting('ELIMINATE_DUPLICATE_FUNCTIONS', 1)
      test()
      # Make sure that DFE ends up eliminating more than 200 functions (if we can view source)
      assert (num_original_funcs - self.count_funcs('src.cpp.o.js')) > 200

  @is_slow_test
  def test_openjpeg(self):

    def line_splitter(data):
      out = ''
      counter = 0

      for ch in data:
        out += ch
        if ch == ' ' and counter > 60:
          out += '\n'
          counter = 0
        else:
          counter += 1

      return out

    # remove -g, so we have one test without it by default
    self.emcc_args = [x for x in self.emcc_args if x != '-g']

    original_j2k = path_from_root('tests', 'openjpeg', 'syntensity_lobby_s.j2k')
    image_bytes = list(bytearray(open(original_j2k, 'rb').read()))
    create_test_file('pre.js', """
      Module.preRun = function() { FS.createDataFile('/', 'image.j2k', %s, true, false, false); };
      Module.postRun = function() {
        out('Data: ' + JSON.stringify(MEMFS.getFileDataAsRegularArray(FS.analyzePath('image.raw').object)));
      };
      """ % line_splitter(str(image_bytes)))

    shutil.copy(path_from_root('tests', 'openjpeg', 'opj_config.h'), self.get_dir())

    lib = self.get_library('openjpeg',
                           [os.path.sep.join('codec/CMakeFiles/j2k_to_image.dir/index.c.o'.split('/')),
                            os.path.sep.join('codec/CMakeFiles/j2k_to_image.dir/convert.c.o'.split('/')),
                            os.path.sep.join('codec/CMakeFiles/j2k_to_image.dir/__/common/color.c.o'.split('/')),
                            os.path.join('bin', 'libopenjpeg.a')],
                           configure=['cmake', '.'],
                           # configure_args=['--enable-tiff=no', '--enable-jp3d=no', '--enable-png=no'],
                           make_args=[]) # no -j 2, since parallel builds can fail

    # We use doubles in JS, so we get slightly different values than native code. So we
    # check our output by comparing the average pixel difference
    def image_compare(output, err):
      # Get the image generated by JS, from the JSON.stringify'd array
      m = re.search(r'\[[\d, -]*\]', output)
      self.assertIsNotNone(m, 'Failed to find proper image output in: ' + output)
      # Evaluate the output as a python array
      js_data = eval(m.group(0))

      js_data = [x if x >= 0 else 256 + x for x in js_data] # Our output may be signed, so unsign it

      # Get the correct output
      true_data = bytearray(open(path_from_root('tests', 'openjpeg', 'syntensity_lobby_s.raw'), 'rb').read())

      # Compare them
      assert(len(js_data) == len(true_data))
      num = len(js_data)
      diff_total = js_total = true_total = 0
      for i in range(num):
        js_total += js_data[i]
        true_total += true_data[i]
        diff_total += abs(js_data[i] - true_data[i])
      js_mean = js_total / float(num)
      true_mean = true_total / float(num)
      diff_mean = diff_total / float(num)

      image_mean = 83.265
      # print '[image stats:', js_mean, image_mean, true_mean, diff_mean, num, ']'
      assert abs(js_mean - image_mean) < 0.01, [js_mean, image_mean]
      assert abs(true_mean - image_mean) < 0.01, [true_mean, image_mean]
      assert diff_mean < 0.01, diff_mean

      return output

    self.emcc_args += ['--minify', '0'] # to compare the versions
    self.emcc_args += ['--pre-js', 'pre.js']

    def do_test():
      self.do_run(open(path_from_root('tests', 'openjpeg', 'codec', 'j2k_to_image.c')).read(),
                  'Successfully generated', # The real test for valid output is in image_compare
                  '-i image.j2k -o image.raw'.split(' '),
                  libraries=lib,
                  includes=[path_from_root('tests', 'openjpeg', 'libopenjpeg'),
                            path_from_root('tests', 'openjpeg', 'codec'),
                            path_from_root('tests', 'openjpeg', 'common'),
                            os.path.join(self.get_build_dir(), 'openjpeg')],
                  force_c=True,
                  assert_returncode=0,
                  output_nicerizer=image_compare)

    do_test()

    # extra testing
    if self.get_setting('ALLOW_MEMORY_GROWTH') == 1:
      print('no memory growth', file=sys.stderr)
      self.set_setting('ALLOW_MEMORY_GROWTH', 0)
      do_test()

  @no_wasm_backend("uses bitcode compiled with asmjs, and we don't have unified triples")
  def test_python(self):
    self.set_setting('EMULATE_FUNCTION_POINTER_CASTS', 1)
    # The python build contains several undefined symbols
    self.set_setting('ERROR_ON_UNDEFINED_SYMBOLS', 0)

    bitcode = path_from_root('tests', 'python', 'python.bc')
    pyscript = dedent('''\
      print '***'
      print "hello python world!"
      print [x*2 for x in range(4)]
      t=2
      print 10-3-t
      print (lambda x: x*2)(11)
      print '%f' % 5.47
      print {1: 2}.keys()
      print '***'
      ''')
    pyoutput = '***\nhello python world!\n[0, 2, 4, 6]\n5\n22\n5.470000\n[1]\n***'

    for lto in [0, 1]:
      print('lto:', lto)
      if lto == 1:
        self.emcc_args += ['--llvm-lto', '1']
      self.do_run_object(bitcode, pyoutput, args=['-S', '-c', pyscript])

  def test_lifetime(self):
    self.do_ll_run(path_from_root('tests', 'lifetime.ll'), 'hello, world!\n')
    if '-O1' in self.emcc_args or '-O2' in self.emcc_args:
      assert 'a18' not in open('lifetime.ll.o.js').read(), 'lifetime stuff and their vars must be culled'

  # Test cases in separate files. Note that these files may contain invalid .ll!
  # They are only valid enough for us to read for test purposes, not for llvm-as
  # to process.
  @no_wasm_backend("uses bitcode compiled with asmjs, and we don't have unified triples")
  @is_slow_test
  def test_zzz_cases(self):
    # needs to flush stdio streams
    self.set_setting('EXIT_RUNTIME', 1)

    # These tests don't end up linking with libc due to a behaviour in emcc
    # where the llvm-link step is skipped when the the input is a single
    # object file.  Since most of them `printf` (which comes from JS) but
    # depends on `strlen` (which comes from musl) these tests almost all
    # have an undefined `strlen`, which happens to not get called.
    # TODO(sbc): Remove the specical case from emcc what bypasses llvm-link
    # and then remove this line?
    self.set_setting('ERROR_ON_UNDEFINED_SYMBOLS', 0)
    self.set_setting('WARN_ON_UNDEFINED_SYMBOLS', 0)

    emcc_args = self.emcc_args

    # The following tests link to libc, and must be run with EMCC_LEAVE_INPUTS_RAW = 0
    need_no_leave_inputs_raw = [
      'muli33_ta2', 'philoop_ta2', 'uadd_overflow_64_ta2', 'i64toi8star',
      'legalizer_ta2', 'quotedlabel', 'alignedunaligned', 'sillybitcast',
      'invokeundef', 'loadbitcastgep', 'sillybitcast2', 'legalizer_b_ta2',
      'emptystruct', 'entry3', 'atomicrmw_i64', 'atomicrmw_b_i64',
      'invoke_byval', 'i24_ce_fastcomp',
    ]

    need_no_error_on_undefined_symbols = [
      'unsanitized_declare'
    ]

    skip_tests = [
      # invalid ir
      'aliasbitcast', 'structparam', 'issue_39', 'phinonexist', 'oob_ta2', 'phiself', 'invokebitcast',
      # pnacl limitations in ExpandStructRegs
      'structphiparam', 'callwithstructural_ta2', 'callwithstructural64_ta2', 'structinparam',
      # pnacl limitations in ExpandGetElementPtr
      '2xi40',
      # current fastcomp limitations FIXME
      'quoted',
    ]
    skip_emterp = [
      'funcptr', # test writes to memory we store out bytecode! test is invalid
      # uses simd
      'i1282vecnback'
    ]
    skip_wasm = [
      'i1282vecnback', # uses simd
      # casts a function pointer from (i32, i32)* to (i64)*, which happens to work in asm.js but is a general function pointer undefined behavior
      'call_inttoptr_i64',
    ]

    names = glob.glob(path_from_root('tests', 'cases', '*.ll'))
    names.sort()
    for name in names:
      shortname = os.path.splitext(name)[0]
      # TODO: test only worked in non-fastcomp (well, these cases)
      basename = os.path.basename(shortname)
      if basename in skip_tests:
        continue
      if self.is_emterpreter() and basename in skip_emterp:
        continue
      if self.is_wasm() and basename in skip_wasm:
        continue

      if basename in need_no_leave_inputs_raw:
        leave_inputs = '0'
        self.set_setting('FILESYSTEM', 1)
      else:
        leave_inputs = '1'
        # no libc is linked in; with FILESYSTEM=0 we have a chance at printfing anyhow
        self.set_setting('FILESYSTEM', 0)

      if '_noasm' in shortname and self.get_setting('ASM_JS'):
        print('case "%s" not relevant for asm.js' % shortname)
        continue

      if basename in need_no_error_on_undefined_symbols:
        self.set_setting('ERROR_ON_UNDEFINED_SYMBOLS', 0)

      print("Testing case '%s'..." % basename)
      output_file = path_from_root('tests', 'cases', shortname + '.txt')
      if os.path.exists(output_file):
        output = open(output_file).read()
      else:
        output = 'hello, world!'

      if output.rstrip() != 'skip':
        self.emcc_args = emcc_args
        if os.path.exists(shortname + '.emcc'):
          self.emcc_args += json.loads(open(shortname + '.emcc').read())

        with env_modify({'EMCC_LEAVE_INPUTS_RAW': leave_inputs}):
          self.do_ll_run(path_from_root('tests', 'cases', name), output)

      # Optional source checking, a python script that gets a global generated with the source
      src_checker = path_from_root('tests', 'cases', shortname + '.py')
      if os.path.exists(src_checker):
        generated = open('src.cpp.o.js').read() # noqa
        exec(open(src_checker).read())

  @is_slow_test
  def test_fuzz(self):
    self.emcc_args += ['-I' + path_from_root('tests', 'fuzz', 'include'), '-w']
    # some of these tests - 2.c', '9.c', '19.c', '21.c', '20.cpp' - div or rem i32 by 0, which traps in wasm
    self.set_setting('BINARYEN_TRAP_MODE', 'clamp')

    skip_lto_tests = [
      # LLVM LTO bug
      '19.c', '18.cpp',
      # puts exists before LTO, but is not used; LTO cleans it out, but then creates uses to it (printf=>puts) XXX https://llvm.org/bugs/show_bug.cgi?id=23814
      '23.cpp'
    ]

    def run_all(x):
      print(x)
      for name in glob.glob(path_from_root('tests', 'fuzz', '*.c')) + glob.glob(path_from_root('tests', 'fuzz', '*.cpp')):
        # if os.path.basename(name) != '4.c':
        #   continue
        if 'newfail' in name:
          continue
        if os.path.basename(name).startswith('temp_fuzzcode'):
          continue
        # pnacl legalization issue, see https://code.google.com/p/nativeclient/issues/detail?id=4027
        if x == 'lto' and self.run_name in ['default', 'asm2f'] and os.path.basename(name) in ['8.c']:
          continue
        if x == 'lto' and self.run_name == 'default' and os.path.basename(name) in skip_lto_tests:
          continue
        if x == 'lto' and os.path.basename(name) in ['21.c']:
          continue # LLVM LTO bug

        print(name)
        self.do_run(open(path_from_root('tests', 'fuzz', name)).read(),
                    open(path_from_root('tests', 'fuzz', name + '.txt')).read(), force_c=name.endswith('.c'))

    run_all('normal')

    self.emcc_args += ['--llvm-lto', '1']

    run_all('lto')

  def test_autodebug_bitcode(self):
    if self.is_wasm_backend() and self.get_setting('WASM_OBJECT_FILES') == 1:
      return self.skipTest('must use bitcode object files for bitcode autodebug')

    self.emcc_args += ['--llvm-opts', '0']

    # Autodebug the code
    def do_autodebug(filename):
      Building.llvm_dis(filename + '.o', filename + '.ll')
      output = run_process([PYTHON, AUTODEBUGGER, filename + '.ll', filename + '.auto.ll'], stdout=PIPE, stderr=self.stderr_redirect).stdout
      assert 'Success.' in output, output
      # rebuild .bc
      # TODO: use code in do_autodebug_post for this
      self.prep_ll_file(filename, filename + '.auto.ll', force_recompile=True)

    # Run a test that should work, generating some code
    test_path = path_from_root('tests', 'core', 'test_structs')
    src = test_path + '.c'
    output = test_path + '.out'
    # Add an ll hook, to force ll generation
    self.do_run_from_file(src, output, build_ll_hook=lambda x: False)

    filename = 'src.c'
    do_autodebug(filename)

    # Compare to each other, and to expected output
    self.do_ll_run(filename + '.auto.ll', 'AD:-1,1')

    # Test using build_ll_hook
    src = '''
        #include <stdio.h>

        char cache[256], *next = cache;

        int main()
        {
          cache[10] = 25;
          next[20] = 51;
          int x = cache[10];
          double y = 11.52;
          printf("*%d,%d,%.2f*\\n", x, cache[20], y);
          return 0;
        }
      '''
    self.do_run(src, 'AD:-1,1', build_ll_hook=do_autodebug)

  @no_fastcomp('autodebugging wasm is only supported in the wasm backend')
  @with_env_modify({'EMCC_AUTODEBUG': '1'})
  def test_autodebug_wasm(self):
    # test that the program both works and also emits some of the logging
    # (but without the specific numbers, which may change over time)
    def check(out, err):
      for msg in ['log_execution', 'get_i32', 'set_i32', 'load_ptr', 'load_val', 'store_ptr', 'store_val']:
        self.assertIn(msg, out)
      return out + err
    self.do_run(open(path_from_root('tests', 'core', 'test_hello_world.c')).read(),
                'hello, world!', output_nicerizer=check)

  ### Integration tests

  @sync
  def test_ccall(self):
    self.emcc_args.append('-Wno-return-stack-address')
    self.set_setting('EXTRA_EXPORTED_RUNTIME_METHODS', ['ccall', 'cwrap'])
    create_test_file('post.js', '''
      out('*');
      var ret;
      ret = Module['ccall']('get_int', 'number'); out([typeof ret, ret].join(','));
      ret = ccall('get_float', 'number'); out([typeof ret, ret.toFixed(2)].join(','));
      ret = ccall('get_bool', 'boolean'); out([typeof ret, ret].join(','));
      ret = ccall('get_string', 'string'); out([typeof ret, ret].join(','));
      ret = ccall('print_int', null, ['number'], [12]); out(typeof ret);
      ret = ccall('print_float', null, ['number'], [14.56]); out(typeof ret);
      ret = ccall('print_bool', null, ['boolean'], [true]); out(typeof ret);
      ret = ccall('print_string', null, ['string'], ["cheez"]); out(typeof ret);
      ret = ccall('print_string', null, ['array'], [[97, 114, 114, 45, 97, 121, 0]]); out(typeof ret); // JS array
      ret = ccall('print_string', null, ['array'], [new Uint8Array([97, 114, 114, 45, 97, 121, 0])]); out(typeof ret); // typed array
      ret = ccall('multi', 'number', ['number', 'number', 'number', 'string'], [2, 1.4, 3, 'more']); out([typeof ret, ret].join(','));
      var p = ccall('malloc', 'pointer', ['number'], [4]);
      setValue(p, 650, 'i32');
      ret = ccall('pointer', 'pointer', ['pointer'], [p]); out([typeof ret, getValue(ret, 'i32')].join(','));
      out('*');
      // part 2: cwrap
      var noThirdParam = Module['cwrap']('get_int', 'number');
      out(noThirdParam());
      var multi = Module['cwrap']('multi', 'number', ['number', 'number', 'number', 'string']);
      out(multi(2, 1.4, 3, 'atr'));
      out(multi(8, 5.4, 4, 'bret'));
      out('*');
      // part 3: avoid stack explosion and check it's restored correctly
      for (var i = 0; i < TOTAL_STACK/60; i++) {
        ccall('multi', 'number', ['number', 'number', 'number', 'string'], [0, 0, 0, '123456789012345678901234567890123456789012345678901234567890']);
      }
      out('stack is ok.');
      ccall('call_ccall_again', null);
      ''')
    self.emcc_args += ['--post-js', 'post.js']

    self.set_setting('EXPORTED_FUNCTIONS', ['_get_int', '_get_float', '_get_bool', '_get_string', '_print_int', '_print_float', '_print_bool', '_print_string', '_multi', '_pointer', '_call_ccall_again', '_malloc'])
    self.do_run_in_out_file_test('tests', 'core', 'test_ccall')

    if '-O2' in self.emcc_args or self.is_emterpreter():
      print('with closure')
      self.emcc_args += ['--closure', '1']
      self.do_run_in_out_file_test('tests', 'core', 'test_ccall')

  def test_EXTRA_EXPORTED_RUNTIME_METHODS(self):
    self.do_run_in_out_file_test('tests', 'core', 'EXTRA_EXPORTED_RUNTIME_METHODS')
    # test dyncall (and other runtime methods in support.js) can be exported
    self.emcc_args += ['-DEXPORTED']
    self.set_setting('EXTRA_EXPORTED_RUNTIME_METHODS', ['dynCall', 'addFunction', 'lengthBytesUTF8', 'getTempRet0', 'setTempRet0'])
    self.do_run_in_out_file_test('tests', 'core', 'EXTRA_EXPORTED_RUNTIME_METHODS')

  def test_dyncall_specific(self):
    emcc_args = self.emcc_args[:]
    for which, exported_runtime_methods in [
        ('DIRECT', []),
        ('EXPORTED', []),
        ('FROM_OUTSIDE', ['dynCall_viii'])
      ]:
      print(which)
      self.emcc_args = emcc_args + ['-D' + which]
      self.set_setting('EXTRA_EXPORTED_RUNTIME_METHODS', exported_runtime_methods)
      self.do_run_in_out_file_test('tests', 'core', 'dyncall_specific')

  def test_getValue_setValue(self):
    # these used to be exported, but no longer are by default
    def test(output_prefix='', args=[]):
      old = self.emcc_args[:]
      self.emcc_args += args
      self.do_run(open(path_from_root('tests', 'core', 'getValue_setValue.cpp')).read(),
                  open(path_from_root('tests', 'core', 'getValue_setValue' + output_prefix + '.txt')).read())
      self.emcc_args = old
    # see that direct usage (not on module) works. we don't export, but the use
    # keeps it alive through JSDCE
    test(args=['-DDIRECT'])
    # see that with assertions, we get a nice error message
    self.set_setting('EXTRA_EXPORTED_RUNTIME_METHODS', [])
    self.set_setting('ASSERTIONS', 1)
    test('_assert')
    self.set_setting('ASSERTIONS', 0)
    # see that when we export them, things work on the module
    self.set_setting('EXTRA_EXPORTED_RUNTIME_METHODS', ['getValue', 'setValue'])
    test()

  def test_FS_exports(self):
    # these used to be exported, but no longer are by default
    for use_files in (0, 1):
      print(use_files)

      def test(output_prefix='', args=[]):
        if use_files:
          args += ['-DUSE_FILES']
        print(args)
        old = self.emcc_args[:]
        self.emcc_args += args
        self.do_run(open(path_from_root('tests', 'core', 'FS_exports.cpp')).read(),
                    (open(path_from_root('tests', 'core', 'FS_exports' + output_prefix + '.txt')).read(),
                     open(path_from_root('tests', 'core', 'FS_exports' + output_prefix + '_2.txt')).read()))
        self.emcc_args = old

      # see that direct usage (not on module) works. we don't export, but the use
      # keeps it alive through JSDCE
      test(args=['-DDIRECT', '-s', 'FORCE_FILESYSTEM=1'])
      # see that with assertions, we get a nice error message
      self.set_setting('EXTRA_EXPORTED_RUNTIME_METHODS', [])
      self.set_setting('ASSERTIONS', 1)
      test('_assert')
      self.set_setting('ASSERTIONS', 0)
      # see that when we export them, things work on the module
      self.set_setting('EXTRA_EXPORTED_RUNTIME_METHODS', ['FS_createDataFile'])
      test(args=['-s', 'FORCE_FILESYSTEM=1'])

  def test_legacy_exported_runtime_numbers(self):
    # these used to be exported, but no longer are by default

    def test(output_prefix='', args=[]):
      old = self.emcc_args[:]
      self.emcc_args += args
      self.do_run(open(path_from_root('tests', 'core', 'legacy_exported_runtime_numbers.cpp')).read(),
                  open(path_from_root('tests', 'core', 'legacy_exported_runtime_numbers' + output_prefix + '.txt')).read())
      self.emcc_args = old

    # see that direct usage (not on module) works. we don't export, but the use
    # keeps it alive through JSDCE
    test(args=['-DDIRECT'])
    # see that with assertions, we get a nice error message
    self.set_setting('EXTRA_EXPORTED_RUNTIME_METHODS', [])
    self.set_setting('ASSERTIONS', 1)
    test('_assert')
    self.set_setting('ASSERTIONS', 0)
    # see that when we export them, things work on the module
    self.set_setting('EXTRA_EXPORTED_RUNTIME_METHODS', ['ALLOC_DYNAMIC'])
    test()

  @no_wasm_backend('DEAD_FUNCTIONS elimination is done by the JSOptimizer')
  def test_dead_functions(self):
    src = r'''
      #include <stdio.h>
      extern "C" {
      __attribute__((noinline)) int unused(int x) {
        volatile int y = x;
        return y;
      }
      }
      int main(int argc, char **argv) {
        printf("*%d*\n", argc > 1 ? unused(1) : 2);
        return 0;
      }
    '''

    # Sanity check that it works and the dead function is emitted
    self.do_run(src, '*1*', args=['x'])
    js = open('src.cpp.o.js').read()
    if self.run_name in ['default', 'asm1', 'asm2g']:
      assert 'function _unused($' in js
    self.do_run(None, '*2*', no_build=True)

    # Kill off the dead function, and check a code path using it aborts
    self.set_setting('DEAD_FUNCTIONS', ['_unused'])
    self.do_run(src, '*2*')
    self.do_run(None, 'abort(', args=['x'], no_build=True)

    # Kill off a library function, check code aborts
    self.set_setting('DEAD_FUNCTIONS', ['_printf'])
    self.do_run(src, 'abort(')
    self.do_run(None, 'abort(', args=['x'], no_build=True)

  def test_response_file(self):
    response_data = '-o %s/response_file.o.js %s' % (self.get_dir(), path_from_root('tests', 'hello_world.cpp'))
    create_test_file('rsp_file', response_data.replace('\\', '\\\\'))
    run_process([PYTHON, EMCC, "@rsp_file"] + self.emcc_args)
    self.do_run('response_file.o.js', 'hello, world', no_build=True)

  def test_linker_response_file(self):
    objfile = 'response_file.o'
    run_process([PYTHON, EMCC, '-c', path_from_root('tests', 'hello_world.cpp'), '-o', objfile] + self.emcc_args)
    # This should expand into -Wl,--export=foo which will then be ignored
    # by emscripten, except when using the wasm backend (lld) in which case it
    # should pass the original flag to the linker.
    response_data = objfile + ' --export=foo'
    create_test_file('rsp_file', response_data.replace('\\', '\\\\'))
    run_process([PYTHON, EMCC, "-Wl,@rsp_file", '-o', 'response_file.o.js'] + self.emcc_args)
    self.do_run('response_file.o.js', 'hello, world', no_build=True)

  def test_exported_response(self):
    src = r'''
      #include <stdio.h>
      #include <stdlib.h>
      #include <emscripten.h>

      extern "C" {
        int other_function() { return 5; }
      }

      int main() {
        int x = EM_ASM_INT({ return Module._other_function() });
        emscripten_run_script_string(""); // Add a reference to a symbol that exists in src/deps_info.json to uncover issue #2836 in the test suite.
        printf("waka %d!\n", x);
        return 0;
      }
    '''
    create_test_file('exps', '["_main","_other_function"]')

    self.emcc_args += ['-s', 'EXPORTED_FUNCTIONS=@exps']
    self.do_run(src, '''waka 5!''')
    assert 'other_function' in open('src.cpp.o.js').read()

  def test_large_exported_response(self):
    src = r'''
      #include <stdio.h>
      #include <stdlib.h>
      #include <emscripten.h>

      extern "C" {
      '''

    js_funcs = []
    num_exports = 5000
    count = 0
    while count < num_exports:
        src += 'int exported_func_from_response_file_%d () { return %d;}\n' % (count, count)
        js_funcs.append('_exported_func_from_response_file_%d' % count)
        count += 1

    src += r'''
      }

      int main() {
        int x = EM_ASM_INT({ return Module._exported_func_from_response_file_4999() });
        emscripten_run_script_string(""); // Add a reference to a symbol that exists in src/deps_info.json to uncover issue #2836 in the test suite.
        printf("waka %d!\n", x);
        return 0;
      }
    '''

    js_funcs.append('_main')
    exported_func_json_file = 'large_exported_response.json'
    create_test_file(exported_func_json_file, json.dumps(js_funcs))

    self.emcc_args += ['-s', 'EXPORTED_FUNCTIONS=@' + exported_func_json_file]
    self.do_run(src, '''waka 4999!''')
    assert '_exported_func_from_response_file_1' in open('src.cpp.o.js').read()

  @sync
  def test_add_function(self):
    self.set_setting('INVOKE_RUN', 0)
    self.set_setting('RESERVED_FUNCTION_POINTERS', 1)
    src = path_from_root('tests', 'interop', 'test_add_function.cpp')
    post_js = path_from_root('tests', 'interop', 'test_add_function_post.js')
    self.emcc_args += ['--post-js', post_js]

    print('basics')
    self.do_run_in_out_file_test('tests', 'interop', 'test_add_function')

    if not self.is_wasm_backend():
      print('with --closure')
      old = list(self.emcc_args)
      self.emcc_args += ['--closure', '1']
      self.do_run_in_out_file_test('tests', 'interop', 'test_add_function')
      self.emcc_args = old
      print(old)

    print('with ALIASING_FUNCTION_POINTERS')
    self.set_setting('ALIASING_FUNCTION_POINTERS', 1)
    self.do_run_in_out_file_test('tests', 'interop', 'test_add_function')
    self.clear_setting('ALIASING_FUNCTION_POINTERS')

    print('with RESERVED_FUNCTION_POINTERS=0')
    self.set_setting('RESERVED_FUNCTION_POINTERS', 0)

    if self.is_wasm_backend():
      self.do_run(open(src).read(), 'Unable to grow wasm table')
      print('- with table growth')
      self.set_setting('ALLOW_TABLE_GROWTH', 1)
      self.do_run_in_out_file_test('tests', 'interop', 'test_add_function')
    else:
      self.do_run(open(src).read(), 'Finished up all reserved function pointers. Use a higher value for RESERVED_FUNCTION_POINTERS.')
      self.assertNotContained('jsCall_', open('src.cpp.o.js').read())

    if not self.is_wasm():
      # with emulation, we don't need to reserve, except with wasm where
      # we still do.
      print('- with function pointer emulation')
      self.set_setting('EMULATED_FUNCTION_POINTERS', 1)
      self.do_run_in_out_file_test('tests', 'interop', 'test_add_function')

  def test_getFuncWrapper_sig_alias(self):
    src = r'''
    #include <stdio.h>
    #include <emscripten.h>

    void func1(int a) {
      printf("func1\n");
    }
    void func2(int a, int b) {
      printf("func2\n");
    }

    int main() {
      EM_ASM({
        getFuncWrapper($0, 'vi')(0);
        getFuncWrapper($1, 'vii')(0, 0);
      }, func1, func2);
      return 0;
    }
    '''
    self.do_run(src, 'func1\nfunc2\n')

  def test_emulate_function_pointer_casts(self):
    self.set_setting('EMULATE_FUNCTION_POINTER_CASTS', 1)

    self.do_run(open(path_from_root('tests', 'core', 'test_emulate_function_pointer_casts.cpp')).read(),
                ('|1.266,1|',                 # asm.js, double <-> int
                 '|1.266,1413754136|')) # wasm, reinterpret the bits

  def test_demangle_stacks(self):
    self.set_setting('DEMANGLE_SUPPORT', 1)
    self.set_setting('ASSERTIONS', 1)
    # when optimizing function names are not preserved by default.
    if '-O' in str(self.emcc_args):
      self.emcc_args += ['--profiling-funcs', '--llvm-opts', '0']
    # in the emterpreter, we interpret code execution and control flow,
    # so there is nothing on the browser-visible stack for meaningful
    # stack traces. enabling profiling makes the emterpreter call through
    # stubs with the full names.
    if self.is_emterpreter():
      self.emcc_args += ['--profiling-funcs']
    self.do_run_in_out_file_test('tests', 'core', 'test_demangle_stacks')
    if not self.has_changed_setting('ASSERTIONS'):
      print('without assertions, the stack is not printed, but a message suggesting assertions is')
      self.set_setting('ASSERTIONS', 0)
      self.do_run_in_out_file_test('tests', 'core', 'test_demangle_stacks_noassert')

  @no_emterpreter
  @no_wasm_backend('lld does not generate symbol maps')
  def test_demangle_stacks_symbol_map(self):
    self.set_setting('DEMANGLE_SUPPORT', 1)
    if '-O' in str(self.emcc_args) and '-O0' not in self.emcc_args and '-O1' not in self.emcc_args and '-g' not in self.emcc_args:
      self.emcc_args += ['--llvm-opts', '0']
    else:
      self.skipTest("without opts, we don't emit a symbol map")
    self.emcc_args += ['--emit-symbol-map']
    self.do_run(open(path_from_root('tests', 'core', 'test_demangle_stacks.cpp')).read(), 'abort')
    # make sure the shortened name is the right one
    symbols = open('src.cpp.o.js.symbols').read().split('\n')
    for line in symbols:
      if ':' not in line:
        continue
      short, full = line.split(':')
      if 'Aborter' in full:
        short_aborter = short
        full_aborter = full
    print('full:', full_aborter, 'short:', short_aborter)
    if SPIDERMONKEY_ENGINE and os.path.exists(SPIDERMONKEY_ENGINE[0]):
      output = run_js('src.cpp.o.js', engine=SPIDERMONKEY_ENGINE, stderr=PIPE, full_output=True, assert_returncode=None)
      # we may see the full one, if -g, or the short one if not
      if ' ' + short_aborter + ' ' not in output and ' ' + full_aborter + ' ' not in output:
        # stack traces may also be ' name ' or 'name@' etc
        if '\n' + short_aborter + ' ' not in output and '\n' + full_aborter + ' ' not in output and 'wasm-function[' + short_aborter + ']' not in output:
          if '\n' + short_aborter + '@' not in output and '\n' + full_aborter + '@' not in output:
            self.assertContained(' ' + short_aborter + ' ' + '\n' + ' ' + full_aborter + ' ', output)

  def test_tracing(self):
    self.emcc_args += ['--tracing']

    self.do_run_in_out_file_test('tests', 'core', 'test_tracing')

  def test_eval_ctors(self):
    if '-O2' not in str(self.emcc_args) or '-O1' in str(self.emcc_args):
      self.skipTest('need js optimizations')
    if self.get_setting('WASM2JS'):
      self.skipTest('this test uses wasm binaries')

    orig_args = self.emcc_args

    print('leave printf in ctor')
    self.emcc_args = orig_args + ['-s', 'EVAL_CTORS=1']
    self.do_run(r'''
      #include <stdio.h>
      struct C {
        C() { printf("constructing!\n"); } // don't remove this!
      };
      C c;
      int main() {}
    ''', "constructing!\n")

    def get_code_size():
      if self.is_wasm():
        # Use number of functions as a for code size
        return self.count_wasm_contents('src.cpp.o.wasm', 'funcs')
      else:
        return os.path.getsize('src.cpp.o.js')

    def get_mem_size():
      if self.is_wasm():
        # Use number of functions as a for code size
        return self.count_wasm_contents('src.cpp.o.wasm', 'memory-data')
      if self.uses_memory_init_file():
        return os.path.getsize('src.cpp.o.js.mem')

      # otherwise we ignore memory size
      return 0

    def do_test(test):
      self.emcc_args = orig_args + ['-s', 'EVAL_CTORS=1']
      test()
      ec_code_size = get_code_size()
      ec_mem_size = get_mem_size()
      self.emcc_args = orig_args
      test()
      code_size = get_code_size()
      mem_size = get_mem_size()
      if mem_size:
        print('mem: ', mem_size, '=>', ec_mem_size)
        self.assertGreater(ec_mem_size, mem_size)
      print('code:', code_size, '=>', ec_code_size)
      self.assertLess(ec_code_size, code_size)

    print('remove ctor of just assigns to memory')

    def test1():
      self.do_run(r'''
        #include <stdio.h>
        struct C {
          int x;
          C() {
            volatile int y = 10;
            y++;
            x = y;
          }
        };
        C c;
        int main() {
          printf("x: %d\n", c.x);
        }
      ''', "x: 11\n")

    do_test(test1)

    if self.is_wasm_backend():
      # The wasm backend currently exports a single initalizer so the ctor
      # evaluation is all or nothing.  As well as that it doesn't currently
      # do DCE of libcxx symbols (because the are marked as visibility(defaault)
      # and because of that we end up not being able to eval ctors unless all
      # libcxx constrcutors can be eval'd
      return

    print('libcxx - remove 2 ctors from iostream code')
    src = open(path_from_root('tests', 'hello_libcxx.cpp')).read()
    output = 'hello, world!'

    def test2():
      self.do_run(src, output)
    do_test(test2)

    print('assertions too')
    self.set_setting('ASSERTIONS', 1)
    self.do_run(src, output)
    self.set_setting('ASSERTIONS', 0)

    print('remove just some, leave others')

    def test3():
      self.do_run(r'''
#include <iostream>
#include <string>

class std_string {
public:
  std_string(): ptr(nullptr) { std::cout << "std_string()\n"; }
  std_string(const char* s): ptr(s) { std::cout << "std_string(const char* s) " << std::endl; }
  std_string(const std_string& s): ptr(s.ptr) { std::cout << "std_string(const std_string& s) " << std::endl; }
  const char* data() const { return ptr; }
private:
  const char* ptr;
};

const std_string txtTestString("212121\0");
const std::string s2text("someweirdtext");

int main() {
  std::cout << s2text << std::endl;
  std::cout << txtTestString.data() << std::endl;
  std::cout << txtTestString.data() << std::endl;
  return 0;
}
      ''', '''std_string(const char* s) 
someweirdtext
212121
212121
''') # noqa
    do_test(test3)

  def test_embind(self):
    self.emcc_args += ['--bind']

    src = r'''
      #include <stdio.h>
      #include <emscripten/val.h>

      using namespace emscripten;

      int main() {
        val Math = val::global("Math");

        // two ways to call Math.abs
        printf("abs(-10): %d\n", Math.call<int>("abs", -10));
        printf("abs(-11): %d\n", Math["abs"](-11).as<int>());

        return 0;
      }
    '''
    self.do_run(src, 'abs(-10): 10\nabs(-11): 11')

  def test_embind_2(self):
    self.emcc_args += ['--bind', '--post-js', 'post.js']
    create_test_file('post.js', '''
      function printLerp() {
          out('lerp ' + Module.lerp(100, 200, 66) + '.');
      }
    ''')
    src = r'''
      #include <stdio.h>
      #include <emscripten.h>
      #include <emscripten/bind.h>
      using namespace emscripten;
      int lerp(int a, int b, int t) {
          return (100 - t) * a + t * b;
      }
      EMSCRIPTEN_BINDINGS(my_module) {
          function("lerp", &lerp);
      }
      int main(int argc, char **argv) {
          EM_ASM(printLerp());
          return 0;
      }
    '''
    self.do_run(src, 'lerp 166')

  def test_embind_3(self):
    self.emcc_args += ['--bind', '--post-js', 'post.js']
    create_test_file('post.js', '''
      function ready() {
        try {
          Module.compute(new Uint8Array([1,2,3]));
        } catch(e) {
          out(e);
        }
      }
    ''')
    src = r'''
      #include <emscripten.h>
      #include <emscripten/bind.h>
      using namespace emscripten;
      int compute(int array[]) {
          return 0;
      }
      EMSCRIPTEN_BINDINGS(my_module) {
          function("compute", &compute, allow_raw_pointers());
      }
      int main(int argc, char **argv) {
          EM_ASM(ready());
          return 0;
      }
    '''
    self.do_run(src, 'UnboundTypeError: Cannot call compute due to unbound types: Pi')

  @no_wasm_backend('long doubles are f128s in wasm backend')
  def test_embind_4(self):
    self.emcc_args += ['--bind', '--post-js', 'post.js']
    create_test_file('post.js', '''
      function printFirstElement() {
        out(Module.getBufferView()[0]);
      }
    ''')
    src = r'''
      #include <emscripten.h>
      #include <emscripten/bind.h>
      #include <emscripten/val.h>
      #include <stdio.h>
      using namespace emscripten;

      const size_t kBufferSize = 1024;
      long double buffer[kBufferSize];
      val getBufferView(void) {
          val v = val(typed_memory_view(kBufferSize, buffer));
          return v;
      }
      EMSCRIPTEN_BINDINGS(my_module) {
          function("getBufferView", &getBufferView);
      }

      int main(int argc, char **argv) {
        buffer[0] = 107;
        EM_ASM(printFirstElement());
        return 0;
      }
    '''
    self.do_run(src, '107')

  def test_embind_5(self):
    self.emcc_args += ['--bind']
    self.do_run_in_out_file_test('tests', 'core', 'test_embind_5')

  def test_embind_float_constants(self):
    self.emcc_args += ['--bind']
    self.do_run_from_file(path_from_root('tests', 'embind', 'test_float_constants.cpp'),
                          path_from_root('tests', 'embind', 'test_float_constants.out'))

  def test_embind_negative_constants(self):
    self.emcc_args += ['--bind']
    self.do_run_from_file(path_from_root('tests', 'embind', 'test_negative_constants.cpp'),
                          path_from_root('tests', 'embind', 'test_negative_constants.out'))

  def test_embind_unsigned(self):
    self.emcc_args += ['--bind', '--std=c++11']
    self.do_run_from_file(path_from_root('tests', 'embind', 'test_unsigned.cpp'), path_from_root('tests', 'embind', 'test_unsigned.out'))

  def test_embind_val(self):
    self.emcc_args += ['--bind', '--std=c++11']
    self.do_run_from_file(path_from_root('tests', 'embind', 'test_val.cpp'), path_from_root('tests', 'embind', 'test_val.out'))

  def test_embind_f_no_rtti(self):
    self.emcc_args += ['--bind', '-fno-rtti', '-DEMSCRIPTEN_HAS_UNBOUND_TYPE_NAMES=0']
    src = r'''
      #include<emscripten/val.h>
      #include<stdio.h>

      int main(int argc, char** argv){
        printf("418\n");
        return 0;
      }
    '''
    self.do_run(src, '418')

  @sync
  @no_wasm_backend()
  def test_webidl(self):
    assert 'asm2' in core_test_modes
    if self.run_name == 'asm2':
      self.emcc_args += ['--closure', '1', '-g1'] # extra testing
      # avoid closure minified names competing with our test code in the global name space
      self.set_setting('MODULARIZE', 1)

    def do_test_in_mode(mode, allow_memory_growth):
      print('testing mode', mode, ', memory growth =', allow_memory_growth)
      # Force IDL checks mode
      os.environ['IDL_CHECKS'] = mode

      run_process([PYTHON, path_from_root('tools', 'webidl_binder.py'),
                   path_from_root('tests', 'webidl', 'test.idl'),
                   'glue'])
      self.assertExists('glue.cpp')
      self.assertExists('glue.js')

      # Export things on "TheModule". This matches the typical use pattern of the bound library
      # being used as Box2D.* or Ammo.*, and we cannot rely on "Module" being always present (closure may remove it).
      create_test_file('export.js', '''
// test purposes: remove printErr output, whose order is unpredictable when compared to print
err = err = function(){};
''')
      self.emcc_args += ['-s', 'EXPORTED_FUNCTIONS=["_malloc"]', '--post-js', 'glue.js', '--post-js', 'export.js']
      if allow_memory_growth:
        self.emcc_args += ['-s', 'ALLOW_MEMORY_GROWTH=1']
      shutil.copyfile(path_from_root('tests', 'webidl', 'test.h'), 'test.h')
      shutil.copyfile(path_from_root('tests', 'webidl', 'test.cpp'), 'test.cpp')
      src = open('test.cpp').read()

      def post(filename):
        with open(filename, 'a') as f:
          f.write('\n\n')
          if self.run_name == 'asm2':
            f.write('var TheModule = Module();\n')
          else:
            f.write('var TheModule = Module;\n')
          f.write('\n\n')
          if allow_memory_growth:
            f.write("var isMemoryGrowthAllowed = true;")
          else:
            f.write("var isMemoryGrowthAllowed = false;")
          f.write(open(path_from_root('tests', 'webidl', 'post.js')).read())
          f.write('\n\n')

      output = open(path_from_root('tests', 'webidl', "output_%s.txt" % mode)).read()
      self.do_run(src, output, post_build=post, output_nicerizer=(lambda out, err: out))

    do_test_in_mode('ALL', False)
    do_test_in_mode('FAST', False)
    do_test_in_mode('DEFAULT', False)
    do_test_in_mode('ALL', True)

  ### Tests for tools

  @no_emterpreter
  def test_source_map(self):
    if not jsrun.check_engine(NODE_JS):
      self.skipTest('sourcemapper requires Node to run')
    if '-g' not in self.emcc_args:
      self.emcc_args.append('-g')

    src = '''
      #include <stdio.h>
      #include <assert.h>

      __attribute__((noinline)) int foo() {
        printf("hi"); // line 6
        return 1; // line 7
      }

      int main() {
        printf("%d", foo()); // line 11
        return 0; // line 12
      }
    '''
    create_test_file('src.cpp', src)

    out_filename = 'a.out.js'
    wasm_filename = 'a.out.wasm'
    no_maps_filename = 'no-maps.out.js'

    assert '-g4' not in self.emcc_args
    Building.emcc('src.cpp',
                  self.serialize_settings() + self.emcc_args + self.emcc_args,
                  out_filename)
    # the file name may find its way into the generated code, so make sure we
    # can do an apples-to-apples comparison by compiling with the same file name
    shutil.move(out_filename, no_maps_filename)
    with open(no_maps_filename) as f:
      no_maps_file = f.read()
    no_maps_file = re.sub(' *//[@#].*$', '', no_maps_file, flags=re.MULTILINE)
    self.emcc_args.append('-g4')

    Building.emcc(os.path.abspath('src.cpp'),
                  self.serialize_settings() + self.emcc_args + self.emcc_args,
                  out_filename,
                  stderr=PIPE)
    map_referent = out_filename if not self.get_setting('WASM') else wasm_filename
    # after removing the @line and @sourceMappingURL comments, the build
    # result should be identical to the non-source-mapped debug version.
    # this is worth checking because the parser AST swaps strings for token
    # objects when generating source maps, so we want to make sure the
    # optimizer can deal with both types.
    map_filename = map_referent + '.map'

    def encode_utf8(data):
      if isinstance(data, dict):
        for key in data:
          data[key] = encode_utf8(data[key])
        return data
      elif isinstance(data, list):
        for i in range(len(data)):
          data[i] = encode_utf8(data[i])
        return data
      elif isinstance(data, unicode):
        return data.encode('utf8')
      else:
        return data

    data = json.load(open(map_filename))
    if str is bytes:
      # Python 2 compatibility
      data = encode_utf8(data)
    if hasattr(data, 'file'):
      # the file attribute is optional, but if it is present it needs to refer
      # the output file.
      self.assertPathsIdentical(map_referent, data['file'])
    assert len(data['sources']) == 1, data['sources']
    self.assertPathsIdentical(os.path.abspath('src.cpp'), data['sources'][0])
    if hasattr(data, 'sourcesContent'):
      # the sourcesContent attribute is optional, but if it is present it
      # needs to containt valid source text.
      self.assertTextDataIdentical(src, data['sourcesContent'][0])
    mappings = json.loads(jsrun.run_js(
      path_from_root('tools', 'source-maps', 'sourcemap2json.js'),
      shared.NODE_JS, [map_filename]))
    if str is bytes:
      # Python 2 compatibility
      mappings = encode_utf8(mappings)
    seen_lines = set()
    for m in mappings:
      self.assertPathsIdentical(os.path.abspath('src.cpp'), m['source'])
      seen_lines.add(m['originalLine'])
    # ensure that all the 'meaningful' lines in the original code get mapped
    # when optimizing, the binaryen optimizer may remove some of them (by inlining, etc.)
    if is_optimizing(self.emcc_args):
      assert seen_lines.issuperset([11, 12]), seen_lines
    else:
      assert seen_lines.issuperset([6, 7, 11, 12]), seen_lines

  def test_modularize_closure_pre(self):
    # test that the combination of modularize + closure + pre-js works. in that mode,
    # closure should not minify the Module object in a way that the pre-js cannot use it.
    base_args = self.emcc_args + [
      '--pre-js', path_from_root('tests', 'core', 'modularize_closure_pre.js'),
      '--closure', '1',
      '-g1'
    ]

    for instance in (0, 1):
      print("instance: %d" % instance)
      if instance:
        self.emcc_args = base_args + ['-s', 'MODULARIZE_INSTANCE=1']
      else:
        self.emcc_args = base_args + ['-s', 'MODULARIZE=1']

      def post(filename):
        with open(filename, 'a') as f:
          f.write('\n\n')
          if not instance:
            f.write('var TheModule = Module();\n')

      self.do_run_in_out_file_test('tests', 'core', 'modularize_closure_pre', post_build=post)

  @no_emterpreter
  @no_wasm('wasmifying destroys debug info and stack tracability')
  def test_exception_source_map(self):
    self.emcc_args.append('-g4')
    if not jsrun.check_engine(NODE_JS):
      self.skipTest('sourcemapper requires Node to run')

    src = '''
      #include <stdio.h>

      __attribute__((noinline)) void foo(int i) {
          if (i < 10) throw i; // line 5
      }

      #include <iostream>
      #include <string>

      int main() {
        std::string x = "ok"; // add libc++ stuff to make this big, test for #2410
        int i;
        scanf("%d", &i);
        foo(i);
        std::cout << x << std::endl;
        return 0;
      }
    '''

    def post(filename):
      map_filename = filename + '.map'
      self.assertExists(map_filename)
      mappings = json.loads(jsrun.run_js(
        path_from_root('tools', 'source-maps', 'sourcemap2json.js'),
        shared.NODE_JS, [map_filename]))
      with open(filename) as f:
        lines = f.readlines()
      for m in mappings:
        # -1 to fix 0-start vs 1-start
        if m['originalLine'] == 5 and '__cxa_throw' in lines[m['generatedLine'] - 1]:
          return
      assert False, 'Must label throw statements with line numbers'

    dirname = self.get_dir()
    self.build(src, dirname, os.path.join(dirname, 'src.cpp'), post_build=post)

  @no_wasm('wasmifying destroys debug info and stack tracability')
  def test_emscripten_log(self):
    self.banned_js_engines = [V8_ENGINE] # v8 doesn't support console.log
    self.emcc_args += ['-s', 'DEMANGLE_SUPPORT=1']
    if self.is_emterpreter():
      # without this, stack traces are not useful (we jump emterpret=>emterpret)
      self.emcc_args += ['--profiling-funcs']
      # even so, we get extra emterpret() calls on the stack
      self.emcc_args += ['-DEMTERPRETER']
    if self.get_setting('ASM_JS'):
      # XXX Does not work in SpiderMonkey since callstacks cannot be captured when running in asm.js, see https://bugzilla.mozilla.org/show_bug.cgi?id=947996
      self.banned_js_engines += [SPIDERMONKEY_ENGINE]
    if '-g' not in self.emcc_args:
      self.emcc_args.append('-g')
    self.emcc_args += ['-DRUN_FROM_JS_SHELL']
    self.do_run(open(path_from_root('tests', 'emscripten_log', 'emscripten_log.cpp')).read(), '''test print 123

12.345679 9.123457 1.353180

12345678 9123456 1353179

12.345679 9123456 1353179

12345678 9.123457 1353179

12345678 9123456 1.353180

12345678 9.123457 1.353180

12.345679 9123456 1.353180

12.345679 9.123457 1353179

Success!
''')
    # test closure compiler as well
    if self.run_name == 'asm2':
      print('closure')
      self.emcc_args += ['--closure', '1', '-g1'] # extra testing
      self.do_run_in_out_file_test('tests', 'emscripten_log', 'emscripten_log_with_closure')

  def test_float_literals(self):
    self.do_run_in_out_file_test('tests', 'test_float_literals')

  def test_exit_status(self):
    # needs to flush stdio streams
    self.set_setting('EXIT_RUNTIME', 1)
    src = r'''
      #include <stdio.h>
      #include <stdlib.h>
      static void cleanup() {
        printf("cleanup\n");
      }

      int main() {
        atexit(cleanup); // this atexit should still be called
        printf("hello, world!\n");
        // Unusual exit status to make sure it's working!
        if (CAPITAL_EXIT) {
          _Exit(118);
        } else {
          exit(118);
        }
      }
    '''
    create_test_file('pre.js', '''
      Module.preInit = function() {
        addOnExit(function () {
          out('I see exit status: ' + EXITSTATUS);
        });
      }
      ''')
    self.emcc_args += ['--pre-js', 'pre.js']
    self.do_run(src.replace('CAPITAL_EXIT', '0'), 'hello, world!\ncleanup\nI see exit status: 118')
    self.do_run(src.replace('CAPITAL_EXIT', '1'), 'hello, world!\ncleanup\nI see exit status: 118')

  def test_noexitruntime(self):
    src = r'''
      #include <emscripten.h>
      #include <stdio.h>
      static int testPre = TEST_PRE;
      struct Global {
        Global() {
          printf("in Global()\n");
          if (testPre) { EM_ASM(Module['noExitRuntime'] = true;); }
        }
        ~Global() { printf("ERROR: in ~Global()\n"); }
      } global;
      int main() {
        if (!testPre) { EM_ASM(Module['noExitRuntime'] = true;); }
        printf("in main()\n");
      }
    '''
    self.do_run(src.replace('TEST_PRE', '0'), 'in Global()\nin main()')
    self.do_run(src.replace('TEST_PRE', '1'), 'in Global()\nin main()')

  def test_minmax(self):
    self.do_run(open(path_from_root('tests', 'test_minmax.c')).read(), 'NAN != NAN\nSuccess!')

  def test_locale(self):
    self.do_run_from_file(path_from_root('tests', 'test_locale.c'), path_from_root('tests', 'test_locale.out'))

  def test_vswprintf_utf8(self):
    self.do_run_from_file(path_from_root('tests', 'vswprintf_utf8.c'), path_from_root('tests', 'vswprintf_utf8.out'))

  def test_async(self, emterpretify=False):
    # needs to flush stdio streams
    self.set_setting('EXIT_RUNTIME', 1)
    self.banned_js_engines = [SPIDERMONKEY_ENGINE, V8_ENGINE] # needs setTimeout which only node has

    if not emterpretify:
      if self.is_emterpreter():
        self.skipTest("don't test both emterpretify and asyncify at once")
      self.set_setting('ASYNCIFY', 1)
    else:
      self.set_setting('EMTERPRETIFY', 1)
      self.set_setting('EMTERPRETIFY_ASYNC', 1)

    src = r'''
#include <stdio.h>
#include <emscripten.h>
void f(void *p) {
  *(int*)p = 99;
  printf("!");
}
int main() {
  int i = 0;
  printf("Hello");
  emscripten_async_call(f, &i, 1);
  printf("World");
  emscripten_%s(100);
  printf("%%d\n", i);
}
''' % ('sleep_with_yield' if emterpretify else 'sleep')

    self.do_run(src, 'HelloWorld!99')

    if emterpretify:
      print('check bad ccall use')
      src = r'''
#include <stdio.h>
#include <emscripten.h>
int main() {
  printf("Hello");
  emscripten_sleep(100);
  printf("World\n");
}
'''
      self.set_setting('ASSERTIONS', 1)
      self.set_setting('INVOKE_RUN', 0)
      create_test_file('pre.js', '''
Module['onRuntimeInitialized'] = function() {
  try {
    ccall('main', 'number', ['number', 'string'], [2, 'waka']);
    var never = true;
  } catch(e) {
    out(e);
    assert(!never);
  }
};
''')
      self.emcc_args += ['--pre-js', 'pre.js']
      self.do_run(src, 'The call to main is running asynchronously.')

      print('check reasonable ccall use')
      src = r'''
#include <stdio.h>
#include <emscripten.h>
int main() {
  printf("Hello");
  emscripten_sleep(100);
  printf("World\n");
}
'''
      create_test_file('pre.js', '''
Module['onRuntimeInitialized'] = function() {
  ccall('main', null, ['number', 'string'], [2, 'waka'], { async: true });
};
''')
      self.do_run(src, 'HelloWorld')

      print('check ccall promise')
      self.set_setting('EXPORTED_FUNCTIONS', ['_stringf', '_floatf'])
      src = r'''
#include <stdio.h>
#include <emscripten.h>
extern "C" {
  char* stringf(char* param) {
    emscripten_sleep(20);
    printf(param);
    return "second";
  }
  double floatf() {
    emscripten_sleep(20);
    emscripten_sleep(20);
    return 6.4;
  }
}
'''
      create_test_file('pre.js', r'''
Module['onRuntimeInitialized'] = function() {
  ccall('stringf', 'string', ['string'], ['first\n'], { async: true })
    .then(function(val) {
      console.log(val);
      ccall('floatf', 'number', null, null, { async: true }).then(console.log);
    });
};
''')
      self.do_run(src, 'first\nsecond\n6.4')

  @no_wasm_backend('EMTERPRETIFY causes JSOptimizer to run, which is '
                   'unsupported with Wasm backend')
  def test_async_emterpretify(self):
    self.test_async(emterpretify=True)

  def test_async_returnvalue(self):
    if not self.is_emterpreter():
      self.skipTest('emterpreter-only test')

    self.set_setting('EMTERPRETIFY_ASYNC', 1)
    self.banned_js_engines = [SPIDERMONKEY_ENGINE, V8_ENGINE] # needs setTimeout which only node has

    create_test_file('lib.js', r'''
mergeInto(LibraryManager.library, {
  sleep_with_return__deps: ['$EmterpreterAsync'],
  sleep_with_return: function(ms) {
    return EmterpreterAsync.handle(function(resume) {
      var startTime = Date.now();
      setTimeout(function() {
        if (ABORT) return; // do this manually; we can't call into Browser.safeSetTimeout, because that is paused/resumed!
        resume(function() {
          return Date.now() - startTime;
        });
      }, ms);
    });
  }
});
''')

    src = r'''
#include <stdio.h>
#include <assert.h>
#include <emscripten.h>

extern "C" {
extern int sleep_with_return(int ms);
}

int main() {
  int ms = sleep_with_return(1000);
  assert(ms >= 900);
  printf("napped for %d ms\n", ms);
}
'''
    self.emcc_args += ['--js-library', 'lib.js']
    self.do_run(src, 'napped')

  def test_async_exit(self):
    if not self.is_emterpreter():
      self.skipTest('emterpreter-only test')

    self.set_setting('EMTERPRETIFY_ASYNC', 1)
    self.banned_js_engines = [SPIDERMONKEY_ENGINE, V8_ENGINE] # needs setTimeout which only node has

    self.do_run(r'''
#include <stdio.h>
#include <stdlib.h>
#include <emscripten.h>

void f()
{
    printf("f\n");
    emscripten_sleep(1);
    printf("hello\n");
    static int i = 0;
    i++;
    if(i == 5) {
        printf("exit\n");
        exit(0);
        printf("world\n");
        i = 0;
    }
}

int main() {
    while(1) {
        f();
    }
    return 0;
}
''', 'f\nhello\nf\nhello\nf\nhello\nf\nhello\nf\nhello\nexit\n')

  def test_async_abort(self):
    if not self.is_emterpreter():
      self.skipTest('emterpreter-only test')

    self.banned_js_engines = [SPIDERMONKEY_ENGINE, V8_ENGINE] # needs setTimeout which only node has

    self.set_setting('EMTERPRETIFY_ASYNC', 1)

    create_test_file('lib.js', r'''
mergeInto(LibraryManager.library, {
  sleep_with_abort__deps: ['$EmterpreterAsync'],
  sleep_with_abort: function() {
    EmterpreterAsync.handle(function(resume) {
      setTimeout(function() {
        abort();
        setTimeout(function() {
          resume();
        }, 10);
      }, 10);
    });
  }
});
''')

    src = r'''
#include <stdio.h>

extern "C" {
extern void sleep_with_abort(void);
}

int main() {
    printf("Hello\n");
    sleep_with_abort();
    printf("ERROR\n");
    return 0;
}
'''

    self.emcc_args += ['--js-library', 'lib.js']
    self.do_run(src, 'Hello')

  def test_async_invoke_safe_heap(self):
    if not self.is_emterpreter():
      self.skipTest('emterpreter-only test')

    self.banned_js_engines = [SPIDERMONKEY_ENGINE, V8_ENGINE] # needs setTimeout which only node has

    # SAFE_HEAP leads to SAFE_FT_MASK, which appear in dynCall_*
    # and then if they are interpreted, that messes up reloading
    # of the stack (we can't run emterpreted code at that time,
    # we should just see calls and follow them).
    self.set_setting('EMTERPRETIFY_ASYNC', 1)
    self.set_setting('SAFE_HEAP', 1)
    self.set_setting('EXPORTED_FUNCTIONS', ['_async_callback_test'])
    self.set_setting('EXTRA_EXPORTED_RUNTIME_METHODS', ["ccall"])
    self.set_setting('DISABLE_EXCEPTION_CATCHING', 0)
    self.set_setting('ALLOW_MEMORY_GROWTH', 1)
    self.set_setting('EMTERPRETIFY', 1)
    self.set_setting('EMTERPRETIFY_ASYNC', 1)
    self.set_setting('ASSERTIONS', 2)

    create_test_file('post.js', r'''
var AsyncOperation = {
  done: false,

  start: function() {
    // this.done = true; // uncomment this line => no crash
    Promise.resolve().then(function() {
      console.log('done!');
      AsyncOperation.done = true;
    });
  }
};

Module.ccall('async_callback_test', null, [], [], { async: true });
''')

    src = r'''
#include <stdio.h>
#include <emscripten.h>

extern "C" {
  void call_async_operation() {
    printf("start\n");
    EM_ASM({AsyncOperation.start()});
    printf("mid\n");
    while (!EM_ASM_INT({return AsyncOperation.done})) {
      printf("sleep1\n");
      emscripten_sleep(200);
      printf("sleep2\n");
    }
  }

  // remove throw() => no crash
  static void nothrow_func() throw()
  {
    call_async_operation();
    printf("async operation OK\n");
  }

  void async_callback_test() {
    nothrow_func();
  }
}'''

    self.emcc_args += [
      '--post-js', 'post.js',
      '--profiling-funcs',
      '--minify', '0',
      '--memory-init-file', '0'
    ]
    self.do_run(src, 'async operation OK')

  def do_test_coroutine(self, additional_settings):
    # needs to flush stdio streams
    self.set_setting('EXIT_RUNTIME', 1)
    src = open(path_from_root('tests', 'test_coroutines.cpp')).read()
    for (k, v) in additional_settings.items():
      self.set_setting(k, v)
    self.do_run(src, '*leaf-0-100-1-101-1-102-2-103-3-104-5-105-8-106-13-107-21-108-34-109-*')

  def test_coroutine_asyncify(self):
    self.do_test_coroutine({'ASYNCIFY': 1})

  @no_wasm_backend('ASYNCIFY is not supported in the LLVM wasm backend')
  def test_asyncify_unused(self):
    # test a program not using asyncify, but the pref is set
    self.set_setting('ASYNCIFY', 1)
    self.do_run_in_out_file_test('tests', 'core', 'test_hello_world')

  @no_wasm_backend('EMTERPRETIFY causes JSOptimizer to run, which is '
                   'unsupported with Wasm backend')
  def test_coroutine_emterpretify_async(self):
    # The same EMTERPRETIFY_WHITELIST should be in other.test_emterpreter_advise
    self.do_test_coroutine({'EMTERPRETIFY': 1, 'EMTERPRETIFY_ASYNC': 1, 'EMTERPRETIFY_WHITELIST': ['_fib', '_f', '_g'], 'ASSERTIONS': 1})

  # Test basic emterpreter functionality in all core compilation modes.
  @no_emterpreter
  @no_wasm_backend('EMTERPRETIFY causes JSOptimizer to run, which is '
                   'unsupported with Wasm backend')
  def test_emterpretify(self):
    self.set_setting('EMTERPRETIFY', 1)
    self.do_run_in_out_file_test('tests', 'core', 'test_hello_world')
    print('async')
    self.set_setting('EMTERPRETIFY_ASYNC', 1)
    self.do_run_in_out_file_test('tests', 'core', 'test_hello_world')

  # Test basic wasm2js functionality in all core compilation modes.
  @no_fastcomp('wasm-backend specific feature')
  def test_wasm2js(self):
    if self.get_setting('WASM') == 0:
      self.skipTest('redundant to test wasm2js in wasm2js* mode')
    self.set_setting('WASM', 0)
    self.do_run_in_out_file_test('tests', 'core', 'test_hello_world')
    # a mem init file is emitted just like with JS
    expect_memory_init_file = self.uses_memory_init_file()
    see_memory_init_file = os.path.exists('src.c.o.js.mem')
    assert expect_memory_init_file == see_memory_init_file, 'memory init file expectation wrong: %s' % expect_memory_init_file
    if see_memory_init_file:
      with open('src.c.o.js.mem', 'rb') as f:
        self.assertTrue(f.read()[-1] != b'\0')

  def test_cxx_self_assign(self):
    # See https://github.com/emscripten-core/emscripten/pull/2688 and http://llvm.org/bugs/show_bug.cgi?id=18735
    create_test_file('src.cpp', r'''
      #include <map>
      #include <stdio.h>

      int main() {
        std::map<int, int> m;
        m[0] = 1;
        m = m;
        // size should still be one after self assignment
        if (m.size() == 1) {
          printf("ok.\n");
        }
      }
      ''')
    run_process([PYTHON, EMCC, 'src.cpp'] + self.emcc_args)
    self.assertContained('ok.', run_js('a.out.js', args=['C']))

  def test_memprof_requirements(self):
    # This test checks for the global variables required to run the memory
    # profiler.  It would fail if these variables were made no longer global
    # or if their identifiers were changed.
    create_test_file('main.cpp', '''
      extern "C" {
        void check_memprof_requirements();
      }
      int main() {
        check_memprof_requirements();
        return 0;
      }
    ''')
    create_test_file('lib.js', '''
      mergeInto(LibraryManager.library, {
        check_memprof_requirements: function() {
          if (typeof STATIC_BASE === 'number' &&
              typeof STACK_BASE === 'number' &&
              typeof STACK_MAX === 'number' &&
              typeof STACKTOP === 'number' &&
              typeof DYNAMIC_BASE === 'number' &&
              typeof DYNAMICTOP_PTR === 'number') {
             out('able to run memprof');
           } else {
             out('missing the required variables to run memprof');
           }
        }
      });
    ''')
    self.emcc_args += ['--js-library', 'lib.js']
    self.do_run(open('main.cpp').read(), 'able to run memprof')

  def test_fs_dict(self):
    self.set_setting('FORCE_FILESYSTEM', 1)
    create_test_file('pre.js', '''
      Module = {};
      Module['preRun'] = function() {
          out(typeof FS.filesystems['MEMFS']);
          out(typeof FS.filesystems['IDBFS']);
          out(typeof FS.filesystems['NODEFS']);
      };
    ''')
    self.emcc_args += ['--pre-js', 'pre.js']
    self.do_run('int main() { return 0; }', 'object\nobject\nobject')

  @sync
  @no_wasm_backend("wasm backend has no support for fastcomp's -emscripten-assertions flag")
  def test_stack_overflow_check(self):
    args = self.emcc_args + ['-s', 'TOTAL_STACK=1048576']

    self.emcc_args = args + ['-s', 'STACK_OVERFLOW_CHECK=2', '-s', 'ASSERTIONS=0']
    self.do_run(open(path_from_root('tests', 'stack_overflow.cpp')).read(), 'Stack overflow! Attempted to allocate')

    self.emcc_args = args + ['-s', 'ASSERTIONS=1']
    self.do_run(open(path_from_root('tests', 'stack_overflow.cpp')).read(), 'Stack overflow! Attempted to allocate')

  @no_wasm_backend('Wasm backend emits non-trapping float-to-int conversion')
  def test_binaryen_trap_mode(self):
    if not self.is_wasm():
      self.skipTest('wasm test')
    TRAP_OUTPUTS = ('trap', 'RuntimeError')
    default = 'allow'
    print('default is', default)
    for mode in ['js', 'clamp', 'allow', '']:
      if mode == 'js' and self.is_wasm_backend():
        # wasm backend does not use asm2wasm imports, which js trap mode requires
        continue
      print('mode:', mode)
      self.set_setting('BINARYEN_TRAP_MODE', mode or default)
      if not mode:
        mode = default
      print('  idiv')
      self.do_run(open(path_from_root('tests', 'wasm', 'trap-idiv.cpp')).read(), {
          'js': '|0|',
          'clamp': '|0|',
          'allow': TRAP_OUTPUTS
        }[mode])
      print('  f2i')
      self.do_run(open(path_from_root('tests', 'wasm', 'trap-f2i.cpp')).read(), {
          'js': '|1337|\n|4294967295|', # JS did an fmod 2^32 | normal
          'clamp': '|-2147483648|\n|4294967295|',
          'allow': TRAP_OUTPUTS
        }[mode])

  def test_sbrk(self):
    self.do_run(open(path_from_root('tests', 'sbrk_brk.cpp')).read(), 'OK.')

  def test_brk(self):
    self.emcc_args += ['-DTEST_BRK=1']
    self.do_run(open(path_from_root('tests', 'sbrk_brk.cpp')).read(), 'OK.')

  # Tests that we can use the dlmalloc mallinfo() function to obtain information
  # about malloc()ed blocks and compute how much memory is used/freed.
  def test_mallinfo(self):
    self.do_run(open(path_from_root('tests', 'mallinfo.cpp')).read(), 'OK.')

  def test_wrap_malloc(self):
    self.do_run(open(path_from_root('tests', 'wrap_malloc.cpp')).read(), 'OK.')

  def test_environment(self):
    self.set_setting('ASSERTIONS', 1)

    def test():
      self.do_run_in_out_file_test('tests', 'core', 'test_hello_world')
      js = open('src.c.o.js').read()
      assert ('require(' in js) == ('node' in self.get_setting('ENVIRONMENT')), 'we should have require() calls only if node js specified'

    for engine in JS_ENGINES:
      print(engine)
      # set us to test in just this engine
      self.banned_js_engines = [e for e in JS_ENGINES if e != engine]
      # tell the compiler to build with just that engine
      if engine == NODE_JS:
        right = 'node'
        wrong = 'shell'
      else:
        right = 'shell'
        wrong = 'node'
      # test with the right env
      self.set_setting('ENVIRONMENT', right)
      print('  ', self.get_setting('ENVIRONMENT'))
      test()
      # test with the wrong env
      self.set_setting('ENVIRONMENT', wrong)
      print('  ', self.get_setting('ENVIRONMENT'))
      try:
        test()
        raise Exception('unexpected success')
      except Exception as e:
        self.assertContained('not compiled for this environment', str(e))
      # test with a combined env
      self.set_setting('ENVIRONMENT', right + ',' + wrong)
      print('  ', self.get_setting('ENVIRONMENT'))
      test()

  def test_dfe(self):
    if not self.supports_js_dfe():
      self.skipTest('dfe-only')
    self.set_setting('ELIMINATE_DUPLICATE_FUNCTIONS', 1)
    self.do_run_in_out_file_test('tests', 'core', 'test_hello_world')
    self.emcc_args += ['-g2'] # test for issue #6331
    self.do_run_in_out_file_test('tests', 'core', 'test_hello_world')

  def test_postrun_exception(self):
    # verify that an exception thrown in postRun() will not trigger the
    # compilation failed handler, and will be printed to stderr.
    self.add_post_run('ThisFunctionDoesNotExist()')
    src = open(path_from_root('tests', 'core', 'test_hello_world.c')).read()
    self.build(src, self.get_dir(), 'src.c')
    output = run_js('src.c.o.js', assert_returncode=None, stderr=STDOUT)
    self.assertNotContained('failed to asynchronously prepare wasm', output)
    self.assertContained('hello, world!', output)
    self.assertContained('ThisFunctionDoesNotExist is not defined', output)

  # Tests that building with -s DECLARE_ASM_MODULE_EXPORTS=0 works
  def test_no_declare_asm_module_exports(self):
    self.set_setting('DECLARE_ASM_MODULE_EXPORTS', 0)
    self.set_setting('WASM_ASYNC_COMPILATION', 0)
    self.maybe_closure()
    self.do_run(open(path_from_root('tests', 'declare_asm_module_exports.cpp')).read(), 'jsFunction: 1')

  # Tests that building with -s DECLARE_ASM_MODULE_EXPORTS=0 works
  @no_emterpreter
  @no_wasm_backend('MINIMAL_RUNTIME not yet available in Wasm backend')
  def test_minimal_runtime_no_declare_asm_module_exports(self):
    if self.get_setting('SAFE_HEAP'):
      return self.skipTest('TODO: SAFE_HEAP in minimal runtime')
    self.banned_js_engines = [V8_ENGINE, SPIDERMONKEY_ENGINE] # TODO: Support for non-Node.js shells has not yet been added to MINIMAL_RUNTIME
    self.set_setting('DECLARE_ASM_MODULE_EXPORTS', 0)
    self.set_setting('WASM_ASYNC_COMPILATION', 0)
    self.maybe_closure()
    self.set_setting('MINIMAL_RUNTIME', 1)
    self.do_run(open(path_from_root('tests', 'declare_asm_module_exports.cpp')).read(), 'jsFunction: 1')

  # Tests that -s MINIMAL_RUNTIME=1 works well
  @no_emterpreter
  @no_wasm_backend('MINIMAL_RUNTIME not yet available in Wasm backend')
  def test_minimal_runtime_hello_world(self):
    self.banned_js_engines = [V8_ENGINE, SPIDERMONKEY_ENGINE] # TODO: Support for non-Node.js shells has not yet been added to MINIMAL_RUNTIME
    self.set_setting('MINIMAL_RUNTIME', 1)
    self.maybe_closure()
    self.do_run(open(path_from_root('tests', 'small_hello_world.c')).read(), 'hello')

  # Test that printf() works in MINIMAL_RUNTIME=1
  @no_emterpreter
  @no_wasm_backend('MINIMAL_RUNTIME not yet available in Wasm backend')
  def test_minimal_runtime_hello_world_printf(self):
    for fs in [['-s', 'NO_FILESYSTEM=1'], ['-s', 'FORCE_FILESYSTEM=1']]:
      self.emcc_args = ['-s', 'MINIMAL_RUNTIME=1'] + fs
      self.maybe_closure()
      self.do_run(open(path_from_root('tests', 'hello_world.c')).read(), 'hello, world!')

  # Tests global initializer with -s MINIMAL_RUNTIME=1
  @no_emterpreter
  @no_wasm_backend('MINIMAL_RUNTIME not yet available in Wasm backend')
  def test_minimal_runtime_global_initializer(self):
    self.banned_js_engines = [V8_ENGINE, SPIDERMONKEY_ENGINE] # TODO: Support for non-Node.js shells has not yet been added to MINIMAL_RUNTIME
    self.set_setting('MINIMAL_RUNTIME', 1)
    self.maybe_closure()
    self.do_run(open(path_from_root('tests', 'test_global_initializer.cpp')).read(), 't1 > t0: 1')

  @no_fastcomp('return address not supported on fastcomp')
  @no_optimize('return address test cannot work with optimizations')
  def test_return_address(self):
    self.do_run(open(path_from_root('tests', 'core', 'test_return_address.cpp')).read(), 'passed')

  @no_fastcomp('ubsan not supported on fastcomp')
  def test_ubsan_minimal_too_many_errors(self):
    self.emcc_args += ['-fsanitize=undefined', '-fsanitize-minimal-runtime']
    if self.get_setting('WASM') == 0:
      if is_optimizing(self.emcc_args):
        self.skipTest('test can only be run without optimizations on asm.js')
      # Need to use `-g` to get proper line numbers in asm.js
      self.emcc_args += ['-g']
    self.do_run(open(path_from_root('tests', 'core', 'test_ubsan_minimal_too_many_errors.c')).read(),
                expected_output='ubsan: add-overflow\n' * 20 + 'ubsan: too many errors\n')

  @no_fastcomp('ubsan not supported on fastcomp')
  def test_ubsan_minimal_errors_same_place(self):
    self.emcc_args += ['-fsanitize=undefined', '-fsanitize-minimal-runtime']
    if self.get_setting('WASM') == 0:
      if is_optimizing(self.emcc_args):
        self.skipTest('test can only be run without optimizations on asm.js')
      # Need to use `-g` to get proper line numbers in asm.js
      self.emcc_args += ['-g']
    self.do_run(open(path_from_root('tests', 'core', 'test_ubsan_minimal_errors_same_place.c')).read(),
                expected_output='ubsan: add-overflow\n' * 5)


# Generate tests for everything
def make_run(name, emcc_args, settings=None, env=None):
  if env is None:
    env = {}
  if settings is None:
    settings = {}

  TT = type(name, (TestCoreBase,), dict(run_name=name, env=env))  # noqa

  def tearDown(self):
    try:
      super(TT, self).tearDown()
    finally:
      for k, v in self.env.items():
        del os.environ[k]

  TT.tearDown = tearDown

  def setUp(self):
    super(TT, self).setUp()
    for k, v in self.env.items():
      assert k not in os.environ, k + ' should not be in environment'
      os.environ[k] = v

    os.chdir(self.get_dir()) # Ensure the directory exists and go there

    self.emcc_args = emcc_args[:]
    for k, v in settings.items():
      self.set_setting(k, v)

<<<<<<< HEAD
    for arg in self.emcc_args:
      if arg.startswith('-O'):
        Building.COMPILER_TEST_OPTS.append(arg) # so bitcode is optimized too, this is for cpp to ll
      # propagate LLVM machine arguments
      if arg.startswith('-m'):
        Building.COMPILER_TEST_OPTS.append(arg)
      if arg == '-pthread':
        Building.COMPILER_TEST_OPTS.append(arg)
=======
    # avoid various compiler warnings in our test output
    self.emcc_args += [
      '-Werror', '-Wno-dynamic-class-memaccess', '-Wno-format',
      '-Wno-format-extra-args', '-Wno-format-security',
      '-Wno-pointer-bool-conversion', '-Wno-unused-volatile-lvalue',
      '-Wno-c++11-compat-deprecated-writable-strings',
      '-Wno-invalid-pp-token', '-Wno-shift-negative-value'
    ]
>>>>>>> c75c93d2

  TT.setUp = setUp

  return TT


# Main asm.js test modes
asm0 = make_run('asm0', emcc_args=[], settings={'ASM_JS': 2, 'WASM': 0})
asm1 = make_run('asm1', emcc_args=['-O1'], settings={'WASM': 0})
asm2 = make_run('asm2', emcc_args=['-O2'], settings={'WASM': 0})
asm3 = make_run('asm3', emcc_args=['-O3'], settings={'WASM': 0})
asm2g = make_run('asm2g', emcc_args=['-O2', '-g'], settings={'WASM': 0, 'ASSERTIONS': 1, 'SAFE_HEAP': 1})

# Main wasm test modes
wasm0 = make_run('wasm0', emcc_args=['-O0'])
wasm0g = make_run('wasm0g', emcc_args=['-O0', '-g'])
wasm1 = make_run('wasm1', emcc_args=['-O1'])
wasm2 = make_run('wasm2', emcc_args=['-O2'])
wasm2g = make_run('wasm2g', emcc_args=['-O2', '-g'])
wasm3 = make_run('wasm3', emcc_args=['-O3'])
wasms = make_run('wasms', emcc_args=['-Os'])
wasmz = make_run('wasmz', emcc_args=['-Oz'])

wasmlto0 = make_run('wasmlto0', emcc_args=['-O0'], settings={'WASM_OBJECT_FILES': 0})
wasmlto1 = make_run('wasmlto1', emcc_args=['-O1'], settings={'WASM_OBJECT_FILES': 0})
wasmlto2 = make_run('wasmlto2', emcc_args=['-O2'], settings={'WASM_OBJECT_FILES': 0})
wasmlto3 = make_run('wasmlto3', emcc_args=['-O3'], settings={'WASM_OBJECT_FILES': 0})
wasmltos = make_run('wasmltos', emcc_args=['-Os'], settings={'WASM_OBJECT_FILES': 0})
wasmltoz = make_run('wasmltoz', emcc_args=['-Oz'], settings={'WASM_OBJECT_FILES': 0})

wasm2js0 = make_run('wasm2js0', emcc_args=['-O0'], settings={'WASM': 0})
wasm2js1 = make_run('wasm2js1', emcc_args=['-O1'], settings={'WASM': 0})
wasm2js2 = make_run('wasm2js2', emcc_args=['-O2'], settings={'WASM': 0})
wasm2js3 = make_run('wasm2js3', emcc_args=['-O3'], settings={'WASM': 0})
wasm2jss = make_run('wasm2jss', emcc_args=['-Os'], settings={'WASM': 0})
wasm2jsz = make_run('wasm2jsz', emcc_args=['-Oz'], settings={'WASM': 0})

# Secondary test modes - run directly when there is a specific need

# features

simd2 = make_run('simd2', emcc_args=['-O2', '-msimd128'])
bulkmem2 = make_run('bulkmem2', emcc_args=['-O2', '-mbulk-memory'])

# asm.js
asm2f = make_run('asm2f', emcc_args=['-Oz'], settings={'PRECISE_F32': 1, 'ALLOW_MEMORY_GROWTH': 1, 'WASM': 0})
asm2nn = make_run('asm2nn', emcc_args=['-O2'], settings={'WASM': 0}, env={'EMCC_NATIVE_OPTIMIZER': '0'})

# wasm
wasm2s = make_run('wasm2s', emcc_args=['-O2'], settings={'SAFE_HEAP': 1})

# emterpreter
asmi = make_run('asmi', emcc_args=[], settings={'ASM_JS': 2, 'EMTERPRETIFY': 1, 'WASM': 0})
asm2i = make_run('asm2i', emcc_args=['-O2'], settings={'EMTERPRETIFY': 1, 'WASM': 0})

# TestCoreBase is just a shape for the specific subclasses, we don't test it itself
del TestCoreBase # noqa<|MERGE_RESOLUTION|>--- conflicted
+++ resolved
@@ -7664,16 +7664,6 @@
     for k, v in settings.items():
       self.set_setting(k, v)
 
-<<<<<<< HEAD
-    for arg in self.emcc_args:
-      if arg.startswith('-O'):
-        Building.COMPILER_TEST_OPTS.append(arg) # so bitcode is optimized too, this is for cpp to ll
-      # propagate LLVM machine arguments
-      if arg.startswith('-m'):
-        Building.COMPILER_TEST_OPTS.append(arg)
-      if arg == '-pthread':
-        Building.COMPILER_TEST_OPTS.append(arg)
-=======
     # avoid various compiler warnings in our test output
     self.emcc_args += [
       '-Werror', '-Wno-dynamic-class-memaccess', '-Wno-format',
@@ -7682,7 +7672,6 @@
       '-Wno-c++11-compat-deprecated-writable-strings',
       '-Wno-invalid-pp-token', '-Wno-shift-negative-value'
     ]
->>>>>>> c75c93d2
 
   TT.setUp = setUp
 
