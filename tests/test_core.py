--- conflicted
+++ resolved
@@ -181,13 +181,8 @@
 def node_pthreads(f):
   def decorated(self):
     self.set_setting('USE_PTHREADS', 1)
-<<<<<<< HEAD
     if not self.is_wasm_backend():
       self.skipTest('node pthreads only supported on wasm backend')
-=======
-    if not self.get_setting('WASM'):
-      self.skipTest("pthreads doesn't work in non-wasm yet")
->>>>>>> 9aae83c2
     if '-fsanitize=address' in self.emcc_args:
       self.skipTest('asan ends up using atomics that are not yet supported in node 12')
     with js_engines_modify([NODE_JS + ['--experimental-wasm-threads', '--experimental-wasm-bulk-memory']]):
