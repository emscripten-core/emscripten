--- conflicted
+++ resolved
@@ -140,13 +140,11 @@
   def test_glfw_get_key_stuck(self):
     self.btest('test_glfw_get_key_stuck.c', expected='1', args=['-s', 'NO_EXIT_RUNTIME=1', '-s', 'USE_GLFW=3'])
 
-<<<<<<< HEAD
   def test_glfw_monitor(self):
     self.btest('glfw_monitor.c', expected='1', args=['-s', 'NO_EXIT_RUNTIME=1', '-s', 'USE_GLFW=3'])
-=======
+
   def test_glfw_joystick(self):
     self.btest('glfw_joystick.c', expected='1', args=['-s', 'NO_EXIT_RUNTIME=1', '-s', 'USE_GLFW=3'])
->>>>>>> d7738f69
 
   def test_glfw_pointerlock(self):
     self.btest('test_glfw_pointerlock.c', expected='1', args=['-s', 'NO_EXIT_RUNTIME=1', '-s', 'USE_GLFW=3'])
