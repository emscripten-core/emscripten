--- conflicted
+++ resolved
@@ -102,13 +102,8 @@
     open(os.path.join(self.get_dir(), 'sdl_audio_beep.cpp'), 'w').write(self.with_report_result(open(path_from_root('tests', 'sdl_audio_beep.cpp')).read()))
 
     # use closure to check for a possible bug with closure minifying away newer Audio() attributes
-<<<<<<< HEAD
-    Popen([PYTHON, EMCC, '-O2', os.path.join(self.get_dir(), 'sdl_audio_beep.cpp'), '-s', 'DISABLE_EXCEPTION_CATCHING=0', '-o', 'page.html']).communicate()
-=======
-    Popen([EMCC, '-O2', '--closure', '1', '--minify', '0', os.path.join(self.get_dir(), 'sdl_audio_beep.cpp'), '-s', 'DISABLE_EXCEPTION_CATCHING=0', '-o', 'page.html']).communicate()
->>>>>>> 35fe26da
-    self.run_browser('page.html', '', '/report_result?1')
-    # TODO: test with closure too
+    Popen([EMCC, '-O2', os.path.join(self.get_dir(), 'sdl_audio_beep.cpp'), '-s', 'DISABLE_EXCEPTION_CATCHING=0', '-o', 'page.html']).communicate()
+    self.run_browser('page.html', '', '/report_result?1')
 
   def test_sdl2_mixer(self):
     shutil.copyfile(path_from_root('tests', 'sounds', 'alarmvictory_1.ogg'), os.path.join(self.get_dir(), 'sound.ogg'))
