--- conflicted
+++ resolved
@@ -1233,15 +1233,10 @@
       wasm_engines = shared.WASM_ENGINES
       if len(wasm_engines) == 0:
         logger.warning('no wasm engine was found to run the standalone part of this test')
-<<<<<<< HEAD
-      js_engines += wasm_engines
+      engines += wasm_engines
       # wasm2c requires a working clang install which is missing on CI, or to
       # use msvc which wasm2c doesn't support yet
       if self.get_setting('WASM2C') and not WINDOWS:
-=======
-      engines += wasm_engines
-      if self.get_setting('WASM2C'):
->>>>>>> a4f20e7f
         # the "engine" to run wasm2c builds is clang that compiles the c
         engines += [[CLANG_CC]]
     if len(engines) == 0:
