{
  "a.html": 563,
  "a.html.gz": 377,
<<<<<<< HEAD
  "a.js": 5080,
  "a.js.gz": 2435,
  "a.wasm": 7985,
  "a.wasm.gz": 4411,
  "total": 13619,
  "total_gz": 7223
=======
  "a.js": 4780,
  "a.js.gz": 2356,
  "a.wasm": 7982,
  "a.wasm.gz": 4368,
  "total": 13325,
  "total_gz": 7101
>>>>>>> 24702302
}<|MERGE_RESOLUTION|>--- conflicted
+++ resolved
@@ -1,19 +1,10 @@
 {
   "a.html": 563,
   "a.html.gz": 377,
-<<<<<<< HEAD
-  "a.js": 5080,
-  "a.js.gz": 2435,
+  "a.js": 5023,
+  "a.js.gz": 2432,
   "a.wasm": 7985,
   "a.wasm.gz": 4411,
-  "total": 13619,
-  "total_gz": 7223
-=======
-  "a.js": 4780,
-  "a.js.gz": 2356,
-  "a.wasm": 7982,
-  "a.wasm.gz": 4368,
-  "total": 13325,
-  "total_gz": 7101
->>>>>>> 24702302
+  "total": 13571,
+  "total_gz": 7220
 }