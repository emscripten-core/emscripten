--- conflicted
+++ resolved
@@ -1,19 +1,10 @@
 {
   "a.html": 563,
   "a.html.gz": 377,
-<<<<<<< HEAD
-  "a.js": 5013,
-  "a.js.gz": 2429,
+  "a.js": 5009,
+  "a.js.gz": 2428,
   "a.wasm": 7985,
   "a.wasm.gz": 4411,
-  "total": 13547,
-  "total_gz": 7217
-=======
-  "a.js": 4776,
-  "a.js.gz": 2355,
-  "a.wasm": 7982,
-  "a.wasm.gz": 4368,
-  "total": 13321,
-  "total_gz": 7100
->>>>>>> 88fa30f6
+  "total": 13557,
+  "total_gz": 7216
 }