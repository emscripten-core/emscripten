{
  "a.html": 563,
  "a.html.gz": 377,
<<<<<<< HEAD
  "a.js": 4788,
  "a.js.gz": 2362,
  "a.wasm": 8350,
  "a.wasm.gz": 4509,
  "total": 13701,
  "total_gz": 7248
=======
  "a.js": 4837,
  "a.js.gz": 2361,
  "a.wasm": 7982,
  "a.wasm.gz": 4368,
  "total": 13382,
  "total_gz": 7106
>>>>>>> e9533263
}<|MERGE_RESOLUTION|>--- conflicted
+++ resolved
@@ -1,19 +1,10 @@
 {
   "a.html": 563,
   "a.html.gz": 377,
-<<<<<<< HEAD
-  "a.js": 4788,
-  "a.js.gz": 2362,
-  "a.wasm": 8350,
-  "a.wasm.gz": 4509,
-  "total": 13701,
-  "total_gz": 7248
-=======
-  "a.js": 4837,
-  "a.js.gz": 2361,
+  "a.js": 4780,
+  "a.js.gz": 2356,
   "a.wasm": 7982,
   "a.wasm.gz": 4368,
-  "total": 13382,
-  "total_gz": 7106
->>>>>>> e9533263
+  "total": 13325,
+  "total_gz": 7101
 }