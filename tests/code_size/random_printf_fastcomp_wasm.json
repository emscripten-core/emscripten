--- conflicted
+++ resolved
@@ -1,13 +1,6 @@
 {
-<<<<<<< HEAD
-  "a.html": 13704,
-  "a.html.gz": 7228,
-  "total": 13704,
-  "total_gz": 7228
-=======
   "a.html": 13468,
   "a.html.gz": 7113,
   "total": 13468,
   "total_gz": 7113
->>>>>>> c915fbcb
 }