{
  "a.html": 588,
  "a.html.gz": 386,
<<<<<<< HEAD
  "a.js": 25282,
  "a.js.gz": 9857,
  "a.mem": 3168,
  "a.mem.gz": 2711,
  "total": 29038,
  "total_gz": 12954
=======
  "a.js": 24667,
  "a.js.gz": 9175,
  "a.mem": 3168,
  "a.mem.gz": 2711,
  "total": 28423,
  "total_gz": 12272
>>>>>>> e020f3e2
}<|MERGE_RESOLUTION|>--- conflicted
+++ resolved
@@ -1,19 +1,10 @@
 {
   "a.html": 588,
   "a.html.gz": 386,
-<<<<<<< HEAD
-  "a.js": 25282,
-  "a.js.gz": 9857,
+  "a.js": 24518,
+  "a.js.gz": 9119,
   "a.mem": 3168,
   "a.mem.gz": 2711,
-  "total": 29038,
-  "total_gz": 12954
-=======
-  "a.js": 24667,
-  "a.js.gz": 9175,
-  "a.mem": 3168,
-  "a.mem.gz": 2711,
-  "total": 28423,
-  "total_gz": 12272
->>>>>>> e020f3e2
+  "total": 28274,
+  "total_gz": 12216
 }