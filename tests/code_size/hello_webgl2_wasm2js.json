--- conflicted
+++ resolved
@@ -1,19 +1,10 @@
 {
   "a.html": 588,
   "a.html.gz": 386,
-<<<<<<< HEAD
-  "a.js": 23964,
-  "a.js.gz": 8968,
+  "a.js": 23914,
+  "a.js.gz": 8966,
   "a.mem": 3168,
   "a.mem.gz": 2711,
-  "total": 27720,
-  "total_gz": 12065
-=======
-  "a.js": 23671,
-  "a.js.gz": 8883,
-  "a.mem": 3168,
-  "a.mem.gz": 2711,
-  "total": 27427,
-  "total_gz": 11980
->>>>>>> 24702302
+  "total": 27670,
+  "total_gz": 12063
 }