--- conflicted
+++ resolved
@@ -1,19 +1,10 @@
 {
   "a.html": 588,
   "a.html.gz": 386,
-<<<<<<< HEAD
-  "a.js": 25375,
-  "a.js.gz": 9923,
+  "a.js": 24462,
+  "a.js.gz": 9125,
   "a.mem": 3168,
   "a.mem.gz": 2711,
-  "total": 29131,
-  "total_gz": 13020
-=======
-  "a.js": 24518,
-  "a.js.gz": 9124,
-  "a.mem": 3168,
-  "a.mem.gz": 2711,
-  "total": 28274,
-  "total_gz": 12221
->>>>>>> c915fbcb
+  "total": 28218,
+  "total_gz": 12222
 }