{
  "a.html": 588,
  "a.html.gz": 386,
<<<<<<< HEAD
  "a.js": 22203,
  "a.js.gz": 8489,
  "a.mem": 3168,
  "a.mem.gz": 2711,
  "total": 25959,
  "total_gz": 11586
=======
  "a.js": 22114,
  "a.js.gz": 8453,
  "a.mem": 3168,
  "a.mem.gz": 2711,
  "total": 25870,
  "total_gz": 11550
>>>>>>> 953aded7
}<|MERGE_RESOLUTION|>--- conflicted
+++ resolved
@@ -1,19 +1,10 @@
 {
   "a.html": 588,
   "a.html.gz": 386,
-<<<<<<< HEAD
-  "a.js": 22203,
-  "a.js.gz": 8489,
+  "a.js": 22135,
+  "a.js.gz": 8457,
   "a.mem": 3168,
   "a.mem.gz": 2711,
-  "total": 25959,
-  "total_gz": 11586
-=======
-  "a.js": 22114,
-  "a.js.gz": 8453,
-  "a.mem": 3168,
-  "a.mem.gz": 2711,
-  "total": 25870,
-  "total_gz": 11550
->>>>>>> 953aded7
+  "total": 25891,
+  "total_gz": 11554
 }