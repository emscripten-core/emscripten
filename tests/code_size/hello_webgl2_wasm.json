--- conflicted
+++ resolved
@@ -1,19 +1,10 @@
 {
   "a.html": 563,
   "a.html.gz": 377,
-<<<<<<< HEAD
-  "a.js": 5064,
-  "a.js.gz": 2416,
-  "a.wasm": 10917,
-  "a.wasm.gz": 6933,
-  "total": 16544,
-  "total_gz": 9726
-=======
   "a.js": 5035,
   "a.js.gz": 2395,
   "a.wasm": 10910,
-  "a.wasm.gz": 6930,
+  "a.wasm.gz": 6928,
   "total": 16508,
-  "total_gz": 9702
->>>>>>> 79da9f93
+  "total_gz": 9700
 }