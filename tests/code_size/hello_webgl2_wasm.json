--- conflicted
+++ resolved
@@ -1,19 +1,10 @@
 {
   "a.html": 563,
   "a.html.gz": 377,
-<<<<<<< HEAD
-  "a.js": 5360,
-  "a.js.gz": 2494,
+  "a.js": 5312,
+  "a.js.gz": 2493,
   "a.wasm": 10894,
   "a.wasm.gz": 6920,
-  "total": 16817,
-  "total_gz": 9791
-=======
-  "a.js": 5069,
-  "a.js.gz": 2418,
-  "a.wasm": 10894,
-  "a.wasm.gz": 6920,
-  "total": 16526,
-  "total_gz": 9715
->>>>>>> 24702302
+  "total": 16769,
+  "total_gz": 9790
 }