--- conflicted
+++ resolved
@@ -1,19 +1,10 @@
 {
   "a.html": 563,
   "a.html.gz": 377,
-<<<<<<< HEAD
-  "a.js": 5044,
-  "a.js.gz": 2401,
-  "a.wasm": 10943,
-  "a.wasm.gz": 6952,
-  "total": 16550,
-  "total_gz": 9730
-=======
-  "a.js": 5060,
-  "a.js.gz": 2412,
-  "a.wasm": 10893,
-  "a.wasm.gz": 6922,
-  "total": 16516,
-  "total_gz": 9711
->>>>>>> 953aded7
+  "a.js": 5040,
+  "a.js.gz": 2397,
+  "a.wasm": 10919,
+  "a.wasm.gz": 6939,
+  "total": 16522,
+  "total_gz": 9713
 }