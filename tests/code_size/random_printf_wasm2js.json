{
<<<<<<< HEAD
  "a.html": 19731,
  "a.html.gz": 8242,
  "total": 19732,
  "total_gz": 8242
=======
  "a.html": 19537,
  "a.html.gz": 8171,
  "total": 19537,
  "total_gz": 8171
>>>>>>> a2ef06ba
}<|MERGE_RESOLUTION|>--- conflicted
+++ resolved
@@ -1,13 +1,6 @@
 {
-<<<<<<< HEAD
-  "a.html": 19731,
-  "a.html.gz": 8242,
-  "total": 19732,
-  "total_gz": 8242
-=======
   "a.html": 19537,
   "a.html.gz": 8171,
   "total": 19537,
   "total_gz": 8171
->>>>>>> a2ef06ba
 }