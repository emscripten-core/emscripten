--- conflicted
+++ resolved
@@ -1,10 +1,6 @@
 {
   "a.html": 20051,
   "a.html.gz": 8371,
-<<<<<<< HEAD
-  "total": 20054,
-=======
   "total": 20051,
->>>>>>> a1bd8e9a
   "total_gz": 8371
 }