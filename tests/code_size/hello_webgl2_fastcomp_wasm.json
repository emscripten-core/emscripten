--- conflicted
+++ resolved
@@ -1,19 +1,10 @@
 {
   "a.html": 563,
   "a.html.gz": 377,
-<<<<<<< HEAD
   "a.js": 5296,
-  "a.js.gz": 2538,
-  "a.wasm": 8370,
-  "a.wasm.gz": 4531,
-  "total": 14223,
-  "total_gz": 7446
-=======
-  "a.js": 5352,
-  "a.js.gz": 2540,
+  "a.js.gz": 2539,
   "a.wasm": 8350,
   "a.wasm.gz": 4509,
-  "total": 14285,
-  "total_gz": 7426
->>>>>>> c915fbcb
+  "total": 14209,
+  "total_gz": 7425
 }