{
  "a.html": 563,
  "a.html.gz": 377,
<<<<<<< HEAD
  "a.js": 5587,
  "a.js.gz": 2607,
  "a.wasm": 7985,
  "a.wasm.gz": 4411,
  "total": 14132,
  "total_gz": 7395
=======
  "a.js": 5288,
  "a.js.gz": 2533,
  "a.wasm": 7982,
  "a.wasm.gz": 4368,
  "total": 13833,
  "total_gz": 7278
>>>>>>> 24702302
}<|MERGE_RESOLUTION|>--- conflicted
+++ resolved
@@ -1,19 +1,10 @@
 {
   "a.html": 563,
   "a.html.gz": 377,
-<<<<<<< HEAD
-  "a.js": 5587,
-  "a.js.gz": 2607,
+  "a.js": 5531,
+  "a.js.gz": 2606,
   "a.wasm": 7985,
   "a.wasm.gz": 4411,
-  "total": 14132,
-  "total_gz": 7395
-=======
-  "a.js": 5288,
-  "a.js.gz": 2533,
-  "a.wasm": 7982,
-  "a.wasm.gz": 4368,
-  "total": 13833,
-  "total_gz": 7278
->>>>>>> 24702302
+  "total": 14079,
+  "total_gz": 7394
 }