--- conflicted
+++ resolved
@@ -1,16 +1,6 @@
 {
   "a.html": 580,
   "a.html.gz": 382,
-<<<<<<< HEAD
-  "a.js": 5336,
-  "a.js.gz": 2510,
-  "a.mem": 321,
-  "a.mem.gz": 219,
-  "a.asm.js": 10514,
-  "a.asm.js.gz": 3662,
-  "total": 16751,
-  "total_gz": 6773
-=======
   "a.js": 5322,
   "a.js.gz": 2505,
   "a.mem": 321,
@@ -19,5 +9,4 @@
   "a.asm.js.gz": 3528,
   "total": 16001,
   "total_gz": 6634
->>>>>>> e9533263
 }