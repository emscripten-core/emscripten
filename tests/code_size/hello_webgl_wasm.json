{
  "a.html": 563,
  "a.html.gz": 377,
<<<<<<< HEAD
  "a.js": 4791,
  "a.js.gz": 2316,
  "a.wasm": 10894,
  "a.wasm.gz": 6920,
  "total": 16248,
  "total_gz": 9613
=======
  "a.js": 4554,
  "a.js.gz": 2242,
  "a.wasm": 10895,
  "a.wasm.gz": 6927,
  "total": 16012,
  "total_gz": 9546
>>>>>>> 88fa30f6
}<|MERGE_RESOLUTION|>--- conflicted
+++ resolved
@@ -1,19 +1,10 @@
 {
   "a.html": 563,
   "a.html.gz": 377,
-<<<<<<< HEAD
-  "a.js": 4791,
-  "a.js.gz": 2316,
+  "a.js": 4787,
+  "a.js.gz": 2314,
   "a.wasm": 10894,
   "a.wasm.gz": 6920,
-  "total": 16248,
-  "total_gz": 9613
-=======
-  "a.js": 4554,
-  "a.js.gz": 2242,
-  "a.wasm": 10895,
-  "a.wasm.gz": 6927,
-  "total": 16012,
-  "total_gz": 9546
->>>>>>> 88fa30f6
+  "total": 16244,
+  "total_gz": 9611
 }