--- conflicted
+++ resolved
@@ -1,19 +1,10 @@
 {
   "a.html": 563,
   "a.html.gz": 377,
-<<<<<<< HEAD
   "a.js": 4568,
-  "a.js.gz": 2250,
-  "a.wasm": 11318,
-  "a.wasm.gz": 7100,
-  "total": 16449,
-  "total_gz": 9727
-=======
-  "a.js": 4624,
-  "a.js.gz": 2254,
+  "a.js.gz": 2251,
   "a.wasm": 11262,
   "a.wasm.gz": 7065,
-  "total": 16449,
-  "total_gz": 9696
->>>>>>> c915fbcb
+  "total": 16393,
+  "total_gz": 9693
 }