--- conflicted
+++ resolved
@@ -1,19 +1,10 @@
 {
   "a.html": 588,
   "a.html.gz": 386,
-<<<<<<< HEAD
-  "a.js": 24777,
-  "a.js.gz": 9696,
+  "a.js": 24013,
+  "a.js.gz": 8955,
   "a.mem": 3168,
   "a.mem.gz": 2711,
-  "total": 28533,
-  "total_gz": 12793
-=======
-  "a.js": 24162,
-  "a.js.gz": 9012,
-  "a.mem": 3168,
-  "a.mem.gz": 2711,
-  "total": 27918,
-  "total_gz": 12109
->>>>>>> e020f3e2
+  "total": 27769,
+  "total_gz": 12052
 }