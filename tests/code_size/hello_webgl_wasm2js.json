{
  "a.html": 588,
  "a.html.gz": 386,
<<<<<<< HEAD
  "a.js": 23242,
  "a.js.gz": 8731,
  "a.mem": 3168,
  "a.mem.gz": 2711,
  "total": 27006,
  "total_gz": 11828
=======
  "a.js": 21827,
  "a.js.gz": 8454,
  "a.mem": 3168,
  "a.mem.gz": 2711,
  "total": 25583,
  "total_gz": 11551
>>>>>>> a2ef06ba
}<|MERGE_RESOLUTION|>--- conflicted
+++ resolved
@@ -1,19 +1,10 @@
 {
   "a.html": 588,
   "a.html.gz": 386,
-<<<<<<< HEAD
-  "a.js": 23242,
-  "a.js.gz": 8731,
+  "a.js": 21819,
+  "a.js.gz": 8448,
   "a.mem": 3168,
   "a.mem.gz": 2711,
-  "total": 27006,
-  "total_gz": 11828
-=======
-  "a.js": 21827,
-  "a.js.gz": 8454,
-  "a.mem": 3168,
-  "a.mem.gz": 2711,
-  "total": 25583,
-  "total_gz": 11551
->>>>>>> a2ef06ba
+  "total": 25575,
+  "total_gz": 11545
 }