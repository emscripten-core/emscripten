{
  "a.html": 588,
  "a.html.gz": 386,
<<<<<<< HEAD
  "a.js": 21692,
  "a.js.gz": 8325,
  "a.mem": 3168,
  "a.mem.gz": 2711,
  "total": 25448,
  "total_gz": 11422
=======
  "a.js": 21603,
  "a.js.gz": 8293,
  "a.mem": 3168,
  "a.mem.gz": 2711,
  "total": 25359,
  "total_gz": 11390
>>>>>>> 953aded7
}<|MERGE_RESOLUTION|>--- conflicted
+++ resolved
@@ -1,19 +1,10 @@
 {
   "a.html": 588,
   "a.html.gz": 386,
-<<<<<<< HEAD
-  "a.js": 21692,
-  "a.js.gz": 8325,
+  "a.js": 21624,
+  "a.js.gz": 8298,
   "a.mem": 3168,
   "a.mem.gz": 2711,
-  "total": 25448,
-  "total_gz": 11422
-=======
-  "a.js": 21603,
-  "a.js.gz": 8293,
-  "a.mem": 3168,
-  "a.mem.gz": 2711,
-  "total": 25359,
-  "total_gz": 11390
->>>>>>> 953aded7
+  "total": 25380,
+  "total_gz": 11395
 }