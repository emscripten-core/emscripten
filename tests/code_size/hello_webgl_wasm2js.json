{
  "a.html": 588,
  "a.html.gz": 386,
<<<<<<< HEAD
  "a.js": 23398,
  "a.js.gz": 8805,
  "a.mem": 3168,
  "a.mem.gz": 2711,
  "total": 27154,
  "total_gz": 11902
=======
  "a.js": 23154,
  "a.js.gz": 8722,
  "a.mem": 3168,
  "a.mem.gz": 2711,
  "total": 26910,
  "total_gz": 11819
>>>>>>> 88fa30f6
}<|MERGE_RESOLUTION|>--- conflicted
+++ resolved
@@ -1,19 +1,10 @@
 {
   "a.html": 588,
   "a.html.gz": 386,
-<<<<<<< HEAD
-  "a.js": 23398,
+  "a.js": 23394,
   "a.js.gz": 8805,
   "a.mem": 3168,
   "a.mem.gz": 2711,
-  "total": 27154,
+  "total": 27150,
   "total_gz": 11902
-=======
-  "a.js": 23154,
-  "a.js.gz": 8722,
-  "a.mem": 3168,
-  "a.mem.gz": 2711,
-  "total": 26910,
-  "total_gz": 11819
->>>>>>> 88fa30f6
 }