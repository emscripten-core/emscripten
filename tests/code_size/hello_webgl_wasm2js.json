{
  "a.html": 588,
  "a.html.gz": 386,
<<<<<<< HEAD
  "a.js": 23459,
  "a.js.gz": 8806,
  "a.mem": 3168,
  "a.mem.gz": 2711,
  "total": 27215,
  "total_gz": 11903
=======
  "a.js": 23165,
  "a.js.gz": 8718,
  "a.mem": 3168,
  "a.mem.gz": 2711,
  "total": 26921,
  "total_gz": 11815
>>>>>>> 24702302
}<|MERGE_RESOLUTION|>--- conflicted
+++ resolved
@@ -1,19 +1,10 @@
 {
   "a.html": 588,
   "a.html.gz": 386,
-<<<<<<< HEAD
-  "a.js": 23459,
-  "a.js.gz": 8806,
+  "a.js": 23408,
+  "a.js.gz": 8803,
   "a.mem": 3168,
   "a.mem.gz": 2711,
-  "total": 27215,
-  "total_gz": 11903
-=======
-  "a.js": 23165,
-  "a.js.gz": 8718,
-  "a.mem": 3168,
-  "a.mem.gz": 2711,
-  "total": 26921,
-  "total_gz": 11815
->>>>>>> 24702302
+  "total": 27164,
+  "total_gz": 11900
 }