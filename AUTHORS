--- conflicted
+++ resolved
@@ -374,8 +374,5 @@
 * Kirill Smelkov <kirr@nexedi.com> (copyright owned by Nexedi)
 * Lutz Hören <laitch383@gmail.com>
 * Pedro K Custodio <git@pedrokcustodio.com>
-<<<<<<< HEAD
+* Nicolas Allemand <contact@nicolasallemand.com>
 * Gabriel Cuvillier <contact@gabrielcuvillier.pro>
-=======
-* Nicolas Allemand <contact@nicolasallemand.com>
->>>>>>> 1ba0068f
