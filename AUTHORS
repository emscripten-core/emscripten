--- conflicted
+++ resolved
@@ -148,9 +148,7 @@
 * Nikolay Vorobyov <nik.vorobyov@gmail.com>
 * Jonas Platte <mail@jonasplatte.de>
 * Sebastien Ronsse <sronsse@gmail.com>
-<<<<<<< HEAD
 * Chinmay Garde <chinmaygarde@gmail.com>
-=======
 * Glenn R. Wichman <gwichman@zynga.com>
 * Hamish Willee <hamishwillee@gmail.com> (copyright owned by Mozilla Foundation)
 * Sylvain Chevalier <sylvain.chevalier@gmail.com>
@@ -158,5 +156,4 @@
 * Zachary Pomerantz <zmp@umich.edu>
 * Boris Tsarev <boristsarev@gmail.com>
 * Mark Logan <mark@artillery.com> (copyright owned by Artillery Games, Inc.)
-* Коренберг Марк <socketpair@gmail.com>
->>>>>>> 33c92f65
+* Коренберг Марк <socketpair@gmail.com>