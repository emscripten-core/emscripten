--- conflicted
+++ resolved
@@ -458,8 +458,5 @@
 * SK Min <oranke@gmail.com>
 * Fabio Alessandrelli <fabio.alessandrelli@gmail.com>
 * Kirill Gavrilov <kirill@sview.ru>
-<<<<<<< HEAD
 * Karl Semich <0xloem@gmail.com>
-=======
-* Louis DeScioli <descioli@google.com> (copyright owned by Google, LLC)
->>>>>>> 2756bf66
+* Louis DeScioli <descioli@google.com> (copyright owned by Google, LLC)