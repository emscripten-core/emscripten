--- conflicted
+++ resolved
@@ -464,10 +464,7 @@
 * Michael Potthoff <michael@potthoff.eu>
 * Abigail Bunyan <abigail@bold.claims> (copyright owned by Microsoft Corporation)
 * David García Paredes <davidgparedes@gmail.com>
-<<<<<<< HEAD
 * Dan Field <dfield@gmail.com> (copyright owned by Google, Inc.)
-* Mike Swierczek <mike@swierczek.io>
-=======
 * Mike Swierczek <mike@swierczek.io>
 * Vasily <just.one.man@yandex.ru>
 * Jānis Rūcis <parasti@gmail.com>
@@ -503,5 +500,4 @@
 * Antoine du Hamel <duhamelantoine1995@gmail.com>
 * Alexander Köplinger <alex.koeplinger@outlook.com> (copyright owned by Microsoft, Inc.)
 * Kenneth Pouncey <kepounce@microsoft.com> (copyright owned by Microsoft, Inc.)
-* Mitchell Hwang <mihw@microsoft.com> (copyright owned by Microsoft, Inc.)
->>>>>>> b8fd9a06
+* Mitchell Hwang <mihw@microsoft.com> (copyright owned by Microsoft, Inc.)