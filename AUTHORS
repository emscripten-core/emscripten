--- conflicted
+++ resolved
@@ -543,8 +543,5 @@
 * Jinoh Kang <jinoh.kang.kr@gmail.com>
 * Jorge Prendes <jorge.prendes@gmail.com>
 * Alexey Shamrin <shamrin@gmail.com>
-<<<<<<< HEAD
 * Ben den Hollander <bdenhollander@dynascape.com> (copyright owned by DynaScape Software Inc.)
-=======
-* Akul Penugonda <akulvp@gmail.com>
->>>>>>> 2670be87
+* Akul Penugonda <akulvp@gmail.com>