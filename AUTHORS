The following authors have all licensed their contributions to Emscripten
under the licensing terms detailed in LICENSE.

(Authors keep copyright of their contributions, of course; they just grant
a license to everyone to use it as detailed in LICENSE.)

* Alon Zakai <alonzakai@gmail.com> (copyright owned by Mozilla Foundation)
* Tim Dawborn <tim.dawborn@gmail.com>
* Max Shawabkeh <max99x@gmail.com>
* Sigmund Vik <sigmund_vik@yahoo.com>
* Jeff Terrace <jterrace@gmail.com>
* Benoit Tremblay <trembl.ben@gmail.com>
* Andreas Bergmeier <abergmeier@gmx.net>
* Ben Schwartz <bens@alum.mit.edu>
* David Claughton <dave@eclecticdave.com>
* David Yip <yipdw@member.fsf.org>
* Julien Hamaide <julien.hamaide@gmail.com>
* Ehsan Akhgari <ehsan.akhgari@gmail.com> (copyright owned by Mozilla Foundation)
* Adrian Taylor <adrian@macrobug.com>
* Richard Assar <richard.assar@gmail.com>
* Nathan Hammond <emscripten@nathanhammond.com>
* Behdad Esfahbod <behdad@behdad.org>
* David Benjamin <davidben@mit.edu>
* Pierre Renaux <pierre@talansoft.com>
* Brian Anderson <banderson@mozilla.com>
* Jon Bardin <diclophis@gmail.com>
* Jukka Jylänki <jujjyl@gmail.com>
* Aleksander Guryanov <caiiiycuk@gmail.com>
* Chad Austin <chad@chadaustin.me> (copyright owned by IMVU)
* nandhp <nandhp@gmail.com>
* YeZhongWen <linghuye2.0@gmail.com>
* Xingxing Pan <forandom@gmail.com>
* Justin Kerk <dopefishjustin@gmail.com>
* Andrea Bedini <andrea.bedini@gmail.com>
* James Pike <totoro.friend@chilon.net>
* Mokhtar Naamani <mokhtar.naamani@gmail.com>
* Benjamin Stover <benjamin.stover@gmail.com>
* Riccardo Magliocchetti <riccardo.magliocchetti@gmail.com>
* Janus Troelsen <janus.troelsen@stud.tu-darmstadt.de>
* Lars Schneider <lars.schneider@autodesk.com> (copyright owned by Autodesk, Inc.)
* Joel Martin <github@martintribe.org>
* Manuel Wellmann <manuel.wellmann@autodesk.com> (copyright owned by Autodesk, Inc.)
* Xuejie Xiao <xxuejie@gmail.com>
* Dominic Wong <dom@slowbunyip.org>
* Alan Kligman <alan.kligman@gmail.com> (copyright owned by Mozilla Foundation)
* Anthony Liot <wolfviking0@yahoo.com>
* Michael Riss <Michael.Riss@gmx.de>
* Jasper St. Pierre <jstpierre@mecheye.net>
* Manuel Schölling <manuel.schoelling@gmx.de>
* Bruce Mitchener, Jr. <bruce.mitchener@gmail.com>
* Michael Bishop <mbtyke@gmail.com>
* Roger Braun <roger@rogerbraun.net>
* Vladimir Vukicevic <vladimir@pobox.com> (copyright owned by Mozilla Foundation)
* Lorant Pinter <lorant.pinter@prezi.com>
* Tobias Doerffel <tobias.doerffel@gmail.com>
* Martin von Gagern <martin@von-gagern.net>
* Ting-Yuan Huang <thuang@mozilla.com>
* Joshua Granick <jgranick@blackberry.com>
* Felix H. Dahlke <fhd@ubercode.de>
* Éloi Rivard <azmeuk@gmail.com>
* Alexander Gladysh <ag@logiceditor.com>
* Arlo Breault <arlolra@gmail.com>
* Jacob Lee <artdent@gmail.com> (copyright owned by Google, Inc.)
* Joe Lee <jlee@imvu.com> (copyright owned by IMVU)
* Andy Friesen <andy@imvu.com> (copyright owned by IMVU)
* Bill Welden <bwelden@imvu.com> (copyright owned by IMVU)
* Michael Ey <mey@imvu.com> (copyright owned by IMVU)
* Llorens Marti Garcia <lgarcia@imvu.com> (copyright owned by IMVU)
* Jinsuck Kim <jkim@imvu.com> (copyright owned by IMVU)
* Todd Lee <tlee@imvu.com> (copyright owned by IMVU)
* Anthony Pesch <inolen@gmail.com>
* Robert Bragg <robert.bragg@intel.com> (copyright owned by Intel Corporation)
* Sylvestre Ledru <sylvestre@debian.org>
* Tom Fairfield <fairfield@cs.xu.edu>
* Anthony J. Thibault <ajt@hyperlogic.org>
* John Allwine <jallwine86@gmail.com>
* Martin Gerhardy <martin.gerhardy@gmail.com>
* James Gregory <jgregory@zynga.com> (copyright owned by Zynga, Inc.)
* Dan Gohman <sunfish@google.com> (copyright owned by Google, Inc.)
* Jeff Gilbert <jgilbert@mozilla.com> (copyright owned by Mozilla Foundation)
* Frits Talbot <frits@metapathy.com>
* Onno Jongbloed <hey@onnoj.net>
* Jez Ng <me@jezng.com>
* Marc Feeley <mfeeley@mozilla.com> (copyright owned by Mozilla Foundation)
* Ludovic Perrine <jazzzz@gmail.com>
* David Barksdale <david.barksdale@adcedosolutions.com>
* Manfred Manik Nerurkar <nerurkar*at*made-apps.biz> (copyright owned by MADE, GmbH)
* Joseph Gentle <me@josephg.com>
* Douglas T. Crosher <dtc-moz@scieneer.com> (copyright owned by Mozilla Foundation)
* Douglas T. Crosher <info@jsstats.com> (copyright owned by Scieneer Pty Ltd.)
* Soeren Balko <soeren.balko@gmail.com> (copyright owned by Clipchamp Pty Ltd.)
* Ryan Kelly (ryan@rfk.id.au)
* Michael Lelli <toadking@toadking.com>
* Yu Kobayashi <yukoba@accelart.jp>
* Pin Zhang <zhangpin04@gmail.com>
* Nick Bray <ncbray@chromium.org> (copyright owned by Google, Inc.)
* Aidan Hobson Sayers <aidanhs@cantab.net>
* Charlie Birks <admin@daftgames.net>
* Ranger Harke <ranger.harke@autodesk.com> (copyright owned by Autodesk, Inc.)
* Tobias Vrinssen <tobias@vrinssen.de>
* Patrick R. Martin <patrick.martin.r@gmail.com>
* Richard Quirk <richard.quirk@gmail.com>
* Marcos Scriven <marcos@scriven.org>
* Antoine Lambert <antoine.lambert33@gmail.com>
* Daniel Aquino <mr.danielaquino@gmail.com>
* Remi Papillie <remi.papillie@gmail.com>
* Fraser Adams <fraser.adams@blueyonder.co.uk>
* Michael Tirado <icetooth333@gmail.com>
* Ben Noordhuis <info@bnoordhuis.nl>
* Bob Roberts <bobroberts177@gmail.com>
* John Vilk <jvilk@cs.umass.edu>
* Daniel Baulig <dbaulig@fb.com> (copyright owned by Facebook, Inc.)
* Lu Wang <coolwanglu@gmail.com>
* Heidi Pan <heidi.pan@intel.com> (copyright owned by Intel)
* Vasilis Kalintiris <ehostunreach@gmail.com>
* Adam C. Clifton <adam@hulkamaniac.com>
* Volo Zyko <volo.zyko@gmail.com>
* Andre Weissflog <floooh@gmail.com>
* Alexandre Perrot <alexandre.perrot@gmail.com>
* Emerson José Silveira da Costa <emerson.costa@gmail.com>
* Jari Vetoniemi <mailroxas@gmail.com>
* Sindre Sorhus <sindresorhus@gmail.com>
* James S Urquhart <jamesu@gmail.com>
* Boris Gjenero <boris.gjenero@gmail.com>
* jonas echterhoff <jonas@unity3d.com>
* Sami Vaarala <sami.vaarala@iki.fi>
* Jack A. Arrington <jack@epicpineapple.com>
* Richard Janicek <r@janicek.co>
* Joel Croteau <jcroteau@gmail.com>
* Haneef Mubarak <haneef503@gmail.com>
* Nicolas Peri <nicox@shivaengine.com> (copyright owned by ShiVa Technologies, SAS)
* Bernhard Fey <e-male@web.de>
* Dave Nicponski <dave.nicponski@gmail.com>
* Jonathan Jarri <noxalus@gmail.com>
* Daniele Di Proietto <daniele.di.proietto@gmail.com>
* Dan Dascalescu <dNOSPAMdascalescu@gmail.com>
* Thomas Borsos <thomasborsos@gmail.com>
* Ori Avtalion <ori@avtalion.name>
* Guillaume Blanc <guillaumeblanc.sc@gmail.com>
* Usagi Ito <usagi@WonderRabbitProject.net>
* Camilo Polymeris <cpolymeris@gmail.com>
* Markus Henschel <markus.henschel@yager.de>
* Ophir Lojkine <ophir.lojkine@eleves.ec-nantes.fr>
* Ryan Sturgell <ryan.sturgell@gmail.com> (copyright owned by Google, Inc.)
* Jason Green <jason@transgaming.com> (copyright owned by TransGaming, Inc.)
* Ningxin Hu <ningxin.hu@intel.com> (copyright owned by Intel)
* Nicolas Guillemot <nlguillemot@gmail.com>
* Sathyanarayanan Gunasekaran <gsathya.ceg@gmail.com> (copyright owned by Mozilla Foundation)
* Nikolay Vorobyov <nik.vorobyov@gmail.com>
* Jonas Platte <mail@jonasplatte.de>
* Sebastien Ronsse <sronsse@gmail.com>
* Glenn R. Wichman <gwichman@zynga.com>
* Hamish Willee <hamishwillee@gmail.com> (copyright owned by Mozilla Foundation)
* Sylvain Chevalier <sylvain.chevalier@gmail.com>
* Nathan Ross <nross.se@gmail.com>
* Zachary Pomerantz <zmp@umich.edu>
* Boris Tsarev <boristsarev@gmail.com>
* Mark Logan <mark@artillery.com> (copyright owned by Artillery Games, Inc.)
* Коренберг Марк <socketpair@gmail.com>
* Gauthier Billot <gogoprog@gmail.com>
* Árpád Goretity <h2co3@h2co3.org>
* Nicholas Wilson <nicholas@nicholaswilson.me.uk>
* Aaron Mandle <aaronmandle@gmail.com>
* Bailey Hayes <Bailey.Hayes@sas.com> (copyright owned by SAS Institute Inc.)
* Paul Holland <pholland@adobe.com>
* James Long <longster@gmail.com>
* David Anderson <danderson@mozilla.com> (copyright owned by Mozilla Foundation)
* Eric Rannaud <e@nanocritical.com> (copyright owned by Nanocritical Corp.)
* William Furr <wfurr@google.com> (copyright owned by Google, Inc.)
* Dan Glastonbury <dglastonbury@mozilla.com> (copyright owned by Mozilla Foundation)
* Warren Seine <warren.seine@aerys.in> (copyright owned by Aerys SAS)
* Petr Babicka <babcca@gmail.com>
* Akira Takahashi <faithandbrave@gmail.com>
* Victor Costan <costan@gmail.com>
* Pepijn Van Eeckhoudt <pepijn.vaneeckhoudt@luciad.com> (copyright owned by Luciad NV)
* Stevie Trujillo <stevie.trujillo@gmail.com>
* Edward Rudd <urkle@outoforder.cc>
* Rene Eichhorn <rene.eichhorn1@gmail.com>
* Nick Desaulniers <nick@mozilla.com> (copyright owned by Mozilla Foundation)
* Luke Wagner <luke@mozilla.com> (copyright owned by Mozilla Foundation)
* Matt McCormick <matt.mccormick@kitware.com>
* Thaddée Tyl <thaddee.tyl@gmail.com>
* Philipp Wiesemann <philipp.wiesemann@arcor.de>
* Jan Jongboom <janjongboom@gmail.com> (copyright owned by Telenor Digital AS)
* Tiago Quelhas <tiagoq@gmail.com>
* Reinier de Blois <rddeblois@gmail.com>
* Yuichi Nishiwaki <yuichi.nishiwaki@gmail.com>
* Jérôme Bernard <jerome.bernard@ercom.fr> (copyright owned by Ercom)
* Chanhwi Choi <ccwpc@hanmail.net>
* Fábio Santos <fabiosantosart@gmail.com>
* Thibaut Despoulain <thibaut@artillery.com> (copyright owned by Artillery Games, Inc.)
* Wei Tjong Yao <weitjong@gmail.com>
* Tim Guan-tin Chien <timdream@gmail.com>
* Krzysztof Jakubowski <nadult@fastmail.fm>
* Vladimír Vondruš <mosra@centrum.cz>
* Brion Vibber <brion@pobox.com>
* Philip Lafleur <sendsbeak@gmail.com>
* Javier Meseguer de Paz <j.meseguer@gmail.com>
* Michael A. Balazs <michael.balazs@gmail.com>
* Andreas Blixt <me@blixt.nyc>
* Haofeng Zhang <h.z@duke.edu>
* Cody Welsh <codyw@protonmail.com>
* Hoong Ern Ng <hoongern@gmail.com>
* Kagami Hiiragi <kagami@genshiken.org>
* Jan Bölsche <jan@lagomorph.de>
* Sebastian Matthes <sebastianmatthes@outlook.com> (copyright owned by Volkswagen AG)
* Robert Goulet <robert.goulet@autodesk.com> (copyright owned by Autodesk, Inc.)
* Juha Järvi <befunge@gmail.com>
* Louis Lagrange <lagrange.louis@gmail.com>
* Ying-Ruei Liang <thumbd03803@gmail.com>
* Stuart Geipel <lapimlu@gmail.com>
* Yeonjun Lim <yjroot@gmail.com>
* Andrew Karpushin <reven86@gmail.com>
* Felix Zimmermann <fzimmermann89@gmail.com>
* Sven-Hendrik Haase <svenstaro@gmail.com>
* Simon Sandström <simon@nikanor.nu>
* Khaled Sami <k.sami.mohammed@gmail.com>
* Omar El-Mohandes <omar.elmohandes90@gmail.com>
* Florian Rival <florian.rival@gmail.com>
* Mark Achée <mark@achee.com>
* Piotr Paczkowski <kontakt@trzeci.eu>
* Braden MacDonald <braden@bradenmacdonald.com>
* Kevin Cheung <kevin.cheung@autodesk.com> (copyright owned by Autodesk, Inc.)
* Josh Peterson <petersonjm1@gmail.com>
* eska <eska@eska.me>
* Nate Burr <nate.oo@gmail.com>
* Paul "TBBle" Hampson <Paul.Hampson@Pobox.com>
* Andreas Plesch <andreasplesch@gmail.com>
* Brian Armstrong <brian.armstrong.ece+github@gmail.com>
* Vincenzo Chianese <vincenz.chianese@icloud.com>
* Noam T.Cohen <noam@ecb.co.il>
* Nick Shin <nick.shin@gmail.com>
* Gregg Tavares <github@greggman.com>
* Tanner Rogalsky <tanner@tannerrogalsky.com>
* Richard Cook <rcook@tableau.com> (copyright owned by Tableau Software, Inc.)
* Arnab Choudhury <achoudhury@tableau.com> (copyright owned by Tableau Software, Inc.)
* Charles Vaughn <cvaughn@tableau.com> (copyright owned by Tableau Software, Inc.)
* Pierre Krieger <pierre.krieger1708@gmail.com>
* Jakob Stoklund Olesen <stoklund@2pi.dk>
* Jérémy Anger <angerj.dev@gmail.com>
* Derek Schuff <dschuff@chromium.org> (copyright owned by Google, Inc.)
* Ashley Sommer <flubba86@gmail.com>
* Dave Fletcher <graveyhead@gmail.com>
* Lars-Magnus Skog <ralphtheninja@riseup.net>
* Pieter Vantorre <pietervantorre@gmail.com>
* Maher Sallam <maher@sallam.me>
* Andrey Burov <burik666@gmail.com>
* Holland Schutte <hgschutte1@gmail.com>
* Kerby Geffrard <kerby.geffrard@gmail.com>
* cynecx <me@cynecx.net>
* Chris Gibson <cgibson@mrvoxel.com>
* Harald Reingruber <code*at*h-reingruber.at>
* Aiden Koss <madd0131@umn.edu>
* Dustin VanLerberghe <good_ol_dv@hotmail.com>
* Philip Bielby <pmb45-github@srcf.ucam.org> (copyright owned by Jagex Ltd.)
* Régis Fénéon <regis.feneon@gmail.com>
* Dominic Chen <d.c.ddcc@gmail.com> (copyright owned by Google, Inc.)
* Junji Hashimoto <junji.hashimoto@gmail.com>
* Heejin Ahn <aheejin@gmail.com> (copyright owned by Google, Inc.)
* Andras Kucsma <andras.kucsma@gmail.com>
* Mateusz Borycki <mateuszborycki@gmail.com>
* Franklin Ta <fta2012@gmail.com>
* Jacob Gravelle <jgravelle@google.com> (copyright owned by Google, Inc.)
* Kagami Sascha Rosylight <saschanaz@outlook.com>
* Benny Jacobs <benny@gmx.it>
* Ray Brown <code@liquibits.com>
* Christopher Serr <christopher.serr@gmail.com>
* Aaron Ruß <aaron.russ@dfki.de> (copyright owned by DFKI GmbH)
* Vilibald Wanča <vilibald@wvi.cz>
* Alex Hixon <alex@alexhixon.com>
* Vladimir Davidovich <thy.ringo@gmail.com>
* Yuriy Levchenko <irov13@mail.ru>
* Dmitry Tolmachov <dmitolm@gmail.com>
* Dylan McKay <me@dylanmckay.io>
* Christophe Gragnic <cgragnic@netc.fr>
* Murphy McCauley <murphy.mccauley@gmail.com>
* Anatoly Trosinenko <anatoly.trosinenko@gmail.com>
* Brad Grantham <grantham@plunk.org>
* Sam Clegg <sbc@chromium.org> (copyright owned by Google, Inc.)
* Joshua Lind <joshualind007@hotmail.com>
* Hiroaki GOTO as "GORRY" <gorry@hauN.org>
* Mikhail Kremnyov <mkremnyov@gmail.com> (copyright owned by XCDS International)
* Tasuku SUENAGA a.k.a. gunyarakun <tasuku-s-github@titech.ac>
* Vitorio Miguel Prieto Cilia <vdrbandeiras@gmail.com>
* Evan Wallace <evan.exe@gmail.com>
* Henning Pohl <henning@still-hidden.de>
* Tim Neumann <mail@timnn.me>
* Ondrej Stava <ondrej.stava@gmail.com> (copyright owned by Google, Inc.)
* Jakub Jirutka <jakub@jirutka.cz>
* Loo Rong Jie <loorongjie@gmail.com>
* Jean-François Geyelin <jfgeyelin@gmail.com>
* Matthew Collins <thethinkofdeath@gmail.com>
* Satoshi N. M <snmatsutake@yahoo.co.jp>
* Ryan Speets <ryan@speets.ca>
* Fumiya Chiba <fumiya.chiba@nifty.com>
* Ryan C. Gordon <icculus@icculus.org>
* Inseok Lee <dlunch@gmail.com>
* Yair Levinson (copyright owned by Autodesk, Inc.)
* Matjaž Drolc <mdrolc@gmail.com>
* James Swift <james@3dengineer.com> (copyright owned by PSPDFKit GmbH)
* Ryan Lester <ryan@cyph.com> (copyright owned by Cyph, Inc.)
* Nikolay Zapolnov <zapolnov@gmail.com>
* Nazar Mokrynskyi <nazar@mokrynskyi.com>
* Yury Delendik <ydelendik@mozilla.com> (copyright owned by Mozilla Foundation)
* Kenneth Perry <thothonegan@gmail.com>
* Jim Mussared <jim.mussared@gmail.com>
* Dirk Vanden Boer <dirk.vdb@gmail.com>
* Mitchell Foley <mitchfoley@google.com> (copyright owned by Google, Inc.)
* Oleksandr Chekhovskyi <oleksandr.chekhovskyi@gmail.com>
* Michael Siebert <michael.siebert2k@gmail.com>
* Jonathan Hale <squareys@googlemail.com>
* Etienne Brateau <etienne.brateau@gmail.com>
* Zhiming Wang <zmwangx@gmail.com>
* Jameson Ernst <jameson@jpernst.com>
* Yoan Lecoq <yoanlecoq.io@gmail.com>
* Jiajie Hu <jiajie.hu@intel.com> (copyright owned by Intel Corporation)
* Kamil Klimek <naresh@tlen.pl>
* José Carlos Pujol <josecpujol(at)gmail.com>
* Dannii Willis <curiousdannii@gmail.com>
* Erik Dubbelboer <erik@dubbelboer.com>
* Sergey Tsatsulin <tsatsulin@gmail.com>
* varkor <github@varkor.com>
* Stuart Knightley <website@stuartk.com>
* Amadeus Guo <gliheng@foxmail.com>
* Nathan Froyd <froydnj@gmail.com> (copyright owned by Mozilla Foundation)
* Daniel Wirtz <dcode@dcode.io>
* Kibeom Kim <kk1674@nyu.edu>
* Marcel Klammer <m.klammer@tastenkunst.com>
* Axel Forsman <axelsfor@gmail.com>
* Ebrahim Byagowi <ebrahim@gnu.org>
* Thorsten Möller <thorsten.moeller@sbi.ch>
* Michael Droettboom <mdroettboom@mozilla.com>
* Nicolas Bouquet <hgy01@hieroglyphe.net>
* Miguel Saldivar <miguel.saldivar22@hotmail.com>
* Gert Van Hoey <gert.vanhoey@gmail.com>
* Valtteri Heikkilä <rnd@nic.fi>
* Daniel McNab <daniel.mcnab6+emcc(at)gmail.com>
* Tyler Limkemann <tslimkemann42 gmail.com>
* Ben Smith <binji@google.com> (copyright owned by Google, Inc.)
* Sylvain Beucler <beuc@beuc.net>
* Patrik Weiskircher <patrik@weiskircher.name>
* Tobias Widlund <widlundtobias(at)gmail.com>
* Rob Fors <mail@robfors.com>
* Mike Frysinger <vapier@chromium.org> (copyright owned by Google, Inc.)
* Sébasiten Crozet <developer@crozet.re>
* Andrey Nagikh <andrey@nagih.ru>
* Dzmitry Malyshau <dmalyshau@mozilla.com> (copyright owned by Mozilla Foundation)
* Bjorn Swenson <tie.372@gmail.com>
* Ryhor Spivak <grisha@rusteddreams.net>
* Jan Schär <jscissr@gmail.com>
* Ryhor Spivak <grisha@rusteddreams.net>
* Alexander Bich <quyse0@gmail.com>
* Ashleigh Thomas <ashleighbcthomas@gmail.com>
* Veniamin Petrenko <bjpbjpbjp10@gmail.com>
* Ian Henderson <ian@ianhenderson.org>
* Siim Kallas <siimkallas@gmail.com>
* Carl Woffenden <cwoffenden@gmail.com> (copyright owned by Numfum GmbH)
* Patrick Berger <patrick.berger@xmail.net> (copyright owned by Compusoft Group)
* Alexander Frank Lehmann <alexander.frank.lehmann@compusoftgroup.com> (copyright owned by Compusoft Group)
* Tommy Nguyen <tn0502@gmail.com>
* Thomas Schander <info@thomasschander.com> (copyright owned by Enscape GmbH)
* Benjamin S. Rodgers <acdimalev@gmail.com>
* Paul Shapiro <paul@mymonero.com>
* Elmo Todurov <elmo.todurov@eesti.ee>
* Zoltán Žarkov <zeko@freecivweb.org>
* Roman Yurchak <rth.yurchak@pm.me>
* Hampton Maxwell <me@hamptonmaxwell.com>
* Eric Fiselier <ericwf@google.com> (copyright owned by Google, Inc.)
* Sirapop Wongstapornpat <sirapop.wongstapornpat@student.oulu.fi>
* Matt Kane <m@mk.gg>
* Altan Özlü <altanozlu7@gmail.com>
* Mary S <ipadlover8322@gmail.com>
* Martin Birks <mbirks@gmail.com>
* Kirill Smelkov <kirr@nexedi.com> (copyright owned by Nexedi)
* Lutz Hören <laitch383@gmail.com>
* Pedro K Custodio <git@pedrokcustodio.com>
* Nicolas Allemand <contact@nicolasallemand.com>
* Gabriel Cuvillier <contact@gabrielcuvillier.pro>
* Thomas Lively <tlively@google.com> (copyright owned by Google, Inc.)
* Brandon Surmanski <b.surmanski@gmail.com>
* Rian Hunter <rian@alum.mit.edu>
* Kai Ninomiya <kainino@chromium.org> (copyright owned by Google, Inc.)
* Mickaël Schoentgen <contact@tiger-222.fr>
* Renaud Leroy <capitnflam@gmail.com>
* Florian Stellbrink <florian@stellbr.ink>
* Shane Peelar <lookatyouhacker@gmail.com>
* Alessandro Pignotti <alessandro@leaningtech.com>
* Zheng Tao Lee <zhengtao.lee@autodesk.com> (copyright owned by Autodesk, Inc.)
* Martina Kraus <kraus.martina.m@googlemail.com>
* Jacob Adelgren <jake@eevo.com>
* Ingvar Stepanyan <me@rreverser.com>
* Ben Trapani <ben.trapani1995@gmail.com> (copyright owned by Microsoft, Inc.)
* Tim Lander <tim57282＠hotmail.com>
* Jacob Greenfield <jacob@jacobgreenfield.me>
* Joseph Kogut <joseph.kogut@gmail.com>
* Yi Zhang <milizhang@gmail.com>
* Marc Abramowitz <msabramo@gmail.com>
* Daniel Ruf <daniel@daniel-ruf.de>
* Timothy Trindle <titrindl@microsoft.com> (copyright owned by Microsoft, Inc.)
* Matthew Andres Moreno <m.more500@gmail.com>
* Eric Mandel <eric@cfa.harvard.edu>
* Anthony Catel <paraboul@gmail.com>
* Simon Cooper <simon.d.cooper@hotmail.co.uk>
* Amir Rasouli <arasouli91@gmail.com>
* Nico Weber <thakis@chromium.org>
* Bas Doorn <code@keyn.app> (copyright owned by Keyn B.V.)
* Adam Bujalski <a.bujalski@samsung.com> (copyright owned by Samsung Electronics)
* Guanzhong Chen <gzchen@google.com> (copyright owned by Google, Inc.)
* Denis Serebro <densilver3000@gmail.com>
* Lucas Ramage <ramage.lucas@protonmail.com>
* Andy Wingo <wingo@igalia.com> (copyright owned by Igalia)
* Philipp Gloor <philipp.gloor@pdf-tools.com> (copyright owned by PDF Tools AG)
* Joshua Minter <josh@minteronline.com> (copyright owned by Clipchamp Pty Ltd.)
* Ferris Kwaijtaal <ferrispc@hotmail.com>
* Konstantin Podsvirov <konstantin@podsvirov.pro>
* Eduardo Bart <edub4rt@gmail.com>
* Zoltan Varga <vargaz@gmail.com> (copyright owned by Microsoft, Inc.)
* Fernando Serboncini <fserb@google.com>
* Christian Clauss <cclauss@me.com> (copyright owned by IBM)
* Henry Kleynhans <hkleynhans@bloomberg.net> (copyright owned by Bloomberg L.P.)
* FUJI Goro <g.psy.va@gmail.com>
* Egor Suvorov <esuvorov@think-cell.com> (copyright owned by think-cell Software GmbH)
* James Kuszmaul <jabukuszmaul@gmail.com>
* Wei Mingzhi <whistler_wmz@users.sourceforge.net>
* Sergey karchevsky <sergey.ext@gmail.com>
* Ajay Patel <patel.ajay285@gmail.com>
* Adrien Devresse <adev@adev.name>
* Petr Penzin <petr.penzin@intel.com> (copyright owned by Intel Corporation)
* Tayeb Al Karim <tay@google.com> (copyright owned by Google, Inc.)
* Andrei Alexeyev <akari@taisei-project.org>
* Cesar Guirao Robles <cesar@no2.es>
* Ricky Claven <ricksterhd123@gmail.com>
* Mehdi Sabwat <mehdisabwat@gmail.com>
* MinganMuon <mingan-muon@outlook.com>
* Jonathan Feinberg <feinberg@google.com>
* Osman Turan <osman@osmanturan.com>
* Jaikanth J <jaikanthjay46@gmail.com>
* Gernot Lassnig <gernot.lassnig@gmail.com>
* Christian Boos <cboos@bct-technology.com>
* Erik Scholz <greenNO@SPAMg-s.xyz>
* Michael de Lang <kingoipo@gmail.com>
* Gergely Nagy <ngg@tresorit.com>
* Jan Habermann <jan@habermann.io>
* John Granström <granstrom.john@gmail.com>
* Clemens Backes <clemensb@google.com> (copyright owned by Google, Inc.)
* Tibor Klajnscek <tiborkl@numfum.com>
* Benjamin Golinvaux <benjamin@golinvaux.com>
* Peter Salomonsen <pjsalomonsen@gmail.com>
* Niklas Fiekas <niklas.fiekas@backscattering.de>
* Martín Lucas Golini <spartanj@gmail.com>
* Bumsik Kim <k.bumsik@gmail.com>
* Corentin Wallez <cwallez@chromium.org> (copyright owned by Google, Inc.)
* Austin Eng <enga@chromium.org> (copyright owned by Google, Inc.)
* Hugo Amiard <hugo.amiard@laposte.net>
* Diego Casorran <dcasorran@gmail.com>
* sssooonnnggg <sssooonnnggg111@gmail.com>
* Guillaume Racicot <gufideg@gmail.com>
* SK Min <oranke@gmail.com>
* Fabio Alessandrelli <fabio.alessandrelli@gmail.com>
* Kirill Gavrilov <kirill@sview.ru>
* Karl Semich <0xloem@gmail.com>
* Louis DeScioli <descioli@google.com> (copyright owned by Google, LLC)
* Kleis Auke Wolthuizen <info@kleisauke.nl>
* Michael Potthoff <michael@potthoff.eu>
* Abigail Bunyan <abigail@bold.claims> (copyright owned by Microsoft Corporation)
* David García Paredes <davidgparedes@gmail.com>
* Mike Swierczek <mike@swierczek.io>
* Vasily <just.one.man@yandex.ru>
* Jānis Rūcis <parasti@gmail.com>
* rssqian <rssqian@gmail.com>
* Shachar Langbeheim <nihohit@gmail.com>
* Laurin Agostini <thevolut@gmail.com>
* David Carlier <devnexen@gmail.com>
* Paul Du <du.paul136@gmail.com> (copyright owned by ARSKAN)
* Piotr Doan <doanpiotr@gmail.com>
* Stuart Schechter <stuart.schechter@gmail.com>
* Brett Paterson <brett@fmod.com>
* Robert Aboukhalil <robert.aboukhalil@gmail.com>
* Jonathan Poelen <jonathan.poelen@gmail.com>
* Ashley Hauck <github@khyperia.com>
* Junyue Cao <junyuecao@gmail.com>
* Elías Serrano <feserr3@gmail.com>
* Philip Pfaffe <pfaffe@google.com> (copyright owned by Google, LLC)
* Troy Tae <tjy970721@gmail.com>
<<<<<<< HEAD
* popomen <nz_nuaa@163.com>
=======
* Sky Wang <sky-wang@qq.com>
>>>>>>> 4a27478c
<|MERGE_RESOLUTION|>--- conflicted
+++ resolved
@@ -482,8 +482,5 @@
 * Elías Serrano <feserr3@gmail.com>
 * Philip Pfaffe <pfaffe@google.com> (copyright owned by Google, LLC)
 * Troy Tae <tjy970721@gmail.com>
-<<<<<<< HEAD
-* popomen <nz_nuaa@163.com>
-=======
 * Sky Wang <sky-wang@qq.com>
->>>>>>> 4a27478c
+* popomen <nz_nuaa@163.com>