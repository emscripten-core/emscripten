The following authors have all licensed their contributions to Emscripten
under the licensing terms detailed in LICENSE.

(Authors keep copyright of their contributions, of course; they just grant
a license to everyone to use it as detailed in LICENSE.)

* Alon Zakai <alonzakai@gmail.com> (copyright owned by Mozilla Foundation)
* Tim Dawborn <tim.dawborn@gmail.com>
* Max Shawabkeh <max99x@gmail.com>
* Sigmund Vik <sigmund_vik@yahoo.com>
* Jeff Terrace <jterrace@gmail.com>
* Benoit Tremblay <trembl.ben@gmail.com>
* Andreas Bergmeier <abergmeier@gmx.net>
* Ben Schwartz <bens@alum.mit.edu>
* David Claughton <dave@eclecticdave.com>
* David Yip <yipdw@member.fsf.org>
* Julien Hamaide <julien.hamaide@gmail.com>
* Ehsan Akhgari <ehsan.akhgari@gmail.com> (copyright owned by Mozilla Foundation)
* Adrian Taylor <adrian@macrobug.com>
* Richard Assar <richard.assar@gmail.com>
* Nathan Hammond <emscripten@nathanhammond.com>
* Behdad Esfahbod <behdad@behdad.org>
* David Benjamin <davidben@mit.edu>
* Pierre Renaux <pierre@talansoft.com>
* Brian Anderson <banderson@mozilla.com>
* Jon Bardin <diclophis@gmail.com>
* Jukka Jylänki <jujjyl@gmail.com>
* Aleksander Guryanov <caiiiycuk@gmail.com>
* Chad Austin <chad@chadaustin.me> (copyright owned by IMVU)
* nandhp <nandhp@gmail.com>
* YeZhongWen <linghuye2.0@gmail.com>
* Xingxing Pan <forandom@gmail.com>
* Justin Kerk <dopefishjustin@gmail.com>
* Andrea Bedini <andrea.bedini@gmail.com>
* James Pike <totoro.friend@chilon.net>
* Mokhtar Naamani <mokhtar.naamani@gmail.com>
* Benjamin Stover <benjamin.stover@gmail.com>
* Riccardo Magliocchetti <riccardo.magliocchetti@gmail.com>
* Janus Troelsen <janus.troelsen@stud.tu-darmstadt.de>
* Lars Schneider <lars.schneider@autodesk.com> (copyright owned by Autodesk, Inc.)
* Joel Martin <github@martintribe.org>
* Manuel Wellmann <manuel.wellmann@autodesk.com> (copyright owned by Autodesk, Inc.)
* Xuejie Xiao <xxuejie@gmail.com>
* Dominic Wong <dom@slowbunyip.org>
* Alan Kligman <alan.kligman@gmail.com> (copyright owned by Mozilla Foundation)
* Anthony Liot <wolfviking0@yahoo.com>
* Michael Riss <Michael.Riss@gmx.de>
* Jasper St. Pierre <jstpierre@mecheye.net>
* Manuel Schölling <manuel.schoelling@gmx.de>
* Bruce Mitchener, Jr. <bruce.mitchener@gmail.com>
* Michael Bishop <mbtyke@gmail.com>
* Roger Braun <roger@rogerbraun.net>
* Vladimir Vukicevic <vladimir@pobox.com> (copyright owned by Mozilla Foundation)
* Lorant Pinter <lorant.pinter@prezi.com>
* Tobias Doerffel <tobias.doerffel@gmail.com>
* Martin von Gagern <martin@von-gagern.net>
* Ting-Yuan Huang <thuang@mozilla.com>
* Joshua Granick <jgranick@blackberry.com>
* Felix H. Dahlke <fhd@ubercode.de>
* Éloi Rivard <azmeuk@gmail.com>
* Alexander Gladysh <ag@logiceditor.com>
* Arlo Breault <arlolra@gmail.com>
* Jacob Lee <artdent@gmail.com> (copyright owned by Google, Inc.)
* Joe Lee <jlee@imvu.com> (copyright owned by IMVU)
* Andy Friesen <andy@imvu.com> (copyright owned by IMVU)
* Bill Welden <bwelden@imvu.com> (copyright owned by IMVU)
* Michael Ey <mey@imvu.com> (copyright owned by IMVU)
* Llorens Marti Garcia <lgarcia@imvu.com> (copyright owned by IMVU)
* Jinsuck Kim <jkim@imvu.com> (copyright owned by IMVU)
* Todd Lee <tlee@imvu.com> (copyright owned by IMVU)
* Anthony Pesch <inolen@gmail.com>
* Robert Bragg <robert.bragg@intel.com> (copyright owned by Intel Corporation)
* Sylvestre Ledru <sylvestre@debian.org>
* Tom Fairfield <fairfield@cs.xu.edu>
* Anthony J. Thibault <ajt@hyperlogic.org>
* John Allwine <jallwine86@gmail.com>
* Martin Gerhardy <martin.gerhardy@gmail.com>
* James Gregory <jgregory@zynga.com> (copyright owned by Zynga, Inc.)
* Dan Gohman <sunfish@google.com> (copyright owned by Google, Inc.)
* Jeff Gilbert <jgilbert@mozilla.com> (copyright owned by Mozilla Foundation)
* Frits Talbot <frits@metapathy.com>
* Onno Jongbloed <hey@onnoj.net>
* Jez Ng <me@jezng.com>
* Marc Feeley <mfeeley@mozilla.com> (copyright owned by Mozilla Foundation)
* Ludovic Perrine <jazzzz@gmail.com>
* David Barksdale <david.barksdale@adcedosolutions.com>
* Manfred Manik Nerurkar <nerurkar*at*made-apps.biz> (copyright owned by MADE, GmbH)
* Joseph Gentle <me@josephg.com>
* Douglas T. Crosher <dtc-moz@scieneer.com> (copyright owned by Mozilla Foundation)
* Douglas T. Crosher <info@jsstats.com> (copyright owned by Scieneer Pty Ltd.)
* Soeren Balko <soeren.balko@gmail.com>
* Ryan Kelly (ryan@rfk.id.au)
* Michael Lelli <toadking@toadking.com>
* Yu Kobayashi <yukoba@accelart.jp>
* Pin Zhang <zhangpin04@gmail.com>
* Nick Bray <ncbray@chromium.org> (copyright owned by Google, Inc.)
* Aidan Hobson Sayers <aidanhs@cantab.net>
* Charlie Birks <admin@daftgames.net>
* Ranger Harke <ranger.harke@autodesk.com> (copyright owned by Autodesk, Inc.)
* Tobias Vrinssen <tobias@vrinssen.de>
* Patrick R. Martin <patrick.martin.r@gmail.com>
* Richard Quirk <richard.quirk@gmail.com>
* Marcos Scriven <marcos@scriven.org>
* Antoine Lambert <antoine.lambert33@gmail.com>
* Daniel Aquino <mr.danielaquino@gmail.com>
* Remi Papillie <remi.papillie@gmail.com>
* Fraser Adams <fraser.adams@blueyonder.co.uk>
* Michael Tirado <icetooth333@gmail.com>
* Ben Noordhuis <info@bnoordhuis.nl>
* Bob Roberts <bobroberts177@gmail.com>
* John Vilk <jvilk@cs.umass.edu>
* Daniel Baulig <dbaulig@fb.com> (copyright owned by Facebook, Inc.)
* Lu Wang <coolwanglu@gmail.com>
* Heidi Pan <heidi.pan@intel.com> (copyright owned by Intel)
* Vasilis Kalintiris <ehostunreach@gmail.com>
* Adam C. Clifton <adam@hulkamaniac.com>
* Volo Zyko <volo.zyko@gmail.com>
* Andre Weissflog <floooh@gmail.com>
* Alexandre Perrot <alexandre.perrot@gmail.com>
* Emerson José Silveira da Costa <emerson.costa@gmail.com>
* Jari Vetoniemi <mailroxas@gmail.com>
* Sindre Sorhus <sindresorhus@gmail.com>
* James S Urquhart <jamesu@gmail.com>
* Boris Gjenero <boris.gjenero@gmail.com>
* jonas echterhoff <jonas@unity3d.com>
* Sami Vaarala <sami.vaarala@iki.fi>
* Jack A. Arrington <jack@epicpineapple.com>
* Richard Janicek <r@janicek.co>
* Joel Croteau <jcroteau@gmail.com>
* Haneef Mubarak <haneef503@gmail.com>
* Nicolas Peri <nicox@shivaengine.com> (copyright owned by ShiVa Technologies, SAS)
* Bernhard Fey <e-male@web.de>
* Dave Nicponski <dave.nicponski@gmail.com>
* Jonathan Jarri <noxalus@gmail.com>
* Daniele Di Proietto <daniele.di.proietto@gmail.com>
* Dan Dascalescu <dNOSPAMdascalescu@gmail.com>
* Thomas Borsos <thomasborsos@gmail.com>
* Ori Avtalion <ori@avtalion.name>
* Guillaume Blanc <guillaumeblanc.sc@gmail.com>
* Usagi Ito <usagi@WonderRabbitProject.net>
* Camilo Polymeris <cpolymeris@gmail.com>
* Markus Henschel <markus.henschel@yager.de>
* Ophir Lojkine <ophir.lojkine@eleves.ec-nantes.fr>
* Ryan Sturgell <ryan.sturgell@gmail.com> (copyright owned by Google, Inc.)
* Jason Green <jason@transgaming.com> (copyright owned by TransGaming, Inc.)
* Ningxin Hu <ningxin.hu@intel.com> (copyright owned by Intel)
* Nicolas Guillemot <nlguillemot@gmail.com>
* Sathyanarayanan Gunasekaran <gsathya.ceg@gmail.com> (copyright owned by Mozilla Foundation)
* Nikolay Vorobyov <nik.vorobyov@gmail.com>
* Jonas Platte <mail@jonasplatte.de>
* Sebastien Ronsse <sronsse@gmail.com>
* Glenn R. Wichman <gwichman@zynga.com>
* Hamish Willee <hamishwillee@gmail.com> (copyright owned by Mozilla Foundation)
* Sylvain Chevalier <sylvain.chevalier@gmail.com>
* Nathan Ross <nross.se@gmail.com>
* Zachary Pomerantz <zmp@umich.edu>
* Boris Tsarev <boristsarev@gmail.com>
* Mark Logan <mark@artillery.com> (copyright owned by Artillery Games, Inc.)
* Коренберг Марк <socketpair@gmail.com>
* Gauthier Billot <gogoprog@gmail.com>
* Árpád Goretity <h2co3@h2co3.org>
* Nicholas Wilson <nicholas@nicholaswilson.me.uk>
* Aaron Mandle <aaronmandle@gmail.com>
* Bailey Hayes <Bailey.Hayes@sas.com> (copyright owned by SAS Institute Inc.)
* Paul Holland <pholland@adobe.com>
* James Long <longster@gmail.com>
* David Anderson <danderson@mozilla.com> (copyright owned by Mozilla Foundation)
* Eric Rannaud <e@nanocritical.com> (copyright owned by Nanocritical Corp.)
* William Furr <wfurr@google.com> (copyright owned by Google, Inc.)
* Dan Glastonbury <dglastonbury@mozilla.com> (copyright owned by Mozilla Foundation)
* Warren Seine <warren.seine@aerys.in> (copyright owned by Aerys SAS)
* Petr Babicka <babcca@gmail.com>
* Akira Takahashi <faithandbrave@gmail.com>
* Victor Costan <costan@gmail.com>
* Pepijn Van Eeckhoudt <pepijn.vaneeckhoudt@luciad.com> (copyright owned by Luciad NV)
* Stevie Trujillo <stevie.trujillo@gmail.com>
* Edward Rudd <urkle@outoforder.cc>
* Rene Eichhorn <rene.eichhorn1@gmail.com>
* Nick Desaulniers <nick@mozilla.com> (copyright owned by Mozilla Foundation)
* Luke Wagner <luke@mozilla.com> (copyright owned by Mozilla Foundation)
* Matt McCormick <matt.mccormick@kitware.com>
* Thaddée Tyl <thaddee.tyl@gmail.com>
* Philipp Wiesemann <philipp.wiesemann@arcor.de>
* Jan Jongboom <janjongboom@gmail.com> (copyright owned by Telenor Digital AS)
* Tiago Quelhas <tiagoq@gmail.com>
* Reinier de Blois <rddeblois@gmail.com>
* Yuichi Nishiwaki <yuichi.nishiwaki@gmail.com>
* Jérôme Bernard <jerome.bernard@ercom.fr> (copyright owned by Ercom)
* Chanhwi Choi <ccwpc@hanmail.net>
* Fábio Santos <fabiosantosart@gmail.com>
* Thibaut Despoulain <thibaut@artillery.com> (copyright owned by Artillery Games, Inc.)
* Wei Tjong Yao <weitjong@gmail.com>
* Tim Guan-tin Chien <timdream@gmail.com>
* Krzysztof Jakubowski <nadult@fastmail.fm>
* Vladimír Vondruš <mosra@centrum.cz>
* Brion Vibber <brion@pobox.com>
* Philip Lafleur <sendsbeak@gmail.com>
* Javier Meseguer de Paz <j.meseguer@gmail.com>
* Michael A. Balazs <michael.balazs@gmail.com>
* Andreas Blixt <me@blixt.nyc>
* Haofeng Zhang <h.z@duke.edu>
* Cody Welsh <codyw@protonmail.com>
* Hoong Ern Ng <hoongern@gmail.com>
* Kagami Hiiragi <kagami@genshiken.org>
* Jan Bölsche <jan@lagomorph.de>
* Sebastian Matthes <sebastianmatthes@outlook.com> (copyright owned by Volkswagen AG)
* Robert Goulet <robert.goulet@autodesk.com> (copyright owned by Autodesk, Inc.)
* Juha Järvi <befunge@gmail.com>
* Louis Lagrange <lagrange.louis@gmail.com>
* Ying-Ruei Liang <thumbd03803@gmail.com>
* Stuart Geipel <lapimlu@gmail.com>
* Yeonjun Lim <yjroot@gmail.com>
* Andrew Karpushin <reven86@gmail.com>
* Felix Zimmermann <fzimmermann89@gmail.com>
* Sven-Hendrik Haase <svenstaro@gmail.com>
* Simon Sandström <simon@nikanor.nu>
* Khaled Sami <k.sami.mohammed@gmail.com>
* Omar El-Mohandes <omar.elmohandes90@gmail.com>
* Florian Rival <florian.rival@gmail.com>
* Mark Achée <mark@achee.com>
* Piotr Paczkowski <kontakt@trzeci.eu>
* Braden MacDonald <braden@bradenmacdonald.com>
* Kevin Cheung <kevin.cheung@autodesk.com> (copyright owned by Autodesk, Inc.)
* Josh Peterson <petersonjm1@gmail.com>
* eska <eska@eska.me>
* Nate Burr <nate.oo@gmail.com>
* Paul "TBBle" Hampson <Paul.Hampson@Pobox.com>
* Andreas Plesch <andreasplesch@gmail.com>
* Brian Armstrong <brian.armstrong.ece+github@gmail.com>
* Vincenzo Chianese <vincenz.chianese@icloud.com>
* Noam T.Cohen <noam@ecb.co.il>
* Nick Shin <nick.shin@gmail.com>
* Gregg Tavares <github@greggman.com>
* Tanner Rogalsky <tanner@tannerrogalsky.com>
* Richard Cook <rcook@tableau.com> (copyright owned by Tableau Software, Inc.)
* Arnab Choudhury <achoudhury@tableau.com> (copyright owned by Tableau Software, Inc.)
* Charles Vaughn <cvaughn@tableau.com> (copyright owned by Tableau Software, Inc.)
* Pierre Krieger <pierre.krieger1708@gmail.com>
* Jakob Stoklund Olesen <stoklund@2pi.dk>
* Jérémy Anger <angerj.dev@gmail.com>
* Derek Schuff <dschuff@chromium.org> (copyright owned by Google, Inc.)
* Ashley Sommer <flubba86@gmail.com>
* Dave Fletcher <graveyhead@gmail.com>
* Lars-Magnus Skog <ralphtheninja@riseup.net>
* Pieter Vantorre <pietervantorre@gmail.com>
* Maher Sallam <maher@sallam.me>
* Andrey Burov <burik666@gmail.com>
* Holland Schutte <hgschutte1@gmail.com>
* Kerby Geffrard <kerby.geffrard@gmail.com>
* cynecx <me@cynecx.net>
* Chris Gibson <cgibson@mrvoxel.com>
* Harald Reingruber <code*at*h-reingruber.at>
* Aiden Koss <madd0131@umn.edu>
* Dustin VanLerberghe <good_ol_dv@hotmail.com>
* Philip Bielby <pmb45-github@srcf.ucam.org> (copyright owned by Jagex Ltd.)
* Régis Fénéon <regis.feneon@gmail.com>
* Dominic Chen <d.c.ddcc@gmail.com> (copyright owned by Google, Inc.)
* Junji Hashimoto <junji.hashimoto@gmail.com>
* Heejin Ahn <aheejin@gmail.com> (copyright owned by Google, Inc.)
* Andras Kucsma <andras.kucsma@gmail.com>
* Mateusz Borycki <mateuszborycki@gmail.com>
* Franklin Ta <fta2012@gmail.com>
* Jacob Gravelle <jgravelle@google.com> (copyright owned by Google, Inc.)
* Kagami Sascha Rosylight <saschanaz@outlook.com>
* Benny Jacobs <benny@gmx.it>
* Ray Brown <code@liquibits.com>
* Christopher Serr <christopher.serr@gmail.com>
* Aaron Ruß <aaron.russ@dfki.de> (copyright owned by DFKI GmbH)
* Vilibald Wanča <vilibald@wvi.cz>
* Alex Hixon <alex@alexhixon.com>
* Vladimir Davidovich <thy.ringo@gmail.com>
* Yuriy Levchenko <irov13@mail.ru>
* Dmitry Tolmachov <dmitolm@gmail.com>
* Dylan McKay <me@dylanmckay.io>
* Christophe Gragnic <cgragnic@netc.fr>
* Murphy McCauley <murphy.mccauley@gmail.com>
* Anatoly Trosinenko <anatoly.trosinenko@gmail.com>
* Brad Grantham <grantham@plunk.org>
* Sam Clegg <sbc@chromium.org> (copyright owned by Google, Inc.)
* Joshua Lind <joshualind007@hotmail.com>
* Hiroaki GOTO as "GORRY" <gorry@hauN.org>
* Mikhail Kremnyov <mkremnyov@gmail.com> (copyright owned by XCDS International)
* Tasuku SUENAGA a.k.a. gunyarakun <tasuku-s-github@titech.ac>
* Vitorio Miguel Prieto Cilia <vdrbandeiras@gmail.com>
* Evan Wallace <evan.exe@gmail.com>
* Henning Pohl <henning@still-hidden.de>
* Tim Neumann <mail@timnn.me>
* Ondrej Stava <ondrej.stava@gmail.com> (copyright owned by Google, Inc.)
* Jakub Jirutka <jakub@jirutka.cz>
* Loo Rong Jie <loorongjie@gmail.com>
* Jean-François Geyelin <jfgeyelin@gmail.com>
* Matthew Collins <thethinkofdeath@gmail.com>
* Satoshi N. M <snmatsutake@yahoo.co.jp>
* Ryan Speets <ryan@speets.ca>
* Fumiya Chiba <fumiya.chiba@nifty.com>
* Ryan C. Gordon <icculus@icculus.org>
* Inseok Lee <dlunch@gmail.com>
* Yair Levinson (copyright owned by Autodesk, Inc.)
* Matjaž Drolc <mdrolc@gmail.com>
* James Swift <james@3dengineer.com> (copyright owned by PSPDFKit GmbH)
* Ryan Lester <ryan@cyph.com> (copyright owned by Cyph, Inc.)
* Nikolay Zapolnov <zapolnov@gmail.com>
* Nazar Mokrynskyi <nazar@mokrynskyi.com>
* Yury Delendik <ydelendik@mozilla.com> (copyright owned by Mozilla Foundation)
* Kenneth Perry <thothonegan@gmail.com>
* Jim Mussared <jim.mussared@gmail.com>
* Dirk Vanden Boer <dirk.vdb@gmail.com>
* Mitchell Foley <mitchfoley@google.com> (copyright owned by Google, Inc.)
* Oleksandr Chekhovskyi <oleksandr.chekhovskyi@gmail.com>
* Michael Siebert <michael.siebert2k@gmail.com>
* Jonathan Hale <squareys@googlemail.com>
* Etienne Brateau <etienne.brateau@gmail.com>
* Zhiming Wang <zmwangx@gmail.com>
* Jameson Ernst <jameson@jpernst.com>
* Yoan Lecoq <yoanlecoq.io@gmail.com>
* Jiajie Hu <jiajie.hu@intel.com> (copyright owned by Intel Corporation)
* Kamil Klimek <naresh@tlen.pl>
* José Carlos Pujol <josecpujol(at)gmail.com>
* Dannii Willis <curiousdannii@gmail.com>
* Erik Dubbelboer <erik@dubbelboer.com>
* Sergey Tsatsulin <tsatsulin@gmail.com>
* varkor <github@varkor.com>
* Stuart Knightley <website@stuartk.com>
* Amadeus Guo<gliheng@foxmail.com>
* Nathan Froyd <froydnj@gmail.com> (copyright owned by Mozilla Foundation)
* Daniel Wirtz <dcode@dcode.io>
* Kibeom Kim <kk1674@nyu.edu>
* Marcel Klammer <m.klammer@tastenkunst.com>
* Axel Forsman <axelsfor@gmail.com>
* Ebrahim Byagowi <ebrahim@gnu.org>
* Thorsten Möller <thorsten.moeller@sbi.ch>
* Michael Droettboom <mdroettboom@mozilla.com>
* Nicolas Bouquet <hgy01@hieroglyphe.net>
* Miguel Saldivar <miguel.saldivar22@hotmail.com>
* Gert Van Hoey <gert.vanhoey@gmail.com>
* Valtteri Heikkilä <rnd@nic.fi>
* Daniel McNab <daniel.mcnab6+emcc(at)gmail.com>
* Tyler Limkemann <tslimkemann42 gmail.com>
* Ben Smith <binji@google.com> (copyright owned by Google, Inc.)
<<<<<<< HEAD
* Renaud Leroy <capitnflam@gmail.com>
=======
* Sylvain Beucler <beuc@beuc.net>
* Patrik Weiskircher <patrik@weiskircher.name>
* Tobias Widlund <widlundtobias(at)gmail.com>
* Rob Fors <mail@robfors.com>
* Mike Frysinger <vapier@chromium.org> (copyright owned by Google, Inc.)
* Sébasiten Crozet <developer@crozet.re>
* Andrey Nagikh <andrey@nagih.ru>
* Dzmitry Malyshau <dmalyshau@mozilla.com> (copyright owned by Mozilla Foundation)
* Bjorn Swenson <tie.372@gmail.com>
* Ryhor Spivak <grisha@rusteddreams.net>
* Jan Schär <jscissr@gmail.com>
* Ryhor Spivak <grisha@rusteddreams.net>
* Alexander Bich <quyse0@gmail.com>
* Ashleigh Thomas <ashleighbcthomas@gmail.com>
* Veniamin Petrenko <bjpbjpbjp10@gmail.com>
* Ian Henderson <ian@ianhenderson.org>
* Siim Kallas <siimkallas@gmail.com>
* Carl Woffenden <cwoffenden@gmail.com> (copyright owned by Numfum GmbH)
* Patrick Berger <patrick.berger@xmail.net> (copyright owned by Compusoft Group)
* Alexander Frank Lehmann <alexander.frank.lehmann@compusoftgroup.com> (copyright owned by Compusoft Group)
* Tommy Nguyen <tn0502@gmail.com>
* Thomas Schander <info@thomasschander.com> (copyright owned by Enscape GmbH)
* Benjamin S. Rodgers <acdimalev@gmail.com>
* Paul Shapiro <paul@mymonero.com>
* Elmo Todurov <elmo.todurov@eesti.ee>
* Zoltán Žarkov <zeko@freecivweb.org>
* Roman Yurchak <rth.yurchak@pm.me>
* Hampton Maxwell <me@hamptonmaxwell.com>
* Eric Fiselier <ericwf@google.com> (copyright owned by Google, Inc.)
* Sirapop Wongstapornpat <sirapop.wongstapornpat@student.oulu.fi>
* Matt Kane <m@mk.gg>
* Altan Özlü <altanozlu7@gmail.com>
* Mary S <ipadlover8322@gmail.com>
* Martin Birks <mbirks@gmail.com>
* Kirill Smelkov <kirr@nexedi.com> (copyright owned by Nexedi)
* Lutz Hören <laitch383@gmail.com>
* Pedro K Custodio <git@pedrokcustodio.com>
* Nicolas Allemand <contact@nicolasallemand.com>
* Gabriel Cuvillier <contact@gabrielcuvillier.pro>
* Thomas Lively <tlively@google.com> (copyright owned by Google, Inc.)
* Brandon Surmanski <b.surmanski@gmail.com>
* Rian Hunter <rian@alum.mit.edu>
* Kai Ninomiya <kainino@chromium.org> (copyright owned by Google, Inc.)
* Mickaël Schoentgen <contact@tiger-222.fr>
>>>>>>> 580d2fcc
<|MERGE_RESOLUTION|>--- conflicted
+++ resolved
@@ -337,9 +337,6 @@
 * Daniel McNab <daniel.mcnab6+emcc(at)gmail.com>
 * Tyler Limkemann <tslimkemann42 gmail.com>
 * Ben Smith <binji@google.com> (copyright owned by Google, Inc.)
-<<<<<<< HEAD
-* Renaud Leroy <capitnflam@gmail.com>
-=======
 * Sylvain Beucler <beuc@beuc.net>
 * Patrik Weiskircher <patrik@weiskircher.name>
 * Tobias Widlund <widlundtobias(at)gmail.com>
@@ -384,4 +381,4 @@
 * Rian Hunter <rian@alum.mit.edu>
 * Kai Ninomiya <kainino@chromium.org> (copyright owned by Google, Inc.)
 * Mickaël Schoentgen <contact@tiger-222.fr>
->>>>>>> 580d2fcc
+* Renaud Leroy <capitnflam@gmail.com>