The following authors have all licensed their contributions to Emscripten
under the licensing terms detailed in LICENSE.

(Authors keep copyright of their contributions, of course; they just grant
a license to everyone to use it as detailed in LICENSE.)

* Alon Zakai <alonzakai@gmail.com> (copyright owned by Mozilla Foundation)
* Tim Dawborn <tim.dawborn@gmail.com>
* Max Shawabkeh <max99x@gmail.com>
* Sigmund Vik <sigmund_vik@yahoo.com>
* Jeff Terrace <jterrace@gmail.com>
* Benoit Tremblay <trembl.ben@gmail.com>
* Andreas Bergmeier <abergmeier@gmx.net>
* Ben Schwartz <bens@alum.mit.edu>
* David Claughton <dave@eclecticdave.com>
* David Yip <yipdw@member.fsf.org>
* Julien Hamaide <julien.hamaide@gmail.com>
* Ehsan Akhgari <ehsan.akhgari@gmail.com> (copyright owned by Mozilla Foundation)
* Adrian Taylor <adrian@macrobug.com>
* Richard Assar <richard.assar@gmail.com>
* Nathan Hammond <emscripten@nathanhammond.com>
* Behdad Esfahbod <behdad@behdad.org>
* David Benjamin <davidben@mit.edu>
* Pierre Renaux <pierre@talansoft.com>
* Brian Anderson <banderson@mozilla.com>
* Jon Bardin <diclophis@gmail.com>
* Jukka Jylänki <jujjyl@gmail.com>
* Aleksander Guryanov <caiiiycuk@gmail.com>
* Chad Austin <chad@chadaustin.me> (copyright owned by IMVU)
* nandhp <nandhp@gmail.com>
* YeZhongWen <linghuye2.0@gmail.com>
* Xingxing Pan <forandom@gmail.com>
* Justin Kerk <dopefishjustin@gmail.com>
* Andrea Bedini <andrea.bedini@gmail.com>
* James Pike <totoro.friend@chilon.net>
* Mokhtar Naamani <mokhtar.naamani@gmail.com>
* Benjamin Stover <benjamin.stover@gmail.com>
* Riccardo Magliocchetti <riccardo.magliocchetti@gmail.com>
* Janus Troelsen <janus.troelsen@stud.tu-darmstadt.de>
* Lars Schneider <lars.schneider@autodesk.com> (copyright owned by Autodesk, Inc.)
* Joel Martin <github@martintribe.org>
* Manuel Wellmann <manuel.wellmann@autodesk.com> (copyright owned by Autodesk, Inc.)
* Xuejie Xiao <xxuejie@gmail.com>
* Dominic Wong <dom@slowbunyip.org>
* Alan Kligman <alan.kligman@gmail.com> (copyright owned by Mozilla Foundation)
* Anthony Liot <wolfviking0@yahoo.com>
* Michael Riss <Michael.Riss@gmx.de>
* Jasper St. Pierre <jstpierre@mecheye.net>
* Manuel Schölling <manuel.schoelling@gmx.de>
* Bruce Mitchener, Jr. <bruce.mitchener@gmail.com>
* Michael Bishop <mbtyke@gmail.com>
* Roger Braun <roger@rogerbraun.net>
* Vladimir Vukicevic <vladimir@pobox.com> (copyright owned by Mozilla Foundation)
* Lorant Pinter <lorant.pinter@prezi.com>
* Tobias Doerffel <tobias.doerffel@gmail.com>
* Martin von Gagern <martin@von-gagern.net>
* Ting-Yuan Huang <thuang@mozilla.com>
* Joshua Granick <jgranick@blackberry.com>
* Felix H. Dahlke <fhd@ubercode.de>
* Éloi Rivard <azmeuk@gmail.com>
* Alexander Gladysh <ag@logiceditor.com>
* Arlo Breault <arlolra@gmail.com>
* Jacob Lee <artdent@gmail.com> (copyright owned by Google, Inc.)
* Joe Lee <jlee@imvu.com> (copyright owned by IMVU)
* Andy Friesen <andy@imvu.com> (copyright owned by IMVU)
* Bill Welden <bwelden@imvu.com> (copyright owned by IMVU)
* Michael Ey <mey@imvu.com> (copyright owned by IMVU)
* Llorens Marti Garcia <lgarcia@imvu.com> (copyright owned by IMVU)
* Jinsuck Kim <jkim@imvu.com> (copyright owned by IMVU)
* Todd Lee <tlee@imvu.com> (copyright owned by IMVU)
* Anthony Pesch <inolen@gmail.com>
* Robert Bragg <robert.bragg@intel.com> (copyright owned by Intel Corporation)
* Sylvestre Ledru <sylvestre@debian.org>
* Tom Fairfield <fairfield@cs.xu.edu>
* Anthony J. Thibault <ajt@hyperlogic.org>
* John Allwine <jallwine86@gmail.com>
* Martin Gerhardy <martin.gerhardy@gmail.com>
* James Gregory <jgregory@zynga.com> (copyright owned by Zynga, Inc.)
* Dan Gohman <sunfish@google.com> (copyright owned by Google, Inc.)
* Jeff Gilbert <jgilbert@mozilla.com> (copyright owned by Mozilla Foundation)
* Frits Talbot <frits@metapathy.com>
* Onno Jongbloed <hey@onnoj.net>
* Jez Ng <me@jezng.com>
* Marc Feeley <mfeeley@mozilla.com> (copyright owned by Mozilla Foundation)
* Ludovic Perrine <jazzzz@gmail.com>
* David Barksdale <david.barksdale@adcedosolutions.com>
* Manfred Manik Nerurkar <nerurkar*at*made-apps.biz> (copyright owned by MADE, GmbH)
* Joseph Gentle <me@josephg.com>
* Douglas T. Crosher <dtc-moz@scieneer.com> (copyright owned by Mozilla Foundation)
* Douglas T. Crosher <info@jsstats.com> (copyright owned by Scieneer Pty Ltd.)
* Soeren Balko <soeren.balko@gmail.com>
* Ryan Kelly (ryan@rfk.id.au)
* Michael Lelli <toadking@toadking.com>
* Yu Kobayashi <yukoba@accelart.jp>
* Pin Zhang <zhangpin04@gmail.com>
* Nick Bray <ncbray@chromium.org> (copyright owned by Google, Inc.)
* Aidan Hobson Sayers <aidanhs@cantab.net>
* Charlie Birks <admin@daftgames.net>
* Ranger Harke <ranger.harke@autodesk.com> (copyright owned by Autodesk, Inc.)
* Tobias Vrinssen <tobias@vrinssen.de>
* Patrick R. Martin <patrick.martin.r@gmail.com>
* Richard Quirk <richard.quirk@gmail.com>
* Marcos Scriven <marcos@scriven.org>
* Antoine Lambert <antoine.lambert33@gmail.com>
* Daniel Aquino <mr.danielaquino@gmail.com>
* Remi Papillie <remi.papillie@gmail.com>
* Fraser Adams <fraser.adams@blueyonder.co.uk>
* Michael Tirado <icetooth333@gmail.com>
* Ben Noordhuis <info@bnoordhuis.nl>
* Bob Roberts <bobroberts177@gmail.com>
* John Vilk <jvilk@cs.umass.edu>
* Daniel Baulig <dbaulig@fb.com> (copyright owned by Facebook, Inc.)
* Lu Wang <coolwanglu@gmail.com>
* Heidi Pan <heidi.pan@intel.com> (copyright owned by Intel)
* Vasilis Kalintiris <ehostunreach@gmail.com>
* Adam C. Clifton <adam@hulkamaniac.com>
* Volo Zyko <volo.zyko@gmail.com>
* Andre Weissflog <floooh@gmail.com>
* Alexandre Perrot <alexandre.perrot@gmail.com>
* Emerson José Silveira da Costa <emerson.costa@gmail.com>
* Jari Vetoniemi <mailroxas@gmail.com>
* Sindre Sorhus <sindresorhus@gmail.com>
* James S Urquhart <jamesu@gmail.com>
* Boris Gjenero <boris.gjenero@gmail.com>
* jonas echterhoff <jonas@unity3d.com>
* Sami Vaarala <sami.vaarala@iki.fi>
* Jack A. Arrington <jack@epicpineapple.com>
* Richard Janicek <r@janicek.co>
* Joel Croteau <jcroteau@gmail.com>
* Haneef Mubarak <haneef503@gmail.com>
* Nicolas Peri <nicox@shivaengine.com> (copyright owned by ShiVa Technologies, SAS)
* Bernhard Fey <e-male@web.de>
* Dave Nicponski <dave.nicponski@gmail.com>
* Jonathan Jarri <noxalus@gmail.com>
* Daniele Di Proietto <daniele.di.proietto@gmail.com>
* Dan Dascalescu <dNOSPAMdascalescu@gmail.com>
* Thomas Borsos <thomasborsos@gmail.com>
* Ori Avtalion <ori@avtalion.name>
* Guillaume Blanc <guillaumeblanc.sc@gmail.com>
* Usagi Ito <usagi@WonderRabbitProject.net>
* Camilo Polymeris <cpolymeris@gmail.com>
* Markus Henschel <markus.henschel@yager.de>
* Ophir Lojkine <ophir.lojkine@eleves.ec-nantes.fr>
* Ryan Sturgell <ryan.sturgell@gmail.com> (copyright owned by Google, Inc.)
* Jason Green <jason@transgaming.com> (copyright owned by TransGaming, Inc.)
* Ningxin Hu <ningxin.hu@intel.com> (copyright owned by Intel)
* Nicolas Guillemot <nlguillemot@gmail.com>
* Sathyanarayanan Gunasekaran <gsathya.ceg@gmail.com> (copyright owned by Mozilla Foundation)
* Nikolay Vorobyov <nik.vorobyov@gmail.com>
* Jonas Platte <mail@jonasplatte.de>
* Sebastien Ronsse <sronsse@gmail.com>
* Glenn R. Wichman <gwichman@zynga.com>
* Hamish Willee <hamishwillee@gmail.com> (copyright owned by Mozilla Foundation)
* Sylvain Chevalier <sylvain.chevalier@gmail.com>
* Nathan Ross <nross.se@gmail.com>
* Zachary Pomerantz <zmp@umich.edu>
* Boris Tsarev <boristsarev@gmail.com>
* Mark Logan <mark@artillery.com> (copyright owned by Artillery Games, Inc.)
* Коренберг Марк <socketpair@gmail.com>
* Gauthier Billot <gogoprog@gmail.com>
* Árpád Goretity <h2co3@h2co3.org>
* Nicholas Wilson <nicholas@nicholaswilson.me.uk>
* Aaron Mandle <aaronmandle@gmail.com>
* Bailey Hayes <Bailey.Hayes@sas.com> (copyright owned by SAS Institute Inc.)
* Paul Holland <pholland@adobe.com>
* James Long <longster@gmail.com>
* David Anderson <danderson@mozilla.com> (copyright owned by Mozilla Foundation)
* Eric Rannaud <e@nanocritical.com> (copyright owned by Nanocritical Corp.)
* William Furr <wfurr@google.com> (copyright owned by Google, Inc.)
* Dan Glastonbury <dglastonbury@mozilla.com> (copyright owned by Mozilla Foundation)
* Warren Seine <warren.seine@aerys.in> (copyright owned by Aerys SAS)
* Petr Babicka <babcca@gmail.com>
* Akira Takahashi <faithandbrave@gmail.com>
* Victor Costan <costan@gmail.com>
* Pepijn Van Eeckhoudt <pepijn.vaneeckhoudt@luciad.com> (copyright owned by Luciad NV)
* Stevie Trujillo <stevie.trujillo@gmail.com>
* Edward Rudd <urkle@outoforder.cc>
* Rene Eichhorn <rene.eichhorn1@gmail.com>
* Nick Desaulniers <nick@mozilla.com> (copyright owned by Mozilla Foundation)
* Luke Wagner <luke@mozilla.com> (copyright owned by Mozilla Foundation)
* Matt McCormick <matt.mccormick@kitware.com>
* Thaddée Tyl <thaddee.tyl@gmail.com>
* Philipp Wiesemann <philipp.wiesemann@arcor.de>
* Jan Jongboom <janjongboom@gmail.com> (copyright owned by Telenor Digital AS)
* Tiago Quelhas <tiagoq@gmail.com>
* Reinier de Blois <rddeblois@gmail.com>
* Yuichi Nishiwaki <yuichi.nishiwaki@gmail.com>
* Jérôme Bernard <jerome.bernard@ercom.fr> (copyright owned by Ercom)
* Chanhwi Choi <ccwpc@hanmail.net>
* Fábio Santos <fabiosantosart@gmail.com>
* Thibaut Despoulain <thibaut@artillery.com> (copyright owned by Artillery Games, Inc.)
* Wei Tjong Yao <weitjong@gmail.com>
* Tim Guan-tin Chien <timdream@gmail.com>
* Krzysztof Jakubowski <nadult@fastmail.fm>
* Vladimír Vondruš <mosra@centrum.cz>
* Brion Vibber <brion@pobox.com>
* Philip Lafleur <sendsbeak@gmail.com>
* Javier Meseguer de Paz <j.meseguer@gmail.com>
* Michael A. Balazs <michael.balazs@gmail.com>
* Andreas Blixt <me@blixt.nyc>
* Haofeng Zhang <h.z@duke.edu>
* Cody Welsh <codyw@protonmail.com>
* Hoong Ern Ng <hoongern@gmail.com>
* Kagami Hiiragi <kagami@genshiken.org>
* Jan Bölsche <jan@lagomorph.de>
* Sebastian Matthes <sebastianmatthes@outlook.com> (copyright owned by Volkswagen AG)
* Robert Goulet <robert.goulet@autodesk.com> (copyright owned by Autodesk, Inc.)
* Juha Järvi <befunge@gmail.com>
* Louis Lagrange <lagrange.louis@gmail.com>
* Ying-Ruei Liang <thumbd03803@gmail.com>
* Stuart Geipel <lapimlu@gmail.com>
* Yeonjun Lim <yjroot@gmail.com>
* Andrew Karpushin <reven86@gmail.com>
* Felix Zimmermann <fzimmermann89@gmail.com>
* Sven-Hendrik Haase <svenstaro@gmail.com>
* Simon Sandström <simon@nikanor.nu>
* Khaled Sami <k.sami.mohammed@gmail.com>
* Omar El-Mohandes <omar.elmohandes90@gmail.com>
* Florian Rival <florian.rival@gmail.com>
* Mark Achée <mark@achee.com>
* Piotr Paczkowski <kontakt@trzeci.eu>
* Braden MacDonald <braden@bradenmacdonald.com>
* Kevin Cheung <kevin.cheung@autodesk.com> (copyright owned by Autodesk, Inc.)
* Josh Peterson <petersonjm1@gmail.com>
* eska <eska@eska.me>
* Nate Burr <nate.oo@gmail.com>
* Paul "TBBle" Hampson <Paul.Hampson@Pobox.com>
* Andreas Plesch <andreasplesch@gmail.com>
* Brian Armstrong <brian.armstrong.ece+github@gmail.com>
* Vincenzo Chianese <vincenz.chianese@icloud.com>
* Noam T.Cohen <noam@ecb.co.il>
* Nick Shin <nick.shin@gmail.com>
* Gregg Tavares <github@greggman.com>
* Tanner Rogalsky <tanner@tannerrogalsky.com>
* Richard Cook <rcook@tableau.com> (copyright owned by Tableau Software, Inc.)
* Arnab Choudhury <achoudhury@tableau.com> (copyright owned by Tableau Software, Inc.)
* Charles Vaughn <cvaughn@tableau.com> (copyright owned by Tableau Software, Inc.)
* Pierre Krieger <pierre.krieger1708@gmail.com>
* Jakob Stoklund Olesen <stoklund@2pi.dk>
* Jérémy Anger <angerj.dev@gmail.com>
* Derek Schuff <dschuff@chromium.org> (copyright owned by Google, Inc.)
* Ashley Sommer <flubba86@gmail.com>
* Dave Fletcher <graveyhead@gmail.com>
* Lars-Magnus Skog <ralphtheninja@riseup.net>
* Pieter Vantorre <pietervantorre@gmail.com>
* Maher Sallam <maher@sallam.me>
* Andrey Burov <burik666@gmail.com>
* Holland Schutte <hgschutte1@gmail.com>
* Kerby Geffrard <kerby.geffrard@gmail.com>
* cynecx <me@cynecx.net>
* Chris Gibson <cgibson@mrvoxel.com>
* Harald Reingruber <code*at*h-reingruber.at>
* Aiden Koss <madd0131@umn.edu>
* Dustin VanLerberghe <good_ol_dv@hotmail.com>
* Philip Bielby <pmb45-github@srcf.ucam.org> (copyright owned by Jagex Ltd.)
* Régis Fénéon <regis.feneon@gmail.com>
* Dominic Chen <d.c.ddcc@gmail.com> (copyright owned by Google, Inc.)
* Junji Hashimoto <junji.hashimoto@gmail.com>
* Heejin Ahn <aheejin@gmail.com> (copyright owned by Google, Inc.)
* Andras Kucsma <andras.kucsma@gmail.com>
* Mateusz Borycki <mateuszborycki@gmail.com>
* Franklin Ta <fta2012@gmail.com>
* Jacob Gravelle <jgravelle@google.com> (copyright owned by Google, Inc.)
* Kagami Sascha Rosylight <saschanaz@outlook.com>
* Benny Jacobs <benny@gmx.it>
* Ray Brown <code@liquibits.com>
* Christopher Serr <christopher.serr@gmail.com>
* Aaron Ruß <aaron.russ@dfki.de> (copyright owned by DFKI GmbH)
* Vilibald Wanča <vilibald@wvi.cz>
* Alex Hixon <alex@alexhixon.com>
* Vladimir Davidovich <thy.ringo@gmail.com>
* Yuriy Levchenko <irov13@mail.ru>
* Dmitry Tolmachov <dmitolm@gmail.com>
* Dylan McKay <me@dylanmckay.io>
* Christophe Gragnic <cgragnic@netc.fr>
* Murphy McCauley <murphy.mccauley@gmail.com>
* Anatoly Trosinenko <anatoly.trosinenko@gmail.com>
* Brad Grantham <grantham@plunk.org>
* Sam Clegg <sbc@chromium.org> (copyright owned by Google, Inc.)
* Joshua Lind <joshualind007@hotmail.com>
* Hiroaki GOTO as "GORRY" <gorry@hauN.org>
* Mikhail Kremnyov <mkremnyov@gmail.com> (copyright owned by XCDS International)
* Tasuku SUENAGA a.k.a. gunyarakun <tasuku-s-github@titech.ac>
* Vitorio Miguel Prieto Cilia <vdrbandeiras@gmail.com>
* Evan Wallace <evan.exe@gmail.com>
* Henning Pohl <henning@still-hidden.de>
* Tim Neumann <mail@timnn.me>
* Ondrej Stava <ondrej.stava@gmail.com> (copyright owned by Google, Inc.)
* Jakub Jirutka <jakub@jirutka.cz>
* Loo Rong Jie <loorongjie@gmail.com>
* Jean-François Geyelin <jfgeyelin@gmail.com>
* Matthew Collins <thethinkofdeath@gmail.com>
* Satoshi N. M <snmatsutake@yahoo.co.jp>
* Ryan Speets <ryan@speets.ca>
* Fumiya Chiba <fumiya.chiba@nifty.com>
* Ryan C. Gordon <icculus@icculus.org>
* Inseok Lee <dlunch@gmail.com>
* Yair Levinson (copyright owned by Autodesk, Inc.)
* Matjaž Drolc <mdrolc@gmail.com>
* James Swift <james@3dengineer.com> (copyright owned by PSPDFKit GmbH)
* Ryan Lester <ryan@cyph.com> (copyright owned by Cyph, Inc.)
* Nikolay Zapolnov <zapolnov@gmail.com>
* Nazar Mokrynskyi <nazar@mokrynskyi.com>
* Yury Delendik <ydelendik@mozilla.com> (copyright owned by Mozilla Foundation)
* Kenneth Perry <thothonegan@gmail.com>
* Jim Mussared <jim.mussared@gmail.com>
* Dirk Vanden Boer <dirk.vdb@gmail.com>
* Mitchell Foley <mitchfoley@google.com> (copyright owned by Google, Inc.)
* Oleksandr Chekhovskyi <oleksandr.chekhovskyi@gmail.com>
* Michael Siebert <michael.siebert2k@gmail.com>
* Jonathan Hale <squareys@googlemail.com>
* Etienne Brateau <etienne.brateau@gmail.com>
* Zhiming Wang <zmwangx@gmail.com>
* Jameson Ernst <jameson@jpernst.com>
* Yoan Lecoq <yoanlecoq.io@gmail.com>
* Jiajie Hu <jiajie.hu@intel.com> (copyright owned by Intel Corporation)
* Kamil Klimek <naresh@tlen.pl>
* José Carlos Pujol <josecpujol(at)gmail.com>
* Dannii Willis <curiousdannii@gmail.com>
* Erik Dubbelboer <erik@dubbelboer.com>
* Sergey Tsatsulin <tsatsulin@gmail.com>
* varkor <github@varkor.com>
* Stuart Knightley <website@stuartk.com>
* Amadeus Guo<gliheng@foxmail.com>
* Nathan Froyd <froydnj@gmail.com> (copyright owned by Mozilla Foundation)
* Daniel Wirtz <dcode@dcode.io>
* Kibeom Kim <kk1674@nyu.edu>
* Marcel Klammer <m.klammer@tastenkunst.com>
* Axel Forsman <axelsfor@gmail.com>
* Ebrahim Byagowi <ebrahim@gnu.org>
* Thorsten Möller <thorsten.moeller@sbi.ch>
* Michael Droettboom <mdroettboom@mozilla.com>
* Nicolas Bouquet <hgy01@hieroglyphe.net>
* Miguel Saldivar <miguel.saldivar22@hotmail.com>
* Gert Van Hoey <gert.vanhoey@gmail.com>
* Valtteri Heikkilä <rnd@nic.fi>
* Daniel McNab <daniel.mcnab6+emcc(at)gmail.com>
* Tyler Limkemann <tslimkemann42 gmail.com>
* Ben Smith <binji@google.com> (copyright owned by Google, Inc.)
* Sylvain Beucler <beuc@beuc.net>
* Patrik Weiskircher <patrik@weiskircher.name>
* Tobias Widlund <widlundtobias(at)gmail.com>
* Rob Fors <mail@robfors.com>
* Mike Frysinger <vapier@chromium.org> (copyright owned by Google, Inc.)
* Sébasiten Crozet <developer@crozet.re>
* Andrey Nagikh <andrey@nagih.ru>
* Dzmitry Malyshau <dmalyshau@mozilla.com> (copyright owned by Mozilla Foundation)
* Bjorn Swenson <tie.372@gmail.com>
* Ryhor Spivak <grisha@rusteddreams.net>
* Jan Schär <jscissr@gmail.com>
* Ryhor Spivak <grisha@rusteddreams.net>
* Alexander Bich <quyse0@gmail.com>
* Ashleigh Thomas <ashleighbcthomas@gmail.com>
* Veniamin Petrenko <bjpbjpbjp10@gmail.com>
* Ian Henderson <ian@ianhenderson.org>
* Siim Kallas <siimkallas@gmail.com>
* Carl Woffenden <cwoffenden@gmail.com> (copyright owned by Numfum GmbH)
* Patrick Berger <patrick.berger@xmail.net> (copyright owned by Compusoft Group)
* Alexander Frank Lehmann <alexander.frank.lehmann@compusoftgroup.com> (copyright owned by Compusoft Group)
* Tommy Nguyen <tn0502@gmail.com>
* Thomas Schander <info@thomasschander.com> (copyright owned by Enscape GmbH)
* Benjamin S. Rodgers <acdimalev@gmail.com>
* Paul Shapiro <paul@mymonero.com>
* Elmo Todurov <elmo.todurov@eesti.ee>
* Zoltán Žarkov <zeko@freecivweb.org>
* Roman Yurchak <rth.yurchak@pm.me>
* Hampton Maxwell <me@hamptonmaxwell.com>
* Eric Fiselier <ericwf@google.com> (copyright owned by Google, Inc.)
* Sirapop Wongstapornpat <sirapop.wongstapornpat@student.oulu.fi>
* Matt Kane <m@mk.gg>
* Altan Özlü <altanozlu7@gmail.com>
* Mary S <ipadlover8322@gmail.com>
* Martin Birks <mbirks@gmail.com>
* Kirill Smelkov <kirr@nexedi.com> (copyright owned by Nexedi)
* Lutz Hören <laitch383@gmail.com>
* Pedro K Custodio <git@pedrokcustodio.com>
* Nicolas Allemand <contact@nicolasallemand.com>
* Gabriel Cuvillier <contact@gabrielcuvillier.pro>
* Thomas Lively <tlively@google.com> (copyright owned by Google, Inc.)
* Brandon Surmanski <b.surmanski@gmail.com>
* Rian Hunter <rian@alum.mit.edu>
<<<<<<< HEAD
* Kai Ninomiya <kainino@chromium.org> (copyright owned by Google, Inc.)
=======
* Mickaël Schoentgen <contact@tiger-222.fr>
>>>>>>> dd53f35f
<|MERGE_RESOLUTION|>--- conflicted
+++ resolved
@@ -379,8 +379,5 @@
 * Thomas Lively <tlively@google.com> (copyright owned by Google, Inc.)
 * Brandon Surmanski <b.surmanski@gmail.com>
 * Rian Hunter <rian@alum.mit.edu>
-<<<<<<< HEAD
 * Kai Ninomiya <kainino@chromium.org> (copyright owned by Google, Inc.)
-=======
-* Mickaël Schoentgen <contact@tiger-222.fr>
->>>>>>> dd53f35f
+* Mickaël Schoentgen <contact@tiger-222.fr>