The following authors have all licensed their contributions to Emscripten
under the licensing terms detailed in LICENSE.

(Authors keep copyright of their contributions, of course; they just grant
a license to everyone to use it as detailed in LICENSE.)

* Alon Zakai <alonzakai@gmail.com> (copyright owned by Mozilla Foundation)
* Tim Dawborn <tim.dawborn@gmail.com>
* Max Shawabkeh <max99x@gmail.com>
* Sigmund Vik <sigmund_vik@yahoo.com>
* Jeff Terrace <jterrace@gmail.com>
* Benoit Tremblay <trembl.ben@gmail.com>
* Andreas Bergmeier <abergmeier@gmx.net>
* Ben Schwartz <bens@alum.mit.edu>
* David Claughton <dave@eclecticdave.com>
* David Yip <yipdw@member.fsf.org>
* Julien Hamaide <julien.hamaide@gmail.com>
* Ehsan Akhgari <ehsan.akhgari@gmail.com> (copyright owned by Mozilla Foundation)
* Adrian Taylor <adrian@macrobug.com>
* Richard Assar <richard.assar@gmail.com>
* Nathan Hammond <emscripten@nathanhammond.com>
* Behdad Esfahbod <behdad@behdad.org>
* David Benjamin <davidben@mit.edu>
* Pierre Renaux <pierre@talansoft.com>
* Brian Anderson <banderson@mozilla.com>
* Jon Bardin <diclophis@gmail.com>
* Jukka Jylänki <jujjyl@gmail.com>
* Aleksander Guryanov <caiiiycuk@gmail.com>
* Chad Austin <chad@chadaustin.me> (copyright owned by IMVU)
* nandhp <nandhp@gmail.com>
* YeZhongWen <linghuye2.0@gmail.com>
* Xingxing Pan <forandom@gmail.com>
* Justin Kerk <dopefishjustin@gmail.com>
* Andrea Bedini <andrea.bedini@gmail.com>
* James Pike <totoro.friend@chilon.net>
* Mokhtar Naamani <mokhtar.naamani@gmail.com>
* Benjamin Stover <benjamin.stover@gmail.com>
* Riccardo Magliocchetti <riccardo.magliocchetti@gmail.com>
* Janus Troelsen <janus.troelsen@stud.tu-darmstadt.de>
* Lars Schneider <lars.schneider@autodesk.com> (copyright owned by Autodesk, Inc.)
* Joel Martin <github@martintribe.org>
* Manuel Wellmann <manuel.wellmann@autodesk.com> (copyright owned by Autodesk, Inc.)
* Xuejie Xiao <xxuejie@gmail.com>
* Dominic Wong <dom@slowbunyip.org>
* Alan Kligman <alan.kligman@gmail.com> (copyright owned by Mozilla Foundation)
* Anthony Liot <wolfviking0@yahoo.com>
* Michael Riss <Michael.Riss@gmx.de>
* Jasper St. Pierre <jstpierre@mecheye.net>
* Manuel Schölling <manuel.schoelling@gmx.de>
* Bruce Mitchener, Jr. <bruce.mitchener@gmail.com>
* Michael Bishop <mbtyke@gmail.com>
* Roger Braun <roger@rogerbraun.net>
* Vladimir Vukicevic <vladimir@pobox.com> (copyright owned by Mozilla Foundation)
* Lorant Pinter <lorant.pinter@prezi.com>
* Tobias Doerffel <tobias.doerffel@gmail.com>
* Martin von Gagern <martin@von-gagern.net>
* Ting-Yuan Huang <thuang@mozilla.com>
* Joshua Granick <jgranick@blackberry.com>
* Felix H. Dahlke <fhd@ubercode.de>
* Éloi Rivard <azmeuk@gmail.com>
* Alexander Gladysh <ag@logiceditor.com>
* Arlo Breault <arlolra@gmail.com>
* Jacob Lee <artdent@gmail.com> (copyright owned by Google, Inc.)
* Joe Lee <jlee@imvu.com> (copyright owned by IMVU)
* Andy Friesen <andy@imvu.com> (copyright owned by IMVU)
* Bill Welden <bwelden@imvu.com> (copyright owned by IMVU)
* Michael Ey <mey@imvu.com> (copyright owned by IMVU)
* Llorens Marti Garcia <lgarcia@imvu.com> (copyright owned by IMVU)
* Jinsuck Kim <jkim@imvu.com> (copyright owned by IMVU)
* Todd Lee <tlee@imvu.com> (copyright owned by IMVU)
* Anthony Pesch <inolen@gmail.com>
* Robert Bragg <robert.bragg@intel.com> (copyright owned by Intel Corporation)
* Sylvestre Ledru <sylvestre@debian.org>
* Tom Fairfield <fairfield@cs.xu.edu>
* Anthony J. Thibault <ajt@hyperlogic.org>
* John Allwine <jallwine86@gmail.com>
* Martin Gerhardy <martin.gerhardy@gmail.com>
* James Gregory <jgregory@zynga.com> (copyright owned by Zynga, Inc.)
* Dan Gohman <sunfish@google.com> (copyright owned by Google, Inc.)
* Jeff Gilbert <jgilbert@mozilla.com> (copyright owned by Mozilla Foundation)
* Frits Talbot <frits@metapathy.com>
* Onno Jongbloed <hey@onnoj.net>
* Jez Ng <me@jezng.com>
* Marc Feeley <mfeeley@mozilla.com> (copyright owned by Mozilla Foundation)
* Ludovic Perrine <jazzzz@gmail.com>
* David Barksdale <david.barksdale@adcedosolutions.com>
* Manfred Manik Nerurkar <nerurkar*at*made-apps.biz> (copyright owned by MADE, GmbH)
* Joseph Gentle <me@josephg.com>
* Douglas T. Crosher <dtc-moz@scieneer.com> (copyright owned by Mozilla Foundation)
* Douglas T. Crosher <info@jsstats.com> (copyright owned by Scieneer Pty Ltd.)
* Soeren Balko <soeren.balko@gmail.com> (copyright owned by Clipchamp Pty Ltd.)
* Ryan Kelly (ryan@rfk.id.au)
* Michael Lelli <toadking@toadking.com>
* Yu Kobayashi <yukoba@accelart.jp>
* Pin Zhang <zhangpin04@gmail.com>
* Nick Bray <ncbray@chromium.org> (copyright owned by Google, Inc.)
* Aidan Hobson Sayers <aidanhs@cantab.net>
* Charlie Birks <admin@daftgames.net>
* Ranger Harke <ranger.harke@autodesk.com> (copyright owned by Autodesk, Inc.)
* Tobias Vrinssen <tobias@vrinssen.de>
* Patrick R. Martin <patrick.martin.r@gmail.com>
* Richard Quirk <richard.quirk@gmail.com>
* Marcos Scriven <marcos@scriven.org>
* Antoine Lambert <antoine.lambert33@gmail.com>
* Daniel Aquino <mr.danielaquino@gmail.com>
* Remi Papillie <remi.papillie@gmail.com>
* Fraser Adams <fraser.adams@blueyonder.co.uk>
* Michael Tirado <icetooth333@gmail.com>
* Ben Noordhuis <info@bnoordhuis.nl>
* Bob Roberts <bobroberts177@gmail.com>
* John Vilk <jvilk@cs.umass.edu>
* Daniel Baulig <dbaulig@fb.com> (copyright owned by Facebook, Inc.)
* Lu Wang <coolwanglu@gmail.com>
* Heidi Pan <heidi.pan@intel.com> (copyright owned by Intel)
* Vasilis Kalintiris <ehostunreach@gmail.com>
* Adam C. Clifton <adam@hulkamaniac.com>
* Volo Zyko <volo.zyko@gmail.com>
* Andre Weissflog <floooh@gmail.com>
* Alexandre Perrot <alexandre.perrot@gmail.com>
* Emerson José Silveira da Costa <emerson.costa@gmail.com>
* Jari Vetoniemi <mailroxas@gmail.com>
* Sindre Sorhus <sindresorhus@gmail.com>
* James S Urquhart <jamesu@gmail.com>
* Boris Gjenero <boris.gjenero@gmail.com>
* jonas echterhoff <jonas@unity3d.com>
* Sami Vaarala <sami.vaarala@iki.fi>
* Jack A. Arrington <jack@epicpineapple.com>
* Richard Janicek <r@janicek.co>
* Joel Croteau <jcroteau@gmail.com>
* Haneef Mubarak <haneef503@gmail.com>
* Nicolas Peri <nicox@shivaengine.com> (copyright owned by ShiVa Technologies, SAS)
* Bernhard Fey <e-male@web.de>
* Dave Nicponski <dave.nicponski@gmail.com>
* Jonathan Jarri <noxalus@gmail.com>
* Daniele Di Proietto <daniele.di.proietto@gmail.com>
* Dan Dascalescu <dNOSPAMdascalescu@gmail.com>
* Thomas Borsos <thomasborsos@gmail.com>
* Ori Avtalion <ori@avtalion.name>
* Guillaume Blanc <guillaumeblanc.sc@gmail.com>
* Usagi Ito <usagi@WonderRabbitProject.net>
* Camilo Polymeris <cpolymeris@gmail.com>
* Markus Henschel <markus.henschel@yager.de>
* Ophir Lojkine <ophir.lojkine@eleves.ec-nantes.fr>
* Ryan Sturgell <ryan.sturgell@gmail.com> (copyright owned by Google, Inc.)
* Jason Green <jason@transgaming.com> (copyright owned by TransGaming, Inc.)
* Ningxin Hu <ningxin.hu@intel.com> (copyright owned by Intel)
* Nicolas Guillemot <nlguillemot@gmail.com>
* Sathyanarayanan Gunasekaran <gsathya.ceg@gmail.com> (copyright owned by Mozilla Foundation)
* Nikolay Vorobyov <nik.vorobyov@gmail.com>
* Jonas Platte <mail@jonasplatte.de>
* Sebastien Ronsse <sronsse@gmail.com>
* Glenn R. Wichman <gwichman@zynga.com>
* Hamish Willee <hamishwillee@gmail.com> (copyright owned by Mozilla Foundation)
* Sylvain Chevalier <sylvain.chevalier@gmail.com>
* Nathan Ross <nross.se@gmail.com>
* Zachary Pomerantz <zmp@umich.edu>
* Boris Tsarev <boristsarev@gmail.com>
* Mark Logan <mark@artillery.com> (copyright owned by Artillery Games, Inc.)
* Коренберг Марк <socketpair@gmail.com>
* Gauthier Billot <gogoprog@gmail.com>
* Árpád Goretity <h2co3@h2co3.org>
* Nicholas Wilson <nicholas@nicholaswilson.me.uk>
* Aaron Mandle <aaronmandle@gmail.com>
* Bailey Hayes <Bailey.Hayes@sas.com> (copyright owned by SAS Institute Inc.)
* Paul Holland <pholland@adobe.com>
* James Long <longster@gmail.com>
* David Anderson <danderson@mozilla.com> (copyright owned by Mozilla Foundation)
* Eric Rannaud <e@nanocritical.com> (copyright owned by Nanocritical Corp.)
* William Furr <wfurr@google.com> (copyright owned by Google, Inc.)
* Dan Glastonbury <dglastonbury@mozilla.com> (copyright owned by Mozilla Foundation)
* Warren Seine <warren.seine@aerys.in> (copyright owned by Aerys SAS)
* Petr Babicka <babcca@gmail.com>
* Akira Takahashi <faithandbrave@gmail.com>
* Victor Costan <costan@gmail.com>
* Pepijn Van Eeckhoudt <pepijn.vaneeckhoudt@luciad.com> (copyright owned by Luciad NV)
* Stevie Trujillo <stevie.trujillo@gmail.com>
* Edward Rudd <urkle@outoforder.cc>
* Rene Eichhorn <rene.eichhorn1@gmail.com>
* Nick Desaulniers <nick@mozilla.com> (copyright owned by Mozilla Foundation)
* Luke Wagner <luke@mozilla.com> (copyright owned by Mozilla Foundation)
* Matt McCormick <matt.mccormick@kitware.com>
* Thaddée Tyl <thaddee.tyl@gmail.com>
* Philipp Wiesemann <philipp.wiesemann@arcor.de>
* Jan Jongboom <janjongboom@gmail.com> (copyright owned by Telenor Digital AS)
* Tiago Quelhas <tiagoq@gmail.com>
* Reinier de Blois <rddeblois@gmail.com>
* Yuichi Nishiwaki <yuichi.nishiwaki@gmail.com>
* Jérôme Bernard <jerome.bernard@ercom.fr> (copyright owned by Ercom)
* Chanhwi Choi <ccwpc@hanmail.net>
* Fábio Santos <fabiosantosart@gmail.com>
* Thibaut Despoulain <thibaut@artillery.com> (copyright owned by Artillery Games, Inc.)
* Wei Tjong Yao <weitjong@gmail.com>
* Tim Guan-tin Chien <timdream@gmail.com>
* Krzysztof Jakubowski <nadult@fastmail.fm>
* Vladimír Vondruš <mosra@centrum.cz>
* Brion Vibber <brion@pobox.com>
* Philip Lafleur <sendsbeak@gmail.com>
* Javier Meseguer de Paz <j.meseguer@gmail.com>
* Michael A. Balazs <michael.balazs@gmail.com>
* Andreas Blixt <me@blixt.nyc>
* Haofeng Zhang <h.z@duke.edu>
* Cody Welsh <codyw@protonmail.com>
* Hoong Ern Ng <hoongern@gmail.com>
* Kagami Hiiragi <kagami@genshiken.org>
* Jan Bölsche <jan@lagomorph.de>
* Sebastian Matthes <sebastianmatthes@outlook.com> (copyright owned by Volkswagen AG)
* Robert Goulet <robert.goulet@autodesk.com> (copyright owned by Autodesk, Inc.)
* Juha Järvi <befunge@gmail.com>
* Louis Lagrange <lagrange.louis@gmail.com>
* Ying-Ruei Liang <thumbd03803@gmail.com>
* Stuart Geipel <lapimlu@gmail.com>
* Yeonjun Lim <yjroot@gmail.com>
* Andrew Karpushin <reven86@gmail.com>
* Felix Zimmermann <fzimmermann89@gmail.com>
* Sven-Hendrik Haase <svenstaro@gmail.com>
* Simon Sandström <simon@nikanor.nu>
* Khaled Sami <k.sami.mohammed@gmail.com>
* Omar El-Mohandes <omar.elmohandes90@gmail.com>
* Florian Rival <florian.rival@gmail.com>
* Mark Achée <mark@achee.com>
* Piotr Paczkowski <kontakt@trzeci.eu>
* Braden MacDonald <braden@bradenmacdonald.com>
* Kevin Cheung <kevin.cheung@autodesk.com> (copyright owned by Autodesk, Inc.)
* Josh Peterson <petersonjm1@gmail.com>
* eska <eska@eska.me>
* Nate Burr <nate.oo@gmail.com>
* Paul "TBBle" Hampson <Paul.Hampson@Pobox.com>
* Andreas Plesch <andreasplesch@gmail.com>
* Brian Armstrong <brian.armstrong.ece+github@gmail.com>
* Vincenzo Chianese <vincenz.chianese@icloud.com>
* Noam T.Cohen <noam@ecb.co.il>
* Nick Shin <nick.shin@gmail.com>
* Gregg Tavares <github@greggman.com>
* Tanner Rogalsky <tanner@tannerrogalsky.com>
* Richard Cook <rcook@tableau.com> (copyright owned by Tableau Software, Inc.)
* Arnab Choudhury <achoudhury@tableau.com> (copyright owned by Tableau Software, Inc.)
* Charles Vaughn <cvaughn@tableau.com> (copyright owned by Tableau Software, Inc.)
* Pierre Krieger <pierre.krieger1708@gmail.com>
* Jakob Stoklund Olesen <stoklund@2pi.dk>
* Jérémy Anger <angerj.dev@gmail.com>
* Derek Schuff <dschuff@chromium.org> (copyright owned by Google, Inc.)
* Ashley Sommer <flubba86@gmail.com>
* Dave Fletcher <graveyhead@gmail.com>
* Lars-Magnus Skog <ralphtheninja@riseup.net>
* Pieter Vantorre <pietervantorre@gmail.com>
* Maher Sallam <maher@sallam.me>
* Andrey Burov <burik666@gmail.com>
* Holland Schutte <hgschutte1@gmail.com>
* Kerby Geffrard <kerby.geffrard@gmail.com>
* cynecx <me@cynecx.net>
* Chris Gibson <cgibson@mrvoxel.com>
* Harald Reingruber <code*at*h-reingruber.at>
* Aiden Koss <madd0131@umn.edu>
* Dustin VanLerberghe <good_ol_dv@hotmail.com>
* Philip Bielby <pmb45-github@srcf.ucam.org> (copyright owned by Jagex Ltd.)
* Régis Fénéon <regis.feneon@gmail.com>
* Dominic Chen <d.c.ddcc@gmail.com> (copyright owned by Google, Inc.)
* Junji Hashimoto <junji.hashimoto@gmail.com>
* Heejin Ahn <aheejin@gmail.com> (copyright owned by Google, Inc.)
* Andras Kucsma <andras.kucsma@gmail.com>
* Mateusz Borycki <mateuszborycki@gmail.com>
* Franklin Ta <fta2012@gmail.com>
* Jacob Gravelle <jgravelle@google.com> (copyright owned by Google, Inc.)
* Kagami Sascha Rosylight <saschanaz@outlook.com>
* Benny Jacobs <benny@gmx.it>
* Ray Brown <code@liquibits.com>
* Christopher Serr <christopher.serr@gmail.com>
* Aaron Ruß <aaron.russ@dfki.de> (copyright owned by DFKI GmbH)
* Vilibald Wanča <vilibald@wvi.cz>
* Alex Hixon <alex@alexhixon.com>
* Vladimir Davidovich <thy.ringo@gmail.com>
* Yuriy Levchenko <irov13@mail.ru>
* Dmitry Tolmachov <dmitolm@gmail.com>
* Dylan McKay <me@dylanmckay.io>
* Christophe Gragnic <cgragnic@netc.fr>
* Murphy McCauley <murphy.mccauley@gmail.com>
* Anatoly Trosinenko <anatoly.trosinenko@gmail.com>
* Brad Grantham <grantham@plunk.org>
* Sam Clegg <sbc@chromium.org> (copyright owned by Google, Inc.)
* Joshua Lind <joshualind007@hotmail.com>
* Hiroaki GOTO as "GORRY" <gorry@hauN.org>
* Mikhail Kremnyov <mkremnyov@gmail.com> (copyright owned by XCDS International)
* Tasuku SUENAGA a.k.a. gunyarakun <tasuku-s-github@titech.ac>
* Vitorio Miguel Prieto Cilia <vdrbandeiras@gmail.com>
* Evan Wallace <evan.exe@gmail.com>
* Henning Pohl <henning@still-hidden.de>
* Tim Neumann <mail@timnn.me>
* Ondrej Stava <ondrej.stava@gmail.com> (copyright owned by Google, Inc.)
* Jakub Jirutka <jakub@jirutka.cz>
* Loo Rong Jie <loorongjie@gmail.com>
* Jean-François Geyelin <jfgeyelin@gmail.com>
* Matthew Collins <thethinkofdeath@gmail.com>
* Satoshi N. M <snmatsutake@yahoo.co.jp>
* Ryan Speets <ryan@speets.ca>
* Fumiya Chiba <fumiya.chiba@nifty.com>
* Ryan C. Gordon <icculus@icculus.org>
* Inseok Lee <dlunch@gmail.com>
* Yair Levinson (copyright owned by Autodesk, Inc.)
* Matjaž Drolc <mdrolc@gmail.com>
* James Swift <james@3dengineer.com> (copyright owned by PSPDFKit GmbH)
* Ryan Lester <ryan@cyph.com> (copyright owned by Cyph, Inc.)
* Nikolay Zapolnov <zapolnov@gmail.com>
* Nazar Mokrynskyi <nazar@mokrynskyi.com>
* Yury Delendik <ydelendik@mozilla.com> (copyright owned by Mozilla Foundation)
* Kenneth Perry <thothonegan@gmail.com>
* Jim Mussared <jim.mussared@gmail.com>
* Dirk Vanden Boer <dirk.vdb@gmail.com>
* Mitchell Foley <mitchfoley@google.com> (copyright owned by Google, Inc.)
* Oleksandr Chekhovskyi <oleksandr.chekhovskyi@gmail.com>
* Michael Siebert <michael.siebert2k@gmail.com>
* Jonathan Hale <squareys@googlemail.com>
* Etienne Brateau <etienne.brateau@gmail.com>
* Zhiming Wang <zmwangx@gmail.com>
* Jameson Ernst <jameson@jpernst.com>
* Yoan Lecoq <yoanlecoq.io@gmail.com>
* Jiajie Hu <jiajie.hu@intel.com> (copyright owned by Intel Corporation)
* Kamil Klimek <naresh@tlen.pl>
* José Carlos Pujol <josecpujol(at)gmail.com>
* Dannii Willis <curiousdannii@gmail.com>
* Erik Dubbelboer <erik@dubbelboer.com>
* Sergey Tsatsulin <tsatsulin@gmail.com>
* varkor <github@varkor.com>
* Stuart Knightley <website@stuartk.com>
* Amadeus Guo <gliheng@foxmail.com>
* Nathan Froyd <froydnj@gmail.com> (copyright owned by Mozilla Foundation)
* Daniel Wirtz <dcode@dcode.io>
* Kibeom Kim <kk1674@nyu.edu>
* Marcel Klammer <m.klammer@tastenkunst.com>
* Axel Forsman <axelsfor@gmail.com>
* Ebrahim Byagowi <ebrahim@gnu.org>
* Thorsten Möller <thorsten.moeller@sbi.ch>
* Michael Droettboom <mdroettboom@mozilla.com>
* Nicolas Bouquet <hgy01@hieroglyphe.net>
* Miguel Saldivar <miguel.saldivar22@hotmail.com>
* Gert Van Hoey <gert.vanhoey@gmail.com>
* Valtteri Heikkilä <rnd@nic.fi>
* Daniel McNab <daniel.mcnab6+emcc(at)gmail.com>
* Tyler Limkemann <tslimkemann42 gmail.com>
* Ben Smith <binji@google.com> (copyright owned by Google, Inc.)
* Sylvain Beucler <beuc@beuc.net>
* Patrik Weiskircher <patrik@weiskircher.name>
* Tobias Widlund <widlundtobias(at)gmail.com>
* Rob Fors <mail@robfors.com>
* Mike Frysinger <vapier@chromium.org> (copyright owned by Google, Inc.)
* Sébasiten Crozet <developer@crozet.re>
* Andrey Nagikh <andrey@nagih.ru>
* Dzmitry Malyshau <dmalyshau@mozilla.com> (copyright owned by Mozilla Foundation)
* Bjorn Swenson <tie.372@gmail.com>
* Ryhor Spivak <grisha@rusteddreams.net>
* Jan Schär <jscissr@gmail.com>
* Ryhor Spivak <grisha@rusteddreams.net>
* Alexander Bich <quyse0@gmail.com>
* Ashleigh Thomas <ashleighbcthomas@gmail.com>
* Veniamin Petrenko <bjpbjpbjp10@gmail.com>
* Ian Henderson <ian@ianhenderson.org>
* Siim Kallas <siimkallas@gmail.com>
* Carl Woffenden <cwoffenden@gmail.com> (copyright owned by Numfum GmbH)
* Patrick Berger <patrick.berger@xmail.net> (copyright owned by Compusoft Group)
* Alexander Frank Lehmann <alexander.frank.lehmann@compusoftgroup.com> (copyright owned by Compusoft Group)
* Tommy Nguyen <tn0502@gmail.com>
* Thomas Schander <info@thomasschander.com> (copyright owned by Enscape GmbH)
* Benjamin S. Rodgers <acdimalev@gmail.com>
* Paul Shapiro <paul@mymonero.com>
* Elmo Todurov <elmo.todurov@eesti.ee>
* Zoltán Žarkov <zeko@freecivweb.org>
* Roman Yurchak <rth.yurchak@pm.me>
* Hampton Maxwell <me@hamptonmaxwell.com>
* Eric Fiselier <ericwf@google.com> (copyright owned by Google, Inc.)
* Sirapop Wongstapornpat <sirapop.wongstapornpat@student.oulu.fi>
* Matt Kane <m@mk.gg>
* Altan Özlü <altanozlu7@gmail.com>
* Mary S <ipadlover8322@gmail.com>
* Martin Birks <mbirks@gmail.com>
* Kirill Smelkov <kirr@nexedi.com> (copyright owned by Nexedi)
* Lutz Hören <laitch383@gmail.com>
* Pedro K Custodio <git@pedrokcustodio.com>
* Nicolas Allemand <contact@nicolasallemand.com>
* Gabriel Cuvillier <contact@gabrielcuvillier.pro>
* Thomas Lively <tlively@google.com> (copyright owned by Google, Inc.)
* Brandon Surmanski <b.surmanski@gmail.com>
* Rian Hunter <rian@alum.mit.edu>
* Kai Ninomiya <kainino@chromium.org> (copyright owned by Google, Inc.)
* Mickaël Schoentgen <contact@tiger-222.fr>
* Renaud Leroy <capitnflam@gmail.com>
* Florian Stellbrink <florian@stellbr.ink>
* Shane Peelar <lookatyouhacker@gmail.com>
* Alessandro Pignotti <alessandro@leaningtech.com>
* Zheng Tao Lee <zhengtao.lee@autodesk.com> (copyright owned by Autodesk, Inc.)
* Martina Kraus <kraus.martina.m@googlemail.com>
* Jacob Adelgren <jake@eevo.com>
* Ingvar Stepanyan <me@rreverser.com>
* Ben Trapani <ben.trapani1995@gmail.com> (copyright owned by Microsoft, Inc.)
* Tim Lander <tim57282＠hotmail.com>
* Jacob Greenfield <jacob@jacobgreenfield.me>
* Joseph Kogut <joseph.kogut@gmail.com>
* Yi Zhang <milizhang@gmail.com>
* Marc Abramowitz <msabramo@gmail.com>
* Daniel Ruf <daniel@daniel-ruf.de>
* Timothy Trindle <titrindl@microsoft.com> (copyright owned by Microsoft, Inc.)
* Matthew Andres Moreno <m.more500@gmail.com>
* Eric Mandel <eric@cfa.harvard.edu>
* Anthony Catel <paraboul@gmail.com>
* Simon Cooper <simon.d.cooper@hotmail.co.uk>
* Amir Rasouli <arasouli91@gmail.com>
* Nico Weber <thakis@chromium.org>
* Bas Doorn <code@keyn.app> (copyright owned by Keyn B.V.)
* Adam Bujalski <a.bujalski@samsung.com> (copyright owned by Samsung Electronics)
* Guanzhong Chen <gzchen@google.com> (copyright owned by Google, Inc.)
* Denis Serebro <densilver3000@gmail.com>
* Lucas Ramage <ramage.lucas@protonmail.com>
* Andy Wingo <wingo@igalia.com> (copyright owned by Igalia)
* Philipp Gloor <philipp.gloor@pdf-tools.com> (copyright owned by PDF Tools AG)
* Joshua Minter <josh@minteronline.com> (copyright owned by Clipchamp Pty Ltd.)
* Ferris Kwaijtaal <ferrispc@hotmail.com>
* Konstantin Podsvirov <konstantin@podsvirov.pro>
* Eduardo Bart <edub4rt@gmail.com>
* Zoltan Varga <vargaz@gmail.com> (copyright owned by Microsoft, Inc.)
* Fernando Serboncini <fserb@google.com>
* Christian Clauss <cclauss@me.com> (copyright owned by IBM)
* Henry Kleynhans <hkleynhans@bloomberg.net> (copyright owned by Bloomberg L.P.)
* FUJI Goro <g.psy.va@gmail.com>
* Egor Suvorov <esuvorov@think-cell.com> (copyright owned by think-cell Software GmbH)
* James Kuszmaul <jabukuszmaul@gmail.com>
* Wei Mingzhi <whistler_wmz@users.sourceforge.net>
* Sergey karchevsky <sergey.ext@gmail.com>
* Ajay Patel <patel.ajay285@gmail.com>
* Adrien Devresse <adev@adev.name>
* Petr Penzin <petr.penzin@intel.com> (copyright owned by Intel Corporation)
* Tayeb Al Karim <tay@google.com> (copyright owned by Google, Inc.)
* Andrei Alexeyev <akari@taisei-project.org>
* Cesar Guirao Robles <cesar@no2.es>
* Ricky Claven <ricksterhd123@gmail.com>
* Mehdi Sabwat <mehdisabwat@gmail.com>
* MinganMuon <mingan-muon@outlook.com>
* Jonathan Feinberg <feinberg@google.com>
* Osman Turan <osman@osmanturan.com>
* Jaikanth J <jaikanthjay46@gmail.com>
* Gernot Lassnig <gernot.lassnig@gmail.com>
* Christian Boos <cboos@bct-technology.com>
* Erik Scholz <greenNO@SPAMg-s.xyz>
* Michael de Lang <kingoipo@gmail.com>
* Gergely Nagy <ngg@tresorit.com>
* Jan Habermann <jan@habermann.io>
* John Granström <granstrom.john@gmail.com>
* Clemens Backes <clemensb@google.com> (copyright owned by Google, Inc.)
* Tibor Klajnscek <tiborkl@numfum.com>
* Benjamin Golinvaux <benjamin@golinvaux.com>
* Peter Salomonsen <pjsalomonsen@gmail.com>
* Niklas Fiekas <niklas.fiekas@backscattering.de>
* Martín Lucas Golini <spartanj@gmail.com>
* Bumsik Kim <k.bumsik@gmail.com>
* Corentin Wallez <cwallez@chromium.org> (copyright owned by Google, Inc.)
* Austin Eng <enga@chromium.org> (copyright owned by Google, Inc.)
* Hugo Amiard <hugo.amiard@laposte.net>
* Diego Casorran <dcasorran@gmail.com>
* sssooonnnggg <sssooonnnggg111@gmail.com>
* Guillaume Racicot <gufideg@gmail.com>
* SK Min <oranke@gmail.com>
* Fabio Alessandrelli <fabio.alessandrelli@gmail.com>
* Kirill Gavrilov <kirill@sview.ru>
* Karl Semich <0xloem@gmail.com>
* Louis DeScioli <descioli@google.com> (copyright owned by Google, LLC)
* Kleis Auke Wolthuizen <info@kleisauke.nl>
* Michael Potthoff <michael@potthoff.eu>
* Abigail Bunyan <abigail@bold.claims> (copyright owned by Microsoft Corporation)
* David García Paredes <davidgparedes@gmail.com>
* Dan Field <dfield@gmail.com> (copyright owned by Google, Inc.)
* Mike Swierczek <mike@swierczek.io>
* Vasily <just.one.man@yandex.ru>
* Jānis Rūcis <parasti@gmail.com>
* rssqian <rssqian@gmail.com>
* Shachar Langbeheim <nihohit@gmail.com>
* Laurin Agostini <thevolut@gmail.com>
* David Carlier <devnexen@gmail.com>
* Paul Du <du.paul136@gmail.com> (copyright owned by ARSKAN)
* Piotr Doan <doanpiotr@gmail.com>
* Stuart Schechter <stuart.schechter@gmail.com>
* Brett Paterson <brett@fmod.com>
* Robert Aboukhalil <robert.aboukhalil@gmail.com>
* Jonathan Poelen <jonathan.poelen@gmail.com>
* Ashley Hauck <github@khyperia.com>
* Junyue Cao <junyuecao@gmail.com>
* Elías Serrano <feserr3@gmail.com>
* Philip Pfaffe <pfaffe@google.com> (copyright owned by Google, LLC)
* Troy Tae <tjy970721@gmail.com>
* Sky Wang <sky-wang@qq.com>
* popomen <nz_nuaa@163.com>
* Artyom Lebedev <vagran.ast@gmail.com>
* Sebastián Gurin (cancerberoSgx) <sebastigurin@gmail.com>
* Benedikt Meurer <bmeurer@google.com> (copyright owned by Google, LLC)
* Jiulong Wang <jiulongw@gmail.com>
* pudinha <rogi@skylittlesystem.org>
* Nicholas Phillips <nwp2@illinois.edu>
* Colin Guyon <colin.guyon@insimo.fr> (copyright owned by InSimo, SAS)
* Mathias Westerdahl <mwesterdahl76@gmail.com>
* Philip Rideout <prideout@google.com> (copyright owned by Google, LLC)
* Shrek Shao (shrekshao@google.com) (copyright owned by Google, LLC)
* Arran Ireland <ion92@protonmail.com>
* Jia Yuan Lo <jylo06g@gmail.com>
* Antoine du Hamel <duhamelantoine1995@gmail.com>
* Alexander Köplinger <alex.koeplinger@outlook.com> (copyright owned by Microsoft, Inc.)
* Kenneth Pouncey <kepounce@microsoft.com> (copyright owned by Microsoft, Inc.)
* Mitchell Hwang <mihw@microsoft.com> (copyright owned by Microsoft, Inc.)
<<<<<<< HEAD
* Sean Maher <seanptmaher@gmail.com> (copyright owned by Google, LLC)
=======
* Paul Peny <pmpp.pub@gmail.com>
>>>>>>> 9fb9b894
<|MERGE_RESOLUTION|>--- conflicted
+++ resolved
@@ -501,8 +501,5 @@
 * Alexander Köplinger <alex.koeplinger@outlook.com> (copyright owned by Microsoft, Inc.)
 * Kenneth Pouncey <kepounce@microsoft.com> (copyright owned by Microsoft, Inc.)
 * Mitchell Hwang <mihw@microsoft.com> (copyright owned by Microsoft, Inc.)
-<<<<<<< HEAD
 * Sean Maher <seanptmaher@gmail.com> (copyright owned by Google, LLC)
-=======
-* Paul Peny <pmpp.pub@gmail.com>
->>>>>>> 9fb9b894
+* Paul Peny <pmpp.pub@gmail.com>