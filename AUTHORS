--- conflicted
+++ resolved
@@ -364,9 +364,6 @@
 * Zoltán Žarkov <zeko@freecivweb.org>
 * Roman Yurchak <rth.yurchak@pm.me>
 * Hampton Maxwell <me@hamptonmaxwell.com>
-<<<<<<< HEAD
 * Eric Fiselier <ericwf@google.com> (copyright owned by Google, Inc.)
-=======
 * Sirapop Wongstapornpat <sirapop.wongstapornpat@student.oulu.fi>
-* Matt Kane <m@mk.gg>
->>>>>>> def56bf7
+* Matt Kane <m@mk.gg>