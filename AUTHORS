The following authors have all licensed their contributions to Emscripten
under the licensing terms detailed in LICENSE.

(Authors keep copyright of their contributions, of course; they just grant
a license to everyone to use it as detailed in LICENSE.)

* Alon Zakai <alonzakai@gmail.com> (copyright owned by Mozilla Foundation)
* Tim Dawborn <tim.dawborn@gmail.com>
* Max Shawabkeh <max99x@gmail.com>
* Sigmund Vik <sigmund_vik@yahoo.com>
* Jeff Terrace <jterrace@gmail.com>
* Benoit Tremblay <trembl.ben@gmail.com>
* Andreas Bergmeier <abergmeier@gmx.net>
* Ben Schwartz <bens@alum.mit.edu>
* David Claughton <dave@eclecticdave.com>
* David Yip <yipdw@member.fsf.org>
* Julien Hamaide <julien.hamaide@gmail.com>
* Ehsan Akhgari <ehsan.akhgari@gmail.com> (copyright owned by Mozilla Foundation)
* Adrian Taylor <adrian@macrobug.com>
* Richard Assar <richard.assar@gmail.com>
* Nathan Hammond <emscripten@nathanhammond.com>
* Behdad Esfahbod <behdad@behdad.org>
* David Benjamin <davidben@mit.edu>
* Pierre Renaux <pierre@talansoft.com>
* Brian Anderson <banderson@mozilla.com>
* Jon Bardin <diclophis@gmail.com>
* Jukka Jylänki <jujjyl@gmail.com>
* Aleksander Guryanov <caiiiycuk@gmail.com>
* Chad Austin <chad@chadaustin.me> (copyright owned by IMVU)
* nandhp <nandhp@gmail.com>
* YeZhongWen <linghuye2.0@gmail.com>
* Xingxing Pan <forandom@gmail.com>
* Justin Kerk <dopefishjustin@gmail.com>
* Andrea Bedini <andrea.bedini@gmail.com>
* James Pike <totoro.friend@chilon.net>
* Mokhtar Naamani <mokhtar.naamani@gmail.com>
* Benjamin Stover <benjamin.stover@gmail.com>
* Riccardo Magliocchetti <riccardo.magliocchetti@gmail.com>
* Janus Troelsen <janus.troelsen@stud.tu-darmstadt.de>
* Lars Schneider <lars.schneider@autodesk.com> (copyright owned by Autodesk, Inc.)
* Joel Martin <github@martintribe.org>
* Manuel Wellmann <manuel.wellmann@autodesk.com> (copyright owned by Autodesk, Inc.)
* Xuejie Xiao <xxuejie@gmail.com>
* Dominic Wong <dom@slowbunyip.org>
* Alan Kligman <alan.kligman@gmail.com> (copyright owned by Mozilla Foundation)
* Anthony Liot <wolfviking0@yahoo.com>
* Michael Riss <Michael.Riss@gmx.de>
* Jasper St. Pierre <jstpierre@mecheye.net>
* Manuel Schölling <manuel.schoelling@gmx.de>
* Bruce Mitchener, Jr. <bruce.mitchener@gmail.com>
* Michael Bishop <mbtyke@gmail.com>
* Roger Braun <roger@rogerbraun.net>
* Vladimir Vukicevic <vladimir@pobox.com> (copyright owned by Mozilla Foundation)
* Lorant Pinter <lorant.pinter@prezi.com>
* Tobias Doerffel <tobias.doerffel@gmail.com>
* Martin von Gagern <martin@von-gagern.net>
* Ting-Yuan Huang <thuang@mozilla.com>
* Joshua Granick <jgranick@blackberry.com>
* Felix H. Dahlke <fhd@ubercode.de>
* Éloi Rivard <azmeuk@gmail.com>
* Alexander Gladysh <ag@logiceditor.com>
* Arlo Breault <arlolra@gmail.com>
* Jacob Lee <artdent@gmail.com> (copyright owned by Google, Inc.)
* Joe Lee <jlee@imvu.com> (copyright owned by IMVU)
* Andy Friesen <andy@imvu.com> (copyright owned by IMVU)
* Bill Welden <bwelden@imvu.com> (copyright owned by IMVU)
* Michael Ey <mey@imvu.com> (copyright owned by IMVU)
* Llorens Marti Garcia <lgarcia@imvu.com> (copyright owned by IMVU)
* Jinsuck Kim <jkim@imvu.com> (copyright owned by IMVU)
* Todd Lee <tlee@imvu.com> (copyright owned by IMVU)
* Anthony Pesch <inolen@gmail.com>
* Robert Bragg <robert.bragg@intel.com> (copyright owned by Intel Corporation)
* Sylvestre Ledru <sylvestre@debian.org>
* Tom Fairfield <fairfield@cs.xu.edu>
* Anthony J. Thibault <ajt@hyperlogic.org>
* John Allwine <jallwine86@gmail.com>
* Martin Gerhardy <martin.gerhardy@gmail.com>
* James Gregory <jgregory@zynga.com> (copyright owned by Zynga, Inc.)
* Dan Gohman <sunfish@google.com> (copyright owned by Google, Inc.)
* Jeff Gilbert <jgilbert@mozilla.com> (copyright owned by Mozilla Foundation)
* Frits Talbot <frits@metapathy.com>
* Onno Jongbloed <hey@onnoj.net>
* Jez Ng <me@jezng.com>
* Marc Feeley <mfeeley@mozilla.com> (copyright owned by Mozilla Foundation)
* Ludovic Perrine <jazzzz@gmail.com>
* David Barksdale <david.barksdale@adcedosolutions.com>
* Manfred Manik Nerurkar <nerurkar*at*made-apps.biz> (copyright owned by MADE, GmbH)
* Joseph Gentle <me@josephg.com>
* Douglas T. Crosher <dtc-moz@scieneer.com> (copyright owned by Mozilla Foundation)
* Douglas T. Crosher <info@jsstats.com> (copyright owned by Scieneer Pty Ltd.)
* Soeren Balko <soeren.balko@gmail.com>
* Ryan Kelly (ryan@rfk.id.au)
* Michael Lelli <toadking@toadking.com>
* Yu Kobayashi <yukoba@accelart.jp>
* Pin Zhang <zhangpin04@gmail.com>
* Nick Bray <ncbray@chromium.org> (copyright owned by Google, Inc.)
* Aidan Hobson Sayers <aidanhs@cantab.net>
* Charlie Birks <admin@daftgames.net>
* Ranger Harke <ranger.harke@autodesk.com> (copyright owned by Autodesk, Inc.)
* Tobias Vrinssen <tobias@vrinssen.de>
* Patrick R. Martin <patrick.martin.r@gmail.com>
* Richard Quirk <richard.quirk@gmail.com>
* Marcos Scriven <marcos@scriven.org>
* Antoine Lambert <antoine.lambert33@gmail.com>
* Daniel Aquino <mr.danielaquino@gmail.com>
* Remi Papillie <remi.papillie@gmail.com>
* Fraser Adams <fraser.adams@blueyonder.co.uk>
* Michael Tirado <icetooth333@gmail.com>
* Ben Noordhuis <info@bnoordhuis.nl>
* Bob Roberts <bobroberts177@gmail.com>
* John Vilk <jvilk@cs.umass.edu>
* Daniel Baulig <dbaulig@fb.com> (copyright owned by Facebook, Inc.)
* Lu Wang <coolwanglu@gmail.com>
* Heidi Pan <heidi.pan@intel.com> (copyright owned by Intel)
* Vasilis Kalintiris <ehostunreach@gmail.com>
* Adam C. Clifton <adam@hulkamaniac.com>
* Volo Zyko <volo.zyko@gmail.com>
* Andre Weissflog <floooh@gmail.com>
* Alexandre Perrot <alexandre.perrot@gmail.com>
* Emerson José Silveira da Costa <emerson.costa@gmail.com>
* Jari Vetoniemi <mailroxas@gmail.com>
* Sindre Sorhus <sindresorhus@gmail.com>
* James S Urquhart <jamesu@gmail.com>
* Boris Gjenero <boris.gjenero@gmail.com>
* jonas echterhoff <jonas@unity3d.com>
* Sami Vaarala <sami.vaarala@iki.fi>
* Jack A. Arrington <jack@epicpineapple.com>
* Richard Janicek <r@janicek.co>
* Joel Croteau <jcroteau@gmail.com>
* Haneef Mubarak <haneef503@gmail.com>
* Nicolas Peri <nicox@shivaengine.com> (copyright owned by ShiVa Technologies, SAS)
* Bernhard Fey <e-male@web.de>
* Dave Nicponski <dave.nicponski@gmail.com>
* Jonathan Jarri <noxalus@gmail.com>
* Daniele Di Proietto <daniele.di.proietto@gmail.com>
* Dan Dascalescu <dNOSPAMdascalescu@gmail.com>
* Thomas Borsos <thomasborsos@gmail.com>
* Ori Avtalion <ori@avtalion.name>
* Guillaume Blanc <guillaumeblanc.sc@gmail.com>
* Usagi Ito <usagi@WonderRabbitProject.net>
* Camilo Polymeris <cpolymeris@gmail.com>
* Markus Henschel <markus.henschel@yager.de>
* Ophir Lojkine <ophir.lojkine@eleves.ec-nantes.fr>
* Ryan Sturgell <ryan.sturgell@gmail.com> (copyright owned by Google, Inc.)
* Jason Green <jason@transgaming.com> (copyright owned by TransGaming, Inc.)
* Ningxin Hu <ningxin.hu@intel.com> (copyright owned by Intel)
* Nicolas Guillemot <nlguillemot@gmail.com>
* Sathyanarayanan Gunasekaran <gsathya.ceg@gmail.com> (copyright owned by Mozilla Foundation)
* Nikolay Vorobyov <nik.vorobyov@gmail.com>
* Jonas Platte <mail@jonasplatte.de>
* Sebastien Ronsse <sronsse@gmail.com>
* Glenn R. Wichman <gwichman@zynga.com>
* Hamish Willee <hamishwillee@gmail.com> (copyright owned by Mozilla Foundation)
* Sylvain Chevalier <sylvain.chevalier@gmail.com>
* Nathan Ross <nross.se@gmail.com>
* Zachary Pomerantz <zmp@umich.edu>
* Boris Tsarev <boristsarev@gmail.com>
* Mark Logan <mark@artillery.com> (copyright owned by Artillery Games, Inc.)
* Коренберг Марк <socketpair@gmail.com>
* Gauthier Billot <gogoprog@gmail.com>
* Árpád Goretity <h2co3@h2co3.org>
* Nicholas Wilson <nicholas@nicholaswilson.me.uk>
* Aaron Mandle <aaronmandle@gmail.com>
* Bailey Hayes <Bailey.Hayes@sas.com> (copyright owned by SAS Institute Inc.)
* Paul Holland <pholland@adobe.com>
* James Long <longster@gmail.com>
* David Anderson <danderson@mozilla.com> (copyright owned by Mozilla Foundation)
* Eric Rannaud <e@nanocritical.com> (copyright owned by Nanocritical Corp.)
* William Furr <wfurr@google.com> (copyright owned by Google, Inc.)
* Dan Glastonbury <dglastonbury@mozilla.com> (copyright owned by Mozilla Foundation)
* Warren Seine <warren.seine@aerys.in> (copyright owned by Aerys SAS)
* Petr Babicka <babcca@gmail.com>
* Akira Takahashi <faithandbrave@gmail.com>
* Victor Costan <costan@gmail.com>
* Pepijn Van Eeckhoudt <pepijn.vaneeckhoudt@luciad.com> (copyright owned by Luciad NV)
* Stevie Trujillo <stevie.trujillo@gmail.com>
* Edward Rudd <urkle@outoforder.cc>
* Rene Eichhorn <rene.eichhorn1@gmail.com>
* Nick Desaulniers <nick@mozilla.com> (copyright owned by Mozilla Foundation)
* Luke Wagner <luke@mozilla.com> (copyright owned by Mozilla Foundation)
* Matt McCormick <matt.mccormick@kitware.com>
* Thaddée Tyl <thaddee.tyl@gmail.com>
* Philipp Wiesemann <philipp.wiesemann@arcor.de>
* Jan Jongboom <janjongboom@gmail.com> (copyright owned by Telenor Digital AS)
* Tiago Quelhas <tiagoq@gmail.com>
* Reinier de Blois <rddeblois@gmail.com>
* Yuichi Nishiwaki <yuichi.nishiwaki@gmail.com>
* Jérôme Bernard <jerome.bernard@ercom.fr> (copyright owned by Ercom)
* Chanhwi Choi <ccwpc@hanmail.net>
* Fábio Santos <fabiosantosart@gmail.com>
* Thibaut Despoulain <thibaut@artillery.com> (copyright owned by Artillery Games, Inc.)
* Wei Tjong Yao <weitjong@gmail.com>
* Tim Guan-tin Chien <timdream@gmail.com>
* Krzysztof Jakubowski <nadult@fastmail.fm>
* Vladimír Vondruš <mosra@centrum.cz>
* Brion Vibber <brion@pobox.com>
* Philip Lafleur <sendsbeak@gmail.com>
* Javier Meseguer de Paz <j.meseguer@gmail.com>
* Michael A. Balazs <michael.balazs@gmail.com>
* Andreas Blixt <me@blixt.nyc>
* Haofeng Zhang <h.z@duke.edu>
* Cody Welsh <codyw@protonmail.com>
* Hoong Ern Ng <hoongern@gmail.com>
* Kagami Hiiragi <kagami@genshiken.org>
* Jan Bölsche <jan@lagomorph.de>
* Sebastian Matthes <sebastianmatthes@outlook.com> (copyright owned by Volkswagen AG)
* Robert Goulet <robert.goulet@autodesk.com> (copyright owned by Autodesk, Inc.)
* Juha Järvi <befunge@gmail.com>
* Louis Lagrange <lagrange.louis@gmail.com>
* Ying-Ruei Liang <thumbd03803@gmail.com>
* Stuart Geipel <lapimlu@gmail.com>
* Yeonjun Lim <yjroot@gmail.com>
* Andrew Karpushin <reven86@gmail.com>
* Felix Zimmermann <fzimmermann89@gmail.com>
* Sven-Hendrik Haase <svenstaro@gmail.com>
* Simon Sandström <simon@nikanor.nu>
* Khaled Sami <k.sami.mohammed@gmail.com>
* Omar El-Mohandes <omar.elmohandes90@gmail.com>
* Florian Rival <florian.rival@gmail.com>
* Mark Achée <mark@achee.com>
* Piotr Paczkowski <kontakt@trzeci.eu>
* Braden MacDonald <braden@bradenmacdonald.com>
* Kevin Cheung <kevin.cheung@autodesk.com> (copyright owned by Autodesk, Inc.)
* Josh Peterson <petersonjm1@gmail.com>
* eska <eska@eska.me>
* Nate Burr <nate.oo@gmail.com>
* Paul "TBBle" Hampson <Paul.Hampson@Pobox.com>
* Andreas Plesch <andreasplesch@gmail.com>
* Brian Armstrong <brian.armstrong.ece+github@gmail.com>
* Vincenzo Chianese <vincenz.chianese@icloud.com>
* Noam T.Cohen <noam@ecb.co.il>
* Nick Shin <nick.shin@gmail.com>
* Gregg Tavares <github@greggman.com>
* Tanner Rogalsky <tanner@tannerrogalsky.com>
* Richard Cook <rcook@tableau.com> (copyright owned by Tableau Software, Inc.)
* Arnab Choudhury <achoudhury@tableau.com> (copyright owned by Tableau Software, Inc.)
* Charles Vaughn <cvaughn@tableau.com> (copyright owned by Tableau Software, Inc.)
* Pierre Krieger <pierre.krieger1708@gmail.com>
* Jakob Stoklund Olesen <stoklund@2pi.dk>
* Jérémy Anger <angerj.dev@gmail.com>
* Derek Schuff <dschuff@chromium.org> (copyright owned by Google, Inc.)
* Ashley Sommer <flubba86@gmail.com>
* Dave Fletcher <graveyhead@gmail.com>
* Lars-Magnus Skog <ralphtheninja@riseup.net>
* Pieter Vantorre <pietervantorre@gmail.com>
* Maher Sallam <maher@sallam.me>
* Andrey Burov <burik666@gmail.com>
* Holland Schutte <hgschutte1@gmail.com>
* Kerby Geffrard <kerby.geffrard@gmail.com>
* cynecx <me@cynecx.net>
* Chris Gibson <cgibson@mrvoxel.com>
* Harald Reingruber <code*at*h-reingruber.at>
* Aiden Koss <madd0131@umn.edu>
* Dustin VanLerberghe <good_ol_dv@hotmail.com>
* Philip Bielby <pmb45-github@srcf.ucam.org> (copyright owned by Jagex Ltd.)
* Régis Fénéon <regis.feneon@gmail.com>
* Dominic Chen <d.c.ddcc@gmail.com> (copyright owned by Google, Inc.)
* Junji Hashimoto <junji.hashimoto@gmail.com>
* Heejin Ahn <aheejin@gmail.com> (copyright owned by Google, Inc.)
* Andras Kucsma <andras.kucsma@gmail.com>
* Mateusz Borycki <mateuszborycki@gmail.com>
* Franklin Ta <fta2012@gmail.com>
* Jacob Gravelle <jgravelle@google.com> (copyright owned by Google, Inc.)
* Kagami Sascha Rosylight <saschanaz@outlook.com>
* Benny Jacobs <benny@gmx.it>
* Ray Brown <code@liquibits.com>
* Christopher Serr <christopher.serr@gmail.com>
* Aaron Ruß <aaron.russ@dfki.de> (copyright owned by DFKI GmbH)
* Vilibald Wanča <vilibald@wvi.cz>
* Alex Hixon <alex@alexhixon.com>
* Vladimir Davidovich <thy.ringo@gmail.com>
* Yuriy Levchenko <irov13@mail.ru>
* Dmitry Tolmachov <dmitolm@gmail.com>
* Dylan McKay <me@dylanmckay.io>
* Christophe Gragnic <cgragnic@netc.fr>
* Murphy McCauley <murphy.mccauley@gmail.com>
* Anatoly Trosinenko <anatoly.trosinenko@gmail.com>
* Brad Grantham <grantham@plunk.org>
* Sam Clegg <sbc@chromium.org> (copyright owned by Google, Inc.)
* Joshua Lind <joshualind007@hotmail.com>
* Hiroaki GOTO as "GORRY" <gorry@hauN.org>
* Mikhail Kremnyov <mkremnyov@gmail.com> (copyright owned by XCDS International)
* Tasuku SUENAGA a.k.a. gunyarakun <tasuku-s-github@titech.ac>
* Vitorio Miguel Prieto Cilia <vdrbandeiras@gmail.com>
* Evan Wallace <evan.exe@gmail.com>
* Henning Pohl <henning@still-hidden.de>
* Tim Neumann <mail@timnn.me>
* Ondrej Stava <ondrej.stava@gmail.com> (copyright owned by Google, Inc.)
* Jakub Jirutka <jakub@jirutka.cz>
* Loo Rong Jie <loorongjie@gmail.com>
* Jean-François Geyelin <jfgeyelin@gmail.com>
* Matthew Collins <thethinkofdeath@gmail.com>
* Satoshi N. M <snmatsutake@yahoo.co.jp>
* Ryan Speets <ryan@speets.ca>
* Fumiya Chiba <fumiya.chiba@nifty.com>
* Ryan C. Gordon <icculus@icculus.org>
* Inseok Lee <dlunch@gmail.com>
* Yair Levinson (copyright owned by Autodesk, Inc.)
* Matjaž Drolc <mdrolc@gmail.com>
* James Swift <james@3dengineer.com> (copyright owned by PSPDFKit GmbH)
* Ryan Lester <ryan@cyph.com> (copyright owned by Cyph, Inc.)
* Nikolay Zapolnov <zapolnov@gmail.com>
* Nazar Mokrynskyi <nazar@mokrynskyi.com>
* Yury Delendik <ydelendik@mozilla.com> (copyright owned by Mozilla Foundation)
* Kenneth Perry <thothonegan@gmail.com>
* Jim Mussared <jim.mussared@gmail.com>
* Dirk Vanden Boer <dirk.vdb@gmail.com>
* Mitchell Foley <mitchfoley@google.com> (copyright owned by Google, Inc.)
* Oleksandr Chekhovskyi <oleksandr.chekhovskyi@gmail.com>
* Michael Siebert <michael.siebert2k@gmail.com>
* Jonathan Hale <squareys@googlemail.com>
* Etienne Brateau <etienne.brateau@gmail.com>
* Zhiming Wang <zmwangx@gmail.com>
* Jameson Ernst <jameson@jpernst.com>
* Yoan Lecoq <yoanlecoq.io@gmail.com>
* Jiajie Hu <jiajie.hu@intel.com> (copyright owned by Intel Corporation)
* Kamil Klimek <naresh@tlen.pl>
* José Carlos Pujol <josecpujol(at)gmail.com>
* Dannii Willis <curiousdannii@gmail.com>
* Erik Dubbelboer <erik@dubbelboer.com>
* Sergey Tsatsulin <tsatsulin@gmail.com>
* varkor <github@varkor.com>
* Stuart Knightley <website@stuartk.com>
* Amadeus Guo<gliheng@foxmail.com>
* Nathan Froyd <froydnj@gmail.com> (copyright owned by Mozilla Foundation)
* Daniel Wirtz <dcode@dcode.io>
* Kibeom Kim <kk1674@nyu.edu>
* Marcel Klammer <m.klammer@tastenkunst.com>
* Axel Forsman <axelsfor@gmail.com>
* Ebrahim Byagowi <ebrahim@gnu.org>
* Thorsten Möller <thorsten.moeller@sbi.ch>
* Michael Droettboom <mdroettboom@mozilla.com>
* Nicolas Bouquet <hgy01@hieroglyphe.net>
* Miguel Saldivar <miguel.saldivar22@hotmail.com>
* Gert Van Hoey <gert.vanhoey@gmail.com>
* Valtteri Heikkilä <rnd@nic.fi>
* Daniel McNab <daniel.mcnab6+emcc(at)gmail.com>
* Tyler Limkemann <tslimkemann42 gmail.com>
* Ben Smith <binji@google.com> (copyright owned by Google, Inc.)
* Sylvain Beucler <beuc@beuc.net>
* Patrik Weiskircher <patrik@weiskircher.name>
* Tobias Widlund <widlundtobias(at)gmail.com>
* Rob Fors <mail@robfors.com>
* Mike Frysinger <vapier@chromium.org> (copyright owned by Google, Inc.)
* Sébasiten Crozet <developer@crozet.re>
* Andrey Nagikh <andrey@nagih.ru>
* Dzmitry Malyshau <dmalyshau@mozilla.com> (copyright owned by Mozilla Foundation)
* Bjorn Swenson <tie.372@gmail.com>
* Ryhor Spivak <grisha@rusteddreams.net>
* Jan Schär <jscissr@gmail.com>
* Ryhor Spivak <grisha@rusteddreams.net>
* Alexander Bich <quyse0@gmail.com>
* Ashleigh Thomas <ashleighbcthomas@gmail.com>
* Veniamin Petrenko <bjpbjpbjp10@gmail.com>
* Ian Henderson <ian@ianhenderson.org>
* Siim Kallas <siimkallas@gmail.com>
* Carl Woffenden <cwoffenden@gmail.com> (copyright owned by Numfum GmbH)
* Patrick Berger <patrick.berger@xmail.net> (copyright owned by Compusoft Group)
* Alexander Frank Lehmann <alexander.frank.lehmann@compusoftgroup.com> (copyright owned by Compusoft Group)
* Tommy Nguyen <tn0502@gmail.com>
* Thomas Schander <info@thomasschander.com> (copyright owned by Enscape GmbH)
* Benjamin S. Rodgers <acdimalev@gmail.com>
* Paul Shapiro <paul@mymonero.com>
* Elmo Todurov <elmo.todurov@eesti.ee>
* Zoltán Žarkov <zeko@freecivweb.org>
* Roman Yurchak <rth.yurchak@pm.me>
* Hampton Maxwell <me@hamptonmaxwell.com>
* Eric Fiselier <ericwf@google.com> (copyright owned by Google, Inc.)
* Sirapop Wongstapornpat <sirapop.wongstapornpat@student.oulu.fi>
* Matt Kane <m@mk.gg>
* Altan Özlü <altanozlu7@gmail.com>
* Mary S <ipadlover8322@gmail.com>
* Martin Birks <mbirks@gmail.com>
* Kirill Smelkov <kirr@nexedi.com> (copyright owned by Nexedi)
* Lutz Hören <laitch383@gmail.com>
* Pedro K Custodio <git@pedrokcustodio.com>
* Nicolas Allemand <contact@nicolasallemand.com>
* Gabriel Cuvillier <contact@gabrielcuvillier.pro>
* Thomas Lively <tlively@google.com> (copyright owned by Google, Inc.)
* Brandon Surmanski <b.surmanski@gmail.com>
* Rian Hunter <rian@alum.mit.edu>
* Kai Ninomiya <kainino@chromium.org> (copyright owned by Google, Inc.)
* Mickaël Schoentgen <contact@tiger-222.fr>
* Renaud Leroy <capitnflam@gmail.com>
<<<<<<< HEAD
* Shane Peelar <lookatyouhacker@gmail.com>
=======
* Florian Stellbrink <florian@stellbr.ink>
>>>>>>> bacd5ef3
<|MERGE_RESOLUTION|>--- conflicted
+++ resolved
@@ -382,8 +382,5 @@
 * Kai Ninomiya <kainino@chromium.org> (copyright owned by Google, Inc.)
 * Mickaël Schoentgen <contact@tiger-222.fr>
 * Renaud Leroy <capitnflam@gmail.com>
-<<<<<<< HEAD
-* Shane Peelar <lookatyouhacker@gmail.com>
-=======
 * Florian Stellbrink <florian@stellbr.ink>
->>>>>>> bacd5ef3
+* Shane Peelar <lookatyouhacker@gmail.com>