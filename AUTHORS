The following authors have all licensed their contributions to Emscripten
under the licensing terms detailed in LICENSE.

(Authors keep copyright of their contributions, of course; they just grant
a license to everyone to use it as detailed in LICENSE.)

* Alon Zakai <alonzakai@gmail.com> (copyright owned by Mozilla Foundation)
* Tim Dawborn <tim.dawborn@gmail.com>
* Max Shawabkeh <max99x@gmail.com>
* Sigmund Vik <sigmund_vik@yahoo.com>
* Jeff Terrace <jterrace@gmail.com>
* Benoit Tremblay <trembl.ben@gmail.com>
* Andreas Bergmeier <abergmeier@gmx.net>
* Ben Schwartz <bens@alum.mit.edu>
* David Claughton <dave@eclecticdave.com>
* David Yip <yipdw@member.fsf.org>
* Julien Hamaide <julien.hamaide@gmail.com>
* Ehsan Akhgari <ehsan.akhgari@gmail.com> (copyright owned by Mozilla Foundation)
* Adrian Taylor <adrian@macrobug.com>
* Richard Assar <richard.assar@gmail.com>
* Nathan Hammond <emscripten@nathanhammond.com>
* Behdad Esfahbod <behdad@behdad.org>
* David Benjamin <davidben@mit.edu>
* Pierre Renaux <pierre@talansoft.com>
* Brian Anderson <banderson@mozilla.com>
* Jon Bardin <diclophis@gmail.com>
* Jukka Jylänki <jujjyl@gmail.com>
* Aleksander Guryanov <caiiiycuk@gmail.com>
* Chad Austin <chad@chadaustin.me> (copyright owned by IMVU)
* nandhp <nandhp@gmail.com>
* YeZhongWen <linghuye2.0@gmail.com>
* Xingxing Pan <forandom@gmail.com>
* Justin Kerk <dopefishjustin@gmail.com>
* Andrea Bedini <andrea.bedini@gmail.com>
* James Pike <totoro.friend@chilon.net>
* Mokhtar Naamani <mokhtar.naamani@gmail.com>
* Benjamin Stover <benjamin.stover@gmail.com>
* Riccardo Magliocchetti <riccardo.magliocchetti@gmail.com>
* Janus Troelsen <janus.troelsen@stud.tu-darmstadt.de>
* Lars Schneider <lars.schneider@autodesk.com> (copyright owned by Autodesk, Inc.)
* Joel Martin <github@martintribe.org>
* Manuel Wellmann <manuel.wellmann@autodesk.com> (copyright owned by Autodesk, Inc.)
* Xuejie Xiao <xxuejie@gmail.com>
* Dominic Wong <dom@slowbunyip.org>
* Alan Kligman <alan.kligman@gmail.com> (copyright owned by Mozilla Foundation)
* Anthony Liot <wolfviking0@yahoo.com>
* Michael Riss <Michael.Riss@gmx.de>
* Jasper St. Pierre <jstpierre@mecheye.net>
* Manuel Schölling <manuel.schoelling@gmx.de>
* Bruce Mitchener, Jr. <bruce.mitchener@gmail.com>
* Michael Bishop <mbtyke@gmail.com>
* Roger Braun <roger@rogerbraun.net>
* Vladimir Vukicevic <vladimir@pobox.com> (copyright owned by Mozilla Foundation)
* Lorant Pinter <lorant.pinter@prezi.com>
* Tobias Doerffel <tobias.doerffel@gmail.com>
* Martin von Gagern <martin@von-gagern.net>
* Ting-Yuan Huang <thuang@mozilla.com>
* Joshua Granick <jgranick@blackberry.com>
* Felix H. Dahlke <fhd@ubercode.de>
* Éloi Rivard <azmeuk@gmail.com>
* Alexander Gladysh <ag@logiceditor.com>
* Arlo Breault <arlolra@gmail.com>
* Jacob Lee <artdent@gmail.com> (copyright owned by Google, Inc.)
* Joe Lee <jlee@imvu.com> (copyright owned by IMVU)
* Andy Friesen <andy@imvu.com> (copyright owned by IMVU)
* Bill Welden <bwelden@imvu.com> (copyright owned by IMVU)
* Michael Ey <mey@imvu.com> (copyright owned by IMVU)
* Llorens Marti Garcia <lgarcia@imvu.com> (copyright owned by IMVU)
* Jinsuck Kim <jkim@imvu.com> (copyright owned by IMVU)
* Todd Lee <tlee@imvu.com> (copyright owned by IMVU)
* Anthony Pesch <inolen@gmail.com>
* Robert Bragg <robert.bragg@intel.com> (copyright owned by Intel Corporation)
* Sylvestre Ledru <sylvestre@debian.org>
* Tom Fairfield <fairfield@cs.xu.edu>
* Anthony J. Thibault <ajt@hyperlogic.org>
* John Allwine <jallwine86@gmail.com>
* Martin Gerhardy <martin.gerhardy@gmail.com>
* James Gregory <jgregory@zynga.com> (copyright owned by Zynga, Inc.)
* Dan Gohman <sunfish@google.com> (copyright owned by Google, Inc.)
* Jeff Gilbert <jgilbert@mozilla.com> (copyright owned by Mozilla Foundation)
* Frits Talbot <frits@metapathy.com>
* Onno Jongbloed <hey@onnoj.net>
* Jez Ng <me@jezng.com>
* Marc Feeley <mfeeley@mozilla.com> (copyright owned by Mozilla Foundation)
* Ludovic Perrine <jazzzz@gmail.com>
* David Barksdale <david.barksdale@adcedosolutions.com>
* Manfred Manik Nerurkar <nerurkar*at*made-apps.biz> (copyright owned by MADE, GmbH)
* Joseph Gentle <me@josephg.com>
* Douglas T. Crosher <dtc-moz@scieneer.com> (copyright owned by Mozilla Foundation)
* Douglas T. Crosher <info@jsstats.com> (copyright owned by Scieneer Pty Ltd.)
* Soeren Balko <soeren.balko@gmail.com>
* Ryan Kelly (ryan@rfk.id.au)
* Michael Lelli <toadking@toadking.com>
* Yu Kobayashi <yukoba@accelart.jp>
* Pin Zhang <zhangpin04@gmail.com>
* Nick Bray <ncbray@chromium.org> (copyright owned by Google, Inc.)
* Aidan Hobson Sayers <aidanhs@cantab.net>
* Charlie Birks <admin@daftgames.net>
* Ranger Harke <ranger.harke@autodesk.com> (copyright owned by Autodesk, Inc.)
* Tobias Vrinssen <tobias@vrinssen.de>
* Patrick R. Martin <patrick.martin.r@gmail.com>
* Richard Quirk <richard.quirk@gmail.com>
* Marcos Scriven <marcos@scriven.org>
* Antoine Lambert <antoine.lambert33@gmail.com>
* Daniel Aquino <mr.danielaquino@gmail.com>
* Remi Papillie <remi.papillie@gmail.com>
* Fraser Adams <fraser.adams@blueyonder.co.uk>
* Michael Tirado <icetooth333@gmail.com>
* Ben Noordhuis <info@bnoordhuis.nl>
* Bob Roberts <bobroberts177@gmail.com>
* John Vilk <jvilk@cs.umass.edu>
* Daniel Baulig <dbaulig@fb.com> (copyright owned by Facebook, Inc.)
* Lu Wang <coolwanglu@gmail.com>
* Heidi Pan <heidi.pan@intel.com> (copyright owned by Intel)
* Vasilis Kalintiris <ehostunreach@gmail.com>
* Adam C. Clifton <adam@hulkamaniac.com>
* Volo Zyko <volo.zyko@gmail.com>
* Andre Weissflog <floooh@gmail.com>
* Alexandre Perrot <alexandre.perrot@gmail.com>
* Emerson José Silveira da Costa <emerson.costa@gmail.com>
* Jari Vetoniemi <mailroxas@gmail.com>
* Sindre Sorhus <sindresorhus@gmail.com>
* James S Urquhart <jamesu@gmail.com>
* Boris Gjenero <boris.gjenero@gmail.com>
* jonas echterhoff <jonas@unity3d.com>
* Sami Vaarala <sami.vaarala@iki.fi>
* Jack A. Arrington <jack@epicpineapple.com>
* Richard Janicek <r@janicek.co>
* Joel Croteau <jcroteau@gmail.com>
* Haneef Mubarak <haneef503@gmail.com>
* Nicolas Peri <nicox@shivaengine.com> (copyright owned by ShiVa Technologies, SAS)
* Bernhard Fey <e-male@web.de>
* Dave Nicponski <dave.nicponski@gmail.com>
* Jonathan Jarri <noxalus@gmail.com>
* Daniele Di Proietto <daniele.di.proietto@gmail.com>
* Dan Dascalescu <dNOSPAMdascalescu@gmail.com>
* Thomas Borsos <thomasborsos@gmail.com>
* Ori Avtalion <ori@avtalion.name>
* Guillaume Blanc <guillaumeblanc.sc@gmail.com>
* Usagi Ito <usagi@WonderRabbitProject.net>
* Camilo Polymeris <cpolymeris@gmail.com>
* Markus Henschel <markus.henschel@yager.de>
* Ophir Lojkine <ophir.lojkine@eleves.ec-nantes.fr>
* Ryan Sturgell <ryan.sturgell@gmail.com> (copyright owned by Google, Inc.)
* Jason Green <jason@transgaming.com> (copyright owned by TransGaming, Inc.)
* Ningxin Hu <ningxin.hu@intel.com> (copyright owned by Intel)
* Nicolas Guillemot <nlguillemot@gmail.com>
* Sathyanarayanan Gunasekaran <gsathya.ceg@gmail.com> (copyright owned by Mozilla Foundation)
* Nikolay Vorobyov <nik.vorobyov@gmail.com>
* Jonas Platte <mail@jonasplatte.de>
* Sebastien Ronsse <sronsse@gmail.com>
* Glenn R. Wichman <gwichman@zynga.com>
* Hamish Willee <hamishwillee@gmail.com> (copyright owned by Mozilla Foundation)
* Sylvain Chevalier <sylvain.chevalier@gmail.com>
* Nathan Ross <nross.se@gmail.com>
* Zachary Pomerantz <zmp@umich.edu>
* Boris Tsarev <boristsarev@gmail.com>
* Mark Logan <mark@artillery.com> (copyright owned by Artillery Games, Inc.)
* Коренберг Марк <socketpair@gmail.com>
* Gauthier Billot <gogoprog@gmail.com>
* Árpád Goretity <h2co3@h2co3.org>
* Nicholas Wilson <nicholas@nicholaswilson.me.uk>
* Aaron Mandle <aaronmandle@gmail.com>
* Bailey Hayes <Bailey.Hayes@sas.com> (copyright owned by SAS Institute Inc.)
* Paul Holland <pholland@adobe.com>
* James Long <longster@gmail.com>
* David Anderson <danderson@mozilla.com> (copyright owned by Mozilla Foundation)
* Eric Rannaud <e@nanocritical.com> (copyright owned by Nanocritical Corp.)
* William Furr <wfurr@google.com> (copyright owned by Google, Inc.)
* Dan Glastonbury <dglastonbury@mozilla.com> (copyright owned by Mozilla Foundation)
* Warren Seine <warren.seine@aerys.in> (copyright owned by Aerys SAS)
* Petr Babicka <babcca@gmail.com>
* Akira Takahashi <faithandbrave@gmail.com>
* Victor Costan <costan@gmail.com>
* Pepijn Van Eeckhoudt <pepijn.vaneeckhoudt@luciad.com> (copyright owned by Luciad NV)
* Stevie Trujillo <stevie.trujillo@gmail.com>
* Edward Rudd <urkle@outoforder.cc>
* Rene Eichhorn <rene.eichhorn1@gmail.com>
* Nick Desaulniers <nick@mozilla.com> (copyright owned by Mozilla Foundation)
* Luke Wagner <luke@mozilla.com> (copyright owned by Mozilla Foundation)
* Matt McCormick <matt.mccormick@kitware.com>
* Thaddée Tyl <thaddee.tyl@gmail.com>
* Philipp Wiesemann <philipp.wiesemann@arcor.de>
* Jan Jongboom <janjongboom@gmail.com> (copyright owned by Telenor Digital AS)
* Tiago Quelhas <tiagoq@gmail.com>
* Reinier de Blois <rddeblois@gmail.com>
* Yuichi Nishiwaki <yuichi.nishiwaki@gmail.com>
* Jérôme Bernard <jerome.bernard@ercom.fr> (copyright owned by Ercom)
* Chanhwi Choi <ccwpc@hanmail.net>
* Fábio Santos <fabiosantosart@gmail.com>
* Thibaut Despoulain <thibaut@artillery.com> (copyright owned by Artillery Games, Inc.)
* Wei Tjong Yao <weitjong@gmail.com>
* Tim Guan-tin Chien <timdream@gmail.com>
* Krzysztof Jakubowski <nadult@fastmail.fm>
* Vladimír Vondruš <mosra@centrum.cz>
* Brion Vibber <brion@pobox.com>
* Philip Lafleur <sendsbeak@gmail.com>
* Javier Meseguer de Paz <j.meseguer@gmail.com>
* Michael A. Balazs <michael.balazs@gmail.com>
* Andreas Blixt <me@blixt.nyc>
* Haofeng Zhang <h.z@duke.edu>
* Cody Welsh <codyw@protonmail.com>
* Hoong Ern Ng <hoongern@gmail.com>
* Kagami Hiiragi <kagami@genshiken.org>
* Jan Bölsche <jan@lagomorph.de>
* Sebastian Matthes <sebastianmatthes@outlook.com> (copyright owned by Volkswagen AG)
* Robert Goulet <robert.goulet@autodesk.com> (copyright owned by Autodesk, Inc.)
* Juha Järvi <befunge@gmail.com>
* Louis Lagrange <lagrange.louis@gmail.com>
* Ying-Ruei Liang <thumbd03803@gmail.com>
* Stuart Geipel <lapimlu@gmail.com>
* Yeonjun Lim <yjroot@gmail.com>
* Andrew Karpushin <reven86@gmail.com>
* Felix Zimmermann <fzimmermann89@gmail.com>
* Sven-Hendrik Haase <svenstaro@gmail.com>
* Simon Sandström <simon@nikanor.nu>
* Khaled Sami <k.sami.mohammed@gmail.com>
* Omar El-Mohandes <omar.elmohandes90@gmail.com>
* Florian Rival <florian.rival@gmail.com>
* Mark Achée <mark@achee.com>
* Piotr Paczkowski <kontakt@trzeci.eu>
* Braden MacDonald <braden@bradenmacdonald.com>
* Kevin Cheung <kevin.cheung@autodesk.com> (copyright owned by Autodesk, Inc.)
* Josh Peterson <petersonjm1@gmail.com>
* eska <eska@eska.me>
* Nate Burr <nate.oo@gmail.com>
* Paul "TBBle" Hampson <Paul.Hampson@Pobox.com>
* Andreas Plesch <andreasplesch@gmail.com>
* Brian Armstrong <brian.armstrong.ece+github@gmail.com>
* Vincenzo Chianese <vincenz.chianese@icloud.com>
* Noam T.Cohen <noam@ecb.co.il>
* Nick Shin <nick.shin@gmail.com>
* Gregg Tavares <github@greggman.com>
* Tanner Rogalsky <tanner@tannerrogalsky.com>
* Richard Cook <rcook@tableau.com> (copyright owned by Tableau Software, Inc.)
* Arnab Choudhury <achoudhury@tableau.com> (copyright owned by Tableau Software, Inc.)
* Charles Vaughn <cvaughn@tableau.com> (copyright owned by Tableau Software, Inc.)
* Pierre Krieger <pierre.krieger1708@gmail.com>
* Jakob Stoklund Olesen <stoklund@2pi.dk>
* Jérémy Anger <angerj.dev@gmail.com>
* Derek Schuff <dschuff@chromium.org> (copyright owned by Google, Inc.)
* Ashley Sommer <flubba86@gmail.com>
* Dave Fletcher <graveyhead@gmail.com>
* Lars-Magnus Skog <ralphtheninja@riseup.net>
* Pieter Vantorre <pietervantorre@gmail.com>
* Maher Sallam <maher@sallam.me>
* Andrey Burov <burik666@gmail.com>
* Holland Schutte <hgschutte1@gmail.com>
* Kerby Geffrard <kerby.geffrard@gmail.com>
* cynecx <me@cynecx.net>
* Chris Gibson <cgibson@mrvoxel.com>
* Harald Reingruber <code*at*h-reingruber.at>
* Aiden Koss <madd0131@umn.edu>
* Dustin VanLerberghe <good_ol_dv@hotmail.com>
* Philip Bielby <pmb45-github@srcf.ucam.org> (copyright owned by Jagex Ltd.)
* Régis Fénéon <regis.feneon@gmail.com>
* Dominic Chen <d.c.ddcc@gmail.com> (copyright owned by Google, Inc.)
* Junji Hashimoto <junji.hashimoto@gmail.com>
* Heejin Ahn <aheejin@gmail.com> (copyright owned by Google, Inc.)
* Andras Kucsma <andras.kucsma@gmail.com>
* Mateusz Borycki <mateuszborycki@gmail.com>
* Franklin Ta <fta2012@gmail.com>
* Jacob Gravelle <jgravelle@google.com> (copyright owned by Google, Inc.)
* Kagami Sascha Rosylight <saschanaz@outlook.com>
* Benny Jacobs <benny@gmx.it>
* Ray Brown <code@liquibits.com>
* Christopher Serr <christopher.serr@gmail.com>
* Aaron Ruß <aaron.russ@dfki.de> (copyright owned by DFKI GmbH)
* Vilibald Wanča <vilibald@wvi.cz>
* Alex Hixon <alex@alexhixon.com>
* Vladimir Davidovich <thy.ringo@gmail.com>
* Yuriy Levchenko <irov13@mail.ru>
* Dmitry Tolmachov <dmitolm@gmail.com>
* Dylan McKay <me@dylanmckay.io>
* Christophe Gragnic <cgragnic@netc.fr>
* Murphy McCauley <murphy.mccauley@gmail.com>
* Anatoly Trosinenko <anatoly.trosinenko@gmail.com>
* Brad Grantham <grantham@plunk.org>
* Sam Clegg <sbc@chromium.org> (copyright owned by Google, Inc.)
* Joshua Lind <joshualind007@hotmail.com>
* Hiroaki GOTO as "GORRY" <gorry@hauN.org>
* Mikhail Kremnyov <mkremnyov@gmail.com> (copyright owned by XCDS International)
* Tasuku SUENAGA a.k.a. gunyarakun <tasuku-s-github@titech.ac>
* Vitorio Miguel Prieto Cilia <vdrbandeiras@gmail.com>
* Evan Wallace <evan.exe@gmail.com>
* Henning Pohl <henning@still-hidden.de>
* Tim Neumann <mail@timnn.me>
* Ondrej Stava <ondrej.stava@gmail.com> (copyright owned by Google, Inc.)
* Jakub Jirutka <jakub@jirutka.cz>
* Loo Rong Jie <loorongjie@gmail.com>
* Jean-François Geyelin <jfgeyelin@gmail.com>
* Matthew Collins <thethinkofdeath@gmail.com>
* Satoshi N. M <snmatsutake@yahoo.co.jp>
* Ryan Speets <ryan@speets.ca>
* Fumiya Chiba <fumiya.chiba@nifty.com>
* Ryan C. Gordon <icculus@icculus.org>
* Inseok Lee <dlunch@gmail.com>
* Yair Levinson (copyright owned by Autodesk, Inc.)
* Matjaž Drolc <mdrolc@gmail.com>
* James Swift <james@3dengineer.com> (copyright owned by PSPDFKit GmbH)
* Ryan Lester <ryan@cyph.com> (copyright owned by Cyph, Inc.)
* Nikolay Zapolnov <zapolnov@gmail.com>
* Nazar Mokrynskyi <nazar@mokrynskyi.com>
* Yury Delendik <ydelendik@mozilla.com> (copyright owned by Mozilla Foundation)
* Kenneth Perry <thothonegan@gmail.com>
* Jim Mussared <jim.mussared@gmail.com>
* Dirk Vanden Boer <dirk.vdb@gmail.com>
* Mitchell Foley <mitchfoley@google.com> (copyright owned by Google, Inc.)
* Oleksandr Chekhovskyi <oleksandr.chekhovskyi@gmail.com>
* Michael Siebert <michael.siebert2k@gmail.com>
* Jonathan Hale <squareys@googlemail.com>
* Etienne Brateau <etienne.brateau@gmail.com>
* Zhiming Wang <zmwangx@gmail.com>
* Jameson Ernst <jameson@jpernst.com>
* Yoan Lecoq <yoanlecoq.io@gmail.com>
* Jiajie Hu <jiajie.hu@intel.com> (copyright owned by Intel Corporation)
* Kamil Klimek <naresh@tlen.pl>
* José Carlos Pujol <josecpujol(at)gmail.com>
* Dannii Willis <curiousdannii@gmail.com>
* Erik Dubbelboer <erik@dubbelboer.com>
* Sergey Tsatsulin <tsatsulin@gmail.com>
* varkor <github@varkor.com>
* Stuart Knightley <website@stuartk.com>
* Amadeus Guo<gliheng@foxmail.com>
* Nathan Froyd <froydnj@gmail.com> (copyright owned by Mozilla Foundation)
* Daniel Wirtz <dcode@dcode.io>
* Kibeom Kim <kk1674@nyu.edu>
* Marcel Klammer <m.klammer@tastenkunst.com>
* Axel Forsman <axelsfor@gmail.com>
* Ebrahim Byagowi <ebrahim@gnu.org>
* Thorsten Möller <thorsten.moeller@sbi.ch>
* Michael Droettboom <mdroettboom@mozilla.com>
* Nicolas Bouquet <hgy01@hieroglyphe.net>
* Miguel Saldivar <miguel.saldivar22@hotmail.com>
* Gert Van Hoey <gert.vanhoey@gmail.com>
* Valtteri Heikkilä <rnd@nic.fi>
* Daniel McNab <daniel.mcnab6+emcc(at)gmail.com>
* Tyler Limkemann <tslimkemann42 gmail.com>
* Ben Smith <binji@google.com> (copyright owned by Google, Inc.)
* Sylvain Beucler <beuc@beuc.net>
* Patrik Weiskircher <patrik@weiskircher.name>
* Tobias Widlund <widlundtobias(at)gmail.com>
* Rob Fors <mail@robfors.com>
* Mike Frysinger <vapier@chromium.org> (copyright owned by Google, Inc.)
* Sébasiten Crozet <developer@crozet.re>
* Andrey Nagikh <andrey@nagih.ru>
* Dzmitry Malyshau <dmalyshau@mozilla.com> (copyright owned by Mozilla Foundation)
* Bjorn Swenson <tie.372@gmail.com>
* Ryhor Spivak <grisha@rusteddreams.net>
* Jan Schär <jscissr@gmail.com>
* Ryhor Spivak <grisha@rusteddreams.net>
* Alexander Bich <quyse0@gmail.com>
* Ashleigh Thomas <ashleighbcthomas@gmail.com>
* Veniamin Petrenko <bjpbjpbjp10@gmail.com>
* Ian Henderson <ian@ianhenderson.org>
* Siim Kallas <siimkallas@gmail.com>
* Carl Woffenden <cwoffenden@gmail.com> (copyright owned by Numfum GmbH)
* Patrick Berger <patrick.berger@xmail.net> (copyright owned by Compusoft Group)
* Alexander Frank Lehmann <alexander.frank.lehmann@compusoftgroup.com> (copyright owned by Compusoft Group)
* Tommy Nguyen <tn0502@gmail.com>
* Thomas Schander <info@thomasschander.com> (copyright owned by Enscape GmbH)
* Benjamin S. Rodgers <acdimalev@gmail.com>
* Paul Shapiro <paul@mymonero.com>
* Elmo Todurov <elmo.todurov@eesti.ee>
* Zoltán Žarkov <zeko@freecivweb.org>
* Roman Yurchak <rth.yurchak@pm.me>
* Hampton Maxwell <me@hamptonmaxwell.com>
* Eric Fiselier <ericwf@google.com> (copyright owned by Google, Inc.)
* Sirapop Wongstapornpat <sirapop.wongstapornpat@student.oulu.fi>
* Matt Kane <m@mk.gg>
* Altan Özlü <altanozlu7@gmail.com>
* Mary S <ipadlover8322@gmail.com>
* Martin Birks <mbirks@gmail.com>
<<<<<<< HEAD
* Thomas Lively <tlively@google.com> (copyright owned by Google, Inc.)
=======
* Kirill Smelkov <kirr@nexedi.com> (copyright owned by Nexedi)
* Lutz Hören <laitch383@gmail.com>
>>>>>>> b0acb84b
<|MERGE_RESOLUTION|>--- conflicted
+++ resolved
@@ -25,7 +25,7 @@
 * Brian Anderson <banderson@mozilla.com>
 * Jon Bardin <diclophis@gmail.com>
 * Jukka Jylänki <jujjyl@gmail.com>
-* Aleksander Guryanov <caiiiycuk@gmail.com>
+* Aleksander Guryanov <caiiiycuk@gmail.com>=======
 * Chad Austin <chad@chadaustin.me> (copyright owned by IMVU)
 * nandhp <nandhp@gmail.com>
 * YeZhongWen <linghuye2.0@gmail.com>
@@ -106,7 +106,7 @@
 * Remi Papillie <remi.papillie@gmail.com>
 * Fraser Adams <fraser.adams@blueyonder.co.uk>
 * Michael Tirado <icetooth333@gmail.com>
-* Ben Noordhuis <info@bnoordhuis.nl>
+* Ben Noordhuis <info@bnoordhuis.nl>=======
 * Bob Roberts <bobroberts177@gmail.com>
 * John Vilk <jvilk@cs.umass.edu>
 * Daniel Baulig <dbaulig@fb.com> (copyright owned by Facebook, Inc.)
@@ -371,9 +371,6 @@
 * Altan Özlü <altanozlu7@gmail.com>
 * Mary S <ipadlover8322@gmail.com>
 * Martin Birks <mbirks@gmail.com>
-<<<<<<< HEAD
 * Thomas Lively <tlively@google.com> (copyright owned by Google, Inc.)
-=======
 * Kirill Smelkov <kirr@nexedi.com> (copyright owned by Nexedi)
-* Lutz Hören <laitch383@gmail.com>
->>>>>>> b0acb84b
+* Lutz Hören <laitch383@gmail.com>