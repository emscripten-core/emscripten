--- conflicted
+++ resolved
@@ -324,10 +324,6 @@
 * Nathan Froyd <froydnj@gmail.com> (copyright owned by Mozilla Foundation)
 * Daniel Wirtz <dcode@dcode.io>
 * Kibeom Kim <kk1674@nyu.edu>
-<<<<<<< HEAD
 * Marcel Klammer <m.klammer@tastenkunst.com>
 * Axel Forsman <axelsfor@gmail.com>
-=======
-* Axel Forsman <axelsfor@gmail.com>
-* Alexander Bich <quyse0@gmail.com>
->>>>>>> 0685d98f
+* Alexander Bich <quyse0@gmail.com>