The following authors have all licensed their contributions to Emscripten
under the licensing terms detailed in LICENSE.

(Authors keep copyright of their contributions, of course; they just grant
a license to everyone to use it as detailed in LICENSE.)

* Alon Zakai <alonzakai@gmail.com> (copyright owned by Mozilla Foundation)
* Tim Dawborn <tim.dawborn@gmail.com>
* Max Shawabkeh <max99x@gmail.com>
* Sigmund Vik <sigmund_vik@yahoo.com>
* Jeff Terrace <jterrace@gmail.com>
* Benoit Tremblay <trembl.ben@gmail.com>
* Andreas Bergmeier <abergmeier@gmx.net>
* Ben Schwartz <bens@alum.mit.edu>
* David Claughton <dave@eclecticdave.com>
* David Yip <yipdw@member.fsf.org>
* Julien Hamaide <julien.hamaide@gmail.com>
* Ehsan Akhgari <ehsan.akhgari@gmail.com> (copyright owned by Mozilla Foundation)
* Adrian Taylor <adrian@macrobug.com>
* Richard Assar <richard.assar@gmail.com>
* Nathan Hammond <emscripten@nathanhammond.com>
* Behdad Esfahbod <behdad@behdad.org>
* David Benjamin <davidben@mit.edu>
* Pierre Renaux <pierre@talansoft.com>
* Brian Anderson <banderson@mozilla.com>
* Jon Bardin <diclophis@gmail.com>
* Jukka Jylänki <jujjyl@gmail.com>
* Aleksander Guryanov <caiiiycuk@gmail.com>
* Chad Austin <chad@chadaustin.me> (copyright owned by IMVU)
* nandhp <nandhp@gmail.com>
* YeZhongWen <linghuye2.0@gmail.com>
* Xingxing Pan <forandom@gmail.com>
* Justin Kerk <dopefishjustin@gmail.com>
* Andrea Bedini <andrea.bedini@gmail.com>
* James Pike <totoro.friend@chilon.net>
* Mokhtar Naamani <mokhtar.naamani@gmail.com>
* Benjamin Stover <benjamin.stover@gmail.com>
* Riccardo Magliocchetti <riccardo.magliocchetti@gmail.com>
* Janus Troelsen <janus.troelsen@stud.tu-darmstadt.de>
* Lars Schneider <lars.schneider@autodesk.com> (copyright owned by Autodesk, Inc.)
* Joel Martin <github@martintribe.org>
* Manuel Wellmann <manuel.wellmann@autodesk.com> (copyright owned by Autodesk, Inc.)
* Xuejie Xiao <xxuejie@gmail.com>
* Dominic Wong <dom@slowbunyip.org>
* Alan Kligman <alan.kligman@gmail.com> (copyright owned by Mozilla Foundation)
* Anthony Liot <wolfviking0@yahoo.com>
* Michael Riss <Michael.Riss@gmx.de>
* Jasper St. Pierre <jstpierre@mecheye.net>
* Manuel Schölling <manuel.schoelling@gmx.de>
* Bruce Mitchener, Jr. <bruce.mitchener@gmail.com>
* Michael Bishop <mbtyke@gmail.com>
* Roger Braun <roger@rogerbraun.net>
* Vladimir Vukicevic <vladimir@pobox.com> (copyright owned by Mozilla Foundation)
* Lorant Pinter <lorant.pinter@prezi.com>
* Tobias Doerffel <tobias.doerffel@gmail.com>
* Martin von Gagern <martin@von-gagern.net>
* Ting-Yuan Huang <thuang@mozilla.com>
* Joshua Granick <jgranick@blackberry.com>
* Felix H. Dahlke <fhd@ubercode.de>
* Éloi Rivard <azmeuk@gmail.com>
* Alexander Gladysh <ag@logiceditor.com>
* Arlo Breault <arlolra@gmail.com>
* Jacob Lee <artdent@gmail.com> (copyright owned by Google, Inc.)
* Joe Lee <jlee@imvu.com> (copyright owned by IMVU)
* Andy Friesen <andy@imvu.com> (copyright owned by IMVU)
* Bill Welden <bwelden@imvu.com> (copyright owned by IMVU)
* Michael Ey <mey@imvu.com> (copyright owned by IMVU)
* Llorens Marti Garcia <lgarcia@imvu.com> (copyright owned by IMVU)
* Jinsuck Kim <jkim@imvu.com> (copyright owned by IMVU)
* Todd Lee <tlee@imvu.com> (copyright owned by IMVU)
* Anthony Pesch <inolen@gmail.com>
* Robert Bragg <robert.bragg@intel.com> (copyright owned by Intel Corporation)
* Sylvestre Ledru <sylvestre@debian.org>
* Tom Fairfield <fairfield@cs.xu.edu>
* Anthony J. Thibault <ajt@hyperlogic.org>
* John Allwine <jallwine86@gmail.com>
* Martin Gerhardy <martin.gerhardy@gmail.com>
* James Gregory <jgregory@zynga.com> (copyright owned by Zynga, Inc.)
* Dan Gohman <sunfish@google.com> (copyright owned by Google, Inc.)
* Jeff Gilbert <jgilbert@mozilla.com> (copyright owned by Mozilla Foundation)
* Frits Talbot <frits@metapathy.com>
* Onno Jongbloed <hey@onnoj.net>
* Jez Ng <me@jezng.com>
* Marc Feeley <mfeeley@mozilla.com> (copyright owned by Mozilla Foundation)
* Ludovic Perrine <jazzzz@gmail.com>
* David Barksdale <david.barksdale@adcedosolutions.com>
* Manfred Manik Nerurkar <nerurkar*at*made-apps.biz> (copyright owned by MADE, GmbH)
* Joseph Gentle <me@josephg.com>
* Douglas T. Crosher <dtc-moz@scieneer.com> (copyright owned by Mozilla Foundation)
* Douglas T. Crosher <info@jsstats.com> (copyright owned by Scieneer Pty Ltd.)
* Soeren Balko <soeren.balko@gmail.com> (copyright owned by Clipchamp Pty Ltd.)
* Ryan Kelly (ryan@rfk.id.au)
* Michael Lelli <toadking@toadking.com>
* Yu Kobayashi <yukoba@accelart.jp>
* Pin Zhang <zhangpin04@gmail.com>
* Nick Bray <ncbray@chromium.org> (copyright owned by Google, Inc.)
* Aidan Hobson Sayers <aidanhs@cantab.net>
* Charlie Birks <admin@daftgames.net>
* Ranger Harke <ranger.harke@autodesk.com> (copyright owned by Autodesk, Inc.)
* Tobias Vrinssen <tobias@vrinssen.de>
* Patrick R. Martin <patrick.martin.r@gmail.com>
* Richard Quirk <richard.quirk@gmail.com>
* Marcos Scriven <marcos@scriven.org>
* Antoine Lambert <antoine.lambert33@gmail.com>
* Daniel Aquino <mr.danielaquino@gmail.com>
* Remi Papillie <remi.papillie@gmail.com>
* Fraser Adams <fraser.adams@blueyonder.co.uk>
* Michael Tirado <icetooth333@gmail.com>
* Ben Noordhuis <info@bnoordhuis.nl>
* Bob Roberts <bobroberts177@gmail.com>
* John Vilk <jvilk@cs.umass.edu>
* Daniel Baulig <dbaulig@fb.com> (copyright owned by Facebook, Inc.)
* Lu Wang <coolwanglu@gmail.com>
* Heidi Pan <heidi.pan@intel.com> (copyright owned by Intel)
* Vasilis Kalintiris <ehostunreach@gmail.com>
* Adam C. Clifton <adam@hulkamaniac.com>
* Volo Zyko <volo.zyko@gmail.com>
* Andre Weissflog <floooh@gmail.com>
* Alexandre Perrot <alexandre.perrot@gmail.com>
* Emerson José Silveira da Costa <emerson.costa@gmail.com>
* Jari Vetoniemi <mailroxas@gmail.com>
* Sindre Sorhus <sindresorhus@gmail.com>
* James S Urquhart <jamesu@gmail.com>
* Boris Gjenero <boris.gjenero@gmail.com>
* jonas echterhoff <jonas@unity3d.com>
* Sami Vaarala <sami.vaarala@iki.fi>
* Jack A. Arrington <jack@epicpineapple.com>
* Richard Janicek <r@janicek.co>
* Joel Croteau <jcroteau@gmail.com>
* Haneef Mubarak <haneef503@gmail.com>
* Nicolas Peri <nicox@shivaengine.com> (copyright owned by ShiVa Technologies, SAS)
* Bernhard Fey <e-male@web.de>
* Dave Nicponski <dave.nicponski@gmail.com>
* Jonathan Jarri <noxalus@gmail.com>
* Daniele Di Proietto <daniele.di.proietto@gmail.com>
* Dan Dascalescu <dNOSPAMdascalescu@gmail.com>
* Thomas Borsos <thomasborsos@gmail.com>
* Ori Avtalion <ori@avtalion.name>
* Guillaume Blanc <guillaumeblanc.sc@gmail.com>
* Usagi Ito <usagi@WonderRabbitProject.net>
* Camilo Polymeris <cpolymeris@gmail.com>
* Markus Henschel <markus.henschel@yager.de>
* Ophir Lojkine <ophir.lojkine@eleves.ec-nantes.fr>
* Ryan Sturgell <ryan.sturgell@gmail.com> (copyright owned by Google, Inc.)
* Jason Green <jason@transgaming.com> (copyright owned by TransGaming, Inc.)
* Ningxin Hu <ningxin.hu@intel.com> (copyright owned by Intel)
* Nicolas Guillemot <nlguillemot@gmail.com>
* Sathyanarayanan Gunasekaran <gsathya.ceg@gmail.com> (copyright owned by Mozilla Foundation)
* Nikolay Vorobyov <nik.vorobyov@gmail.com>
* Jonas Platte <mail@jonasplatte.de>
* Sebastien Ronsse <sronsse@gmail.com>
* Glenn R. Wichman <gwichman@zynga.com>
* Hamish Willee <hamishwillee@gmail.com> (copyright owned by Mozilla Foundation)
* Sylvain Chevalier <sylvain.chevalier@gmail.com>
* Nathan Ross <nross.se@gmail.com>
* Zachary Pomerantz <zmp@umich.edu>
* Boris Tsarev <boristsarev@gmail.com>
* Mark Logan <mark@artillery.com> (copyright owned by Artillery Games, Inc.)
* Коренберг Марк <socketpair@gmail.com>
* Gauthier Billot <gogoprog@gmail.com>
* Árpád Goretity <h2co3@h2co3.org>
* Nicholas Wilson <nicholas@nicholaswilson.me.uk>
* Aaron Mandle <aaronmandle@gmail.com>
* Bailey Hayes <Bailey.Hayes@sas.com> (copyright owned by SAS Institute Inc.)
* Paul Holland <pholland@adobe.com>
* James Long <longster@gmail.com>
* David Anderson <danderson@mozilla.com> (copyright owned by Mozilla Foundation)
* Eric Rannaud <e@nanocritical.com> (copyright owned by Nanocritical Corp.)
* William Furr <wfurr@google.com> (copyright owned by Google, Inc.)
* Dan Glastonbury <dglastonbury@mozilla.com> (copyright owned by Mozilla Foundation)
* Warren Seine <warren.seine@aerys.in> (copyright owned by Aerys SAS)
* Petr Babicka <babcca@gmail.com>
* Akira Takahashi <faithandbrave@gmail.com>
* Victor Costan <costan@gmail.com>
* Pepijn Van Eeckhoudt <pepijn.vaneeckhoudt@luciad.com> (copyright owned by Luciad NV)
* Stevie Trujillo <stevie.trujillo@gmail.com>
* Edward Rudd <urkle@outoforder.cc>
* Rene Eichhorn <rene.eichhorn1@gmail.com>
* Nick Desaulniers <nick@mozilla.com> (copyright owned by Mozilla Foundation)
* Luke Wagner <luke@mozilla.com> (copyright owned by Mozilla Foundation)
* Matt McCormick <matt.mccormick@kitware.com>
* Thaddée Tyl <thaddee.tyl@gmail.com>
* Philipp Wiesemann <philipp.wiesemann@arcor.de>
* Jan Jongboom <janjongboom@gmail.com> (copyright owned by Telenor Digital AS)
* Tiago Quelhas <tiagoq@gmail.com>
* Reinier de Blois <rddeblois@gmail.com>
* Yuichi Nishiwaki <yuichi.nishiwaki@gmail.com>
* Jérôme Bernard <jerome.bernard@ercom.fr> (copyright owned by Ercom)
* Chanhwi Choi <ccwpc@hanmail.net>
* Fábio Santos <fabiosantosart@gmail.com>
* Thibaut Despoulain <thibaut@artillery.com> (copyright owned by Artillery Games, Inc.)
* Wei Tjong Yao <weitjong@gmail.com>
* Tim Guan-tin Chien <timdream@gmail.com>
* Krzysztof Jakubowski <nadult@fastmail.fm>
* Vladimír Vondruš <mosra@centrum.cz>
* Brion Vibber <brion@pobox.com>
* Philip Lafleur <sendsbeak@gmail.com>
* Javier Meseguer de Paz <j.meseguer@gmail.com>
* Michael A. Balazs <michael.balazs@gmail.com>
* Andreas Blixt <me@blixt.nyc>
* Haofeng Zhang <h.z@duke.edu>
* Cody Welsh <codyw@protonmail.com>
* Hoong Ern Ng <hoongern@gmail.com>
* Kagami Hiiragi <kagami@genshiken.org>
* Jan Bölsche <jan@lagomorph.de>
* Sebastian Matthes <sebastianmatthes@outlook.com> (copyright owned by Volkswagen AG)
* Robert Goulet <robert.goulet@autodesk.com> (copyright owned by Autodesk, Inc.)
* Juha Järvi <befunge@gmail.com>
* Louis Lagrange <lagrange.louis@gmail.com>
* Ying-Ruei Liang <thumbd03803@gmail.com>
* Stuart Geipel <lapimlu@gmail.com>
* Yeonjun Lim <yjroot@gmail.com>
* Andrew Karpushin <reven86@gmail.com>
* Felix Zimmermann <fzimmermann89@gmail.com>
* Sven-Hendrik Haase <svenstaro@gmail.com>
* Simon Sandström <simon@nikanor.nu>
* Khaled Sami <k.sami.mohammed@gmail.com>
* Omar El-Mohandes <omar.elmohandes90@gmail.com>
* Florian Rival <florian.rival@gmail.com>
* Mark Achée <mark@achee.com>
* Piotr Paczkowski <kontakt@trzeci.eu>
* Braden MacDonald <braden@bradenmacdonald.com>
* Kevin Cheung <kevin.cheung@autodesk.com> (copyright owned by Autodesk, Inc.)
* Josh Peterson <petersonjm1@gmail.com>
* eska <eska@eska.me>
* Nate Burr <nate.oo@gmail.com>
* Paul "TBBle" Hampson <Paul.Hampson@Pobox.com>
* Andreas Plesch <andreasplesch@gmail.com>
* Brian Armstrong <brian.armstrong.ece+github@gmail.com>
* Vincenzo Chianese <vincenz.chianese@icloud.com>
* Noam T.Cohen <noam@ecb.co.il>
* Nick Shin <nick.shin@gmail.com>
* Gregg Tavares <github@greggman.com>
* Tanner Rogalsky <tanner@tannerrogalsky.com>
* Richard Cook <rcook@tableau.com> (copyright owned by Tableau Software, Inc.)
* Arnab Choudhury <achoudhury@tableau.com> (copyright owned by Tableau Software, Inc.)
* Charles Vaughn <cvaughn@tableau.com> (copyright owned by Tableau Software, Inc.)
* Pierre Krieger <pierre.krieger1708@gmail.com>
* Jakob Stoklund Olesen <stoklund@2pi.dk>
* Jérémy Anger <angerj.dev@gmail.com>
* Derek Schuff <dschuff@chromium.org> (copyright owned by Google, Inc.)
* Ashley Sommer <flubba86@gmail.com>
* Dave Fletcher <graveyhead@gmail.com>
* Lars-Magnus Skog <ralphtheninja@riseup.net>
* Pieter Vantorre <pietervantorre@gmail.com>
* Maher Sallam <maher@sallam.me>
* Andrey Burov <burik666@gmail.com>
* Holland Schutte <hgschutte1@gmail.com>
* Kerby Geffrard <kerby.geffrard@gmail.com>
* cynecx <me@cynecx.net>
* Chris Gibson <cgibson@mrvoxel.com>
* Harald Reingruber <code*at*h-reingruber.at>
* Aiden Koss <madd0131@umn.edu>
* Dustin VanLerberghe <good_ol_dv@hotmail.com>
* Philip Bielby <pmb45-github@srcf.ucam.org> (copyright owned by Jagex Ltd.)
* Régis Fénéon <regis.feneon@gmail.com>
* Dominic Chen <d.c.ddcc@gmail.com> (copyright owned by Google, Inc.)
* Junji Hashimoto <junji.hashimoto@gmail.com>
* Heejin Ahn <aheejin@gmail.com> (copyright owned by Google, Inc.)
* Andras Kucsma <andras.kucsma@gmail.com>
* Mateusz Borycki <mateuszborycki@gmail.com>
* Franklin Ta <fta2012@gmail.com>
* Jacob Gravelle <jgravelle@google.com> (copyright owned by Google, Inc.)
* Kagami Sascha Rosylight <saschanaz@outlook.com>
* Benny Jacobs <benny@gmx.it>
* Ray Brown <code@liquibits.com>
* Christopher Serr <christopher.serr@gmail.com>
* Aaron Ruß <aaron.russ@dfki.de> (copyright owned by DFKI GmbH)
* Vilibald Wanča <vilibald@wvi.cz>
* Alex Hixon <alex@alexhixon.com>
* Vladimir Davidovich <thy.ringo@gmail.com>
* Yuriy Levchenko <irov13@mail.ru>
* Dmitry Tolmachov <dmitolm@gmail.com>
* Dylan McKay <me@dylanmckay.io>
* Christophe Gragnic <cgragnic@netc.fr>
* Murphy McCauley <murphy.mccauley@gmail.com>
* Anatoly Trosinenko <anatoly.trosinenko@gmail.com>
* Brad Grantham <grantham@plunk.org>
* Sam Clegg <sbc@chromium.org> (copyright owned by Google, Inc.)
* Joshua Lind <joshualind007@hotmail.com>
* Hiroaki GOTO as "GORRY" <gorry@hauN.org>
* Mikhail Kremnyov <mkremnyov@gmail.com> (copyright owned by XCDS International)
* Tasuku SUENAGA a.k.a. gunyarakun <tasuku-s-github@titech.ac>
* Vitorio Miguel Prieto Cilia <vdrbandeiras@gmail.com>
* Evan Wallace <evan.exe@gmail.com>
* Henning Pohl <henning@still-hidden.de>
* Tim Neumann <mail@timnn.me>
* Ondrej Stava <ondrej.stava@gmail.com> (copyright owned by Google, Inc.)
* Jakub Jirutka <jakub@jirutka.cz>
* Loo Rong Jie <loorongjie@gmail.com>
* Jean-François Geyelin <jfgeyelin@gmail.com>
* Matthew Collins <thethinkofdeath@gmail.com>
* Satoshi N. M <snmatsutake@yahoo.co.jp>
* Ryan Speets <ryan@speets.ca>
* Fumiya Chiba <fumiya.chiba@nifty.com>
* Ryan C. Gordon <icculus@icculus.org>
* Inseok Lee <dlunch@gmail.com>
* Yair Levinson (copyright owned by Autodesk, Inc.)
* Matjaž Drolc <mdrolc@gmail.com>
* James Swift <james@3dengineer.com> (copyright owned by PSPDFKit GmbH)
* Ryan Lester <ryan@cyph.com> (copyright owned by Cyph, Inc.)
* Nikolay Zapolnov <zapolnov@gmail.com>
* Nazar Mokrynskyi <nazar@mokrynskyi.com>
* Yury Delendik <ydelendik@mozilla.com> (copyright owned by Mozilla Foundation)
* Kenneth Perry <thothonegan@gmail.com>
* Jim Mussared <jim.mussared@gmail.com>
* Dirk Vanden Boer <dirk.vdb@gmail.com>
* Mitchell Foley <mitchfoley@google.com> (copyright owned by Google, Inc.)
* Oleksandr Chekhovskyi <oleksandr.chekhovskyi@gmail.com>
* Michael Siebert <michael.siebert2k@gmail.com>
* Jonathan Hale <squareys@googlemail.com>
* Etienne Brateau <etienne.brateau@gmail.com>
* Zhiming Wang <zmwangx@gmail.com>
* Jameson Ernst <jameson@jpernst.com>
* Yoan Lecoq <yoanlecoq.io@gmail.com>
* Jiajie Hu <jiajie.hu@intel.com> (copyright owned by Intel Corporation)
* Kamil Klimek <naresh@tlen.pl>
* José Carlos Pujol <josecpujol(at)gmail.com>
* Dannii Willis <curiousdannii@gmail.com>
* Erik Dubbelboer <erik@dubbelboer.com>
* Sergey Tsatsulin <tsatsulin@gmail.com>
* varkor <github@varkor.com>
* Stuart Knightley <website@stuartk.com>
* Amadeus Guo <gliheng@foxmail.com>
* Nathan Froyd <froydnj@gmail.com> (copyright owned by Mozilla Foundation)
* Daniel Wirtz <dcode@dcode.io>
* Kibeom Kim <kk1674@nyu.edu>
* Marcel Klammer <m.klammer@tastenkunst.com>
* Axel Forsman <axelsfor@gmail.com>
* Ebrahim Byagowi <ebrahim@gnu.org>
* Thorsten Möller <thorsten.moeller@sbi.ch>
* Michael Droettboom <mdroettboom@mozilla.com>
* Nicolas Bouquet <hgy01@hieroglyphe.net>
* Miguel Saldivar <miguel.saldivar22@hotmail.com>
* Gert Van Hoey <gert.vanhoey@gmail.com>
* Valtteri Heikkilä <rnd@nic.fi>
* Daniel McNab <daniel.mcnab6+emcc(at)gmail.com>
* Tyler Limkemann <tslimkemann42 gmail.com>
* Ben Smith <binji@google.com> (copyright owned by Google, Inc.)
* Sylvain Beucler <beuc@beuc.net>
* Patrik Weiskircher <patrik@weiskircher.name>
* Tobias Widlund <widlundtobias(at)gmail.com>
* Rob Fors <mail@robfors.com>
* Mike Frysinger <vapier@chromium.org> (copyright owned by Google, Inc.)
* Sébasiten Crozet <developer@crozet.re>
* Andrey Nagikh <andrey@nagih.ru>
* Dzmitry Malyshau <dmalyshau@mozilla.com> (copyright owned by Mozilla Foundation)
* Bjorn Swenson <tie.372@gmail.com>
* Ryhor Spivak <grisha@rusteddreams.net>
* Jan Schär <jscissr@gmail.com>
* Ryhor Spivak <grisha@rusteddreams.net>
* Alexander Bich <quyse0@gmail.com>
* Ashleigh Thomas <ashleighbcthomas@gmail.com>
* Veniamin Petrenko <bjpbjpbjp10@gmail.com>
* Ian Henderson <ian@ianhenderson.org>
* Siim Kallas <siimkallas@gmail.com>
* Carl Woffenden <cwoffenden@gmail.com> (copyright owned by Numfum GmbH)
* Patrick Berger <patrick.berger@xmail.net> (copyright owned by Compusoft Group)
* Alexander Frank Lehmann <alexander.frank.lehmann@compusoftgroup.com> (copyright owned by Compusoft Group)
* Tommy Nguyen <tn0502@gmail.com>
* Thomas Schander <info@thomasschander.com> (copyright owned by Enscape GmbH)
* Benjamin S. Rodgers <acdimalev@gmail.com>
* Paul Shapiro <paul@mymonero.com>
* Elmo Todurov <elmo.todurov@eesti.ee>
* Zoltán Žarkov <zeko@freecivweb.org>
* Roman Yurchak <rth.yurchak@pm.me>
* Hampton Maxwell <me@hamptonmaxwell.com>
* Eric Fiselier <ericwf@google.com> (copyright owned by Google, Inc.)
* Sirapop Wongstapornpat <sirapop.wongstapornpat@student.oulu.fi>
* Matt Kane <m@mk.gg>
* Altan Özlü <altanozlu7@gmail.com>
* Mary S <ipadlover8322@gmail.com>
* Martin Birks <mbirks@gmail.com>
* Kirill Smelkov <kirr@nexedi.com> (copyright owned by Nexedi)
* Lutz Hören <laitch383@gmail.com>
* Pedro K Custodio <git@pedrokcustodio.com>
* Nicolas Allemand <contact@nicolasallemand.com>
* Gabriel Cuvillier <contact@gabrielcuvillier.pro>
* Thomas Lively <tlively@google.com> (copyright owned by Google, Inc.)
* Brandon Surmanski <b.surmanski@gmail.com>
* Rian Hunter <rian@alum.mit.edu>
* Kai Ninomiya <kainino@chromium.org> (copyright owned by Google, Inc.)
* Mickaël Schoentgen <contact@tiger-222.fr>
* Renaud Leroy <capitnflam@gmail.com>
* Florian Stellbrink <florian@stellbr.ink>
* Shane Peelar <lookatyouhacker@gmail.com>
* Alessandro Pignotti <alessandro@leaningtech.com>
* Zheng Tao Lee <zhengtao.lee@autodesk.com> (copyright owned by Autodesk, Inc.)
* Martina Kraus <kraus.martina.m@googlemail.com>
* Jacob Adelgren <jake@eevo.com>
* Ingvar Stepanyan <me@rreverser.com>
* Ben Trapani <ben.trapani1995@gmail.com> (copyright owned by Microsoft, Inc.)
* Tim Lander <tim57282＠hotmail.com>
* Jacob Greenfield <jacob@jacobgreenfield.me>
* Joseph Kogut <joseph.kogut@gmail.com>
* Yi Zhang <milizhang@gmail.com>
* Marc Abramowitz <msabramo@gmail.com>
* Daniel Ruf <daniel@daniel-ruf.de>
* Timothy Trindle <titrindl@microsoft.com> (copyright owned by Microsoft, Inc.)
* Matthew Andres Moreno <m.more500@gmail.com>
* Eric Mandel <eric@cfa.harvard.edu>
* Anthony Catel <paraboul@gmail.com>
* Simon Cooper <simon.d.cooper@hotmail.co.uk>
* Amir Rasouli <arasouli91@gmail.com>
* Nico Weber <thakis@chromium.org>
* Bas Doorn <code@keyn.app> (copyright owned by Keyn B.V.)
* Adam Bujalski <a.bujalski@samsung.com> (copyright owned by Samsung Electronics)
* Guanzhong Chen <gzchen@google.com> (copyright owned by Google, Inc.)
* Denis Serebro <densilver3000@gmail.com>
* Lucas Ramage <ramage.lucas@protonmail.com>
* Andy Wingo <wingo@igalia.com> (copyright owned by Igalia)
* Philipp Gloor <philipp.gloor@pdf-tools.com> (copyright owned by PDF Tools AG)
* Joshua Minter <josh@minteronline.com> (copyright owned by Clipchamp Pty Ltd.)
* Ferris Kwaijtaal <ferrispc@hotmail.com>
* Konstantin Podsvirov <konstantin@podsvirov.pro>
* Eduardo Bart <edub4rt@gmail.com>
* Zoltan Varga <vargaz@gmail.com> (copyright owned by Microsoft, Inc.)
* Fernando Serboncini <fserb@google.com>
* Christian Clauss <cclauss@me.com> (copyright owned by IBM)
* Henry Kleynhans <hkleynhans@bloomberg.net> (copyright owned by Bloomberg L.P.)
* FUJI Goro <g.psy.va@gmail.com>
* Egor Suvorov <esuvorov@think-cell.com> (copyright owned by think-cell Software GmbH)
* James Kuszmaul <jabukuszmaul@gmail.com>
* Wei Mingzhi <whistler_wmz@users.sourceforge.net>
* Sergey karchevsky <sergey.ext@gmail.com>
* Ajay Patel <patel.ajay285@gmail.com>
* Adrien Devresse <adev@adev.name>
* Petr Penzin <petr.penzin@intel.com> (copyright owned by Intel Corporation)
* Tayeb Al Karim <tay@google.com> (copyright owned by Google, Inc.)
* Andrei Alexeyev <akari@taisei-project.org>
* Cesar Guirao Robles <cesar@no2.es>
* Ricky Claven <ricksterhd123@gmail.com>
* Mehdi Sabwat <mehdisabwat@gmail.com>
* MinganMuon <mingan-muon@outlook.com>
* Jonathan Feinberg <feinberg@google.com>
* Osman Turan <osman@osmanturan.com>
* Jaikanth J <jaikanthjay46@gmail.com>
* Gernot Lassnig <gernot.lassnig@gmail.com>
* Christian Boos <cboos@bct-technology.com>
* Erik Scholz <greenNO@SPAMg-s.xyz>
* Michael de Lang <kingoipo@gmail.com>
* Gergely Nagy <ngg@tresorit.com>
* Jan Habermann <jan@habermann.io>
* John Granström <granstrom.john@gmail.com>
* Clemens Backes <clemensb@google.com> (copyright owned by Google, Inc.)
* Tibor Klajnscek <tiborkl@numfum.com>
* Benjamin Golinvaux <benjamin@golinvaux.com>
* Peter Salomonsen <pjsalomonsen@gmail.com>
* Niklas Fiekas <niklas.fiekas@backscattering.de>
* Martín Lucas Golini <spartanj@gmail.com>
* Bumsik Kim <k.bumsik@gmail.com>
* Corentin Wallez <cwallez@chromium.org> (copyright owned by Google, Inc.)
* Austin Eng <enga@chromium.org> (copyright owned by Google, Inc.)
* Hugo Amiard <hugo.amiard@laposte.net>
* Diego Casorran <dcasorran@gmail.com>
* sssooonnnggg <sssooonnnggg111@gmail.com>
* Guillaume Racicot <gufideg@gmail.com>
* SK Min <oranke@gmail.com>
* Fabio Alessandrelli <fabio.alessandrelli@gmail.com>
* Kirill Gavrilov <kirill@sview.ru>
* Karl Semich <0xloem@gmail.com>
* Louis DeScioli <descioli@google.com> (copyright owned by Google, LLC)
* Kleis Auke Wolthuizen <info@kleisauke.nl>
* Michael Potthoff <michael@potthoff.eu>
* Abigail Bunyan <abigail@bold.claims> (copyright owned by Microsoft Corporation)
* David García Paredes <davidgparedes@gmail.com>
* Dan Field <dfield@gmail.com> (copyright owned by Google, Inc.)
* Mike Swierczek <mike@swierczek.io>
* Vasily <just.one.man@yandex.ru>
* Jānis Rūcis <parasti@gmail.com>
* rssqian <rssqian@gmail.com>
* Shachar Langbeheim <nihohit@gmail.com>
* Laurin Agostini <thevolut@gmail.com>
* David Carlier <devnexen@gmail.com>
* Paul Du <du.paul136@gmail.com> (copyright owned by ARSKAN)
* Piotr Doan <doanpiotr@gmail.com>
* Stuart Schechter <stuart.schechter@gmail.com>
* Brett Paterson <brett@fmod.com>
* Robert Aboukhalil <robert.aboukhalil@gmail.com>
* Jonathan Poelen <jonathan.poelen@gmail.com>
* Ashley Hauck <github@khyperia.com>
* Junyue Cao <junyuecao@gmail.com>
* Elías Serrano <feserr3@gmail.com>
* Philip Pfaffe <pfaffe@google.com> (copyright owned by Google, LLC)
* Troy Tae <tjy970721@gmail.com>
* Sky Wang <sky-wang@qq.com>
* popomen <nz_nuaa@163.com>
* Artyom Lebedev <vagran.ast@gmail.com>
* Sebastián Gurin (cancerberoSgx) <sebastigurin@gmail.com>
* Benedikt Meurer <bmeurer@google.com> (copyright owned by Google, LLC)
* Jiulong Wang <jiulongw@gmail.com>
* pudinha <rogi@skylittlesystem.org>
* Nicholas Phillips <nwp2@illinois.edu>
* Colin Guyon <colin.guyon@insimo.fr> (copyright owned by InSimo, SAS)
* Mathias Westerdahl <mwesterdahl76@gmail.com>
* Philip Rideout <prideout@google.com> (copyright owned by Google, LLC)
* Shrek Shao (shrekshao@google.com) (copyright owned by Google, LLC)
* Arran Ireland <ion92@protonmail.com>
* Jia Yuan Lo <jylo06g@gmail.com>
* Antoine du Hamel <duhamelantoine1995@gmail.com>
* Alexander Köplinger <alex.koeplinger@outlook.com> (copyright owned by Microsoft, Inc.)
* Kenneth Pouncey <kepounce@microsoft.com> (copyright owned by Microsoft, Inc.)
* Mitchell Hwang <mihw@microsoft.com> (copyright owned by Microsoft, Inc.)
* Sean Maher <seanptmaher@gmail.com> (copyright owned by Google, LLC)
* Paul Peny <pmpp.pub@gmail.com>
* Prashanth Nethi <prashant@adobe.com>
* Max Weisel <max@maxweisel.com>
* Georg Rottensteiner <georg@georg-rottensteiner.de>
* Julien Jorge <julien.jorge@gmx.fr>
<<<<<<< HEAD
* Benjamin Lee <bnllee@ucdavis.edu>
=======
* Attila Oláh <atl@google.com> (copyright owned by Google, LLC)
* Marat Dukhan <maratek@google.com> (copyright owned by Google, LLC)
>>>>>>> a054208e
<|MERGE_RESOLUTION|>--- conflicted
+++ resolved
@@ -507,9 +507,6 @@
 * Max Weisel <max@maxweisel.com>
 * Georg Rottensteiner <georg@georg-rottensteiner.de>
 * Julien Jorge <julien.jorge@gmx.fr>
-<<<<<<< HEAD
 * Benjamin Lee <bnllee@ucdavis.edu>
-=======
 * Attila Oláh <atl@google.com> (copyright owned by Google, LLC)
-* Marat Dukhan <maratek@google.com> (copyright owned by Google, LLC)
->>>>>>> a054208e
+* Marat Dukhan <maratek@google.com> (copyright owned by Google, LLC)