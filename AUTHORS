--- conflicted
+++ resolved
@@ -494,13 +494,10 @@
 * Mathias Westerdahl <mwesterdahl76@gmail.com>
 * Philip Rideout <prideout@google.com> (copyright owned by Google, LLC)
 * Shrek Shao (shrekshao@google.com) (copyright owned by Google, LLC)
-<<<<<<< HEAD
-* Sean Maher <seanptmaher@gmail.com> (copyright owned by Google, LLC)
-=======
 * Arran Ireland <ion92@protonmail.com>
 * Jia Yuan Lo <jylo06g@gmail.com>
 * Antoine du Hamel <duhamelantoine1995@gmail.com>
 * Alexander Köplinger <alex.koeplinger@outlook.com> (copyright owned by Microsoft, Inc.)
 * Kenneth Pouncey <kepounce@microsoft.com> (copyright owned by Microsoft, Inc.)
 * Mitchell Hwang <mihw@microsoft.com> (copyright owned by Microsoft, Inc.)
->>>>>>> b8fd9a06
+* Sean Maher <seanptmaher@gmail.com> (copyright owned by Google, LLC)