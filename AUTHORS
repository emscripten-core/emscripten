--- conflicted
+++ resolved
@@ -352,9 +352,7 @@
 * Ashleigh Thomas <ashleighbcthomas@gmail.com>
 * Veniamin Petrenko <bjpbjpbjp10@gmail.com>
 * Ian Henderson <ian@ianhenderson.org>
-<<<<<<< HEAD
-* Alexander Frank Lehmann <alexander.frank.lehmann@compusoftgroup.com> (copyright owned by Compusoft Group)
-=======
 * Siim Kallas <siimkallas@gmail.com>
 * Carl Woffenden <cwoffenden@gmail.com> (copyright owned by Numfum GmbH)
->>>>>>> 9ba8f37a
+* Patrick Berger <patrick.berger@xmail.net> (copyright owned by Compusoft Group)
+* Alexander Frank Lehmann <alexander.frank.lehmann@compusoftgroup.com> (copyright owned by Compusoft Group)