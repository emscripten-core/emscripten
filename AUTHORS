--- conflicted
+++ resolved
@@ -464,8 +464,5 @@
 * Michael Potthoff <michael@potthoff.eu>
 * Abigail Bunyan <abigail@bold.claims> (copyright owned by Microsoft Corporation)
 * David García Paredes <davidgparedes@gmail.com>
-<<<<<<< HEAD
-* Vasily <just.one.man@yandex.ru>
-=======
 * Mike Swierczek <mike@swierczek.io>
->>>>>>> cc017f93
+* Vasily <just.one.man@yandex.ru>