The following authors have all licensed their contributions to Emscripten
under the licensing terms detailed in LICENSE.

(Authors keep copyright of their contributions, of course; they just grant
a license to everyone to use it as detailed in LICENSE.)

* Alon Zakai <alonzakai@gmail.com> (copyright owned by Mozilla Foundation)
* Tim Dawborn <tim.dawborn@gmail.com>
* Max Shawabkeh <max99x@gmail.com>
* Sigmund Vik <sigmund_vik@yahoo.com>
* Jeff Terrace <jterrace@gmail.com>
* Benoit Tremblay <trembl.ben@gmail.com>
* Andreas Bergmeier <abergmeier@gmx.net>
* Ben Schwartz <bens@alum.mit.edu>
* David Claughton <dave@eclecticdave.com>
* David Yip <yipdw@member.fsf.org>
* Julien Hamaide <julien.hamaide@gmail.com>
* Ehsan Akhgari <ehsan.akhgari@gmail.com> (copyright owned by Mozilla Foundation)
* Adrian Taylor <adrian@macrobug.com>
* Richard Assar <richard.assar@gmail.com>
* Nathan Hammond <emscripten@nathanhammond.com>
* Behdad Esfahbod <behdad@behdad.org>
* David Benjamin <davidben@mit.edu>
* Pierre Renaux <pierre@talansoft.com>
* Brian Anderson <banderson@mozilla.com>
* Jon Bardin <diclophis@gmail.com>
* Jukka Jylänki <jujjyl@gmail.com>
* Aleksander Guryanov <caiiiycuk@gmail.com>
* Chad Austin <chad@chadaustin.me> (copyright owned by IMVU)
* nandhp <nandhp@gmail.com>
* YeZhongWen <linghuye2.0@gmail.com>
* Xingxing Pan <forandom@gmail.com>
* Justin Kerk <dopefishjustin@gmail.com>
* Andrea Bedini <andrea.bedini@gmail.com>
* James Pike <totoro.friend@chilon.net>
* Mokhtar Naamani <mokhtar.naamani@gmail.com>
* Benjamin Stover <benjamin.stover@gmail.com>
* Riccardo Magliocchetti <riccardo.magliocchetti@gmail.com>
* Janus Troelsen <janus.troelsen@stud.tu-darmstadt.de>
* Lars Schneider <lars.schneider@autodesk.com> (copyright owned by Autodesk, Inc.)
* Joel Martin <github@martintribe.org>
* Manuel Wellmann <manuel.wellmann@autodesk.com> (copyright owned by Autodesk, Inc.)
* Xuejie Xiao <xxuejie@gmail.com>
* Dominic Wong <dom@slowbunyip.org>
* Alan Kligman <alan.kligman@gmail.com> (copyright owned by Mozilla Foundation)
* Anthony Liot <wolfviking0@yahoo.com>
* Michael Riss <Michael.Riss@gmx.de>
* Jasper St. Pierre <jstpierre@mecheye.net>
* Manuel Schölling <manuel.schoelling@gmx.de>
* Bruce Mitchener, Jr. <bruce.mitchener@gmail.com>
* Michael Bishop <mbtyke@gmail.com>
* Roger Braun <roger@rogerbraun.net>
* Vladimir Vukicevic <vladimir@pobox.com> (copyright owned by Mozilla Foundation)
* Lorant Pinter <lorant.pinter@prezi.com>
* Tobias Doerffel <tobias.doerffel@gmail.com>
* Martin von Gagern <martin@von-gagern.net>
* Ting-Yuan Huang <thuang@mozilla.com>
* Joshua Granick <jgranick@blackberry.com>
* Felix H. Dahlke <fhd@ubercode.de>
* Éloi Rivard <azmeuk@gmail.com>
* Alexander Gladysh <ag@logiceditor.com>
* Arlo Breault <arlolra@gmail.com>
* Jacob Lee <artdent@gmail.com> (copyright owned by Google, Inc.)
* Joe Lee <jlee@imvu.com> (copyright owned by IMVU)
* Andy Friesen <andy@imvu.com> (copyright owned by IMVU)
* Bill Welden <bwelden@imvu.com> (copyright owned by IMVU)
* Michael Ey <mey@imvu.com> (copyright owned by IMVU)
* Llorens Marti Garcia <lgarcia@imvu.com> (copyright owned by IMVU)
* Jinsuck Kim <jkim@imvu.com> (copyright owned by IMVU)
* Todd Lee <tlee@imvu.com> (copyright owned by IMVU)
* Anthony Pesch <inolen@gmail.com>
* Robert Bragg <robert.bragg@intel.com> (copyright owned by Intel Corporation)
* Sylvestre Ledru <sylvestre@debian.org>
* Tom Fairfield <fairfield@cs.xu.edu>
* Anthony J. Thibault <ajt@hyperlogic.org>
* John Allwine <jallwine86@gmail.com>
* Martin Gerhardy <martin.gerhardy@gmail.com>
* James Gregory <jgregory@zynga.com> (copyright owned by Zynga, Inc.)
* Dan Gohman <sunfish@google.com> (copyright owned by Google, Inc.)
* Jeff Gilbert <jgilbert@mozilla.com> (copyright owned by Mozilla Foundation)
* Frits Talbot <frits@metapathy.com>
* Onno Jongbloed <hey@onnoj.net>
* Jez Ng <me@jezng.com>
* Marc Feeley <mfeeley@mozilla.com> (copyright owned by Mozilla Foundation)
* Ludovic Perrine <jazzzz@gmail.com>
* David Barksdale <david.barksdale@adcedosolutions.com>
* Manfred Manik Nerurkar <nerurkar*at*made-apps.biz> (copyright owned by MADE, GmbH)
* Joseph Gentle <me@josephg.com>
* Douglas T. Crosher <dtc-moz@scieneer.com> (copyright owned by Mozilla Foundation)
* Douglas T. Crosher <info@jsstats.com> (copyright owned by Scieneer Pty Ltd.)
* Soeren Balko <soeren.balko@gmail.com> (copyright owned by Clipchamp Pty Ltd.)
* Ryan Kelly (ryan@rfk.id.au)
* Michael Lelli <toadking@toadking.com>
* Yu Kobayashi <yukoba@accelart.jp>
* Pin Zhang <zhangpin04@gmail.com>
* Nick Bray <ncbray@chromium.org> (copyright owned by Google, Inc.)
* Aidan Hobson Sayers <aidanhs@cantab.net>
* Charlie Birks <admin@daftgames.net>
* Ranger Harke <ranger.harke@autodesk.com> (copyright owned by Autodesk, Inc.)
* Tobias Vrinssen <tobias@vrinssen.de>
* Patrick R. Martin <patrick.martin.r@gmail.com>
* Richard Quirk <richard.quirk@gmail.com>
* Marcos Scriven <marcos@scriven.org>
* Antoine Lambert <antoine.lambert33@gmail.com>
* Daniel Aquino <mr.danielaquino@gmail.com>
* Remi Papillie <remi.papillie@gmail.com>
* Fraser Adams <fraser.adams@blueyonder.co.uk>
* Michael Tirado <icetooth333@gmail.com>
* Ben Noordhuis <info@bnoordhuis.nl>
* Bob Roberts <bobroberts177@gmail.com>
* John Vilk <jvilk@cs.umass.edu>
* Daniel Baulig <dbaulig@fb.com> (copyright owned by Facebook, Inc.)
* Lu Wang <coolwanglu@gmail.com>
* Heidi Pan <heidi.pan@intel.com> (copyright owned by Intel)
* Vasilis Kalintiris <ehostunreach@gmail.com>
* Adam C. Clifton <adam@hulkamaniac.com>
* Volo Zyko <volo.zyko@gmail.com>
* Andre Weissflog <floooh@gmail.com>
* Alexandre Perrot <alexandre.perrot@gmail.com>
* Emerson José Silveira da Costa <emerson.costa@gmail.com>
* Jari Vetoniemi <mailroxas@gmail.com>
* Sindre Sorhus <sindresorhus@gmail.com>
* James S Urquhart <jamesu@gmail.com>
* Boris Gjenero <boris.gjenero@gmail.com>
* jonas echterhoff <jonas@unity3d.com>
* Sami Vaarala <sami.vaarala@iki.fi>
* Jack A. Arrington <jack@epicpineapple.com>
* Richard Janicek <r@janicek.co>
* Joel Croteau <jcroteau@gmail.com>
* Haneef Mubarak <haneef503@gmail.com>
* Nicolas Peri <nicox@shivaengine.com> (copyright owned by ShiVa Technologies, SAS)
* Bernhard Fey <e-male@web.de>
* Dave Nicponski <dave.nicponski@gmail.com>
* Jonathan Jarri <noxalus@gmail.com>
* Daniele Di Proietto <daniele.di.proietto@gmail.com>
* Dan Dascalescu <dNOSPAMdascalescu@gmail.com>
* Thomas Borsos <thomasborsos@gmail.com>
* Ori Avtalion <ori@avtalion.name>
* Guillaume Blanc <guillaumeblanc.sc@gmail.com>
* Usagi Ito <usagi@WonderRabbitProject.net>
* Camilo Polymeris <cpolymeris@gmail.com>
* Markus Henschel <markus.henschel@yager.de>
* Ophir Lojkine <ophir.lojkine@eleves.ec-nantes.fr>
* Ryan Sturgell <ryan.sturgell@gmail.com> (copyright owned by Google, Inc.)
* Jason Green <jason@transgaming.com> (copyright owned by TransGaming, Inc.)
* Ningxin Hu <ningxin.hu@intel.com> (copyright owned by Intel)
* Nicolas Guillemot <nlguillemot@gmail.com>
* Sathyanarayanan Gunasekaran <gsathya.ceg@gmail.com> (copyright owned by Mozilla Foundation)
* Nikolay Vorobyov <nik.vorobyov@gmail.com>
* Jonas Platte <mail@jonasplatte.de>
* Sebastien Ronsse <sronsse@gmail.com>
* Glenn R. Wichman <gwichman@zynga.com>
* Hamish Willee <hamishwillee@gmail.com> (copyright owned by Mozilla Foundation)
* Sylvain Chevalier <sylvain.chevalier@gmail.com>
* Nathan Ross <nross.se@gmail.com>
* Zachary Pomerantz <zmp@umich.edu>
* Boris Tsarev <boristsarev@gmail.com>
* Mark Logan <mark@artillery.com> (copyright owned by Artillery Games, Inc.)
* Коренберг Марк <socketpair@gmail.com>
* Gauthier Billot <gogoprog@gmail.com>
* Árpád Goretity <h2co3@h2co3.org>
* Nicholas Wilson <nicholas@nicholaswilson.me.uk>
* Aaron Mandle <aaronmandle@gmail.com>
* Bailey Hayes <Bailey.Hayes@sas.com> (copyright owned by SAS Institute Inc.)
* Paul Holland <pholland@adobe.com>
* James Long <longster@gmail.com>
* David Anderson <danderson@mozilla.com> (copyright owned by Mozilla Foundation)
* Eric Rannaud <e@nanocritical.com> (copyright owned by Nanocritical Corp.)
* William Furr <wfurr@google.com> (copyright owned by Google, Inc.)
* Dan Glastonbury <dglastonbury@mozilla.com> (copyright owned by Mozilla Foundation)
* Warren Seine <warren.seine@aerys.in> (copyright owned by Aerys SAS)
* Petr Babicka <babcca@gmail.com>
* Akira Takahashi <faithandbrave@gmail.com>
* Victor Costan <costan@gmail.com>
* Pepijn Van Eeckhoudt <pepijn.vaneeckhoudt@luciad.com> (copyright owned by Luciad NV)
* Stevie Trujillo <stevie.trujillo@gmail.com>
* Edward Rudd <urkle@outoforder.cc>
* Rene Eichhorn <rene.eichhorn1@gmail.com>
* Nick Desaulniers <nick@mozilla.com> (copyright owned by Mozilla Foundation)
* Luke Wagner <luke@mozilla.com> (copyright owned by Mozilla Foundation)
* Matt McCormick <matt.mccormick@kitware.com>
* Thaddée Tyl <thaddee.tyl@gmail.com>
* Philipp Wiesemann <philipp.wiesemann@arcor.de>
* Jan Jongboom <janjongboom@gmail.com> (copyright owned by Telenor Digital AS)
* Tiago Quelhas <tiagoq@gmail.com>
* Reinier de Blois <rddeblois@gmail.com>
* Yuichi Nishiwaki <yuichi.nishiwaki@gmail.com>
* Jérôme Bernard <jerome.bernard@ercom.fr> (copyright owned by Ercom)
* Chanhwi Choi <ccwpc@hanmail.net>
* Fábio Santos <fabiosantosart@gmail.com>
* Thibaut Despoulain <thibaut@artillery.com> (copyright owned by Artillery Games, Inc.)
* Wei Tjong Yao <weitjong@gmail.com>
* Tim Guan-tin Chien <timdream@gmail.com>
* Krzysztof Jakubowski <nadult@fastmail.fm>
* Vladimír Vondruš <mosra@centrum.cz>
* Brion Vibber <brion@pobox.com>
* Philip Lafleur <sendsbeak@gmail.com>
* Javier Meseguer de Paz <j.meseguer@gmail.com>
* Michael A. Balazs <michael.balazs@gmail.com>
* Andreas Blixt <me@blixt.nyc>
* Haofeng Zhang <h.z@duke.edu>
* Cody Welsh <codyw@protonmail.com>
* Hoong Ern Ng <hoongern@gmail.com>
* Kagami Hiiragi <kagami@genshiken.org>
* Jan Bölsche <jan@lagomorph.de>
* Sebastian Matthes <sebastianmatthes@outlook.com> (copyright owned by Volkswagen AG)
* Robert Goulet <robert.goulet@autodesk.com> (copyright owned by Autodesk, Inc.)
* Juha Järvi <befunge@gmail.com>
* Louis Lagrange <lagrange.louis@gmail.com>
* Ying-Ruei Liang <thumbd03803@gmail.com>
* Stuart Geipel <lapimlu@gmail.com>
* Yeonjun Lim <yjroot@gmail.com>
* Andrew Karpushin <reven86@gmail.com>
* Felix Zimmermann <fzimmermann89@gmail.com>
* Sven-Hendrik Haase <svenstaro@gmail.com>
* Simon Sandström <simon@nikanor.nu>
* Khaled Sami <k.sami.mohammed@gmail.com>
* Omar El-Mohandes <omar.elmohandes90@gmail.com>
* Florian Rival <florian.rival@gmail.com>
* Mark Achée <mark@achee.com>
* Piotr Paczkowski <kontakt@trzeci.eu>
* Braden MacDonald <braden@bradenmacdonald.com>
* Kevin Cheung <kevin.cheung@autodesk.com> (copyright owned by Autodesk, Inc.)
* Josh Peterson <petersonjm1@gmail.com>
* eska <eska@eska.me>
* Nate Burr <nate.oo@gmail.com>
* Paul "TBBle" Hampson <Paul.Hampson@Pobox.com>
* Andreas Plesch <andreasplesch@gmail.com>
* Brian Armstrong <brian.armstrong.ece+github@gmail.com>
* Vincenzo Chianese <vincenz.chianese@icloud.com>
* Noam T.Cohen <noam@ecb.co.il>
* Nick Shin <nick.shin@gmail.com>
* Gregg Tavares <github@greggman.com>
* Tanner Rogalsky <tanner@tannerrogalsky.com>
* Richard Cook <rcook@tableau.com> (copyright owned by Tableau Software, Inc.)
* Arnab Choudhury <achoudhury@tableau.com> (copyright owned by Tableau Software, Inc.)
* Charles Vaughn <cvaughn@tableau.com> (copyright owned by Tableau Software, Inc.)
* Pierre Krieger <pierre.krieger1708@gmail.com>
* Jakob Stoklund Olesen <stoklund@2pi.dk>
* Jérémy Anger <angerj.dev@gmail.com>
* Derek Schuff <dschuff@chromium.org> (copyright owned by Google, Inc.)
* Ashley Sommer <flubba86@gmail.com>
* Dave Fletcher <graveyhead@gmail.com>
* Lars-Magnus Skog <ralphtheninja@riseup.net>
* Pieter Vantorre <pietervantorre@gmail.com>
* Maher Sallam <maher@sallam.me>
* Andrey Burov <burik666@gmail.com>
* Holland Schutte <hgschutte1@gmail.com>
* Kerby Geffrard <kerby.geffrard@gmail.com>
* cynecx <me@cynecx.net>
* Chris Gibson <cgibson@mrvoxel.com>
* Harald Reingruber <code*at*h-reingruber.at>
* Aiden Koss <madd0131@umn.edu>
* Dustin VanLerberghe <good_ol_dv@hotmail.com>
* Philip Bielby <pmb45-github@srcf.ucam.org> (copyright owned by Jagex Ltd.)
* Régis Fénéon <regis.feneon@gmail.com>
* Dominic Chen <d.c.ddcc@gmail.com> (copyright owned by Google, Inc.)
* Junji Hashimoto <junji.hashimoto@gmail.com>
* Heejin Ahn <aheejin@gmail.com> (copyright owned by Google, Inc.)
* Andras Kucsma <andras.kucsma@gmail.com>
* Mateusz Borycki <mateuszborycki@gmail.com>
* Franklin Ta <fta2012@gmail.com>
* Jacob Gravelle <jgravelle@google.com> (copyright owned by Google, Inc.)
* Kagami Sascha Rosylight <saschanaz@outlook.com>
* Benny Jacobs <benny@gmx.it>
* Ray Brown <code@liquibits.com>
* Christopher Serr <christopher.serr@gmail.com>
* Aaron Ruß <aaron.russ@dfki.de> (copyright owned by DFKI GmbH)
* Vilibald Wanča <vilibald@wvi.cz>
* Alex Hixon <alex@alexhixon.com>
* Vladimir Davidovich <thy.ringo@gmail.com>
* Yuriy Levchenko <irov13@mail.ru>
* Dmitry Tolmachov <dmitolm@gmail.com>
* Dylan McKay <me@dylanmckay.io>
* Christophe Gragnic <cgragnic@netc.fr>
* Murphy McCauley <murphy.mccauley@gmail.com>
* Anatoly Trosinenko <anatoly.trosinenko@gmail.com>
* Brad Grantham <grantham@plunk.org>
* Sam Clegg <sbc@chromium.org> (copyright owned by Google, Inc.)
* Joshua Lind <joshualind007@hotmail.com>
* Hiroaki GOTO as "GORRY" <gorry@hauN.org>
* Mikhail Kremnyov <mkremnyov@gmail.com> (copyright owned by XCDS International)
* Tasuku SUENAGA a.k.a. gunyarakun <tasuku-s-github@titech.ac>
* Vitorio Miguel Prieto Cilia <vdrbandeiras@gmail.com>
* Evan Wallace <evan.exe@gmail.com>
* Henning Pohl <henning@still-hidden.de>
* Tim Neumann <mail@timnn.me>
* Ondrej Stava <ondrej.stava@gmail.com> (copyright owned by Google, Inc.)
* Jakub Jirutka <jakub@jirutka.cz>
* Loo Rong Jie <loorongjie@gmail.com>
* Jean-François Geyelin <jfgeyelin@gmail.com>
* Matthew Collins <thethinkofdeath@gmail.com>
* Satoshi N. M <snmatsutake@yahoo.co.jp>
* Ryan Speets <ryan@speets.ca>
* Fumiya Chiba <fumiya.chiba@nifty.com>
* Ryan C. Gordon <icculus@icculus.org>
* Inseok Lee <dlunch@gmail.com>
* Yair Levinson (copyright owned by Autodesk, Inc.)
* Matjaž Drolc <mdrolc@gmail.com>
* James Swift <james@3dengineer.com> (copyright owned by PSPDFKit GmbH)
* Ryan Lester <ryan@cyph.com> (copyright owned by Cyph, Inc.)
* Nikolay Zapolnov <zapolnov@gmail.com>
* Nazar Mokrynskyi <nazar@mokrynskyi.com>
* Yury Delendik <ydelendik@mozilla.com> (copyright owned by Mozilla Foundation)
* Kenneth Perry <thothonegan@gmail.com>
* Jim Mussared <jim.mussared@gmail.com>
* Dirk Vanden Boer <dirk.vdb@gmail.com>
* Mitchell Foley <mitchfoley@google.com> (copyright owned by Google, Inc.)
* Oleksandr Chekhovskyi <oleksandr.chekhovskyi@gmail.com>
* Michael Siebert <michael.siebert2k@gmail.com>
* Jonathan Hale <squareys@googlemail.com>
* Etienne Brateau <etienne.brateau@gmail.com>
* Zhiming Wang <zmwangx@gmail.com>
* Jameson Ernst <jameson@jpernst.com>
* Yoan Lecoq <yoanlecoq.io@gmail.com>
* Jiajie Hu <jiajie.hu@intel.com> (copyright owned by Intel Corporation)
* Kamil Klimek <naresh@tlen.pl>
* José Carlos Pujol <josecpujol(at)gmail.com>
* Dannii Willis <curiousdannii@gmail.com>
* Erik Dubbelboer <erik@dubbelboer.com>
* Sergey Tsatsulin <tsatsulin@gmail.com>
* varkor <github@varkor.com>
* Stuart Knightley <website@stuartk.com>
* Amadeus Guo <gliheng@foxmail.com>
* Nathan Froyd <froydnj@gmail.com> (copyright owned by Mozilla Foundation)
* Daniel Wirtz <dcode@dcode.io>
* Kibeom Kim <kk1674@nyu.edu>
* Marcel Klammer <m.klammer@tastenkunst.com>
* Axel Forsman <axelsfor@gmail.com>
* Ebrahim Byagowi <ebrahim@gnu.org>
* Thorsten Möller <thorsten.moeller@sbi.ch>
* Michael Droettboom <mdroettboom@mozilla.com>
* Nicolas Bouquet <hgy01@hieroglyphe.net>
* Miguel Saldivar <miguel.saldivar22@hotmail.com>
* Gert Van Hoey <gert.vanhoey@gmail.com>
* Valtteri Heikkilä <rnd@nic.fi>
* Daniel McNab <daniel.mcnab6+emcc(at)gmail.com>
* Tyler Limkemann <tslimkemann42 gmail.com>
* Ben Smith <binji@google.com> (copyright owned by Google, Inc.)
* Sylvain Beucler <beuc@beuc.net>
* Patrik Weiskircher <patrik@weiskircher.name>
* Tobias Widlund <widlundtobias(at)gmail.com>
* Rob Fors <mail@robfors.com>
* Mike Frysinger <vapier@chromium.org> (copyright owned by Google, Inc.)
* Sébasiten Crozet <developer@crozet.re>
* Andrey Nagikh <andrey@nagih.ru>
* Dzmitry Malyshau <dmalyshau@mozilla.com> (copyright owned by Mozilla Foundation)
* Bjorn Swenson <tie.372@gmail.com>
* Ryhor Spivak <grisha@rusteddreams.net>
* Jan Schär <jscissr@gmail.com>
* Ryhor Spivak <grisha@rusteddreams.net>
* Alexander Bich <quyse0@gmail.com>
* Ashleigh Thomas <ashleighbcthomas@gmail.com>
* Veniamin Petrenko <bjpbjpbjp10@gmail.com>
* Ian Henderson <ian@ianhenderson.org>
* Siim Kallas <siimkallas@gmail.com>
* Carl Woffenden <cwoffenden@gmail.com> (copyright owned by Numfum GmbH)
* Patrick Berger <patrick.berger@xmail.net> (copyright owned by Compusoft Group)
* Alexander Frank Lehmann <alexander.frank.lehmann@compusoftgroup.com> (copyright owned by Compusoft Group)
* Tommy Nguyen <tn0502@gmail.com>
* Thomas Schander <info@thomasschander.com> (copyright owned by Enscape GmbH)
* Benjamin S. Rodgers <acdimalev@gmail.com>
* Paul Shapiro <paul@mymonero.com>
* Elmo Todurov <elmo.todurov@eesti.ee>
* Zoltán Žarkov <zeko@freecivweb.org>
* Roman Yurchak <rth.yurchak@pm.me>
* Hampton Maxwell <me@hamptonmaxwell.com>
* Eric Fiselier <ericwf@google.com> (copyright owned by Google, Inc.)
* Sirapop Wongstapornpat <sirapop.wongstapornpat@student.oulu.fi>
* Matt Kane <m@mk.gg>
* Altan Özlü <altanozlu7@gmail.com>
* Mary S <ipadlover8322@gmail.com>
* Martin Birks <mbirks@gmail.com>
* Kirill Smelkov <kirr@nexedi.com> (copyright owned by Nexedi)
* Lutz Hören <laitch383@gmail.com>
* Pedro K Custodio <git@pedrokcustodio.com>
* Nicolas Allemand <contact@nicolasallemand.com>
* Gabriel Cuvillier <contact@gabrielcuvillier.pro>
* Thomas Lively <tlively@google.com> (copyright owned by Google, Inc.)
* Brandon Surmanski <b.surmanski@gmail.com>
* Rian Hunter <rian@alum.mit.edu>
* Kai Ninomiya <kainino@chromium.org> (copyright owned by Google, Inc.)
* Mickaël Schoentgen <contact@tiger-222.fr>
* Renaud Leroy <capitnflam@gmail.com>
* Florian Stellbrink <florian@stellbr.ink>
* Shane Peelar <lookatyouhacker@gmail.com>
* Alessandro Pignotti <alessandro@leaningtech.com>
* Zheng Tao Lee <zhengtao.lee@autodesk.com> (copyright owned by Autodesk, Inc.)
* Martina Kraus <kraus.martina.m@googlemail.com>
* Jacob Adelgren <jake@eevo.com>
* Ingvar Stepanyan <me@rreverser.com>
* Ben Trapani <ben.trapani1995@gmail.com> (copyright owned by Microsoft, Inc.)
* Tim Lander <tim57282＠hotmail.com>
* Jacob Greenfield <jacob@jacobgreenfield.me>
* Joseph Kogut <joseph.kogut@gmail.com>
* Yi Zhang <milizhang@gmail.com>
* Marc Abramowitz <msabramo@gmail.com>
* Daniel Ruf <daniel@daniel-ruf.de>
* Timothy Trindle <titrindl@microsoft.com> (copyright owned by Microsoft, Inc.)
* Matthew Andres Moreno <m.more500@gmail.com>
* Eric Mandel <eric@cfa.harvard.edu>
* Anthony Catel <paraboul@gmail.com>
* Simon Cooper <simon.d.cooper@hotmail.co.uk>
* Amir Rasouli <arasouli91@gmail.com>
* Nico Weber <thakis@chromium.org>
* Bas Doorn <code@keyn.app> (copyright owned by Keyn B.V.)
* Adam Bujalski <a.bujalski@samsung.com> (copyright owned by Samsung Electronics)
* Guanzhong Chen <gzchen@google.com> (copyright owned by Google, Inc.)
* Denis Serebro <densilver3000@gmail.com>
* Lucas Ramage <ramage.lucas@protonmail.com>
* Andy Wingo <wingo@igalia.com> (copyright owned by Igalia)
* Philipp Gloor <philipp.gloor@pdf-tools.com> (copyright owned by PDF Tools AG)
* Joshua Minter <josh@minteronline.com> (copyright owned by Clipchamp Pty Ltd.)
* Ferris Kwaijtaal <ferrispc@hotmail.com>
* Konstantin Podsvirov <konstantin@podsvirov.pro>
* Eduardo Bart <edub4rt@gmail.com>
* Zoltan Varga <vargaz@gmail.com> (copyright owned by Microsoft, Inc.)
* Fernando Serboncini <fserb@google.com>
* Christian Clauss <cclauss@me.com> (copyright owned by IBM)
* Henry Kleynhans <hkleynhans@bloomberg.net> (copyright owned by Bloomberg L.P.)
* FUJI Goro <g.psy.va@gmail.com>
* Egor Suvorov <esuvorov@think-cell.com> (copyright owned by think-cell Software GmbH)
* James Kuszmaul <jabukuszmaul@gmail.com>
* Wei Mingzhi <whistler_wmz@users.sourceforge.net>
* Sergey karchevsky <sergey.ext@gmail.com>
* Ajay Patel <patel.ajay285@gmail.com>
* Adrien Devresse <adev@adev.name>
* Petr Penzin <petr.penzin@intel.com> (copyright owned by Intel Corporation)
* Tayeb Al Karim <tay@google.com> (copyright owned by Google, Inc.)
* Andrei Alexeyev <akari@taisei-project.org>
* Cesar Guirao Robles <cesar@no2.es>
* Ricky Claven <ricksterhd123@gmail.com>
* Mehdi Sabwat <mehdisabwat@gmail.com>
* MinganMuon <mingan-muon@outlook.com>
* Jonathan Feinberg <feinberg@google.com>
* Osman Turan <osman@osmanturan.com>
* Jaikanth J <jaikanthjay46@gmail.com>
* Gernot Lassnig <gernot.lassnig@gmail.com>
* Christian Boos <cboos@bct-technology.com>
* Erik Scholz <greenNO@SPAMg-s.xyz>
* Michael de Lang <kingoipo@gmail.com>
* Gergely Nagy <ngg@tresorit.com>
* Jan Habermann <jan@habermann.io>
* John Granström <granstrom.john@gmail.com>
* Clemens Backes <clemensb@google.com> (copyright owned by Google, Inc.)
* Tibor Klajnscek <tiborkl@numfum.com>
* Benjamin Golinvaux <benjamin@golinvaux.com>
* Peter Salomonsen <pjsalomonsen@gmail.com>
* Niklas Fiekas <niklas.fiekas@backscattering.de>
* Martín Lucas Golini <spartanj@gmail.com>
* Bumsik Kim <k.bumsik@gmail.com>
* Corentin Wallez <cwallez@chromium.org> (copyright owned by Google, Inc.)
* Austin Eng <enga@chromium.org> (copyright owned by Google, Inc.)
* Hugo Amiard <hugo.amiard@laposte.net>
* Diego Casorran <dcasorran@gmail.com>
* sssooonnnggg <sssooonnnggg111@gmail.com>
* Guillaume Racicot <gufideg@gmail.com>
* SK Min <oranke@gmail.com>
* Fabio Alessandrelli <fabio.alessandrelli@gmail.com>
* Kirill Gavrilov <kirill@sview.ru>
* Karl Semich <0xloem@gmail.com>
* Louis DeScioli <descioli@google.com> (copyright owned by Google, LLC)
* Kleis Auke Wolthuizen <info@kleisauke.nl>
* Michael Potthoff <michael@potthoff.eu>
* Abigail Bunyan <abigail@bold.claims> (copyright owned by Microsoft Corporation)
* David García Paredes <davidgparedes@gmail.com>
* Dan Field <dfield@gmail.com> (copyright owned by Google, Inc.)
* Mike Swierczek <mike@swierczek.io>
* Vasily <just.one.man@yandex.ru>
* Jānis Rūcis <parasti@gmail.com>
* rssqian <rssqian@gmail.com>
* Shachar Langbeheim <nihohit@gmail.com>
* Laurin Agostini <thevolut@gmail.com>
* David Carlier <devnexen@gmail.com>
* Paul Du <du.paul136@gmail.com> (copyright owned by ARSKAN)
* Piotr Doan <doanpiotr@gmail.com>
* Stuart Schechter <stuart.schechter@gmail.com>
* Brett Paterson <brett@fmod.com>
* Robert Aboukhalil <robert.aboukhalil@gmail.com>
* Jonathan Poelen <jonathan.poelen@gmail.com>
* Ashley Hauck <github@khyperia.com>
* Junyue Cao <junyuecao@gmail.com>
* Elías Serrano <feserr3@gmail.com>
* Philip Pfaffe <pfaffe@google.com> (copyright owned by Google, LLC)
* Troy Tae <tjy970721@gmail.com>
* Sky Wang <sky-wang@qq.com>
* popomen <nz_nuaa@163.com>
* Artyom Lebedev <vagran.ast@gmail.com>
* Sebastián Gurin (cancerberoSgx) <sebastigurin@gmail.com>
* Benedikt Meurer <bmeurer@google.com> (copyright owned by Google, LLC)
* Jiulong Wang <jiulongw@gmail.com>
* pudinha <rogi@skylittlesystem.org>
* Nicholas Phillips <nwp2@illinois.edu>
* Colin Guyon <colin.guyon@insimo.fr> (copyright owned by InSimo, SAS)
* Mathias Westerdahl <mwesterdahl76@gmail.com>
* Philip Rideout <prideout@google.com> (copyright owned by Google, LLC)
* Shrek Shao (shrekshao@google.com) (copyright owned by Google, LLC)
* Arran Ireland <ion92@protonmail.com>
* Jia Yuan Lo <jylo06g@gmail.com>
* Antoine du Hamel <duhamelantoine1995@gmail.com>
* Alexander Köplinger <alex.koeplinger@outlook.com> (copyright owned by Microsoft, Inc.)
* Kenneth Pouncey <kepounce@microsoft.com> (copyright owned by Microsoft, Inc.)
* Mitchell Hwang <mihw@microsoft.com> (copyright owned by Microsoft, Inc.)
* Sean Maher <seanptmaher@gmail.com> (copyright owned by Google, LLC)
* Paul Peny <pmpp.pub@gmail.com>
* Prashanth Nethi <prashant@adobe.com>
* Max Weisel <max@maxweisel.com>
* Georg Rottensteiner <georg@georg-rottensteiner.de>
* Tristan Griffin <tristan.griffin@hcl.com> (Copyright owned by HCL)
* Julien Jorge <julien.jorge@gmx.fr>
* Benjamin Lee <bnllee@ucdavis.edu>
* Attila Oláh <atl@google.com> (copyright owned by Google, LLC)
* Marat Dukhan <maratek@google.com> (copyright owned by Google, LLC)
* Raphael Siegel <siegel.raphael@gmail.com>
* Stephan Reiter <reste@google.com> (copyright owned by Google, LLC)
* kamenokonyokonyoko <kamenokonokotan@gmail.com>
* Lectem <lectem@gmail.com>
* Henrik Algestam <henrik@algestam.se>
* Rocco Musolino <roccomusolino92@gmail.com>
* Pawel Czarnecki <pawel@8thwall.com> (copyright owned by 8th Wall, Inc.)
* Dhairya Bahl < dhairyabahl5@gmail.com >
* Sam Gao <gaoshan274@gmail.com>
* Sebastian Mayr <me@sam.st>
* Vladimir Gamalyan <vladimir.gamalyan@gmail.com>
* Jean-Sébastien Nadeau <mundusnine@gmail.com> (copyright owned by Foundry Interactive Inc.)
* Wouter van Oortmerssen <wvo@google.com> (copyright owned by Google, LLC)
* Alexey Sokolov <sokolov@google.com> (copyright owned by Google, LLC)
* Lukas Rieger <rieger@progress-psd.com>
* Ivan Romanovski <ivan.romanovski@gmail.com>
* Max Brunsfeld <maxbrunsfeld@gmail.com>
* Basil Fierz <basil.fierz@hotmail.com>
* Rod Hyde <rod@badlydrawngames.com>
* Aleksey Kliger <aleksey@lambdageek.org> (copyright owned by Microsoft, Inc.)
* Nicolas Ollinger <nopid@free.fr>
* Michael R. Crusoe <crusoe@debian.org>
* Dexter Chua <dec41@srcf.net>
* Thomas Ballinger <thomasballinger@gmail.com>
* Mehdi Sadeghi <mehdi@mehdix.org>
* Amin Yahyaabadi <aminyahyaabadi74@gmail.com>
* Adam Leskis <leskis@gmail.com>
* Raffaele Pertile <raffarti@zoho.com>
* Patric Stout <github@truebrain.nl>
* Jinoh Kang <jinoh.kang.kr@gmail.com>
* Jorge Prendes <jorge.prendes@gmail.com>
* Alexey Shamrin <shamrin@gmail.com>
* Ben den Hollander <bdenhollander@dynascape.com> (copyright owned by DynaScape Software Inc.)
* Akul Penugonda <akulvp@gmail.com>
* Jan Wolff <contact@jancc.de>
* Pawel Czarnecki <pawel@8thwall.com> (copyright owned by 8th Wall, Inc.)
* Camil Staps <info@camilstaps.nl>
* Michael Kircher <michael.kircher.github@gmail.com>
* Sharad Saxena <sharad.saxena@autodesk.com> (copyright owned by Autodesk, Inc.)
* Vasili Skurydzin <vasili.skurydzin@ibm.com>
* Jakub Nowakowski <jn925+emcc@o2.pl>
* Andrew Brown <andrew.brown@intel.com> (copyright owned by Intel Corporation)
* Marco Buono <marcobuono@invisionapp.com> (copyright owned by InVisionApp, Inc.)
* Philip Gossweiler <philip.gossweiler@outlook.com>
* Rafael Brune <mail@rbrune.de>
* Aleksi Sapon <aleksi.sapon@faro.com> (copyright owned by FARO Technologies, Inc.)
* Radek Doulik <radek.doulik@gmail.com> (copyright owned by Microsoft, Inc.)
<<<<<<< HEAD
* Érico Porto <ericoporto2008@gmail.com>
=======
* Albert Vaca Cintora <albertvaka@gmail.com>
>>>>>>> 597cbe21
<|MERGE_RESOLUTION|>--- conflicted
+++ resolved
@@ -558,8 +558,5 @@
 * Rafael Brune <mail@rbrune.de>
 * Aleksi Sapon <aleksi.sapon@faro.com> (copyright owned by FARO Technologies, Inc.)
 * Radek Doulik <radek.doulik@gmail.com> (copyright owned by Microsoft, Inc.)
-<<<<<<< HEAD
 * Érico Porto <ericoporto2008@gmail.com>
-=======
-* Albert Vaca Cintora <albertvaka@gmail.com>
->>>>>>> 597cbe21
+* Albert Vaca Cintora <albertvaka@gmail.com>