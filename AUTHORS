The following authors have all licensed their contributions to Emscripten
under the licensing terms detailed in LICENSE.

(Authors keep copyright of their contributions, of course; they just grant
a license to everyone to use it as detailed in LICENSE.)

* Alon Zakai <alonzakai@gmail.com> (copyright owned by Mozilla Foundation)
* Tim Dawborn <tim.dawborn@gmail.com>
* Max Shawabkeh <max99x@gmail.com>
* Sigmund Vik <sigmund_vik@yahoo.com>
* Jeff Terrace <jterrace@gmail.com>
* Benoit Tremblay <trembl.ben@gmail.com>
* Andreas Bergmeier <abergmeier@gmx.net>
* Ben Schwartz <bens@alum.mit.edu>
* David Claughton <dave@eclecticdave.com>
* David Yip <yipdw@member.fsf.org>
* Julien Hamaide <julien.hamaide@gmail.com>
* Ehsan Akhgari <ehsan.akhgari@gmail.com> (copyright owned by Mozilla Foundation)
* Adrian Taylor <adrian@macrobug.com>
* Richard Assar <richard.assar@gmail.com>
* Nathan Hammond <emscripten@nathanhammond.com>
* Behdad Esfahbod <behdad@behdad.org>
* David Benjamin <davidben@mit.edu>
* Pierre Renaux <pierre@talansoft.com>
* Brian Anderson <banderson@mozilla.com>
* Jon Bardin <diclophis@gmail.com>
* Jukka Jylänki <jujjyl@gmail.com>
* Aleksander Guryanov <caiiiycuk@gmail.com>
* Chad Austin <chad@chadaustin.me> (copyright owned by IMVU)
* nandhp <nandhp@gmail.com>
* YeZhongWen <linghuye2.0@gmail.com>
* Xingxing Pan <forandom@gmail.com>
* Justin Kerk <dopefishjustin@gmail.com>
* Andrea Bedini <andrea.bedini@gmail.com>
* James Pike <totoro.friend@chilon.net>
* Mokhtar Naamani <mokhtar.naamani@gmail.com>
* Benjamin Stover <benjamin.stover@gmail.com>
* Riccardo Magliocchetti <riccardo.magliocchetti@gmail.com>
* Janus Troelsen <janus.troelsen@stud.tu-darmstadt.de>
* Lars Schneider <lars.schneider@autodesk.com> (copyright owned by Autodesk, Inc.)
* Joel Martin <github@martintribe.org>
* Manuel Wellmann <manuel.wellmann@autodesk.com> (copyright owned by Autodesk, Inc.)
* Xuejie Xiao <xxuejie@gmail.com>
* Dominic Wong <dom@slowbunyip.org>
* Alan Kligman <alan.kligman@gmail.com> (copyright owned by Mozilla Foundation)
* Anthony Liot <wolfviking0@yahoo.com>
* Michael Riss <Michael.Riss@gmx.de>
* Jasper St. Pierre <jstpierre@mecheye.net>
* Manuel Schölling <manuel.schoelling@gmx.de>
* Bruce Mitchener, Jr. <bruce.mitchener@gmail.com>
* Michael Bishop <mbtyke@gmail.com>
* Roger Braun <roger@rogerbraun.net>
* Vladimir Vukicevic <vladimir@pobox.com> (copyright owned by Mozilla Foundation)
* Lorant Pinter <lorant.pinter@prezi.com>
* Tobias Doerffel <tobias.doerffel@gmail.com>
* Martin von Gagern <martin@von-gagern.net>
* Ting-Yuan Huang <thuang@mozilla.com>
* Joshua Granick <jgranick@blackberry.com>
* Felix H. Dahlke <fhd@ubercode.de>
* Éloi Rivard <azmeuk@gmail.com>
* Alexander Gladysh <ag@logiceditor.com>
* Arlo Breault <arlolra@gmail.com>
* Jacob Lee <artdent@gmail.com> (copyright owned by Google, Inc.)
* Joe Lee <jlee@imvu.com> (copyright owned by IMVU)
* Andy Friesen <andy@imvu.com> (copyright owned by IMVU)
* Bill Welden <bwelden@imvu.com> (copyright owned by IMVU)
* Michael Ey <mey@imvu.com> (copyright owned by IMVU)
* Llorens Marti Garcia <lgarcia@imvu.com> (copyright owned by IMVU)
* Jinsuck Kim <jkim@imvu.com> (copyright owned by IMVU)
* Todd Lee <tlee@imvu.com> (copyright owned by IMVU)
* Anthony Pesch <inolen@gmail.com>
* Robert Bragg <robert.bragg@intel.com> (copyright owned by Intel Corporation)
* Sylvestre Ledru <sylvestre@debian.org>
* Tom Fairfield <fairfield@cs.xu.edu>
* Anthony J. Thibault <ajt@hyperlogic.org>
* John Allwine <jallwine86@gmail.com>
* Martin Gerhardy <martin.gerhardy@gmail.com>
* James Gregory <jgregory@zynga.com> (copyright owned by Zynga, Inc.)
* Dan Gohman <sunfish@google.com> (copyright owned by Google, Inc.)
* Jeff Gilbert <jgilbert@mozilla.com> (copyright owned by Mozilla Foundation)
* Frits Talbot <frits@metapathy.com>
* Onno Jongbloed <hey@onnoj.net>
* Jez Ng <me@jezng.com>
* Marc Feeley <mfeeley@mozilla.com> (copyright owned by Mozilla Foundation)
* Ludovic Perrine <jazzzz@gmail.com>
* David Barksdale <david.barksdale@adcedosolutions.com>
* Manfred Manik Nerurkar <nerurkar*at*made-apps.biz> (copyright owned by MADE, GmbH)
* Joseph Gentle <me@josephg.com>
* Douglas T. Crosher <dtc-moz@scieneer.com> (copyright owned by Mozilla Foundation)
* Douglas T. Crosher <info@jsstats.com> (copyright owned by Scieneer Pty Ltd.)
* Soeren Balko <soeren.balko@gmail.com> (copyright owned by Clipchamp Pty Ltd.)
* Ryan Kelly (ryan@rfk.id.au)
* Michael Lelli <toadking@toadking.com>
* Yu Kobayashi <yukoba@accelart.jp>
* Pin Zhang <zhangpin04@gmail.com>
* Nick Bray <ncbray@chromium.org> (copyright owned by Google, Inc.)
* Aidan Hobson Sayers <aidanhs@cantab.net>
* Charlie Birks <admin@daftgames.net>
* Ranger Harke <ranger.harke@autodesk.com> (copyright owned by Autodesk, Inc.)
* Tobias Vrinssen <tobias@vrinssen.de>
* Patrick R. Martin <patrick.martin.r@gmail.com>
* Richard Quirk <richard.quirk@gmail.com>
* Marcos Scriven <marcos@scriven.org>
* Antoine Lambert <antoine.lambert33@gmail.com>
* Daniel Aquino <mr.danielaquino@gmail.com>
* Remi Papillie <remi.papillie@gmail.com>
* Fraser Adams <fraser.adams@blueyonder.co.uk>
* Michael Tirado <icetooth333@gmail.com>
* Ben Noordhuis <info@bnoordhuis.nl>
* Bob Roberts <bobroberts177@gmail.com>
* John Vilk <jvilk@cs.umass.edu>
* Daniel Baulig <dbaulig@fb.com> (copyright owned by Facebook, Inc.)
* Lu Wang <coolwanglu@gmail.com>
* Heidi Pan <heidi.pan@intel.com> (copyright owned by Intel)
* Vasilis Kalintiris <ehostunreach@gmail.com>
* Adam C. Clifton <adam@hulkamaniac.com>
* Volo Zyko <volo.zyko@gmail.com>
* Andre Weissflog <floooh@gmail.com>
* Alexandre Perrot <alexandre.perrot@gmail.com>
* Emerson José Silveira da Costa <emerson.costa@gmail.com>
* Jari Vetoniemi <mailroxas@gmail.com>
* Sindre Sorhus <sindresorhus@gmail.com>
* James S Urquhart <jamesu@gmail.com>
* Boris Gjenero <boris.gjenero@gmail.com>
* jonas echterhoff <jonas@unity3d.com>
* Sami Vaarala <sami.vaarala@iki.fi>
* Jack A. Arrington <jack@epicpineapple.com>
* Richard Janicek <r@janicek.co>
* Joel Croteau <jcroteau@gmail.com>
* Haneef Mubarak <haneef503@gmail.com>
* Nicolas Peri <nicox@shivaengine.com> (copyright owned by ShiVa Technologies, SAS)
* Bernhard Fey <e-male@web.de>
* Dave Nicponski <dave.nicponski@gmail.com>
* Jonathan Jarri <noxalus@gmail.com>
* Daniele Di Proietto <daniele.di.proietto@gmail.com>
* Dan Dascalescu <dNOSPAMdascalescu@gmail.com>
* Thomas Borsos <thomasborsos@gmail.com>
* Ori Avtalion <ori@avtalion.name>
* Guillaume Blanc <guillaumeblanc.sc@gmail.com>
* Usagi Ito <usagi@WonderRabbitProject.net>
* Camilo Polymeris <cpolymeris@gmail.com>
* Markus Henschel <markus.henschel@yager.de>
* Ophir Lojkine <ophir.lojkine@eleves.ec-nantes.fr>
* Ryan Sturgell <ryan.sturgell@gmail.com> (copyright owned by Google, Inc.)
* Jason Green <jason@transgaming.com> (copyright owned by TransGaming, Inc.)
* Ningxin Hu <ningxin.hu@intel.com> (copyright owned by Intel)
* Nicolas Guillemot <nlguillemot@gmail.com>
* Sathyanarayanan Gunasekaran <gsathya.ceg@gmail.com> (copyright owned by Mozilla Foundation)
* Nikolay Vorobyov <nik.vorobyov@gmail.com>
* Jonas Platte <mail@jonasplatte.de>
* Sebastien Ronsse <sronsse@gmail.com>
* Glenn R. Wichman <gwichman@zynga.com>
* Hamish Willee <hamishwillee@gmail.com> (copyright owned by Mozilla Foundation)
* Sylvain Chevalier <sylvain.chevalier@gmail.com>
* Nathan Ross <nross.se@gmail.com>
* Zachary Pomerantz <zmp@umich.edu>
* Boris Tsarev <boristsarev@gmail.com>
* Mark Logan <mark@artillery.com> (copyright owned by Artillery Games, Inc.)
* Коренберг Марк <socketpair@gmail.com>
* Gauthier Billot <gogoprog@gmail.com>
* Árpád Goretity <h2co3@h2co3.org>
* Nicholas Wilson <nicholas@nicholaswilson.me.uk>
* Aaron Mandle <aaronmandle@gmail.com>
* Bailey Hayes <Bailey.Hayes@sas.com> (copyright owned by SAS Institute Inc.)
* Paul Holland <pholland@adobe.com>
* James Long <longster@gmail.com>
* David Anderson <danderson@mozilla.com> (copyright owned by Mozilla Foundation)
* Eric Rannaud <e@nanocritical.com> (copyright owned by Nanocritical Corp.)
* William Furr <wfurr@google.com> (copyright owned by Google, Inc.)
* Dan Glastonbury <dglastonbury@mozilla.com> (copyright owned by Mozilla Foundation)
* Warren Seine <warren.seine@aerys.in> (copyright owned by Aerys SAS)
* Petr Babicka <babcca@gmail.com>
* Akira Takahashi <faithandbrave@gmail.com>
* Victor Costan <costan@gmail.com>
* Pepijn Van Eeckhoudt <pepijn.vaneeckhoudt@luciad.com> (copyright owned by Luciad NV)
* Stevie Trujillo <stevie.trujillo@gmail.com>
* Edward Rudd <urkle@outoforder.cc>
* Rene Eichhorn <rene.eichhorn1@gmail.com>
* Nick Desaulniers <nick@mozilla.com> (copyright owned by Mozilla Foundation)
* Luke Wagner <luke@mozilla.com> (copyright owned by Mozilla Foundation)
* Matt McCormick <matt.mccormick@kitware.com>
* Thaddée Tyl <thaddee.tyl@gmail.com>
* Philipp Wiesemann <philipp.wiesemann@arcor.de>
* Jan Jongboom <janjongboom@gmail.com> (copyright owned by Telenor Digital AS)
* Tiago Quelhas <tiagoq@gmail.com>
* Reinier de Blois <rddeblois@gmail.com>
* Yuichi Nishiwaki <yuichi.nishiwaki@gmail.com>
* Jérôme Bernard <jerome.bernard@ercom.fr> (copyright owned by Ercom)
* Chanhwi Choi <ccwpc@hanmail.net>
* Fábio Santos <fabiosantosart@gmail.com>
* Thibaut Despoulain <thibaut@artillery.com> (copyright owned by Artillery Games, Inc.)
* Wei Tjong Yao <weitjong@gmail.com>
* Tim Guan-tin Chien <timdream@gmail.com>
* Krzysztof Jakubowski <nadult@fastmail.fm>
* Vladimír Vondruš <mosra@centrum.cz>
* Brion Vibber <brion@pobox.com>
* Philip Lafleur <sendsbeak@gmail.com>
* Javier Meseguer de Paz <j.meseguer@gmail.com>
* Michael A. Balazs <michael.balazs@gmail.com>
* Andreas Blixt <me@blixt.nyc>
* Haofeng Zhang <h.z@duke.edu>
* Cody Welsh <codyw@protonmail.com>
* Hoong Ern Ng <hoongern@gmail.com>
* Kagami Hiiragi <kagami@genshiken.org>
* Jan Bölsche <jan@lagomorph.de>
* Sebastian Matthes <sebastianmatthes@outlook.com> (copyright owned by Volkswagen AG)
* Robert Goulet <robert.goulet@autodesk.com> (copyright owned by Autodesk, Inc.)
* Juha Järvi <befunge@gmail.com>
* Louis Lagrange <lagrange.louis@gmail.com>
* Ying-Ruei Liang <thumbd03803@gmail.com>
* Stuart Geipel <lapimlu@gmail.com>
* Yeonjun Lim <yjroot@gmail.com>
* Andrew Karpushin <reven86@gmail.com>
* Felix Zimmermann <fzimmermann89@gmail.com>
* Sven-Hendrik Haase <svenstaro@gmail.com>
* Simon Sandström <simon@nikanor.nu>
* Khaled Sami <k.sami.mohammed@gmail.com>
* Omar El-Mohandes <omar.elmohandes90@gmail.com>
* Florian Rival <florian.rival@gmail.com>
* Mark Achée <mark@achee.com>
* Piotr Paczkowski <kontakt@trzeci.eu>
* Braden MacDonald <braden@bradenmacdonald.com>
* Kevin Cheung <kevin.cheung@autodesk.com> (copyright owned by Autodesk, Inc.)
* Josh Peterson <petersonjm1@gmail.com>
* eska <eska@eska.me>
* Nate Burr <nate.oo@gmail.com>
* Paul "TBBle" Hampson <Paul.Hampson@Pobox.com>
* Andreas Plesch <andreasplesch@gmail.com>
* Brian Armstrong <brian.armstrong.ece+github@gmail.com>
* Vincenzo Chianese <vincenz.chianese@icloud.com>
* Noam T.Cohen <noam@ecb.co.il>
* Nick Shin <nick.shin@gmail.com>
* Gregg Tavares <github@greggman.com>
* Tanner Rogalsky <tanner@tannerrogalsky.com>
* Richard Cook <rcook@tableau.com> (copyright owned by Tableau Software, Inc.)
* Arnab Choudhury <achoudhury@tableau.com> (copyright owned by Tableau Software, Inc.)
* Charles Vaughn <cvaughn@tableau.com> (copyright owned by Tableau Software, Inc.)
* Pierre Krieger <pierre.krieger1708@gmail.com>
* Jakob Stoklund Olesen <stoklund@2pi.dk>
* Jérémy Anger <angerj.dev@gmail.com>
* Derek Schuff <dschuff@chromium.org> (copyright owned by Google, Inc.)
* Ashley Sommer <flubba86@gmail.com>
* Dave Fletcher <graveyhead@gmail.com>
* Lars-Magnus Skog <ralphtheninja@riseup.net>
* Pieter Vantorre <pietervantorre@gmail.com>
* Maher Sallam <maher@sallam.me>
* Andrey Burov <burik666@gmail.com>
* Holland Schutte <hgschutte1@gmail.com>
* Kerby Geffrard <kerby.geffrard@gmail.com>
* cynecx <me@cynecx.net>
* Chris Gibson <cgibson@mrvoxel.com>
* Harald Reingruber <code*at*h-reingruber.at>
* Aiden Koss <madd0131@umn.edu>
* Dustin VanLerberghe <good_ol_dv@hotmail.com>
* Philip Bielby <pmb45-github@srcf.ucam.org> (copyright owned by Jagex Ltd.)
* Régis Fénéon <regis.feneon@gmail.com>
* Dominic Chen <d.c.ddcc@gmail.com> (copyright owned by Google, Inc.)
* Junji Hashimoto <junji.hashimoto@gmail.com>
* Heejin Ahn <aheejin@gmail.com> (copyright owned by Google, Inc.)
* Andras Kucsma <andras.kucsma@gmail.com>
* Mateusz Borycki <mateuszborycki@gmail.com>
* Franklin Ta <fta2012@gmail.com>
* Jacob Gravelle <jgravelle@google.com> (copyright owned by Google, Inc.)
* Kagami Sascha Rosylight <saschanaz@outlook.com>
* Benny Jacobs <benny@gmx.it>
* Ray Brown <code@liquibits.com>
* Christopher Serr <christopher.serr@gmail.com>
* Aaron Ruß <aaron.russ@dfki.de> (copyright owned by DFKI GmbH)
* Vilibald Wanča <vilibald@wvi.cz>
* Alex Hixon <alex@alexhixon.com>
* Vladimir Davidovich <thy.ringo@gmail.com>
* Yuriy Levchenko <irov13@mail.ru>
* Dmitry Tolmachov <dmitolm@gmail.com>
* Dylan McKay <me@dylanmckay.io>
* Christophe Gragnic <cgragnic@netc.fr>
* Murphy McCauley <murphy.mccauley@gmail.com>
* Anatoly Trosinenko <anatoly.trosinenko@gmail.com>
* Brad Grantham <grantham@plunk.org>
* Sam Clegg <sbc@chromium.org> (copyright owned by Google, Inc.)
* Joshua Lind <joshualind007@hotmail.com>
* Hiroaki GOTO as "GORRY" <gorry@hauN.org>
* Mikhail Kremnyov <mkremnyov@gmail.com> (copyright owned by XCDS International)
* Tasuku SUENAGA a.k.a. gunyarakun <tasuku-s-github@titech.ac>
* Vitorio Miguel Prieto Cilia <vdrbandeiras@gmail.com>
* Evan Wallace <evan.exe@gmail.com>
* Henning Pohl <henning@still-hidden.de>
* Tim Neumann <mail@timnn.me>
* Ondrej Stava <ondrej.stava@gmail.com> (copyright owned by Google, Inc.)
* Jakub Jirutka <jakub@jirutka.cz>
* Loo Rong Jie <loorongjie@gmail.com>
* Jean-François Geyelin <jfgeyelin@gmail.com>
* Matthew Collins <thethinkofdeath@gmail.com>
* Satoshi N. M <snmatsutake@yahoo.co.jp>
* Ryan Speets <ryan@speets.ca>
* Fumiya Chiba <fumiya.chiba@nifty.com>
* Ryan C. Gordon <icculus@icculus.org>
* Inseok Lee <dlunch@gmail.com>
* Yair Levinson (copyright owned by Autodesk, Inc.)
* Matjaž Drolc <mdrolc@gmail.com>
* James Swift <james@3dengineer.com> (copyright owned by PSPDFKit GmbH)
* Ryan Lester <ryan@cyph.com> (copyright owned by Cyph, Inc.)
* Nikolay Zapolnov <zapolnov@gmail.com>
* Nazar Mokrynskyi <nazar@mokrynskyi.com>
* Yury Delendik <ydelendik@mozilla.com> (copyright owned by Mozilla Foundation)
* Kenneth Perry <thothonegan@gmail.com>
* Jim Mussared <jim.mussared@gmail.com>
* Dirk Vanden Boer <dirk.vdb@gmail.com>
* Mitchell Foley <mitchfoley@google.com> (copyright owned by Google, Inc.)
* Oleksandr Chekhovskyi <oleksandr.chekhovskyi@gmail.com>
* Michael Siebert <michael.siebert2k@gmail.com>
* Jonathan Hale <squareys@googlemail.com>
* Etienne Brateau <etienne.brateau@gmail.com>
* Zhiming Wang <zmwangx@gmail.com>
* Jameson Ernst <jameson@jpernst.com>
* Yoan Lecoq <yoanlecoq.io@gmail.com>
* Jiajie Hu <jiajie.hu@intel.com> (copyright owned by Intel Corporation)
* Kamil Klimek <naresh@tlen.pl>
* José Carlos Pujol <josecpujol(at)gmail.com>
* Dannii Willis <curiousdannii@gmail.com>
* Erik Dubbelboer <erik@dubbelboer.com>
* Sergey Tsatsulin <tsatsulin@gmail.com>
* varkor <github@varkor.com>
* Stuart Knightley <website@stuartk.com>
* Amadeus Guo <gliheng@foxmail.com>
* Nathan Froyd <froydnj@gmail.com> (copyright owned by Mozilla Foundation)
* Daniel Wirtz <dcode@dcode.io>
* Kibeom Kim <kk1674@nyu.edu>
* Marcel Klammer <m.klammer@tastenkunst.com>
* Axel Forsman <axelsfor@gmail.com>
* Ebrahim Byagowi <ebrahim@gnu.org>
* Thorsten Möller <thorsten.moeller@sbi.ch>
* Michael Droettboom <mdroettboom@mozilla.com>
* Nicolas Bouquet <hgy01@hieroglyphe.net>
* Miguel Saldivar <miguel.saldivar22@hotmail.com>
* Gert Van Hoey <gert.vanhoey@gmail.com>
* Valtteri Heikkilä <rnd@nic.fi>
* Daniel McNab <daniel.mcnab6+emcc(at)gmail.com>
* Tyler Limkemann <tslimkemann42 gmail.com>
* Ben Smith <binji@google.com> (copyright owned by Google, Inc.)
* Sylvain Beucler <beuc@beuc.net>
* Patrik Weiskircher <patrik@weiskircher.name>
* Tobias Widlund <widlundtobias(at)gmail.com>
* Rob Fors <mail@robfors.com>
* Mike Frysinger <vapier@chromium.org> (copyright owned by Google, Inc.)
* Sébasiten Crozet <developer@crozet.re>
* Andrey Nagikh <andrey@nagih.ru>
* Dzmitry Malyshau <dmalyshau@mozilla.com> (copyright owned by Mozilla Foundation)
* Bjorn Swenson <tie.372@gmail.com>
* Ryhor Spivak <grisha@rusteddreams.net>
* Jan Schär <jscissr@gmail.com>
* Ryhor Spivak <grisha@rusteddreams.net>
* Alexander Bich <quyse0@gmail.com>
* Ashleigh Thomas <ashleighbcthomas@gmail.com>
* Veniamin Petrenko <bjpbjpbjp10@gmail.com>
* Ian Henderson <ian@ianhenderson.org>
* Siim Kallas <siimkallas@gmail.com>
* Carl Woffenden <cwoffenden@gmail.com> (copyright owned by Numfum GmbH)
* Patrick Berger <patrick.berger@xmail.net> (copyright owned by Compusoft Group)
* Alexander Frank Lehmann <alexander.frank.lehmann@compusoftgroup.com> (copyright owned by Compusoft Group)
* Tommy Nguyen <tn0502@gmail.com>
* Thomas Schander <info@thomasschander.com> (copyright owned by Enscape GmbH)
* Benjamin S. Rodgers <acdimalev@gmail.com>
* Paul Shapiro <paul@mymonero.com>
* Elmo Todurov <elmo.todurov@eesti.ee>
* Zoltán Žarkov <zeko@freecivweb.org>
* Roman Yurchak <rth.yurchak@pm.me>
* Hampton Maxwell <me@hamptonmaxwell.com>
* Eric Fiselier <ericwf@google.com> (copyright owned by Google, Inc.)
* Sirapop Wongstapornpat <sirapop.wongstapornpat@student.oulu.fi>
* Matt Kane <m@mk.gg>
* Altan Özlü <altanozlu7@gmail.com>
* Mary S <ipadlover8322@gmail.com>
* Martin Birks <mbirks@gmail.com>
* Kirill Smelkov <kirr@nexedi.com> (copyright owned by Nexedi)
* Lutz Hören <laitch383@gmail.com>
* Pedro K Custodio <git@pedrokcustodio.com>
* Nicolas Allemand <contact@nicolasallemand.com>
* Gabriel Cuvillier <contact@gabrielcuvillier.pro>
* Thomas Lively <tlively@google.com> (copyright owned by Google, Inc.)
* Brandon Surmanski <b.surmanski@gmail.com>
* Rian Hunter <rian@alum.mit.edu>
* Kai Ninomiya <kainino@chromium.org> (copyright owned by Google, Inc.)
* Mickaël Schoentgen <contact@tiger-222.fr>
* Renaud Leroy <capitnflam@gmail.com>
* Florian Stellbrink <florian@stellbr.ink>
* Shane Peelar <lookatyouhacker@gmail.com>
* Alessandro Pignotti <alessandro@leaningtech.com>
* Zheng Tao Lee <zhengtao.lee@autodesk.com> (copyright owned by Autodesk, Inc.)
* Martina Kraus <kraus.martina.m@googlemail.com>
* Jacob Adelgren <jake@eevo.com>
* Ingvar Stepanyan <me@rreverser.com>
* Ben Trapani <ben.trapani1995@gmail.com> (copyright owned by Microsoft, Inc.)
* Tim Lander <tim57282＠hotmail.com>
* Jacob Greenfield <jacob@jacobgreenfield.me>
* Joseph Kogut <joseph.kogut@gmail.com>
* Yi Zhang <milizhang@gmail.com>
* Marc Abramowitz <msabramo@gmail.com>
* Daniel Ruf <daniel@daniel-ruf.de>
* Timothy Trindle <titrindl@microsoft.com> (copyright owned by Microsoft, Inc.)
* Matthew Andres Moreno <m.more500@gmail.com>
* Eric Mandel <eric@cfa.harvard.edu>
* Anthony Catel <paraboul@gmail.com>
* Simon Cooper <simon.d.cooper@hotmail.co.uk>
* Amir Rasouli <arasouli91@gmail.com>
* Nico Weber <thakis@chromium.org>
* Bas Doorn <code@keyn.app> (copyright owned by Keyn B.V.)
* Adam Bujalski <a.bujalski@samsung.com> (copyright owned by Samsung Electronics)
* Guanzhong Chen <gzchen@google.com> (copyright owned by Google, Inc.)
* Denis Serebro <densilver3000@gmail.com>
* Lucas Ramage <ramage.lucas@protonmail.com>
* Andy Wingo <wingo@igalia.com> (copyright owned by Igalia)
* Philipp Gloor <philipp.gloor@pdf-tools.com> (copyright owned by PDF Tools AG)
* Joshua Minter <josh@minteronline.com> (copyright owned by Clipchamp Pty Ltd.)
* Ferris Kwaijtaal <ferrispc@hotmail.com>
* Konstantin Podsvirov <konstantin@podsvirov.pro>
* Eduardo Bart <edub4rt@gmail.com>
* Zoltan Varga <vargaz@gmail.com> (copyright owned by Microsoft, Inc.)
* Fernando Serboncini <fserb@google.com>
* Christian Clauss <cclauss@me.com> (copyright owned by IBM)
* Henry Kleynhans <hkleynhans@bloomberg.net> (copyright owned by Bloomberg L.P.)
* FUJI Goro <g.psy.va@gmail.com>
* Egor Suvorov <esuvorov@think-cell.com> (copyright owned by think-cell Software GmbH)
* James Kuszmaul <jabukuszmaul@gmail.com>
* Wei Mingzhi <whistler_wmz@users.sourceforge.net>
* Sergey karchevsky <sergey.ext@gmail.com>
* Ajay Patel <patel.ajay285@gmail.com>
* Adrien Devresse <adev@adev.name>
* Petr Penzin <petr.penzin@intel.com> (copyright owned by Intel Corporation)
* Tayeb Al Karim <tay@google.com> (copyright owned by Google, Inc.)
* Andrei Alexeyev <akari@taisei-project.org>
* Cesar Guirao Robles <cesar@no2.es>
* Ricky Claven <ricksterhd123@gmail.com>
* Mehdi Sabwat <mehdisabwat@gmail.com>
* MinganMuon <mingan-muon@outlook.com>
* Jonathan Feinberg <feinberg@google.com>
* Osman Turan <osman@osmanturan.com>
* Jaikanth J <jaikanthjay46@gmail.com>
* Gernot Lassnig <gernot.lassnig@gmail.com>
* Christian Boos <cboos@bct-technology.com>
* Erik Scholz <greenNO@SPAMg-s.xyz>
* Michael de Lang <kingoipo@gmail.com>
* Gergely Nagy <ngg@tresorit.com>
* Jan Habermann <jan@habermann.io>
* John Granström <granstrom.john@gmail.com>
* Clemens Backes <clemensb@google.com> (copyright owned by Google, Inc.)
* Tibor Klajnscek <tiborkl@numfum.com>
* Benjamin Golinvaux <benjamin@golinvaux.com>
* Peter Salomonsen <pjsalomonsen@gmail.com>
* Niklas Fiekas <niklas.fiekas@backscattering.de>
* Martín Lucas Golini <spartanj@gmail.com>
* Bumsik Kim <k.bumsik@gmail.com>
* Corentin Wallez <cwallez@chromium.org> (copyright owned by Google, Inc.)
* Austin Eng <enga@chromium.org> (copyright owned by Google, Inc.)
* Hugo Amiard <hugo.amiard@laposte.net>
* Diego Casorran <dcasorran@gmail.com>
* sssooonnnggg <sssooonnnggg111@gmail.com>
* Guillaume Racicot <gufideg@gmail.com>
* SK Min <oranke@gmail.com>
* Fabio Alessandrelli <fabio.alessandrelli@gmail.com>
* Kirill Gavrilov <kirill@sview.ru>
* Karl Semich <0xloem@gmail.com>
* Louis DeScioli <descioli@google.com> (copyright owned by Google, LLC)
* Kleis Auke Wolthuizen <info@kleisauke.nl>
* Michael Potthoff <michael@potthoff.eu>
* Abigail Bunyan <abigail@bold.claims> (copyright owned by Microsoft Corporation)
* David García Paredes <davidgparedes@gmail.com>
* Dan Field <dfield@gmail.com> (copyright owned by Google, Inc.)
* Mike Swierczek <mike@swierczek.io>
* Vasily <just.one.man@yandex.ru>
* Jānis Rūcis <parasti@gmail.com>
* rssqian <rssqian@gmail.com>
* Shachar Langbeheim <nihohit@gmail.com>
* Laurin Agostini <thevolut@gmail.com>
* David Carlier <devnexen@gmail.com>
* Paul Du <du.paul136@gmail.com> (copyright owned by ARSKAN)
* Piotr Doan <doanpiotr@gmail.com>
* Stuart Schechter <stuart.schechter@gmail.com>
* Brett Paterson <brett@fmod.com>
* Robert Aboukhalil <robert.aboukhalil@gmail.com>
* Jonathan Poelen <jonathan.poelen@gmail.com>
* Ashley Hauck <github@khyperia.com>
* Junyue Cao <junyuecao@gmail.com>
* Elías Serrano <feserr3@gmail.com>
* Philip Pfaffe <pfaffe@google.com> (copyright owned by Google, LLC)
* Troy Tae <tjy970721@gmail.com>
* Sky Wang <sky-wang@qq.com>
* popomen <nz_nuaa@163.com>
* Artyom Lebedev <vagran.ast@gmail.com>
* Sebastián Gurin (cancerberoSgx) <sebastigurin@gmail.com>
* Benedikt Meurer <bmeurer@google.com> (copyright owned by Google, LLC)
* Jiulong Wang <jiulongw@gmail.com>
* pudinha <rogi@skylittlesystem.org>
* Nicholas Phillips <nwp2@illinois.edu>
* Colin Guyon <colin.guyon@insimo.fr> (copyright owned by InSimo, SAS)
* Mathias Westerdahl <mwesterdahl76@gmail.com>
* Philip Rideout <prideout@google.com> (copyright owned by Google, LLC)
* Shrek Shao (shrekshao@google.com) (copyright owned by Google, LLC)
* Arran Ireland <ion92@protonmail.com>
* Jia Yuan Lo <jylo06g@gmail.com>
* Antoine du Hamel <duhamelantoine1995@gmail.com>
* Alexander Köplinger <alex.koeplinger@outlook.com> (copyright owned by Microsoft, Inc.)
* Kenneth Pouncey <kepounce@microsoft.com> (copyright owned by Microsoft, Inc.)
* Mitchell Hwang <mihw@microsoft.com> (copyright owned by Microsoft, Inc.)
* Sean Maher <seanptmaher@gmail.com> (copyright owned by Google, LLC)
* Paul Peny <pmpp.pub@gmail.com>
* Prashanth Nethi <prashant@adobe.com>
* Max Weisel <max@maxweisel.com>
* Georg Rottensteiner <georg@georg-rottensteiner.de>
* Tristan Griffin <tristan.griffin@hcl.com> (Copyright owned by HCL)
* Julien Jorge <julien.jorge@gmx.fr>
* Benjamin Lee <bnllee@ucdavis.edu>
* Attila Oláh <atl@google.com> (copyright owned by Google, LLC)
* Marat Dukhan <maratek@google.com> (copyright owned by Google, LLC)
* Raphael Siegel <siegel.raphael@gmail.com>
* Stephan Reiter <reste@google.com> (copyright owned by Google, LLC)
* kamenokonyokonyoko <kamenokonokotan@gmail.com>
* Lectem <lectem@gmail.com>
* Henrik Algestam <henrik@algestam.se>
* Rocco Musolino <roccomusolino92@gmail.com>
* Pawel Czarnecki <pawel@8thwall.com> (copyright owned by 8th Wall, Inc.)
* Dhairya Bahl < dhairyabahl5@gmail.com >
* Sam Gao <gaoshan274@gmail.com>
* Sebastian Mayr <me@sam.st>
* Vladimir Gamalyan <vladimir.gamalyan@gmail.com>
* Jean-Sébastien Nadeau <mundusnine@gmail.com> (copyright owned by Foundry Interactive Inc.)
* Wouter van Oortmerssen <wvo@google.com> (copyright owned by Google, LLC)
* Alexey Sokolov <sokolov@google.com> (copyright owned by Google, LLC)
* Lukas Rieger <rieger@progress-psd.com>
* Ivan Romanovski <ivan.romanovski@gmail.com>
* Max Brunsfeld <maxbrunsfeld@gmail.com>
* Basil Fierz <basil.fierz@hotmail.com>
* Rod Hyde <rod@badlydrawngames.com>
* Aleksey Kliger <aleksey@lambdageek.org> (copyright owned by Microsoft, Inc.)
* Nicolas Ollinger <nopid@free.fr>
* Michael R. Crusoe <crusoe@debian.org>
* Dexter Chua <dec41@srcf.net>
* Thomas Ballinger <thomasballinger@gmail.com>
* Amin Yahyaabadi <aminyahyaabadi74@gmail.com>
<<<<<<< HEAD
* Raffaele Pertile <raffarti@zoho.com>
=======
* Adam Leskis <leskis@gmail.com>
>>>>>>> c5cde8ac
<|MERGE_RESOLUTION|>--- conflicted
+++ resolved
@@ -536,8 +536,5 @@
 * Dexter Chua <dec41@srcf.net>
 * Thomas Ballinger <thomasballinger@gmail.com>
 * Amin Yahyaabadi <aminyahyaabadi74@gmail.com>
-<<<<<<< HEAD
-* Raffaele Pertile <raffarti@zoho.com>
-=======
 * Adam Leskis <leskis@gmail.com>
->>>>>>> c5cde8ac
+* Raffaele Pertile <raffarti@zoho.com>