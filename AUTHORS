The following authors have all licensed their contributions to Emscripten
under the licensing terms detailed in LICENSE.

(Authors keep copyright of their contributions, of course; they just grant
a license to everyone to use it as detailed in LICENSE.)

* Alon Zakai <alonzakai@gmail.com> (copyright owned by Mozilla Foundation)
* Tim Dawborn <tim.dawborn@gmail.com>
* Max Shawabkeh <max99x@gmail.com>
* Sigmund Vik <sigmund_vik@yahoo.com>
* Jeff Terrace <jterrace@gmail.com>
* Benoit Tremblay <trembl.ben@gmail.com>
* Andreas Bergmeier <abergmeier@gmx.net>
* Ben Schwartz <bens@alum.mit.edu>
* David Claughton <dave@eclecticdave.com>
* David Yip <yipdw@member.fsf.org>
* Julien Hamaide <julien.hamaide@gmail.com>
* Ehsan Akhgari <ehsan.akhgari@gmail.com> (copyright owned by Mozilla Foundation)
* Adrian Taylor <adrian@macrobug.com>
* Richard Assar <richard.assar@gmail.com>
* Nathan Hammond <emscripten@nathanhammond.com>
* Behdad Esfahbod <behdad@behdad.org>
* David Benjamin <davidben@mit.edu>
* Pierre Renaux <pierre@talansoft.com>
* Brian Anderson <banderson@mozilla.com>
* Jon Bardin <diclophis@gmail.com>
* Jukka Jylänki <jujjyl@gmail.com>
* Aleksander Guryanov <caiiiycuk@gmail.com>
* Chad Austin <chad@chadaustin.me> (copyright owned by IMVU)
* nandhp <nandhp@gmail.com>
* YeZhongWen <linghuye2.0@gmail.com>
* Xingxing Pan <forandom@gmail.com>
* Justin Kerk <dopefishjustin@gmail.com>
* Andrea Bedini <andrea.bedini@gmail.com>
* James Pike <totoro.friend@chilon.net>
* Mokhtar Naamani <mokhtar.naamani@gmail.com>
* Benjamin Stover <benjamin.stover@gmail.com>
* Riccardo Magliocchetti <riccardo.magliocchetti@gmail.com>
* Janus Troelsen <janus.troelsen@stud.tu-darmstadt.de>
* Lars Schneider <lars.schneider@autodesk.com> (copyright owned by Autodesk, Inc.)
* Joel Martin <github@martintribe.org>
* Manuel Wellmann <manuel.wellmann@autodesk.com> (copyright owned by Autodesk, Inc.)
* Xuejie Xiao <xxuejie@gmail.com>
* Dominic Wong <dom@slowbunyip.org>
* Alan Kligman <alan.kligman@gmail.com> (copyright owned by Mozilla Foundation)
* Anthony Liot <wolfviking0@yahoo.com>
* Michael Riss <Michael.Riss@gmx.de>
* Jasper St. Pierre <jstpierre@mecheye.net>
* Manuel Schölling <manuel.schoelling@gmx.de>
* Bruce Mitchener, Jr. <bruce.mitchener@gmail.com>
* Michael Bishop <mbtyke@gmail.com>
* Roger Braun <roger@rogerbraun.net>
* Vladimir Vukicevic <vladimir@pobox.com> (copyright owned by Mozilla Foundation)
* Lorant Pinter <lorant.pinter@prezi.com>
* Tobias Doerffel <tobias.doerffel@gmail.com>
* Martin von Gagern <martin@von-gagern.net>
* Ting-Yuan Huang <thuang@mozilla.com>
* Joshua Granick <jgranick@blackberry.com>
* Felix H. Dahlke <fhd@ubercode.de>
* Éloi Rivard <azmeuk@gmail.com>
* Alexander Gladysh <ag@logiceditor.com>
* Arlo Breault <arlolra@gmail.com>
* Jacob Lee <artdent@gmail.com> (copyright owned by Google, Inc.)
* Joe Lee <jlee@imvu.com> (copyright owned by IMVU)
* Andy Friesen <andy@imvu.com> (copyright owned by IMVU)
* Bill Welden <bwelden@imvu.com> (copyright owned by IMVU)
* Michael Ey <mey@imvu.com> (copyright owned by IMVU)
* Llorens Marti Garcia <lgarcia@imvu.com> (copyright owned by IMVU)
* Jinsuck Kim <jkim@imvu.com> (copyright owned by IMVU)
* Todd Lee <tlee@imvu.com> (copyright owned by IMVU)
* Anthony Pesch <inolen@gmail.com>
* Robert Bragg <robert.bragg@intel.com> (copyright owned by Intel Corporation)
* Sylvestre Ledru <sylvestre@debian.org>
* Tom Fairfield <fairfield@cs.xu.edu>
* Anthony J. Thibault <ajt@hyperlogic.org>
* John Allwine <jallwine86@gmail.com>
* Martin Gerhardy <martin.gerhardy@gmail.com>
* James Gregory <jgregory@zynga.com> (copyright owned by Zynga, Inc.)
* Dan Gohman <sunfish@google.com> (copyright owned by Google, Inc.)
* Jeff Gilbert <jgilbert@mozilla.com> (copyright owned by Mozilla Foundation)
* Frits Talbot <frits@metapathy.com>
* Onno Jongbloed <hey@onnoj.net>
* Jez Ng <me@jezng.com>
* Marc Feeley <mfeeley@mozilla.com> (copyright owned by Mozilla Foundation)
* Ludovic Perrine <jazzzz@gmail.com>
* David Barksdale <david.barksdale@adcedosolutions.com>
* Manfred Manik Nerurkar <nerurkar*at*made-apps.biz> (copyright owned by MADE, GmbH)
* Joseph Gentle <me@josephg.com>
* Douglas T. Crosher <dtc-moz@scieneer.com> (copyright owned by Mozilla Foundation)
* Douglas T. Crosher <info@jsstats.com> (copyright owned by Scieneer Pty Ltd.)
* Soeren Balko <soeren.balko@gmail.com> (copyright owned by Clipchamp Pty Ltd.)
* Ryan Kelly (ryan@rfk.id.au)
* Michael Lelli <toadking@toadking.com>
* Yu Kobayashi <yukoba@accelart.jp>
* Pin Zhang <zhangpin04@gmail.com>
* Nick Bray <ncbray@chromium.org> (copyright owned by Google, Inc.)
* Aidan Hobson Sayers <aidanhs@cantab.net>
* Charlie Birks <admin@daftgames.net>
* Ranger Harke <ranger.harke@autodesk.com> (copyright owned by Autodesk, Inc.)
* Tobias Vrinssen <tobias@vrinssen.de>
* Patrick R. Martin <patrick.martin.r@gmail.com>
* Richard Quirk <richard.quirk@gmail.com>
* Marcos Scriven <marcos@scriven.org>
* Antoine Lambert <antoine.lambert33@gmail.com>
* Daniel Aquino <mr.danielaquino@gmail.com>
* Remi Papillie <remi.papillie@gmail.com>
* Fraser Adams <fraser.adams@blueyonder.co.uk>
* Michael Tirado <icetooth333@gmail.com>
* Ben Noordhuis <info@bnoordhuis.nl>
* Bob Roberts <bobroberts177@gmail.com>
* John Vilk <jvilk@cs.umass.edu>
* Daniel Baulig <dbaulig@fb.com> (copyright owned by Facebook, Inc.)
* Lu Wang <coolwanglu@gmail.com>
* Heidi Pan <heidi.pan@intel.com> (copyright owned by Intel)
* Vasilis Kalintiris <ehostunreach@gmail.com>
* Adam C. Clifton <adam@hulkamaniac.com>
* Volo Zyko <volo.zyko@gmail.com>
* Andre Weissflog <floooh@gmail.com>
* Alexandre Perrot <alexandre.perrot@gmail.com>
* Emerson José Silveira da Costa <emerson.costa@gmail.com>
* Jari Vetoniemi <mailroxas@gmail.com>
* Sindre Sorhus <sindresorhus@gmail.com>
* James S Urquhart <jamesu@gmail.com>
* Boris Gjenero <boris.gjenero@gmail.com>
* jonas echterhoff <jonas@unity3d.com>
* Sami Vaarala <sami.vaarala@iki.fi>
* Jack A. Arrington <jack@epicpineapple.com>
* Richard Janicek <r@janicek.co>
* Joel Croteau <jcroteau@gmail.com>
* Haneef Mubarak <haneef503@gmail.com>
* Nicolas Peri <nicox@shivaengine.com> (copyright owned by ShiVa Technologies, SAS)
* Bernhard Fey <e-male@web.de>
* Dave Nicponski <dave.nicponski@gmail.com>
* Jonathan Jarri <noxalus@gmail.com>
* Daniele Di Proietto <daniele.di.proietto@gmail.com>
* Dan Dascalescu <dNOSPAMdascalescu@gmail.com>
* Thomas Borsos <thomasborsos@gmail.com>
* Ori Avtalion <ori@avtalion.name>
* Guillaume Blanc <guillaumeblanc.sc@gmail.com>
* Usagi Ito <usagi@WonderRabbitProject.net>
* Camilo Polymeris <cpolymeris@gmail.com>
* Markus Henschel <markus.henschel@yager.de>
* Ophir Lojkine <ophir.lojkine@eleves.ec-nantes.fr>
* Ryan Sturgell <ryan.sturgell@gmail.com> (copyright owned by Google, Inc.)
* Jason Green <jason@transgaming.com> (copyright owned by TransGaming, Inc.)
* Ningxin Hu <ningxin.hu@intel.com> (copyright owned by Intel)
* Nicolas Guillemot <nlguillemot@gmail.com>
* Sathyanarayanan Gunasekaran <gsathya.ceg@gmail.com> (copyright owned by Mozilla Foundation)
* Nikolay Vorobyov <nik.vorobyov@gmail.com>
* Jonas Platte <mail@jonasplatte.de>
* Sebastien Ronsse <sronsse@gmail.com>
* Glenn R. Wichman <gwichman@zynga.com>
* Hamish Willee <hamishwillee@gmail.com> (copyright owned by Mozilla Foundation)
* Sylvain Chevalier <sylvain.chevalier@gmail.com>
* Nathan Ross <nross.se@gmail.com>
* Zachary Pomerantz <zmp@umich.edu>
* Boris Tsarev <boristsarev@gmail.com>
* Mark Logan <mark@artillery.com> (copyright owned by Artillery Games, Inc.)
* Коренберг Марк <socketpair@gmail.com>
* Gauthier Billot <gogoprog@gmail.com>
* Árpád Goretity <h2co3@h2co3.org>
* Nicholas Wilson <nicholas@nicholaswilson.me.uk>
* Aaron Mandle <aaronmandle@gmail.com>
* Bailey Hayes <Bailey.Hayes@sas.com> (copyright owned by SAS Institute Inc.)
* Paul Holland <pholland@adobe.com>
* James Long <longster@gmail.com>
* David Anderson <danderson@mozilla.com> (copyright owned by Mozilla Foundation)
* Eric Rannaud <e@nanocritical.com> (copyright owned by Nanocritical Corp.)
* William Furr <wfurr@google.com> (copyright owned by Google, Inc.)
* Dan Glastonbury <dglastonbury@mozilla.com> (copyright owned by Mozilla Foundation)
* Warren Seine <warren.seine@aerys.in> (copyright owned by Aerys SAS)
* Petr Babicka <babcca@gmail.com>
* Akira Takahashi <faithandbrave@gmail.com>
* Victor Costan <costan@gmail.com>
* Pepijn Van Eeckhoudt <pepijn.vaneeckhoudt@luciad.com> (copyright owned by Luciad NV)
* Stevie Trujillo <stevie.trujillo@gmail.com>
* Edward Rudd <urkle@outoforder.cc>
* Rene Eichhorn <rene.eichhorn1@gmail.com>
* Nick Desaulniers <nick@mozilla.com> (copyright owned by Mozilla Foundation)
* Luke Wagner <luke@mozilla.com> (copyright owned by Mozilla Foundation)
* Matt McCormick <matt.mccormick@kitware.com>
* Thaddée Tyl <thaddee.tyl@gmail.com>
* Philipp Wiesemann <philipp.wiesemann@arcor.de>
* Jan Jongboom <janjongboom@gmail.com> (copyright owned by Telenor Digital AS)
* Tiago Quelhas <tiagoq@gmail.com>
* Reinier de Blois <rddeblois@gmail.com>
* Yuichi Nishiwaki <yuichi.nishiwaki@gmail.com>
* Jérôme Bernard <jerome.bernard@ercom.fr> (copyright owned by Ercom)
* Chanhwi Choi <ccwpc@hanmail.net>
* Fábio Santos <fabiosantosart@gmail.com>
* Thibaut Despoulain <thibaut@artillery.com> (copyright owned by Artillery Games, Inc.)
* Wei Tjong Yao <weitjong@gmail.com>
* Tim Guan-tin Chien <timdream@gmail.com>
* Krzysztof Jakubowski <nadult@fastmail.fm>
* Vladimír Vondruš <mosra@centrum.cz>
* Brion Vibber <brion@pobox.com>
* Philip Lafleur <sendsbeak@gmail.com>
* Javier Meseguer de Paz <j.meseguer@gmail.com>
* Michael A. Balazs <michael.balazs@gmail.com>
* Andreas Blixt <me@blixt.nyc>
* Haofeng Zhang <h.z@duke.edu>
* Cody Welsh <codyw@protonmail.com>
* Hoong Ern Ng <hoongern@gmail.com>
* Kagami Hiiragi <kagami@genshiken.org>
* Jan Bölsche <jan@lagomorph.de>
* Sebastian Matthes <sebastianmatthes@outlook.com> (copyright owned by Volkswagen AG)
* Robert Goulet <robert.goulet@autodesk.com> (copyright owned by Autodesk, Inc.)
* Juha Järvi <befunge@gmail.com>
* Louis Lagrange <lagrange.louis@gmail.com>
* Ying-Ruei Liang <thumbd03803@gmail.com>
* Stuart Geipel <lapimlu@gmail.com>
* Yeonjun Lim <yjroot@gmail.com>
* Andrew Karpushin <reven86@gmail.com>
* Felix Zimmermann <fzimmermann89@gmail.com>
* Sven-Hendrik Haase <svenstaro@gmail.com>
* Simon Sandström <simon@nikanor.nu>
* Khaled Sami <k.sami.mohammed@gmail.com>
* Omar El-Mohandes <omar.elmohandes90@gmail.com>
* Florian Rival <florian.rival@gmail.com>
* Mark Achée <mark@achee.com>
* Piotr Paczkowski <kontakt@trzeci.eu>
* Braden MacDonald <braden@bradenmacdonald.com>
* Kevin Cheung <kevin.cheung@autodesk.com> (copyright owned by Autodesk, Inc.)
* Josh Peterson <petersonjm1@gmail.com>
* eska <eska@eska.me>
* Nate Burr <nate.oo@gmail.com>
* Paul "TBBle" Hampson <Paul.Hampson@Pobox.com>
* Andreas Plesch <andreasplesch@gmail.com>
* Brian Armstrong <brian.armstrong.ece+github@gmail.com>
* Vincenzo Chianese <vincenz.chianese@icloud.com>
* Noam T.Cohen <noam@ecb.co.il>
* Nick Shin <nick.shin@gmail.com>
* Gregg Tavares <github@greggman.com>
* Tanner Rogalsky <tanner@tannerrogalsky.com>
* Richard Cook <rcook@tableau.com> (copyright owned by Tableau Software, Inc.)
* Arnab Choudhury <achoudhury@tableau.com> (copyright owned by Tableau Software, Inc.)
* Charles Vaughn <cvaughn@tableau.com> (copyright owned by Tableau Software, Inc.)
* Pierre Krieger <pierre.krieger1708@gmail.com>
* Jakob Stoklund Olesen <stoklund@2pi.dk>
* Jérémy Anger <angerj.dev@gmail.com>
* Derek Schuff <dschuff@chromium.org> (copyright owned by Google, Inc.)
* Ashley Sommer <flubba86@gmail.com>
* Dave Fletcher <graveyhead@gmail.com>
* Lars-Magnus Skog <ralphtheninja@riseup.net>
* Pieter Vantorre <pietervantorre@gmail.com>
* Maher Sallam <maher@sallam.me>
* Andrey Burov <burik666@gmail.com>
* Holland Schutte <hgschutte1@gmail.com>
* Kerby Geffrard <kerby.geffrard@gmail.com>
* cynecx <me@cynecx.net>
* Chris Gibson <cgibson@mrvoxel.com>
* Harald Reingruber <code*at*h-reingruber.at>
* Aiden Koss <madd0131@umn.edu>
* Dustin VanLerberghe <good_ol_dv@hotmail.com>
* Philip Bielby <pmb45-github@srcf.ucam.org> (copyright owned by Jagex Ltd.)
* Régis Fénéon <regis.feneon@gmail.com>
* Dominic Chen <d.c.ddcc@gmail.com> (copyright owned by Google, Inc.)
* Junji Hashimoto <junji.hashimoto@gmail.com>
* Heejin Ahn <aheejin@gmail.com> (copyright owned by Google, Inc.)
* Andras Kucsma <andras.kucsma@gmail.com>
* Mateusz Borycki <mateuszborycki@gmail.com>
* Franklin Ta <fta2012@gmail.com>
* Jacob Gravelle <jgravelle@google.com> (copyright owned by Google, Inc.)
* Kagami Sascha Rosylight <saschanaz@outlook.com>
* Benny Jacobs <benny@gmx.it>
* Ray Brown <code@liquibits.com>
* Christopher Serr <christopher.serr@gmail.com>
* Aaron Ruß <aaron.russ@dfki.de> (copyright owned by DFKI GmbH)
* Vilibald Wanča <vilibald@wvi.cz>
* Alex Hixon <alex@alexhixon.com>
* Vladimir Davidovich <thy.ringo@gmail.com>
* Yuriy Levchenko <irov13@mail.ru>
* Dmitry Tolmachov <dmitolm@gmail.com>
* Dylan McKay <me@dylanmckay.io>
* Christophe Gragnic <cgragnic@netc.fr>
* Murphy McCauley <murphy.mccauley@gmail.com>
* Anatoly Trosinenko <anatoly.trosinenko@gmail.com>
* Brad Grantham <grantham@plunk.org>
* Sam Clegg <sbc@chromium.org> (copyright owned by Google, Inc.)
* Joshua Lind <joshualind007@hotmail.com>
* Hiroaki GOTO as "GORRY" <gorry@hauN.org>
* Mikhail Kremnyov <mkremnyov@gmail.com> (copyright owned by XCDS International)
* Tasuku SUENAGA a.k.a. gunyarakun <tasuku-s-github@titech.ac>
* Vitorio Miguel Prieto Cilia <vdrbandeiras@gmail.com>
* Evan Wallace <evan.exe@gmail.com>
* Henning Pohl <henning@still-hidden.de>
* Tim Neumann <mail@timnn.me>
* Ondrej Stava <ondrej.stava@gmail.com> (copyright owned by Google, Inc.)
* Jakub Jirutka <jakub@jirutka.cz>
* Loo Rong Jie <loorongjie@gmail.com>
* Jean-François Geyelin <jfgeyelin@gmail.com>
* Matthew Collins <thethinkofdeath@gmail.com>
* Satoshi N. M <snmatsutake@yahoo.co.jp>
* Ryan Speets <ryan@speets.ca>
* Fumiya Chiba <fumiya.chiba@nifty.com>
* Ryan C. Gordon <icculus@icculus.org>
* Inseok Lee <dlunch@gmail.com>
* Yair Levinson (copyright owned by Autodesk, Inc.)
* Matjaž Drolc <mdrolc@gmail.com>
* James Swift <james@3dengineer.com> (copyright owned by PSPDFKit GmbH)
* Ryan Lester <ryan@cyph.com> (copyright owned by Cyph, Inc.)
* Nikolay Zapolnov <zapolnov@gmail.com>
* Nazar Mokrynskyi <nazar@mokrynskyi.com>
* Yury Delendik <ydelendik@mozilla.com> (copyright owned by Mozilla Foundation)
* Kenneth Perry <thothonegan@gmail.com>
* Jim Mussared <jim.mussared@gmail.com>
* Dirk Vanden Boer <dirk.vdb@gmail.com>
* Mitchell Foley <mitchfoley@google.com> (copyright owned by Google, Inc.)
* Oleksandr Chekhovskyi <oleksandr.chekhovskyi@gmail.com>
* Michael Siebert <michael.siebert2k@gmail.com>
* Jonathan Hale <squareys@googlemail.com>
* Etienne Brateau <etienne.brateau@gmail.com>
* Zhiming Wang <zmwangx@gmail.com>
* Jameson Ernst <jameson@jpernst.com>
* Yoan Lecoq <yoanlecoq.io@gmail.com>
* Jiajie Hu <jiajie.hu@intel.com> (copyright owned by Intel Corporation)
* Kamil Klimek <naresh@tlen.pl>
* José Carlos Pujol <josecpujol(at)gmail.com>
* Dannii Willis <curiousdannii@gmail.com>
* Erik Dubbelboer <erik@dubbelboer.com>
* Sergey Tsatsulin <tsatsulin@gmail.com>
* varkor <github@varkor.com>
* Stuart Knightley <website@stuartk.com>
* Amadeus Guo<gliheng@foxmail.com>
* Nathan Froyd <froydnj@gmail.com> (copyright owned by Mozilla Foundation)
* Daniel Wirtz <dcode@dcode.io>
* Kibeom Kim <kk1674@nyu.edu>
* Marcel Klammer <m.klammer@tastenkunst.com>
* Axel Forsman <axelsfor@gmail.com>
* Ebrahim Byagowi <ebrahim@gnu.org>
* Thorsten Möller <thorsten.moeller@sbi.ch>
* Michael Droettboom <mdroettboom@mozilla.com>
* Nicolas Bouquet <hgy01@hieroglyphe.net>
* Miguel Saldivar <miguel.saldivar22@hotmail.com>
* Gert Van Hoey <gert.vanhoey@gmail.com>
* Valtteri Heikkilä <rnd@nic.fi>
* Daniel McNab <daniel.mcnab6+emcc(at)gmail.com>
* Tyler Limkemann <tslimkemann42 gmail.com>
* Ben Smith <binji@google.com> (copyright owned by Google, Inc.)
* Sylvain Beucler <beuc@beuc.net>
* Patrik Weiskircher <patrik@weiskircher.name>
* Tobias Widlund <widlundtobias(at)gmail.com>
* Rob Fors <mail@robfors.com>
* Mike Frysinger <vapier@chromium.org> (copyright owned by Google, Inc.)
* Sébasiten Crozet <developer@crozet.re>
* Andrey Nagikh <andrey@nagih.ru>
* Dzmitry Malyshau <dmalyshau@mozilla.com> (copyright owned by Mozilla Foundation)
* Bjorn Swenson <tie.372@gmail.com>
* Ryhor Spivak <grisha@rusteddreams.net>
* Jan Schär <jscissr@gmail.com>
* Ryhor Spivak <grisha@rusteddreams.net>
* Alexander Bich <quyse0@gmail.com>
* Ashleigh Thomas <ashleighbcthomas@gmail.com>
* Veniamin Petrenko <bjpbjpbjp10@gmail.com>
* Ian Henderson <ian@ianhenderson.org>
* Siim Kallas <siimkallas@gmail.com>
* Carl Woffenden <cwoffenden@gmail.com> (copyright owned by Numfum GmbH)
* Patrick Berger <patrick.berger@xmail.net> (copyright owned by Compusoft Group)
* Alexander Frank Lehmann <alexander.frank.lehmann@compusoftgroup.com> (copyright owned by Compusoft Group)
* Tommy Nguyen <tn0502@gmail.com>
* Thomas Schander <info@thomasschander.com> (copyright owned by Enscape GmbH)
* Benjamin S. Rodgers <acdimalev@gmail.com>
* Paul Shapiro <paul@mymonero.com>
* Elmo Todurov <elmo.todurov@eesti.ee>
* Zoltán Žarkov <zeko@freecivweb.org>
* Roman Yurchak <rth.yurchak@pm.me>
* Hampton Maxwell <me@hamptonmaxwell.com>
* Eric Fiselier <ericwf@google.com> (copyright owned by Google, Inc.)
* Sirapop Wongstapornpat <sirapop.wongstapornpat@student.oulu.fi>
* Matt Kane <m@mk.gg>
* Altan Özlü <altanozlu7@gmail.com>
* Mary S <ipadlover8322@gmail.com>
* Martin Birks <mbirks@gmail.com>
* Kirill Smelkov <kirr@nexedi.com> (copyright owned by Nexedi)
* Lutz Hören <laitch383@gmail.com>
* Pedro K Custodio <git@pedrokcustodio.com>
* Nicolas Allemand <contact@nicolasallemand.com>
* Gabriel Cuvillier <contact@gabrielcuvillier.pro>
* Thomas Lively <tlively@google.com> (copyright owned by Google, Inc.)
* Brandon Surmanski <b.surmanski@gmail.com>
* Rian Hunter <rian@alum.mit.edu>
* Kai Ninomiya <kainino@chromium.org> (copyright owned by Google, Inc.)
* Mickaël Schoentgen <contact@tiger-222.fr>
* Renaud Leroy <capitnflam@gmail.com>
* Florian Stellbrink <florian@stellbr.ink>
* Shane Peelar <lookatyouhacker@gmail.com>
* Alessandro Pignotti <alessandro@leaningtech.com>
* Zheng Tao Lee <zhengtao.lee@autodesk.com> (copyright owned by Autodesk, Inc.)
* Martina Kraus <kraus.martina.m@googlemail.com>
* Jacob Adelgren <jake@eevo.com>
* Ingvar Stepanyan <me@rreverser.com>
* Ben Trapani <ben.trapani1995@gmail.com> (copyright owned by Microsoft, Inc.)
* Tim Lander <tim57282＠hotmail.com>
* Jacob Greenfield <jacob@jacobgreenfield.me>
* Joseph Kogut <joseph.kogut@gmail.com>
* Yi Zhang <milizhang@gmail.com>
* Marc Abramowitz <msabramo@gmail.com>
* Daniel Ruf <daniel@daniel-ruf.de>
* Timothy Trindle <titrindl@microsoft.com> (copyright owned by Microsoft, Inc.)
* Matthew Andres Moreno <m.more500@gmail.com>
* Eric Mandel <eric@cfa.harvard.edu>
* Anthony Catel <paraboul@gmail.com>
* Simon Cooper <simon.d.cooper@hotmail.co.uk>
* Amir Rasouli <arasouli91@gmail.com>
* Nico Weber <thakis@chromium.org>
* Bas Doorn <code@keyn.app> (copyright owned by Keyn B.V.)
* Adam Bujalski <a.bujalski@samsung.com> (copyright owned by Samsung Electronics)
* Guanzhong Chen <gzchen@google.com> (copyright owned by Google, Inc.)
* Denis Serebro <densilver3000@gmail.com>
* Lucas Ramage <ramage.lucas@protonmail.com>
* Andy Wingo <wingo@igalia.com> (copyright owned by Igalia)
* Philipp Gloor <philipp.gloor@pdf-tools.com> (copyright owned by PDF Tools AG)
* Joshua Minter <josh@minteronline.com> (copyright owned by Clipchamp Pty Ltd.)
* Ferris Kwaijtaal <ferrispc@hotmail.com>
* Konstantin Podsvirov <konstantin@podsvirov.pro>
* Eduardo Bart <edub4rt@gmail.com>
* Zoltan Varga <vargaz@gmail.com> (copyright owned by Microsoft, Inc.)
* Fernando Serboncini <fserb@google.com>
<<<<<<< HEAD
* Boris Rasin <boris@scapix.com>
=======
* Christian Clauss <cclauss@me.com> (copyright owned by IBM)
>>>>>>> 82b2d67c
<|MERGE_RESOLUTION|>--- conflicted
+++ resolved
@@ -416,8 +416,5 @@
 * Eduardo Bart <edub4rt@gmail.com>
 * Zoltan Varga <vargaz@gmail.com> (copyright owned by Microsoft, Inc.)
 * Fernando Serboncini <fserb@google.com>
-<<<<<<< HEAD
-* Boris Rasin <boris@scapix.com>
-=======
 * Christian Clauss <cclauss@me.com> (copyright owned by IBM)
->>>>>>> 82b2d67c
+* Boris Rasin <boris@scapix.com>