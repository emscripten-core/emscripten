The following authors have all licensed their contributions to Emscripten
under the licensing terms detailed in LICENSE.

(Authors keep copyright of their contributions, of course; they just grant
a license to everyone to use it as detailed in LICENSE.)

* Alon Zakai <alonzakai@gmail.com> (copyright owned by Mozilla Foundation)
* Tim Dawborn <tim.dawborn@gmail.com>
* Max Shawabkeh <max99x@gmail.com>
* Sigmund Vik <sigmund_vik@yahoo.com>
* Jeff Terrace <jterrace@gmail.com>
* Benoit Tremblay <trembl.ben@gmail.com>
* Andreas Bergmeier <abergmeier@gmx.net>
* Ben Schwartz <bens@alum.mit.edu>
* David Claughton <dave@eclecticdave.com>
* David Yip <yipdw@member.fsf.org>
* Julien Hamaide <julien.hamaide@gmail.com>
* Ehsan Akhgari <ehsan.akhgari@gmail.com> (copyright owned by Mozilla Foundation)
* Adrian Taylor <adrian@macrobug.com>
* Richard Assar <richard.assar@gmail.com>
* Nathan Hammond <emscripten@nathanhammond.com>
* Behdad Esfahbod <behdad@behdad.org>
* David Benjamin <davidben@mit.edu>
* Pierre Renaux <pierre@talansoft.com>
* Brian Anderson <banderson@mozilla.com>
* Jon Bardin <diclophis@gmail.com>
* Jukka Jylänki <jujjyl@gmail.com>
* Aleksander Guryanov <caiiiycuk@gmail.com>
* Chad Austin <chad@chadaustin.me> (copyright owned by IMVU)
* nandhp <nandhp@gmail.com>
* YeZhongWen <linghuye2.0@gmail.com>
* Xingxing Pan <forandom@gmail.com>
* Justin Kerk <dopefishjustin@gmail.com>
* Andrea Bedini <andrea.bedini@gmail.com>
* James Pike <totoro.friend@chilon.net>
* Mokhtar Naamani <mokhtar.naamani@gmail.com>
* Benjamin Stover <benjamin.stover@gmail.com>
* Riccardo Magliocchetti <riccardo.magliocchetti@gmail.com>
* Janus Troelsen <janus.troelsen@stud.tu-darmstadt.de>
* Lars Schneider <lars.schneider@autodesk.com> (copyright owned by Autodesk, Inc.)
* Joel Martin <github@martintribe.org>
* Manuel Wellmann <manuel.wellmann@autodesk.com> (copyright owned by Autodesk, Inc.)
* Xuejie Xiao <xxuejie@gmail.com>
* Dominic Wong <dom@slowbunyip.org>
* Alan Kligman <alan.kligman@gmail.com> (copyright owned by Mozilla Foundation)
* Anthony Liot <wolfviking0@yahoo.com>
* Michael Riss <Michael.Riss@gmx.de>
* Jasper St. Pierre <jstpierre@mecheye.net>
* Manuel Schölling <manuel.schoelling@gmx.de>
* Bruce Mitchener, Jr. <bruce.mitchener@gmail.com>
* Michael Bishop <mbtyke@gmail.com>
* Roger Braun <roger@rogerbraun.net>
* Vladimir Vukicevic <vladimir@pobox.com> (copyright owned by Mozilla Foundation)
* Lorant Pinter <lorant.pinter@prezi.com>
* Tobias Doerffel <tobias.doerffel@gmail.com>
* Martin von Gagern <martin@von-gagern.net>
* Ting-Yuan Huang <thuang@mozilla.com>
* Joshua Granick <jgranick@blackberry.com>
* Felix H. Dahlke <fhd@ubercode.de>
* Éloi Rivard <azmeuk@gmail.com>
* Alexander Gladysh <ag@logiceditor.com>
* Arlo Breault <arlolra@gmail.com>
* Jacob Lee <artdent@gmail.com> (copyright owned by Google, Inc.)
* Joe Lee <jlee@imvu.com> (copyright owned by IMVU)
* Andy Friesen <andy@imvu.com> (copyright owned by IMVU)
* Bill Welden <bwelden@imvu.com> (copyright owned by IMVU)
* Michael Ey <mey@imvu.com> (copyright owned by IMVU)
* Llorens Marti Garcia <lgarcia@imvu.com> (copyright owned by IMVU)
* Jinsuck Kim <jkim@imvu.com> (copyright owned by IMVU)
* Todd Lee <tlee@imvu.com> (copyright owned by IMVU)
* Anthony Pesch <inolen@gmail.com>
* Robert Bragg <robert.bragg@intel.com> (copyright owned by Intel Corporation)
* Sylvestre Ledru <sylvestre@debian.org>
* Tom Fairfield <fairfield@cs.xu.edu>
* Anthony J. Thibault <ajt@hyperlogic.org>
* John Allwine <jallwine86@gmail.com>
* Martin Gerhardy <martin.gerhardy@gmail.com>
* James Gregory <jgregory@zynga.com> (copyright owned by Zynga, Inc)
* Dan Gohman <sunfish@google.com> (copyright owned by Google, Inc.)
* Jeff Gilbert <jgilbert@mozilla.com> (copyright owned by Mozilla Foundation)
* Frits Talbot <frits@metapathy.com>
* Onno Jongbloed <hey@onnoj.net>
* Jez Ng <me@jezng.com>
* Marc Feeley <mfeeley@mozilla.com> (copyright owned by Mozilla Foundation)
* Ludovic Perrine <jazzzz@gmail.com>
* David Barksdale <david.barksdale@adcedosolutions.com>
* Manfred Manik Nerurkar <nerurkar*at*made-apps.biz> (copyright owned by MADE, GmbH)
* Joseph Gentle <me@josephg.com>
* Douglas T. Crosher <dtc-moz@scieneer.com> (copyright owned by Mozilla Foundation)
* Douglas T. Crosher <info@jsstats.com> (copyright owned by Scieneer Pty Ltd)
* Soeren Balko <soeren.balko@gmail.com>
* Ryan Kelly (ryan@rfk.id.au)
* Michael Lelli <toadking@toadking.com>
* Yu Kobayashi <yukoba@accelart.jp>
* Pin Zhang <zhangpin04@gmail.com>
* Nick Bray <ncbray@chromium.org> (copyright owned by Google, Inc.)
* Aidan Hobson Sayers <aidanhs@cantab.net>
* Charlie Birks <admin@daftgames.net>
* Ranger Harke <ranger.harke@autodesk.com> (copyright owned by Autodesk, Inc.)
* Tobias Vrinssen <tobias@vrinssen.de>
* Patrick R. Martin <patrick.martin.r@gmail.com>
* Richard Quirk <richard.quirk@gmail.com>
* Marcos Scriven <marcos@scriven.org>
* Antoine Lambert <antoine.lambert33@gmail.com>
* Daniel Aquino <mr.danielaquino@gmail.com>
* Remi Papillie <remi.papillie@gmail.com>
* Fraser Adams <fraser.adams@blueyonder.co.uk>
* Michael Tirado <icetooth333@gmail.com>
* Ben Noordhuis <info@bnoordhuis.nl>
* Bob Roberts <bobroberts177@gmail.com>
* John Vilk <jvilk@cs.umass.edu>
* Daniel Baulig <dbaulig@fb.com> (copyright owned by Facebook, Inc.)
* Lu Wang <coolwanglu@gmail.com>
* Heidi Pan <heidi.pan@intel.com> (copyright owned by Intel)
* Vasilis Kalintiris <ehostunreach@gmail.com>
* Adam C. Clifton <adam@hulkamaniac.com>
* Volo Zyko <volo.zyko@gmail.com>
* Andre Weissflog <floooh@gmail.com>
* Alexandre Perrot <alexandre.perrot@gmail.com>
* Emerson José Silveira da Costa <emerson.costa@gmail.com>
* Jari Vetoniemi <mailroxas@gmail.com>
* Sindre Sorhus <sindresorhus@gmail.com>
* James S Urquhart <jamesu@gmail.com>
* Boris Gjenero <boris.gjenero@gmail.com>
* jonas echterhoff <jonas@unity3d.com>
* Sami Vaarala <sami.vaarala@iki.fi>
* Jack A. Arrington <jack@epicpineapple.com>
* Richard Janicek <r@janicek.co>
* Joel Croteau <jcroteau@gmail.com>
* Haneef Mubarak <haneef503@gmail.com>
* Nicolas Peri <nicox@shivaengine.com> (copyright owned by ShiVa Technologies, SAS)
* Bernhard Fey <e-male@web.de>
* Dave Nicponski <dave.nicponski@gmail.com>
* Jonathan Jarri <noxalus@gmail.com>
* Daniele Di Proietto <daniele.di.proietto@gmail.com>
* Dan Dascalescu <dNOSPAMdascalescu@gmail.com>
* Thomas Borsos <thomasborsos@gmail.com>
* Ori Avtalion <ori@avtalion.name>
* Guillaume Blanc <guillaumeblanc.sc@gmail.com>
* Usagi Ito <usagi@WonderRabbitProject.net>
* Camilo Polymeris <cpolymeris@gmail.com>
* Markus Henschel <markus.henschel@yager.de>
* Ophir Lojkine <ophir.lojkine@eleves.ec-nantes.fr>
* Ryan Sturgell <ryan.sturgell@gmail.com> (copyright owned by Google, Inc.)
* Jason Green <jason@transgaming.com> (copyright owned by TransGaming, Inc.)
* Ningxin Hu <ningxin.hu@intel.com> (copyright owned by Intel)
* Nicolas Guillemot <nlguillemot@gmail.com>
* Sathyanarayanan Gunasekaran <gsathya.ceg@gmail.com> (copyright owned by Mozilla Foundation)
* Nikolay Vorobyov <nik.vorobyov@gmail.com>
* Jonas Platte <mail@jonasplatte.de>
* Sebastien Ronsse <sronsse@gmail.com>
* Glenn R. Wichman <gwichman@zynga.com>
* Hamish Willee <hamishwillee@gmail.com> (copyright owned by Mozilla Foundation)
* Sylvain Chevalier <sylvain.chevalier@gmail.com>
* Nathan Ross <nross.se@gmail.com>
* Zachary Pomerantz <zmp@umich.edu>
* Boris Tsarev <boristsarev@gmail.com>
* Mark Logan <mark@artillery.com> (copyright owned by Artillery Games, Inc.)
* Коренберг Марк <socketpair@gmail.com>
* Gauthier Billot <gogoprog@gmail.com>
* Árpád Goretity <h2co3@h2co3.org>
* Nicholas Wilson <nicholas@nicholaswilson.me.uk>
* Aaron Mandle <aaronmandle@gmail.com>
* Bailey Hayes <Bailey.Hayes@sas.com> (copyright owned by SAS Institute Inc.)
* Paul Holland <pholland@adobe.com>
* James Long <longster@gmail.com>
* David Anderson <danderson@mozilla.com> (copyright owned by Mozilla Foundation)
* Eric Rannaud <e@nanocritical.com> (copyright owned by Nanocritical Corp.)
* William Furr <wfurr@google.com> (copyright owned by Google, Inc.)
* Dan Glastonbury <dglastonbury@mozilla.com> (copyright owned by Mozilla Foundation)
* Warren Seine <warren.seine@aerys.in> (copyright owned by Aerys SAS)
* Petr Babicka <babcca@gmail.com>
* Akira Takahashi <faithandbrave@gmail.com>
* Victor Costan <costan@gmail.com>
* Pepijn Van Eeckhoudt <pepijn.vaneeckhoudt@luciad.com> (copyright owned by Luciad NV)
* Stevie Trujillo <stevie.trujillo@gmail.com>
* Edward Rudd <urkle@outoforder.cc>
* Rene Eichhorn <rene.eichhorn1@gmail.com>
* Nick Desaulniers <nick@mozilla.com> (copyright owned by Mozilla Foundation)
* Luke Wagner <luke@mozilla.com> (copyright owned by Mozilla Foundation)
* Matt McCormick <matt.mccormick@kitware.com>
* Thaddée Tyl <thaddee.tyl@gmail.com>
* Philipp Wiesemann <philipp.wiesemann@arcor.de>
* Jan Jongboom <janjongboom@gmail.com> (copyright owned by Telenor Digital AS)
* Tiago Quelhas <tiagoq@gmail.com>
* Reinier de Blois <rddeblois@gmail.com>
* Yuichi Nishiwaki <yuichi.nishiwaki@gmail.com>
* Jérôme Bernard <jerome.bernard@ercom.fr> (copyright owned by Ercom)
* Chanhwi Choi <ccwpc@hanmail.net>
* Fábio Santos <fabiosantosart@gmail.com>
* Thibaut Despoulain <thibaut@artillery.com> (copyright owned by Artillery Games, Inc.)
* Wei Tjong Yao <weitjong@gmail.com>
* Tim Guan-tin Chien <timdream@gmail.com>
* Krzysztof Jakubowski <nadult@fastmail.fm>
* Vladimír Vondruš <mosra@centrum.cz>
* Brion Vibber <brion@pobox.com>
* Philip Lafleur <sendsbeak@gmail.com>
* Javier Meseguer de Paz <j.meseguer@gmail.com>
* Michael A. Balazs <michael.balazs@gmail.com>
* Andreas Blixt <me@blixt.nyc>
* Haofeng Zhang <h.z@duke.edu>
* Cody Welsh <codyw@protonmail.com>
* Hoong Ern Ng <hoongern@gmail.com>
* Kagami Hiiragi <kagami@genshiken.org>
* Jan Bölsche <jan@lagomorph.de>
* Sebastian Matthes <sebastianmatthes@outlook.com> (copyright owned by Volkswagen AG)
* Robert Goulet <robert.goulet@autodesk.com> (copyright owned by Autodesk, Inc.)
* Juha Järvi <befunge@gmail.com>
* Louis Lagrange <lagrange.louis@gmail.com>
* Ying-Ruei Liang <thumbd03803@gmail.com>
* Stuart Geipel <lapimlu@gmail.com>
* Yeonjun Lim <yjroot@gmail.com>
* Andrew Karpushin <reven86@gmail.com>
* Felix Zimmermann <fzimmermann89@gmail.com>
* Sven-Hendrik Haase <svenstaro@gmail.com>
* Simon Sandström <simon@nikanor.nu>
* Khaled Sami <k.sami.mohammed@gmail.com>
* Omar El-Mohandes <omar.elmohandes90@gmail.com>
* Florian Rival <florian.rival@gmail.com>
* Mark Achée <mark@achee.com>
* Piotr Paczkowski <kontakt@trzeci.eu>
* Braden MacDonald <braden@bradenmacdonald.com>
* Kevin Cheung <kevin.cheung@autodesk.com> (copyright owned by Autodesk, Inc.)
* Josh Peterson <petersonjm1@gmail.com>
* eska <eska@eska.me>
* Nate Burr <nate.oo@gmail.com>
* Paul "TBBle" Hampson <Paul.Hampson@Pobox.com>
* Andreas Plesch <andreasplesch@gmail.com>
* Brian Armstrong <brian.armstrong.ece+github@gmail.com>
* Vincenzo Chianese <vincenz.chianese@icloud.com>
* Noam T.Cohen <noam@ecb.co.il>
* Nick Shin <nick.shin@gmail.com>
* Gregg Tavares <github@greggman.com>
* Tanner Rogalsky <tanner@tannerrogalsky.com>
* Richard Cook <rcook@tableau.com> (copyright owned by Tableau Software, Inc.)
* Arnab Choudhury <achoudhury@tableau.com> (copyright owned by Tableau Software, Inc.)
* Charles Vaughn <cvaughn@tableau.com> (copyright owned by Tableau Software, Inc.)
* Pierre Krieger <pierre.krieger1708@gmail.com>
* Jakob Stoklund Olesen <stoklund@2pi.dk>
* Jérémy Anger <angerj.dev@gmail.com>
* Derek Schuff <dschuff@chromium.org> (copyright owned by Google, Inc.)
* Ashley Sommer <flubba86@gmail.com>
* Dave Fletcher <graveyhead@gmail.com>
* Lars-Magnus Skog <ralphtheninja@riseup.net>
* Pieter Vantorre <pietervantorre@gmail.com>
* Maher Sallam <maher@sallam.me>
* Andrey Burov <burik666@gmail.com>
* Holland Schutte <hgschutte1@gmail.com>
* Kerby Geffrard <kerby.geffrard@gmail.com>
* cynecx <me@cynecx.net>
* Chris Gibson <cgibson@mrvoxel.com>
* Harald Reingruber <code*at*h-reingruber.at>
* Aiden Koss <madd0131@umn.edu>
* Dustin VanLerberghe <good_ol_dv@hotmail.com>
* Philip Bielby <pmb45-github@srcf.ucam.org> (copyright owned by Jagex Ltd.)
* Régis Fénéon <regis.feneon@gmail.com>
* Dominic Chen <d.c.ddcc@gmail.com> (copyright owned by Google, Inc.)
* Junji Hashimoto <junji.hashimoto@gmail.com>
* Heejin Ahn <aheejin@gmail.com> (copyright owned by Google, Inc.)
* Andras Kucsma <andras.kucsma@gmail.com>
* Mateusz Borycki <mateuszborycki@gmail.com>
* Franklin Ta <fta2012@gmail.com>
* Jacob Gravelle <jgravelle@google.com> (copyright owned by Google, Inc.)
* Kagami Sascha Rosylight <saschanaz@outlook.com>
* Benny Jacobs <benny@gmx.it>
* Ray Brown <code@liquibits.com>
* Christopher Serr <christopher.serr@gmail.com>
* Aaron Ruß <aaron.russ@dfki.de> (copyright owned by DFKI GmbH)
* Vilibald Wanča <vilibald@wvi.cz>
* Alex Hixon <alex@alexhixon.com>
* Vladimir Davidovich <thy.ringo@gmail.com>
* Dmitry Tolmachov <dmitolm@gmail.com>
* Dylan McKay <me@dylanmckay.io>
* Christophe Gragnic <cgragnic@netc.fr>
* Murphy McCauley <murphy.mccauley@gmail.com>
* Anatoly Trosinenko <anatoly.trosinenko@gmail.com>
* Brad Grantham <grantham@plunk.org>
* Sam Clegg <sbc@chromium.org> (copyright owned by Google, Inc.)
* Joshua Lind <joshualind007@hotmail.com>
* Hiroaki GOTO as "GORRY" <gorry@hauN.org>
* Mikhail Kremnyov <mkremnyov@gmail.com> (copyright owned by XCDS International)
* Tasuku SUENAGA a.k.a. gunyarakun <tasuku-s-github@titech.ac>
* Evan Wallace <evan.exe@gmail.com>
* Henning Pohl <henning@still-hidden.de>
* Tim Neumann <mail@timnn.me>
* Ondrej Stava <ondrej.stava@gmail.com> (copyright owned by Google, Inc.
* Jakub Jirutka <jakub@jirutka.cz>
* Loo Rong Jie <loorongjie@gmail.com>
* Jean-François Geyelin <jfgeyelin@gmail.com>
* Matthew Collins <thethinkofdeath@gmail.com>
* Satoshi N. M <snmatsutake@yahoo.co.jp>
* Ryan Speets <ryan@speets.ca>
* Fumiya Chiba <fumiya.chiba@nifty.com>
* Ryan C. Gordon <icculus@icculus.org>
* Inseok Lee <dlunch@gmail.com>
* Yair Levinson (copyright owned by Autodesk, Inc.)
<<<<<<< HEAD
* James Swift <james@3dengineer.com> (copyright owned by PSPDFKit GmbH)
=======
* Matjaž Drolc <mdrolc@gmail.com>
>>>>>>> 7c06dd52
<|MERGE_RESOLUTION|>--- conflicted
+++ resolved
@@ -294,8 +294,5 @@
 * Ryan C. Gordon <icculus@icculus.org>
 * Inseok Lee <dlunch@gmail.com>
 * Yair Levinson (copyright owned by Autodesk, Inc.)
-<<<<<<< HEAD
-* James Swift <james@3dengineer.com> (copyright owned by PSPDFKit GmbH)
-=======
 * Matjaž Drolc <mdrolc@gmail.com>
->>>>>>> 7c06dd52
+* James Swift <james@3dengineer.com> (copyright owned by PSPDFKit GmbH)