The following authors have all licensed their contributions to Emscripten
under the licensing terms detailed in LICENSE.

(Authors keep copyright of their contributions, of course; they just grant
a license to everyone to use it as detailed in LICENSE.)

* Alon Zakai <alonzakai@gmail.com> (copyright owned by Mozilla Foundation)
* Tim Dawborn <tim.dawborn@gmail.com>
* Max Shawabkeh <max99x@gmail.com>
* Sigmund Vik <sigmund_vik@yahoo.com>
* Jeff Terrace <jterrace@gmail.com>
* Benoit Tremblay <trembl.ben@gmail.com>
* Andreas Bergmeier <abergmeier@gmx.net>
* Ben Schwartz <bens@alum.mit.edu>
* David Claughton <dave@eclecticdave.com>
* David Yip <yipdw@member.fsf.org>
* Julien Hamaide <julien.hamaide@gmail.com>
* Ehsan Akhgari <ehsan.akhgari@gmail.com> (copyright owned by Mozilla Foundation)
* Adrian Taylor <adrian@macrobug.com>
* Richard Assar <richard.assar@gmail.com>
* Nathan Hammond <emscripten@nathanhammond.com>
* Behdad Esfahbod <behdad@behdad.org>
* David Benjamin <davidben@mit.edu>
* Pierre Renaux <pierre@talansoft.com>
* Brian Anderson <banderson@mozilla.com>
* Jon Bardin <diclophis@gmail.com>
* Jukka Jylänki <jujjyl@gmail.com>
* Aleksander Guryanov <caiiiycuk@gmail.com>
* Chad Austin <chad@chadaustin.me> (copyright owned by IMVU)
* nandhp <nandhp@gmail.com>
* YeZhongWen <linghuye2.0@gmail.com>
* Xingxing Pan <forandom@gmail.com>
* Justin Kerk <dopefishjustin@gmail.com>
* Andrea Bedini <andrea.bedini@gmail.com>
* James Pike <totoro.friend@chilon.net>
* Mokhtar Naamani <mokhtar.naamani@gmail.com>
* Benjamin Stover <benjamin.stover@gmail.com>
* Riccardo Magliocchetti <riccardo.magliocchetti@gmail.com>
* Janus Troelsen <janus.troelsen@stud.tu-darmstadt.de>
* Lars Schneider <lars.schneider@autodesk.com> (copyright owned by Autodesk, Inc.)
* Joel Martin <github@martintribe.org>
* Manuel Wellmann <manuel.wellmann@autodesk.com> (copyright owned by Autodesk, Inc.)
* Xuejie Xiao <xxuejie@gmail.com>
* Dominic Wong <dom@slowbunyip.org>
* Alan Kligman <alan.kligman@gmail.com> (copyright owned by Mozilla Foundation)
* Anthony Liot <wolfviking0@yahoo.com>
* Michael Riss <Michael.Riss@gmx.de>
* Jasper St. Pierre <jstpierre@mecheye.net>
* Manuel Schölling <manuel.schoelling@gmx.de>
* Bruce Mitchener, Jr. <bruce.mitchener@gmail.com>
* Michael Bishop <mbtyke@gmail.com>
* Roger Braun <roger@rogerbraun.net>
* Vladimir Vukicevic <vladimir@pobox.com> (copyright owned by Mozilla Foundation)
* Lorant Pinter <lorant.pinter@prezi.com>
* Tobias Doerffel <tobias.doerffel@gmail.com>
* Martin von Gagern <martin@von-gagern.net>
* Ting-Yuan Huang <thuang@mozilla.com>
* Joshua Granick <jgranick@blackberry.com>
* Felix H. Dahlke <fhd@ubercode.de>
* Éloi Rivard <azmeuk@gmail.com>
* Alexander Gladysh <ag@logiceditor.com>
* Arlo Breault <arlolra@gmail.com>
* Jacob Lee <artdent@gmail.com> (copyright owned by Google, Inc.)
* Joe Lee <jlee@imvu.com> (copyright owned by IMVU)
* Andy Friesen <andy@imvu.com> (copyright owned by IMVU)
* Bill Welden <bwelden@imvu.com> (copyright owned by IMVU)
* Michael Ey <mey@imvu.com> (copyright owned by IMVU)
* Llorens Marti Garcia <lgarcia@imvu.com> (copyright owned by IMVU)
* Jinsuck Kim <jkim@imvu.com> (copyright owned by IMVU)
* Todd Lee <tlee@imvu.com> (copyright owned by IMVU)
* Anthony Pesch <inolen@gmail.com>
* Robert Bragg <robert.bragg@intel.com> (copyright owned by Intel Corporation)
* Sylvestre Ledru <sylvestre@debian.org>
* Tom Fairfield <fairfield@cs.xu.edu>
* Anthony J. Thibault <ajt@hyperlogic.org>
* John Allwine <jallwine86@gmail.com>
* Martin Gerhardy <martin.gerhardy@gmail.com>
* James Gregory <jgregory@zynga.com> (copyright owned by Zynga, Inc.)
* Dan Gohman <sunfish@google.com> (copyright owned by Google, Inc.)
* Jeff Gilbert <jgilbert@mozilla.com> (copyright owned by Mozilla Foundation)
* Frits Talbot <frits@metapathy.com>
* Onno Jongbloed <hey@onnoj.net>
* Jez Ng <me@jezng.com>
* Marc Feeley <mfeeley@mozilla.com> (copyright owned by Mozilla Foundation)
* Ludovic Perrine <jazzzz@gmail.com>
* David Barksdale <david.barksdale@adcedosolutions.com>
* Manfred Manik Nerurkar <nerurkar*at*made-apps.biz> (copyright owned by MADE, GmbH)
* Joseph Gentle <me@josephg.com>
* Douglas T. Crosher <dtc-moz@scieneer.com> (copyright owned by Mozilla Foundation)
* Douglas T. Crosher <info@jsstats.com> (copyright owned by Scieneer Pty Ltd.)
* Soeren Balko <soeren.balko@gmail.com>
* Ryan Kelly (ryan@rfk.id.au)
* Michael Lelli <toadking@toadking.com>
* Yu Kobayashi <yukoba@accelart.jp>
* Pin Zhang <zhangpin04@gmail.com>
* Nick Bray <ncbray@chromium.org> (copyright owned by Google, Inc.)
* Aidan Hobson Sayers <aidanhs@cantab.net>
* Charlie Birks <admin@daftgames.net>
* Ranger Harke <ranger.harke@autodesk.com> (copyright owned by Autodesk, Inc.)
* Tobias Vrinssen <tobias@vrinssen.de>
* Patrick R. Martin <patrick.martin.r@gmail.com>
* Richard Quirk <richard.quirk@gmail.com>
* Marcos Scriven <marcos@scriven.org>
* Antoine Lambert <antoine.lambert33@gmail.com>
* Daniel Aquino <mr.danielaquino@gmail.com>
* Remi Papillie <remi.papillie@gmail.com>
* Fraser Adams <fraser.adams@blueyonder.co.uk>
* Michael Tirado <icetooth333@gmail.com>
* Ben Noordhuis <info@bnoordhuis.nl>
* Bob Roberts <bobroberts177@gmail.com>
* John Vilk <jvilk@cs.umass.edu>
* Daniel Baulig <dbaulig@fb.com> (copyright owned by Facebook, Inc.)
* Lu Wang <coolwanglu@gmail.com>
* Heidi Pan <heidi.pan@intel.com> (copyright owned by Intel)
* Vasilis Kalintiris <ehostunreach@gmail.com>
* Adam C. Clifton <adam@hulkamaniac.com>
* Volo Zyko <volo.zyko@gmail.com>
* Andre Weissflog <floooh@gmail.com>
* Alexandre Perrot <alexandre.perrot@gmail.com>
* Emerson José Silveira da Costa <emerson.costa@gmail.com>
* Jari Vetoniemi <mailroxas@gmail.com>
* Sindre Sorhus <sindresorhus@gmail.com>
* James S Urquhart <jamesu@gmail.com>
* Boris Gjenero <boris.gjenero@gmail.com>
* jonas echterhoff <jonas@unity3d.com>
* Sami Vaarala <sami.vaarala@iki.fi>
* Jack A. Arrington <jack@epicpineapple.com>
* Richard Janicek <r@janicek.co>
* Joel Croteau <jcroteau@gmail.com>
* Haneef Mubarak <haneef503@gmail.com>
* Nicolas Peri <nicox@shivaengine.com> (copyright owned by ShiVa Technologies, SAS)
* Bernhard Fey <e-male@web.de>
* Dave Nicponski <dave.nicponski@gmail.com>
* Jonathan Jarri <noxalus@gmail.com>
* Daniele Di Proietto <daniele.di.proietto@gmail.com>
* Dan Dascalescu <dNOSPAMdascalescu@gmail.com>
* Thomas Borsos <thomasborsos@gmail.com>
* Ori Avtalion <ori@avtalion.name>
* Guillaume Blanc <guillaumeblanc.sc@gmail.com>
* Usagi Ito <usagi@WonderRabbitProject.net>
* Camilo Polymeris <cpolymeris@gmail.com>
* Markus Henschel <markus.henschel@yager.de>
* Ophir Lojkine <ophir.lojkine@eleves.ec-nantes.fr>
* Ryan Sturgell <ryan.sturgell@gmail.com> (copyright owned by Google, Inc.)
* Jason Green <jason@transgaming.com> (copyright owned by TransGaming, Inc.)
* Ningxin Hu <ningxin.hu@intel.com> (copyright owned by Intel)
* Nicolas Guillemot <nlguillemot@gmail.com>
* Sathyanarayanan Gunasekaran <gsathya.ceg@gmail.com> (copyright owned by Mozilla Foundation)
* Nikolay Vorobyov <nik.vorobyov@gmail.com>
* Jonas Platte <mail@jonasplatte.de>
* Sebastien Ronsse <sronsse@gmail.com>
* Glenn R. Wichman <gwichman@zynga.com>
* Hamish Willee <hamishwillee@gmail.com> (copyright owned by Mozilla Foundation)
* Sylvain Chevalier <sylvain.chevalier@gmail.com>
* Nathan Ross <nross.se@gmail.com>
* Zachary Pomerantz <zmp@umich.edu>
* Boris Tsarev <boristsarev@gmail.com>
* Mark Logan <mark@artillery.com> (copyright owned by Artillery Games, Inc.)
* Коренберг Марк <socketpair@gmail.com>
* Gauthier Billot <gogoprog@gmail.com>
* Árpád Goretity <h2co3@h2co3.org>
* Nicholas Wilson <nicholas@nicholaswilson.me.uk>
* Aaron Mandle <aaronmandle@gmail.com>
* Bailey Hayes <Bailey.Hayes@sas.com> (copyright owned by SAS Institute Inc.)
* Paul Holland <pholland@adobe.com>
* James Long <longster@gmail.com>
* David Anderson <danderson@mozilla.com> (copyright owned by Mozilla Foundation)
* Eric Rannaud <e@nanocritical.com> (copyright owned by Nanocritical Corp.)
* William Furr <wfurr@google.com> (copyright owned by Google, Inc.)
* Dan Glastonbury <dglastonbury@mozilla.com> (copyright owned by Mozilla Foundation)
* Warren Seine <warren.seine@aerys.in> (copyright owned by Aerys SAS)
* Petr Babicka <babcca@gmail.com>
* Akira Takahashi <faithandbrave@gmail.com>
* Victor Costan <costan@gmail.com>
* Pepijn Van Eeckhoudt <pepijn.vaneeckhoudt@luciad.com> (copyright owned by Luciad NV)
* Stevie Trujillo <stevie.trujillo@gmail.com>
* Edward Rudd <urkle@outoforder.cc>
* Rene Eichhorn <rene.eichhorn1@gmail.com>
* Nick Desaulniers <nick@mozilla.com> (copyright owned by Mozilla Foundation)
* Luke Wagner <luke@mozilla.com> (copyright owned by Mozilla Foundation)
* Matt McCormick <matt.mccormick@kitware.com>
* Thaddée Tyl <thaddee.tyl@gmail.com>
* Philipp Wiesemann <philipp.wiesemann@arcor.de>
* Jan Jongboom <janjongboom@gmail.com> (copyright owned by Telenor Digital AS)
* Tiago Quelhas <tiagoq@gmail.com>
* Reinier de Blois <rddeblois@gmail.com>
* Yuichi Nishiwaki <yuichi.nishiwaki@gmail.com>
* Jérôme Bernard <jerome.bernard@ercom.fr> (copyright owned by Ercom)
* Chanhwi Choi <ccwpc@hanmail.net>
* Fábio Santos <fabiosantosart@gmail.com>
* Thibaut Despoulain <thibaut@artillery.com> (copyright owned by Artillery Games, Inc.)
* Wei Tjong Yao <weitjong@gmail.com>
* Tim Guan-tin Chien <timdream@gmail.com>
* Krzysztof Jakubowski <nadult@fastmail.fm>
* Vladimír Vondruš <mosra@centrum.cz>
* Brion Vibber <brion@pobox.com>
* Philip Lafleur <sendsbeak@gmail.com>
* Javier Meseguer de Paz <j.meseguer@gmail.com>
* Michael A. Balazs <michael.balazs@gmail.com>
* Andreas Blixt <me@blixt.nyc>
* Haofeng Zhang <h.z@duke.edu>
* Cody Welsh <codyw@protonmail.com>
* Hoong Ern Ng <hoongern@gmail.com>
* Kagami Hiiragi <kagami@genshiken.org>
* Jan Bölsche <jan@lagomorph.de>
* Sebastian Matthes <sebastianmatthes@outlook.com> (copyright owned by Volkswagen AG)
* Robert Goulet <robert.goulet@autodesk.com> (copyright owned by Autodesk, Inc.)
* Juha Järvi <befunge@gmail.com>
* Louis Lagrange <lagrange.louis@gmail.com>
* Ying-Ruei Liang <thumbd03803@gmail.com>
* Stuart Geipel <lapimlu@gmail.com>
* Yeonjun Lim <yjroot@gmail.com>
* Andrew Karpushin <reven86@gmail.com>
* Felix Zimmermann <fzimmermann89@gmail.com>
* Sven-Hendrik Haase <svenstaro@gmail.com>
* Simon Sandström <simon@nikanor.nu>
* Khaled Sami <k.sami.mohammed@gmail.com>
* Omar El-Mohandes <omar.elmohandes90@gmail.com>
* Florian Rival <florian.rival@gmail.com>
* Mark Achée <mark@achee.com>
* Piotr Paczkowski <kontakt@trzeci.eu>
* Braden MacDonald <braden@bradenmacdonald.com>
* Kevin Cheung <kevin.cheung@autodesk.com> (copyright owned by Autodesk, Inc.)
* Josh Peterson <petersonjm1@gmail.com>
* eska <eska@eska.me>
* Nate Burr <nate.oo@gmail.com>
* Paul "TBBle" Hampson <Paul.Hampson@Pobox.com>
* Andreas Plesch <andreasplesch@gmail.com>
* Brian Armstrong <brian.armstrong.ece+github@gmail.com>
* Vincenzo Chianese <vincenz.chianese@icloud.com>
* Noam T.Cohen <noam@ecb.co.il>
* Nick Shin <nick.shin@gmail.com>
* Gregg Tavares <github@greggman.com>
* Tanner Rogalsky <tanner@tannerrogalsky.com>
* Richard Cook <rcook@tableau.com> (copyright owned by Tableau Software, Inc.)
* Arnab Choudhury <achoudhury@tableau.com> (copyright owned by Tableau Software, Inc.)
* Charles Vaughn <cvaughn@tableau.com> (copyright owned by Tableau Software, Inc.)
* Pierre Krieger <pierre.krieger1708@gmail.com>
* Jakob Stoklund Olesen <stoklund@2pi.dk>
* Jérémy Anger <angerj.dev@gmail.com>
* Derek Schuff <dschuff@chromium.org> (copyright owned by Google, Inc.)
* Ashley Sommer <flubba86@gmail.com>
* Dave Fletcher <graveyhead@gmail.com>
* Lars-Magnus Skog <ralphtheninja@riseup.net>
* Pieter Vantorre <pietervantorre@gmail.com>
* Maher Sallam <maher@sallam.me>
* Andrey Burov <burik666@gmail.com>
* Holland Schutte <hgschutte1@gmail.com>
* Kerby Geffrard <kerby.geffrard@gmail.com>
* cynecx <me@cynecx.net>
* Chris Gibson <cgibson@mrvoxel.com>
* Harald Reingruber <code*at*h-reingruber.at>
* Aiden Koss <madd0131@umn.edu>
* Dustin VanLerberghe <good_ol_dv@hotmail.com>
* Philip Bielby <pmb45-github@srcf.ucam.org> (copyright owned by Jagex Ltd.)
* Régis Fénéon <regis.feneon@gmail.com>
* Dominic Chen <d.c.ddcc@gmail.com> (copyright owned by Google, Inc.)
* Junji Hashimoto <junji.hashimoto@gmail.com>
* Heejin Ahn <aheejin@gmail.com> (copyright owned by Google, Inc.)
* Andras Kucsma <andras.kucsma@gmail.com>
* Mateusz Borycki <mateuszborycki@gmail.com>
* Franklin Ta <fta2012@gmail.com>
* Jacob Gravelle <jgravelle@google.com> (copyright owned by Google, Inc.)
* Kagami Sascha Rosylight <saschanaz@outlook.com>
* Benny Jacobs <benny@gmx.it>
* Ray Brown <code@liquibits.com>
* Christopher Serr <christopher.serr@gmail.com>
* Aaron Ruß <aaron.russ@dfki.de> (copyright owned by DFKI GmbH)
* Vilibald Wanča <vilibald@wvi.cz>
* Alex Hixon <alex@alexhixon.com>
* Vladimir Davidovich <thy.ringo@gmail.com>
* Yuriy Levchenko <irov13@mail.ru>
* Dmitry Tolmachov <dmitolm@gmail.com>
* Dylan McKay <me@dylanmckay.io>
* Christophe Gragnic <cgragnic@netc.fr>
* Murphy McCauley <murphy.mccauley@gmail.com>
* Anatoly Trosinenko <anatoly.trosinenko@gmail.com>
* Brad Grantham <grantham@plunk.org>
* Sam Clegg <sbc@chromium.org> (copyright owned by Google, Inc.)
* Joshua Lind <joshualind007@hotmail.com>
* Hiroaki GOTO as "GORRY" <gorry@hauN.org>
* Mikhail Kremnyov <mkremnyov@gmail.com> (copyright owned by XCDS International)
* Tasuku SUENAGA a.k.a. gunyarakun <tasuku-s-github@titech.ac>
* Vitorio Miguel Prieto Cilia <vdrbandeiras@gmail.com>
* Evan Wallace <evan.exe@gmail.com>
* Henning Pohl <henning@still-hidden.de>
* Tim Neumann <mail@timnn.me>
* Ondrej Stava <ondrej.stava@gmail.com> (copyright owned by Google, Inc.)
* Jakub Jirutka <jakub@jirutka.cz>
* Loo Rong Jie <loorongjie@gmail.com>
* Jean-François Geyelin <jfgeyelin@gmail.com>
* Matthew Collins <thethinkofdeath@gmail.com>
* Satoshi N. M <snmatsutake@yahoo.co.jp>
* Ryan Speets <ryan@speets.ca>
* Fumiya Chiba <fumiya.chiba@nifty.com>
* Ryan C. Gordon <icculus@icculus.org>
* Inseok Lee <dlunch@gmail.com>
* Yair Levinson (copyright owned by Autodesk, Inc.)
* Matjaž Drolc <mdrolc@gmail.com>
* James Swift <james@3dengineer.com> (copyright owned by PSPDFKit GmbH)
* Ryan Lester <ryan@cyph.com> (copyright owned by Cyph, Inc.)
* Nikolay Zapolnov <zapolnov@gmail.com>
* Nazar Mokrynskyi <nazar@mokrynskyi.com>
* Yury Delendik <ydelendik@mozilla.com> (copyright owned by Mozilla Foundation)
* Kenneth Perry <thothonegan@gmail.com>
* Jim Mussared <jim.mussared@gmail.com>
* Dirk Vanden Boer <dirk.vdb@gmail.com>
* Mitchell Foley <mitchfoley@google.com> (copyright owned by Google, Inc.)
* Oleksandr Chekhovskyi <oleksandr.chekhovskyi@gmail.com>
* Michael Siebert <michael.siebert2k@gmail.com>
* Jonathan Hale <squareys@googlemail.com>
* Etienne Brateau <etienne.brateau@gmail.com>
* Zhiming Wang <zmwangx@gmail.com>
* Jameson Ernst <jameson@jpernst.com>
* Yoan Lecoq <yoanlecoq.io@gmail.com>
* Jiajie Hu <jiajie.hu@intel.com> (copyright owned by Intel Corporation)
* Kamil Klimek <naresh@tlen.pl>
* José Carlos Pujol <josecpujol(at)gmail.com>
* Dannii Willis <curiousdannii@gmail.com>
* Erik Dubbelboer <erik@dubbelboer.com>
* Sergey Tsatsulin <tsatsulin@gmail.com>
* varkor <github@varkor.com>
* Stuart Knightley <website@stuartk.com>
* Amadeus Guo<gliheng@foxmail.com>
* Nathan Froyd <froydnj@gmail.com> (copyright owned by Mozilla Foundation)
* Daniel Wirtz <dcode@dcode.io>
* Kibeom Kim <kk1674@nyu.edu>
* Marcel Klammer <m.klammer@tastenkunst.com>
* Axel Forsman <axelsfor@gmail.com>
* Ebrahim Byagowi <ebrahim@gnu.org>
* Thorsten Möller <thorsten.moeller@sbi.ch>
* Michael Droettboom <mdroettboom@mozilla.com>
* Nicolas Bouquet <hgy01@hieroglyphe.net>
* Miguel Saldivar <miguel.saldivar22@hotmail.com>
* Gert Van Hoey <gert.vanhoey@gmail.com>
* Valtteri Heikkilä <rnd@nic.fi>
* Daniel McNab <daniel.mcnab6+emcc(at)gmail.com>
* Tyler Limkemann <tslimkemann42 gmail.com>
* Ben Smith <binji@google.com> (copyright owned by Google, Inc.)
* Sylvain Beucler <beuc@beuc.net>
* Patrik Weiskircher <patrik@weiskircher.name>
* Tobias Widlund <widlundtobias(at)gmail.com>
* Rob Fors <mail@robfors.com>
* Mike Frysinger <vapier@chromium.org> (copyright owned by Google, Inc.)
* Sébasiten Crozet <developer@crozet.re>
* Andrey Nagikh <andrey@nagih.ru>
* Dzmitry Malyshau <dmalyshau@mozilla.com> (copyright owned by Mozilla Foundation)
* Bjorn Swenson <tie.372@gmail.com>
* Ryhor Spivak <grisha@rusteddreams.net>
* Jan Schär <jscissr@gmail.com>
* Ryhor Spivak <grisha@rusteddreams.net>
* Alexander Bich <quyse0@gmail.com>
* Ashleigh Thomas <ashleighbcthomas@gmail.com>
* Veniamin Petrenko <bjpbjpbjp10@gmail.com>
* Ian Henderson <ian@ianhenderson.org>
* Siim Kallas <siimkallas@gmail.com>
* Carl Woffenden <cwoffenden@gmail.com> (copyright owned by Numfum GmbH)
* Patrick Berger <patrick.berger@xmail.net> (copyright owned by Compusoft Group)
* Alexander Frank Lehmann <alexander.frank.lehmann@compusoftgroup.com> (copyright owned by Compusoft Group)
* Tommy Nguyen <tn0502@gmail.com>
* Thomas Schander <info@thomasschander.com> (copyright owned by Enscape GmbH)
* Benjamin S. Rodgers <acdimalev@gmail.com>
* Paul Shapiro <paul@mymonero.com>
* Elmo Todurov <elmo.todurov@eesti.ee>
* Zoltán Žarkov <zeko@freecivweb.org>
* Roman Yurchak <rth.yurchak@pm.me>
* Hampton Maxwell <me@hamptonmaxwell.com>
* Eric Fiselier <ericwf@google.com> (copyright owned by Google, Inc.)
* Sirapop Wongstapornpat <sirapop.wongstapornpat@student.oulu.fi>
* Matt Kane <m@mk.gg>
* Altan Özlü <altanozlu7@gmail.com>
* Mary S <ipadlover8322@gmail.com>
* Martin Birks <mbirks@gmail.com>
* Kirill Smelkov <kirr@nexedi.com> (copyright owned by Nexedi)
* Lutz Hören <laitch383@gmail.com>
* Pedro K Custodio <git@pedrokcustodio.com>
* Nicolas Allemand <contact@nicolasallemand.com>
* Gabriel Cuvillier <contact@gabrielcuvillier.pro>
* Thomas Lively <tlively@google.com> (copyright owned by Google, Inc.)
* Brandon Surmanski <b.surmanski@gmail.com>
* Rian Hunter <rian@alum.mit.edu>
* Kai Ninomiya <kainino@chromium.org> (copyright owned by Google, Inc.)
* Mickaël Schoentgen <contact@tiger-222.fr>
* Renaud Leroy <capitnflam@gmail.com>
* Florian Stellbrink <florian@stellbr.ink>
* Shane Peelar <lookatyouhacker@gmail.com>
* Alessandro Pignotti <alessandro@leaningtech.com>
* Zheng Tao Lee <zhengtao.lee@autodesk.com> (copyright owned by Autodesk, Inc.)
* Martina Kraus <kraus.martina.m@googlemail.com>
* Jacob Adelgren <jake@eevo.com>
* Ingvar Stepanyan <me@rreverser.com>
* Ben Trapani <ben.trapani1995@gmail.com> (copyright owned by Microsoft, Inc.)
* Tim Lander <tim57282＠hotmail.com>
* Jacob Greenfield <jacob@jacobgreenfield.me>
* Joseph Kogut <joseph.kogut@gmail.com>
* Yi Zhang <milizhang@gmail.com>
* Marc Abramowitz <msabramo@gmail.com>
* Daniel Ruf <daniel@daniel-ruf.de>
* Timothy Trindle <titrindl@microsoft.com> (copyright owned by Microsoft, Inc.)
* Matthew Andres Moreno <m.more500@gmail.com>
* Eric Mandel <eric@cfa.harvard.edu>
* Anthony Catel <paraboul@gmail.com>
* Simon Cooper <simon.d.cooper@hotmail.co.uk>
* Amir Rasouli <arasouli91@gmail.com>
* Nico Weber <thakis@chromium.org>
<<<<<<< HEAD
* Adam Bujalski <a.bujalski@samsung.com> (copyright owner by Samsung Electronics)
=======
* Guanzhong Chen <gzchen@google.com> (copyright owned by Google, Inc.)
* Denis Serebro <densilver3000@gmail.com>
>>>>>>> 843ac104
<|MERGE_RESOLUTION|>--- conflicted
+++ resolved
@@ -403,9 +403,6 @@
 * Simon Cooper <simon.d.cooper@hotmail.co.uk>
 * Amir Rasouli <arasouli91@gmail.com>
 * Nico Weber <thakis@chromium.org>
-<<<<<<< HEAD
-* Adam Bujalski <a.bujalski@samsung.com> (copyright owner by Samsung Electronics)
-=======
 * Guanzhong Chen <gzchen@google.com> (copyright owned by Google, Inc.)
 * Denis Serebro <densilver3000@gmail.com>
->>>>>>> 843ac104
+* Adam Bujalski <a.bujalski@samsung.com> (copyright owner by Samsung Electronics)