The following authors have all licensed their contributions to Emscripten
under the licensing terms detailed in LICENSE.

(Authors keep copyright of their contributions, of course; they just grant
a license to everyone to use it as detailed in LICENSE.)

* Alon Zakai <alonzakai@gmail.com> (copyright owned by Mozilla Foundation)
* Tim Dawborn <tim.dawborn@gmail.com>
* Max Shawabkeh <max99x@gmail.com>
* Sigmund Vik <sigmund_vik@yahoo.com>
* Jeff Terrace <jterrace@gmail.com>
* Benoit Tremblay <trembl.ben@gmail.com>
* Andreas Bergmeier <abergmeier@gmx.net>
* Ben Schwartz <bens@alum.mit.edu>
* David Claughton <dave@eclecticdave.com>
* David Yip <yipdw@member.fsf.org>
* Julien Hamaide <julien.hamaide@gmail.com>
* Ehsan Akhgari <ehsan.akhgari@gmail.com> (copyright owned by Mozilla Foundation)
* Adrian Taylor <adrian@macrobug.com>
* Richard Assar <richard.assar@gmail.com>
* Nathan Hammond <emscripten@nathanhammond.com>
* Behdad Esfahbod <behdad@behdad.org>
* David Benjamin <davidben@mit.edu>
* Pierre Renaux <pierre@talansoft.com>
* Brian Anderson <banderson@mozilla.com>
* Jon Bardin <diclophis@gmail.com>
* Jukka Jylänki <jujjyl@gmail.com>
* Aleksander Guryanov <caiiiycuk@gmail.com>
* Chad Austin <chad@chadaustin.me> (copyright owned by IMVU)
* nandhp <nandhp@gmail.com>
* YeZhongWen <linghuye2.0@gmail.com>
* Xingxing Pan <forandom@gmail.com>
* Justin Kerk <dopefishjustin@gmail.com>
* Andrea Bedini <andrea.bedini@gmail.com>
* James Pike <totoro.friend@chilon.net>
* Mokhtar Naamani <mokhtar.naamani@gmail.com>
* Benjamin Stover <benjamin.stover@gmail.com>
* Riccardo Magliocchetti <riccardo.magliocchetti@gmail.com>
* Janus Troelsen <janus.troelsen@stud.tu-darmstadt.de>
* Lars Schneider <lars.schneider@autodesk.com> (copyright owned by Autodesk, Inc.)
* Joel Martin <github@martintribe.org>
* Manuel Wellmann <manuel.wellmann@autodesk.com> (copyright owned by Autodesk, Inc.)
* Xuejie Xiao <xxuejie@gmail.com>
* Dominic Wong <dom@slowbunyip.org>
* Alan Kligman <alan.kligman@gmail.com> (copyright owned by Mozilla Foundation)
* Anthony Liot <wolfviking0@yahoo.com>
* Michael Riss <Michael.Riss@gmx.de>
* Jasper St. Pierre <jstpierre@mecheye.net>
* Manuel Schölling <manuel.schoelling@gmx.de>
* Bruce Mitchener, Jr. <bruce.mitchener@gmail.com>
* Michael Bishop <mbtyke@gmail.com>
* Roger Braun <roger@rogerbraun.net>
* Vladimir Vukicevic <vladimir@pobox.com> (copyright owned by Mozilla Foundation)
* Lorant Pinter <lorant.pinter@prezi.com>
* Tobias Doerffel <tobias.doerffel@gmail.com>
* Martin von Gagern <martin@von-gagern.net>
* Ting-Yuan Huang <thuang@mozilla.com>
* Joshua Granick <jgranick@blackberry.com>
* Felix H. Dahlke <fhd@ubercode.de>
* Éloi Rivard <azmeuk@gmail.com>
* Alexander Gladysh <ag@logiceditor.com>
* Arlo Breault <arlolra@gmail.com>
* Jacob Lee <artdent@gmail.com> (copyright owned by Google, Inc.)
* Joe Lee <jlee@imvu.com> (copyright owned by IMVU)
* Andy Friesen <andy@imvu.com> (copyright owned by IMVU)
* Bill Welden <bwelden@imvu.com> (copyright owned by IMVU)
* Michael Ey <mey@imvu.com> (copyright owned by IMVU)
* Llorens Marti Garcia <lgarcia@imvu.com> (copyright owned by IMVU)
* Jinsuck Kim <jkim@imvu.com> (copyright owned by IMVU)
* Todd Lee <tlee@imvu.com> (copyright owned by IMVU)
* Anthony Pesch <inolen@gmail.com>
* Robert Bragg <robert.bragg@intel.com> (copyright owned by Intel Corporation)
* Sylvestre Ledru <sylvestre@debian.org>
* Tom Fairfield <fairfield@cs.xu.edu>
* Anthony J. Thibault <ajt@hyperlogic.org>
* John Allwine <jallwine86@gmail.com>
* Martin Gerhardy <martin.gerhardy@gmail.com>
* James Gregory <jgregory@zynga.com> (copyright owned by Zynga, Inc.)
* Dan Gohman <sunfish@google.com> (copyright owned by Google, Inc.)
* Jeff Gilbert <jgilbert@mozilla.com> (copyright owned by Mozilla Foundation)
* Frits Talbot <frits@metapathy.com>
* Onno Jongbloed <hey@onnoj.net>
* Jez Ng <me@jezng.com>
* Marc Feeley <mfeeley@mozilla.com> (copyright owned by Mozilla Foundation)
* Ludovic Perrine <jazzzz@gmail.com>
* David Barksdale <david.barksdale@adcedosolutions.com>
* Manfred Manik Nerurkar <nerurkar*at*made-apps.biz> (copyright owned by MADE, GmbH)
* Joseph Gentle <me@josephg.com>
* Douglas T. Crosher <dtc-moz@scieneer.com> (copyright owned by Mozilla Foundation)
* Douglas T. Crosher <info@jsstats.com> (copyright owned by Scieneer Pty Ltd.)
* Soeren Balko <soeren.balko@gmail.com> (copyright owned by Clipchamp Pty Ltd.)
* Ryan Kelly (ryan@rfk.id.au)
* Michael Lelli <toadking@toadking.com>
* Yu Kobayashi <yukoba@accelart.jp>
* Pin Zhang <zhangpin04@gmail.com>
* Nick Bray <ncbray@chromium.org> (copyright owned by Google, Inc.)
* Aidan Hobson Sayers <aidanhs@cantab.net>
* Charlie Birks <admin@daftgames.net>
* Ranger Harke <ranger.harke@autodesk.com> (copyright owned by Autodesk, Inc.)
* Tobias Vrinssen <tobias@vrinssen.de>
* Patrick R. Martin <patrick.martin.r@gmail.com>
* Richard Quirk <richard.quirk@gmail.com>
* Marcos Scriven <marcos@scriven.org>
* Antoine Lambert <antoine.lambert33@gmail.com>
* Daniel Aquino <mr.danielaquino@gmail.com>
* Remi Papillie <remi.papillie@gmail.com>
* Fraser Adams <fraser.adams@blueyonder.co.uk>
* Michael Tirado <icetooth333@gmail.com>
* Ben Noordhuis <info@bnoordhuis.nl>
* Bob Roberts <bobroberts177@gmail.com>
* John Vilk <jvilk@cs.umass.edu>
* Daniel Baulig <dbaulig@fb.com> (copyright owned by Facebook, Inc.)
* Lu Wang <coolwanglu@gmail.com>
* Heidi Pan <heidi.pan@intel.com> (copyright owned by Intel)
* Vasilis Kalintiris <ehostunreach@gmail.com>
* Adam C. Clifton <adam@hulkamaniac.com>
* Volo Zyko <volo.zyko@gmail.com>
* Andre Weissflog <floooh@gmail.com>
* Alexandre Perrot <alexandre.perrot@gmail.com>
* Emerson José Silveira da Costa <emerson.costa@gmail.com>
* Jari Vetoniemi <mailroxas@gmail.com>
* Sindre Sorhus <sindresorhus@gmail.com>
* James S Urquhart <jamesu@gmail.com>
* Boris Gjenero <boris.gjenero@gmail.com>
* jonas echterhoff <jonas@unity3d.com>
* Sami Vaarala <sami.vaarala@iki.fi>
* Jack A. Arrington <jack@epicpineapple.com>
* Richard Janicek <r@janicek.co>
* Joel Croteau <jcroteau@gmail.com>
* Haneef Mubarak <haneef503@gmail.com>
* Nicolas Peri <nicox@shivaengine.com> (copyright owned by ShiVa Technologies, SAS)
* Bernhard Fey <e-male@web.de>
* Dave Nicponski <dave.nicponski@gmail.com>
* Jonathan Jarri <noxalus@gmail.com>
* Daniele Di Proietto <daniele.di.proietto@gmail.com>
* Dan Dascalescu <dNOSPAMdascalescu@gmail.com>
* Thomas Borsos <thomasborsos@gmail.com>
* Ori Avtalion <ori@avtalion.name>
* Guillaume Blanc <guillaumeblanc.sc@gmail.com>
* Usagi Ito <usagi@WonderRabbitProject.net>
* Camilo Polymeris <cpolymeris@gmail.com>
* Markus Henschel <markus.henschel@yager.de>
* Ophir Lojkine <ophir.lojkine@eleves.ec-nantes.fr>
* Ryan Sturgell <ryan.sturgell@gmail.com> (copyright owned by Google, Inc.)
* Jason Green <jason@transgaming.com> (copyright owned by TransGaming, Inc.)
* Ningxin Hu <ningxin.hu@intel.com> (copyright owned by Intel)
* Nicolas Guillemot <nlguillemot@gmail.com>
* Sathyanarayanan Gunasekaran <gsathya.ceg@gmail.com> (copyright owned by Mozilla Foundation)
* Nikolay Vorobyov <nik.vorobyov@gmail.com>
* Jonas Platte <mail@jonasplatte.de>
* Sebastien Ronsse <sronsse@gmail.com>
* Glenn R. Wichman <gwichman@zynga.com>
* Hamish Willee <hamishwillee@gmail.com> (copyright owned by Mozilla Foundation)
* Sylvain Chevalier <sylvain.chevalier@gmail.com>
* Nathan Ross <nross.se@gmail.com>
* Zachary Pomerantz <zmp@umich.edu>
* Boris Tsarev <boristsarev@gmail.com>
* Mark Logan <mark@artillery.com> (copyright owned by Artillery Games, Inc.)
* Коренберг Марк <socketpair@gmail.com>
* Gauthier Billot <gogoprog@gmail.com>
* Árpád Goretity <h2co3@h2co3.org>
* Nicholas Wilson <nicholas@nicholaswilson.me.uk>
* Aaron Mandle <aaronmandle@gmail.com>
* Bailey Hayes <Bailey.Hayes@sas.com> (copyright owned by SAS Institute Inc.)
* Paul Holland <pholland@adobe.com>
* James Long <longster@gmail.com>
* David Anderson <danderson@mozilla.com> (copyright owned by Mozilla Foundation)
* Eric Rannaud <e@nanocritical.com> (copyright owned by Nanocritical Corp.)
* William Furr <wfurr@google.com> (copyright owned by Google, Inc.)
* Dan Glastonbury <dglastonbury@mozilla.com> (copyright owned by Mozilla Foundation)
* Warren Seine <warren.seine@aerys.in> (copyright owned by Aerys SAS)
* Petr Babicka <babcca@gmail.com>
* Akira Takahashi <faithandbrave@gmail.com>
* Victor Costan <costan@gmail.com>
* Pepijn Van Eeckhoudt <pepijn.vaneeckhoudt@luciad.com> (copyright owned by Luciad NV)
* Stevie Trujillo <stevie.trujillo@gmail.com>
* Edward Rudd <urkle@outoforder.cc>
* Rene Eichhorn <rene.eichhorn1@gmail.com>
* Nick Desaulniers <nick@mozilla.com> (copyright owned by Mozilla Foundation)
* Luke Wagner <luke@mozilla.com> (copyright owned by Mozilla Foundation)
* Matt McCormick <matt.mccormick@kitware.com>
* Thaddée Tyl <thaddee.tyl@gmail.com>
* Philipp Wiesemann <philipp.wiesemann@arcor.de>
* Jan Jongboom <janjongboom@gmail.com> (copyright owned by Telenor Digital AS)
* Tiago Quelhas <tiagoq@gmail.com>
* Reinier de Blois <rddeblois@gmail.com>
* Yuichi Nishiwaki <yuichi.nishiwaki@gmail.com>
* Jérôme Bernard <jerome.bernard@ercom.fr> (copyright owned by Ercom)
* Chanhwi Choi <ccwpc@hanmail.net>
* Fábio Santos <fabiosantosart@gmail.com>
* Thibaut Despoulain <thibaut@artillery.com> (copyright owned by Artillery Games, Inc.)
* Wei Tjong Yao <weitjong@gmail.com>
* Tim Guan-tin Chien <timdream@gmail.com>
* Krzysztof Jakubowski <nadult@fastmail.fm>
* Vladimír Vondruš <mosra@centrum.cz>
* Brion Vibber <brion@pobox.com>
* Philip Lafleur <sendsbeak@gmail.com>
* Javier Meseguer de Paz <j.meseguer@gmail.com>
* Michael A. Balazs <michael.balazs@gmail.com>
* Andreas Blixt <me@blixt.nyc>
* Haofeng Zhang <h.z@duke.edu>
* Cody Welsh <codyw@protonmail.com>
* Hoong Ern Ng <hoongern@gmail.com>
* Kagami Hiiragi <kagami@genshiken.org>
* Jan Bölsche <jan@lagomorph.de>
* Sebastian Matthes <sebastianmatthes@outlook.com> (copyright owned by Volkswagen AG)
* Robert Goulet <robert.goulet@autodesk.com> (copyright owned by Autodesk, Inc.)
* Juha Järvi <befunge@gmail.com>
* Louis Lagrange <lagrange.louis@gmail.com>
* Ying-Ruei Liang <thumbd03803@gmail.com>
* Stuart Geipel <lapimlu@gmail.com>
* Yeonjun Lim <yjroot@gmail.com>
* Andrew Karpushin <reven86@gmail.com>
* Felix Zimmermann <fzimmermann89@gmail.com>
* Sven-Hendrik Haase <svenstaro@gmail.com>
* Simon Sandström <simon@nikanor.nu>
* Khaled Sami <k.sami.mohammed@gmail.com>
* Omar El-Mohandes <omar.elmohandes90@gmail.com>
* Florian Rival <florian.rival@gmail.com>
* Mark Achée <mark@achee.com>
* Piotr Paczkowski <kontakt@trzeci.eu>
* Braden MacDonald <braden@bradenmacdonald.com>
* Kevin Cheung <kevin.cheung@autodesk.com> (copyright owned by Autodesk, Inc.)
* Josh Peterson <petersonjm1@gmail.com>
* eska <eska@eska.me>
* Nate Burr <nate.oo@gmail.com>
* Paul "TBBle" Hampson <Paul.Hampson@Pobox.com>
* Andreas Plesch <andreasplesch@gmail.com>
* Brian Armstrong <brian.armstrong.ece+github@gmail.com>
* Vincenzo Chianese <vincenz.chianese@icloud.com>
* Noam T.Cohen <noam@ecb.co.il>
* Nick Shin <nick.shin@gmail.com>
* Gregg Tavares <github@greggman.com>
* Tanner Rogalsky <tanner@tannerrogalsky.com>
* Richard Cook <rcook@tableau.com> (copyright owned by Tableau Software, Inc.)
* Arnab Choudhury <achoudhury@tableau.com> (copyright owned by Tableau Software, Inc.)
* Charles Vaughn <cvaughn@tableau.com> (copyright owned by Tableau Software, Inc.)
* Pierre Krieger <pierre.krieger1708@gmail.com>
* Jakob Stoklund Olesen <stoklund@2pi.dk>
* Jérémy Anger <angerj.dev@gmail.com>
* Derek Schuff <dschuff@chromium.org> (copyright owned by Google, Inc.)
* Ashley Sommer <flubba86@gmail.com>
* Dave Fletcher <graveyhead@gmail.com>
* Lars-Magnus Skog <ralphtheninja@riseup.net>
* Pieter Vantorre <pietervantorre@gmail.com>
* Maher Sallam <maher@sallam.me>
* Andrey Burov <burik666@gmail.com>
* Holland Schutte <hgschutte1@gmail.com>
* Kerby Geffrard <kerby.geffrard@gmail.com>
* cynecx <me@cynecx.net>
* Chris Gibson <cgibson@mrvoxel.com>
* Harald Reingruber <code*at*h-reingruber.at>
* Aiden Koss <madd0131@umn.edu>
* Dustin VanLerberghe <good_ol_dv@hotmail.com>
* Philip Bielby <pmb45-github@srcf.ucam.org> (copyright owned by Jagex Ltd.)
* Régis Fénéon <regis.feneon@gmail.com>
* Dominic Chen <d.c.ddcc@gmail.com> (copyright owned by Google, Inc.)
* Junji Hashimoto <junji.hashimoto@gmail.com>
* Heejin Ahn <aheejin@gmail.com> (copyright owned by Google, Inc.)
* Andras Kucsma <andras.kucsma@gmail.com>
* Mateusz Borycki <mateuszborycki@gmail.com>
* Franklin Ta <fta2012@gmail.com>
* Jacob Gravelle <jgravelle@google.com> (copyright owned by Google, Inc.)
* Kagami Sascha Rosylight <saschanaz@outlook.com>
* Benny Jacobs <benny@gmx.it>
* Ray Brown <code@liquibits.com>
* Christopher Serr <christopher.serr@gmail.com>
* Aaron Ruß <aaron.russ@dfki.de> (copyright owned by DFKI GmbH)
* Vilibald Wanča <vilibald@wvi.cz>
* Alex Hixon <alex@alexhixon.com>
* Vladimir Davidovich <thy.ringo@gmail.com>
* Yuriy Levchenko <irov13@mail.ru>
* Dmitry Tolmachov <dmitolm@gmail.com>
* Dylan McKay <me@dylanmckay.io>
* Christophe Gragnic <cgragnic@netc.fr>
* Murphy McCauley <murphy.mccauley@gmail.com>
* Anatoly Trosinenko <anatoly.trosinenko@gmail.com>
* Brad Grantham <grantham@plunk.org>
* Sam Clegg <sbc@chromium.org> (copyright owned by Google, Inc.)
* Joshua Lind <joshualind007@hotmail.com>
* Hiroaki GOTO as "GORRY" <gorry@hauN.org>
* Mikhail Kremnyov <mkremnyov@gmail.com> (copyright owned by XCDS International)
* Tasuku SUENAGA a.k.a. gunyarakun <tasuku-s-github@titech.ac>
* Vitorio Miguel Prieto Cilia <vdrbandeiras@gmail.com>
* Evan Wallace <evan.exe@gmail.com>
* Henning Pohl <henning@still-hidden.de>
* Tim Neumann <mail@timnn.me>
* Ondrej Stava <ondrej.stava@gmail.com> (copyright owned by Google, Inc.)
* Jakub Jirutka <jakub@jirutka.cz>
* Loo Rong Jie <loorongjie@gmail.com>
* Jean-François Geyelin <jfgeyelin@gmail.com>
* Matthew Collins <thethinkofdeath@gmail.com>
* Satoshi N. M <snmatsutake@yahoo.co.jp>
* Ryan Speets <ryan@speets.ca>
* Fumiya Chiba <fumiya.chiba@nifty.com>
* Ryan C. Gordon <icculus@icculus.org>
* Inseok Lee <dlunch@gmail.com>
* Yair Levinson (copyright owned by Autodesk, Inc.)
* Matjaž Drolc <mdrolc@gmail.com>
* James Swift <james@3dengineer.com> (copyright owned by PSPDFKit GmbH)
* Ryan Lester <ryan@cyph.com> (copyright owned by Cyph, Inc.)
* Nikolay Zapolnov <zapolnov@gmail.com>
* Nazar Mokrynskyi <nazar@mokrynskyi.com>
* Yury Delendik <ydelendik@mozilla.com> (copyright owned by Mozilla Foundation)
* Kenneth Perry <thothonegan@gmail.com>
* Jim Mussared <jim.mussared@gmail.com>
* Dirk Vanden Boer <dirk.vdb@gmail.com>
* Mitchell Foley <mitchfoley@google.com> (copyright owned by Google, Inc.)
* Oleksandr Chekhovskyi <oleksandr.chekhovskyi@gmail.com>
* Michael Siebert <michael.siebert2k@gmail.com>
* Jonathan Hale <squareys@googlemail.com>
* Etienne Brateau <etienne.brateau@gmail.com>
* Zhiming Wang <zmwangx@gmail.com>
* Jameson Ernst <jameson@jpernst.com>
* Yoan Lecoq <yoanlecoq.io@gmail.com>
* Jiajie Hu <jiajie.hu@intel.com> (copyright owned by Intel Corporation)
* Kamil Klimek <naresh@tlen.pl>
* José Carlos Pujol <josecpujol(at)gmail.com>
* Dannii Willis <curiousdannii@gmail.com>
* Erik Dubbelboer <erik@dubbelboer.com>
* Sergey Tsatsulin <tsatsulin@gmail.com>
* varkor <github@varkor.com>
* Stuart Knightley <website@stuartk.com>
* Amadeus Guo <gliheng@foxmail.com>
* Nathan Froyd <froydnj@gmail.com> (copyright owned by Mozilla Foundation)
* Daniel Wirtz <dcode@dcode.io>
* Kibeom Kim <kk1674@nyu.edu>
* Marcel Klammer <m.klammer@tastenkunst.com>
* Axel Forsman <axelsfor@gmail.com>
* Ebrahim Byagowi <ebrahim@gnu.org>
* Thorsten Möller <thorsten.moeller@sbi.ch>
* Michael Droettboom <mdroettboom@mozilla.com>
* Nicolas Bouquet <hgy01@hieroglyphe.net>
* Miguel Saldivar <miguel.saldivar22@hotmail.com>
* Gert Van Hoey <gert.vanhoey@gmail.com>
* Valtteri Heikkilä <rnd@nic.fi>
* Daniel McNab <daniel.mcnab6+emcc(at)gmail.com>
* Tyler Limkemann <tslimkemann42 gmail.com>
* Ben Smith <binji@google.com> (copyright owned by Google, Inc.)
* Sylvain Beucler <beuc@beuc.net>
* Patrik Weiskircher <patrik@weiskircher.name>
* Tobias Widlund <widlundtobias(at)gmail.com>
* Rob Fors <mail@robfors.com>
* Mike Frysinger <vapier@chromium.org> (copyright owned by Google, Inc.)
* Sébasiten Crozet <developer@crozet.re>
* Andrey Nagikh <andrey@nagih.ru>
* Dzmitry Malyshau <dmalyshau@mozilla.com> (copyright owned by Mozilla Foundation)
* Bjorn Swenson <tie.372@gmail.com>
* Ryhor Spivak <grisha@rusteddreams.net>
* Jan Schär <jscissr@gmail.com>
* Ryhor Spivak <grisha@rusteddreams.net>
* Alexander Bich <quyse0@gmail.com>
* Ashleigh Thomas <ashleighbcthomas@gmail.com>
* Veniamin Petrenko <bjpbjpbjp10@gmail.com>
* Ian Henderson <ian@ianhenderson.org>
* Siim Kallas <siimkallas@gmail.com>
* Carl Woffenden <cwoffenden@gmail.com> (copyright owned by Numfum GmbH)
* Patrick Berger <patrick.berger@xmail.net> (copyright owned by Compusoft Group)
* Alexander Frank Lehmann <alexander.frank.lehmann@compusoftgroup.com> (copyright owned by Compusoft Group)
* Tommy Nguyen <tn0502@gmail.com>
* Thomas Schander <info@thomasschander.com> (copyright owned by Enscape GmbH)
* Benjamin S. Rodgers <acdimalev@gmail.com>
* Paul Shapiro <paul@mymonero.com>
* Elmo Todurov <elmo.todurov@eesti.ee>
* Zoltán Žarkov <zeko@freecivweb.org>
* Roman Yurchak <rth.yurchak@pm.me>
* Hampton Maxwell <me@hamptonmaxwell.com>
* Eric Fiselier <ericwf@google.com> (copyright owned by Google, Inc.)
* Sirapop Wongstapornpat <sirapop.wongstapornpat@student.oulu.fi>
* Matt Kane <m@mk.gg>
* Altan Özlü <altanozlu7@gmail.com>
* Mary S <ipadlover8322@gmail.com>
* Martin Birks <mbirks@gmail.com>
* Kirill Smelkov <kirr@nexedi.com> (copyright owned by Nexedi)
* Lutz Hören <laitch383@gmail.com>
* Pedro K Custodio <git@pedrokcustodio.com>
* Nicolas Allemand <contact@nicolasallemand.com>
* Gabriel Cuvillier <contact@gabrielcuvillier.pro>
* Thomas Lively <tlively@google.com> (copyright owned by Google, Inc.)
* Brandon Surmanski <b.surmanski@gmail.com>
* Rian Hunter <rian@alum.mit.edu>
* Kai Ninomiya <kainino@chromium.org> (copyright owned by Google, Inc.)
* Mickaël Schoentgen <contact@tiger-222.fr>
* Renaud Leroy <capitnflam@gmail.com>
* Florian Stellbrink <florian@stellbr.ink>
* Shane Peelar <lookatyouhacker@gmail.com>
* Alessandro Pignotti <alessandro@leaningtech.com>
* Zheng Tao Lee <zhengtao.lee@autodesk.com> (copyright owned by Autodesk, Inc.)
* Martina Kraus <kraus.martina.m@googlemail.com>
* Jacob Adelgren <jake@eevo.com>
* Ingvar Stepanyan <me@rreverser.com>
* Ben Trapani <ben.trapani1995@gmail.com> (copyright owned by Microsoft, Inc.)
* Tim Lander <tim57282＠hotmail.com>
* Jacob Greenfield <jacob@jacobgreenfield.me>
* Joseph Kogut <joseph.kogut@gmail.com>
* Yi Zhang <milizhang@gmail.com>
* Marc Abramowitz <msabramo@gmail.com>
* Daniel Ruf <daniel@daniel-ruf.de>
* Timothy Trindle <titrindl@microsoft.com> (copyright owned by Microsoft, Inc.)
* Matthew Andres Moreno <m.more500@gmail.com>
* Eric Mandel <eric@cfa.harvard.edu>
* Anthony Catel <paraboul@gmail.com>
* Simon Cooper <simon.d.cooper@hotmail.co.uk>
* Amir Rasouli <arasouli91@gmail.com>
* Nico Weber <thakis@chromium.org>
* Bas Doorn <code@keyn.app> (copyright owned by Keyn B.V.)
* Adam Bujalski <a.bujalski@samsung.com> (copyright owned by Samsung Electronics)
* Guanzhong Chen <gzchen@google.com> (copyright owned by Google, Inc.)
* Denis Serebro <densilver3000@gmail.com>
* Lucas Ramage <ramage.lucas@protonmail.com>
* Andy Wingo <wingo@igalia.com> (copyright owned by Igalia)
* Philipp Gloor <philipp.gloor@pdf-tools.com> (copyright owned by PDF Tools AG)
* Joshua Minter <josh@minteronline.com> (copyright owned by Clipchamp Pty Ltd.)
* Ferris Kwaijtaal <ferrispc@hotmail.com>
* Konstantin Podsvirov <konstantin@podsvirov.pro>
* Eduardo Bart <edub4rt@gmail.com>
* Zoltan Varga <vargaz@gmail.com> (copyright owned by Microsoft, Inc.)
* Fernando Serboncini <fserb@google.com>
* Christian Clauss <cclauss@me.com> (copyright owned by IBM)
* Henry Kleynhans <hkleynhans@bloomberg.net> (copyright owned by Bloomberg L.P.)
* FUJI Goro <g.psy.va@gmail.com>
* Egor Suvorov <esuvorov@think-cell.com> (copyright owned by think-cell Software GmbH)
* James Kuszmaul <jabukuszmaul@gmail.com>
* Wei Mingzhi <whistler_wmz@users.sourceforge.net>
* Sergey karchevsky <sergey.ext@gmail.com>
* Ajay Patel <patel.ajay285@gmail.com>
* Adrien Devresse <adev@adev.name>
* Petr Penzin <petr.penzin@intel.com> (copyright owned by Intel Corporation)
* Tayeb Al Karim <tay@google.com> (copyright owned by Google, Inc.)
* Andrei Alexeyev <akari@taisei-project.org>
* Cesar Guirao Robles <cesar@no2.es>
* Ricky Claven <ricksterhd123@gmail.com>
* Mehdi Sabwat <mehdisabwat@gmail.com>
* MinganMuon <mingan-muon@outlook.com>
* Jonathan Feinberg <feinberg@google.com>
* Osman Turan <osman@osmanturan.com>
* Jaikanth J <jaikanthjay46@gmail.com>
* Gernot Lassnig <gernot.lassnig@gmail.com>
* Christian Boos <cboos@bct-technology.com>
* Erik Scholz <greenNO@SPAMg-s.xyz>
* Michael de Lang <kingoipo@gmail.com>
* Gergely Nagy <ngg@tresorit.com>
* Jan Habermann <jan@habermann.io>
* John Granström <granstrom.john@gmail.com>
* Clemens Backes <clemensb@google.com> (copyright owned by Google, Inc.)
* Tibor Klajnscek <tiborkl@numfum.com>
* Benjamin Golinvaux <benjamin@golinvaux.com>
* Peter Salomonsen <pjsalomonsen@gmail.com>
* Niklas Fiekas <niklas.fiekas@backscattering.de>
* Martín Lucas Golini <spartanj@gmail.com>
* Bumsik Kim <k.bumsik@gmail.com>
* Corentin Wallez <cwallez@chromium.org> (copyright owned by Google, Inc.)
* Austin Eng <enga@chromium.org> (copyright owned by Google, Inc.)
* Hugo Amiard <hugo.amiard@laposte.net>
* Diego Casorran <dcasorran@gmail.com>
* sssooonnnggg <sssooonnnggg111@gmail.com>
* Guillaume Racicot <gufideg@gmail.com>
* SK Min <oranke@gmail.com>
* Fabio Alessandrelli <fabio.alessandrelli@gmail.com>
* Kirill Gavrilov <kirill@sview.ru>
* Karl Semich <0xloem@gmail.com>
* Louis DeScioli <descioli@google.com> (copyright owned by Google, LLC)
* Kleis Auke Wolthuizen <info@kleisauke.nl>
* Michael Potthoff <michael@potthoff.eu>
* Abigail Bunyan <abigail@bold.claims> (copyright owned by Microsoft Corporation)
* David García Paredes <davidgparedes@gmail.com>
* Dan Field <dfield@gmail.com> (copyright owned by Google, Inc.)
* Mike Swierczek <mike@swierczek.io>
* Vasily <just.one.man@yandex.ru>
* Jānis Rūcis <parasti@gmail.com>
* rssqian <rssqian@gmail.com>
* Shachar Langbeheim <nihohit@gmail.com>
* Laurin Agostini <thevolut@gmail.com>
* David Carlier <devnexen@gmail.com>
* Paul Du <du.paul136@gmail.com> (copyright owned by ARSKAN)
* Piotr Doan <doanpiotr@gmail.com>
* Stuart Schechter <stuart.schechter@gmail.com>
* Brett Paterson <brett@fmod.com>
* Robert Aboukhalil <robert.aboukhalil@gmail.com>
* Jonathan Poelen <jonathan.poelen@gmail.com>
* Ashley Hauck <github@khyperia.com>
* Junyue Cao <junyuecao@gmail.com>
* Elías Serrano <feserr3@gmail.com>
* Philip Pfaffe <pfaffe@google.com> (copyright owned by Google, LLC)
* Troy Tae <tjy970721@gmail.com>
* Sky Wang <sky-wang@qq.com>
* popomen <nz_nuaa@163.com>
* Artyom Lebedev <vagran.ast@gmail.com>
* Sebastián Gurin (cancerberoSgx) <sebastigurin@gmail.com>
* Benedikt Meurer <bmeurer@google.com> (copyright owned by Google, LLC)
* Jiulong Wang <jiulongw@gmail.com>
* pudinha <rogi@skylittlesystem.org>
* Nicholas Phillips <nwp2@illinois.edu>
* Colin Guyon <colin.guyon@insimo.fr> (copyright owned by InSimo, SAS)
* Mathias Westerdahl <mwesterdahl76@gmail.com>
* Philip Rideout <prideout@google.com> (copyright owned by Google, LLC)
* Shrek Shao (shrekshao@google.com) (copyright owned by Google, LLC)
* Arran Ireland <ion92@protonmail.com>
* Jia Yuan Lo <jylo06g@gmail.com>
* Antoine du Hamel <duhamelantoine1995@gmail.com>
* Alexander Köplinger <alex.koeplinger@outlook.com> (copyright owned by Microsoft, Inc.)
* Kenneth Pouncey <kepounce@microsoft.com> (copyright owned by Microsoft, Inc.)
* Mitchell Hwang <mihw@microsoft.com> (copyright owned by Microsoft, Inc.)
* Sean Maher <seanptmaher@gmail.com> (copyright owned by Google, LLC)
* Paul Peny <pmpp.pub@gmail.com>
* Prashanth Nethi <prashant@adobe.com>
* Max Weisel <max@maxweisel.com>
* Georg Rottensteiner <georg@georg-rottensteiner.de>
* Tristan Griffin <tristan.griffin@hcl.com> (Copyright owned by HCL)
* Julien Jorge <julien.jorge@gmx.fr>
* Benjamin Lee <bnllee@ucdavis.edu>
* Attila Oláh <atl@google.com> (copyright owned by Google, LLC)
* Marat Dukhan <maratek@google.com> (copyright owned by Google, LLC)
* Raphael Siegel <siegel.raphael@gmail.com>
* Stephan Reiter <reste@google.com> (copyright owned by Google, LLC)
* kamenokonyokonyoko <kamenokonokotan@gmail.com>
* Lectem <lectem@gmail.com>
* Henrik Algestam <henrik@algestam.se>
* Rocco Musolino <roccomusolino92@gmail.com>
* Pawel Czarnecki <pawel@8thwall.com> (copyright owned by 8th Wall, Inc.)
* Dhairya Bahl < dhairyabahl5@gmail.com >
* Sam Gao <gaoshan274@gmail.com>
* Sebastian Mayr <me@sam.st>
* Vladimir Gamalyan <vladimir.gamalyan@gmail.com>
* Jean-Sébastien Nadeau <mundusnine@gmail.com> (copyright owned by Foundry Interactive Inc.)
* Wouter van Oortmerssen <wvo@google.com> (copyright owned by Google, LLC)
* Alexey Sokolov <sokolov@google.com> (copyright owned by Google, LLC)
* Lukas Rieger <rieger@progress-psd.com>
* Ivan Romanovski <ivan.romanovski@gmail.com>
* Max Brunsfeld <maxbrunsfeld@gmail.com>
* Basil Fierz <basil.fierz@hotmail.com>
* Rod Hyde <rod@badlydrawngames.com>
* Aleksey Kliger <aleksey@lambdageek.org> (copyright owned by Microsoft, Inc.)
* Nicolas Ollinger <nopid@free.fr>
* Michael R. Crusoe <crusoe@debian.org>
* Dexter Chua <dec41@srcf.net>
* Thomas Ballinger <thomasballinger@gmail.com>
* Mehdi Sadeghi <mehdi@mehdix.org>
* Amin Yahyaabadi <aminyahyaabadi74@gmail.com>
* Adam Leskis <leskis@gmail.com>
* Raffaele Pertile <raffarti@zoho.com>
* Patric Stout <github@truebrain.nl>
* Jinoh Kang <jinoh.kang.kr@gmail.com>
* Jorge Prendes <jorge.prendes@gmail.com>
<<<<<<< HEAD
* Alexey Shamrin <shamrin@gmail.com>
=======
>>>>>>> d78be570
* Ben den Hollander <bdenhollander@dynascape.com> (copyright owned by DynaScape Software Inc.)<|MERGE_RESOLUTION|>--- conflicted
+++ resolved
@@ -542,8 +542,6 @@
 * Patric Stout <github@truebrain.nl>
 * Jinoh Kang <jinoh.kang.kr@gmail.com>
 * Jorge Prendes <jorge.prendes@gmail.com>
-<<<<<<< HEAD
 * Alexey Shamrin <shamrin@gmail.com>
-=======
->>>>>>> d78be570
+* Ben den Hollander <bdenhollander@dynascape.com> (copyright owned by DynaScape Software Inc.)
 * Ben den Hollander <bdenhollander@dynascape.com> (copyright owned by DynaScape Software Inc.)