The following authors have all licensed their contributions to Emscripten
under the licensing terms detailed in LICENSE.

(Authors keep copyright of their contributions, of course; they just grant
a license to everyone to use it as detailed in LICENSE.)

* Alon Zakai <alonzakai@gmail.com> (copyright owned by Mozilla Foundation)
* Tim Dawborn <tim.dawborn@gmail.com>
* Max Shawabkeh <max99x@gmail.com>
* Sigmund Vik <sigmund_vik@yahoo.com>
* Jeff Terrace <jterrace@gmail.com>
* Benoit Tremblay <trembl.ben@gmail.com>
* Andreas Bergmeier <abergmeier@gmx.net>
* Ben Schwartz <bens@alum.mit.edu>
* David Claughton <dave@eclecticdave.com>
* David Yip <yipdw@member.fsf.org>
* Julien Hamaide <julien.hamaide@gmail.com>
* Ehsan Akhgari <ehsan.akhgari@gmail.com> (copyright owned by Mozilla Foundation)
* Adrian Taylor <adrian@macrobug.com>
* Richard Assar <richard.assar@gmail.com>
* Nathan Hammond <emscripten@nathanhammond.com>
* Behdad Esfahbod <behdad@behdad.org>
* David Benjamin <davidben@mit.edu>
* Pierre Renaux <pierre@talansoft.com>
* Brian Anderson <banderson@mozilla.com>
* Jon Bardin <diclophis@gmail.com>
* Jukka Jylänki <jujjyl@gmail.com>
* Aleksander Guryanov <caiiiycuk@gmail.com>
* Chad Austin <chad@chadaustin.me> (copyright owned by IMVU)
* nandhp <nandhp@gmail.com>
* YeZhongWen <linghuye2.0@gmail.com>
* Xingxing Pan <forandom@gmail.com>
* Justin Kerk <dopefishjustin@gmail.com>
* Andrea Bedini <andrea.bedini@gmail.com>
* James Pike <totoro.friend@chilon.net>
* Mokhtar Naamani <mokhtar.naamani@gmail.com>
* Benjamin Stover <benjamin.stover@gmail.com>
* Riccardo Magliocchetti <riccardo.magliocchetti@gmail.com>
* Janus Troelsen <janus.troelsen@stud.tu-darmstadt.de>
* Lars Schneider <lars.schneider@autodesk.com> (copyright owned by Autodesk, Inc.)
* Joel Martin <github@martintribe.org>
* Manuel Wellmann <manuel.wellmann@autodesk.com> (copyright owned by Autodesk, Inc.)
* Xuejie Xiao <xxuejie@gmail.com>
* Dominic Wong <dom@slowbunyip.org>
* Alan Kligman <alan.kligman@gmail.com> (copyright owned by Mozilla Foundation)
* Anthony Liot <wolfviking0@yahoo.com>
* Michael Riss <Michael.Riss@gmx.de>
* Jasper St. Pierre <jstpierre@mecheye.net>
* Manuel Schölling <manuel.schoelling@gmx.de>
* Bruce Mitchener, Jr. <bruce.mitchener@gmail.com>
* Michael Bishop <mbtyke@gmail.com>
* Roger Braun <roger@rogerbraun.net>
* Vladimir Vukicevic <vladimir@pobox.com> (copyright owned by Mozilla Foundation)
* Lorant Pinter <lorant.pinter@prezi.com>
* Tobias Doerffel <tobias.doerffel@gmail.com>
* Martin von Gagern <martin@von-gagern.net>
* Ting-Yuan Huang <thuang@mozilla.com>
* Joshua Granick <jgranick@blackberry.com>
* Felix H. Dahlke <fhd@ubercode.de>
* Éloi Rivard <azmeuk@gmail.com>
* Alexander Gladysh <ag@logiceditor.com>
* Arlo Breault <arlolra@gmail.com>
* Jacob Lee <artdent@gmail.com> (copyright owned by Google, Inc.)
* Joe Lee <jlee@imvu.com> (copyright owned by IMVU)
* Andy Friesen <andy@imvu.com> (copyright owned by IMVU)
* Bill Welden <bwelden@imvu.com> (copyright owned by IMVU)
* Michael Ey <mey@imvu.com> (copyright owned by IMVU)
* Llorens Marti Garcia <lgarcia@imvu.com> (copyright owned by IMVU)
* Jinsuck Kim <jkim@imvu.com> (copyright owned by IMVU)
* Todd Lee <tlee@imvu.com> (copyright owned by IMVU)
* Anthony Pesch <inolen@gmail.com>
* Robert Bragg <robert.bragg@intel.com> (copyright owned by Intel Corporation)
* Sylvestre Ledru <sylvestre@debian.org>
* Tom Fairfield <fairfield@cs.xu.edu>
* Anthony J. Thibault <ajt@hyperlogic.org>
* John Allwine <jallwine86@gmail.com>
* Martin Gerhardy <martin.gerhardy@gmail.com>
* James Gregory <jgregory@zynga.com> (copyright owned by Zynga, Inc.)
* Dan Gohman <sunfish@google.com> (copyright owned by Google, Inc.)
* Jeff Gilbert <jgilbert@mozilla.com> (copyright owned by Mozilla Foundation)
* Frits Talbot <frits@metapathy.com>
* Onno Jongbloed <hey@onnoj.net>
* Jez Ng <me@jezng.com>
* Marc Feeley <mfeeley@mozilla.com> (copyright owned by Mozilla Foundation)
* Ludovic Perrine <jazzzz@gmail.com>
* David Barksdale <david.barksdale@adcedosolutions.com>
* Manfred Manik Nerurkar <nerurkar*at*made-apps.biz> (copyright owned by MADE, GmbH)
* Joseph Gentle <me@josephg.com>
* Douglas T. Crosher <dtc-moz@scieneer.com> (copyright owned by Mozilla Foundation)
* Douglas T. Crosher <info@jsstats.com> (copyright owned by Scieneer Pty Ltd.)
* Soeren Balko <soeren.balko@gmail.com>
* Ryan Kelly (ryan@rfk.id.au)
* Michael Lelli <toadking@toadking.com>
* Yu Kobayashi <yukoba@accelart.jp>
* Pin Zhang <zhangpin04@gmail.com>
* Nick Bray <ncbray@chromium.org> (copyright owned by Google, Inc.)
* Aidan Hobson Sayers <aidanhs@cantab.net>
* Charlie Birks <admin@daftgames.net>
* Ranger Harke <ranger.harke@autodesk.com> (copyright owned by Autodesk, Inc.)
* Tobias Vrinssen <tobias@vrinssen.de>
* Patrick R. Martin <patrick.martin.r@gmail.com>
* Richard Quirk <richard.quirk@gmail.com>
* Marcos Scriven <marcos@scriven.org>
* Antoine Lambert <antoine.lambert33@gmail.com>
* Daniel Aquino <mr.danielaquino@gmail.com>
* Remi Papillie <remi.papillie@gmail.com>
* Fraser Adams <fraser.adams@blueyonder.co.uk>
* Michael Tirado <icetooth333@gmail.com>
* Ben Noordhuis <info@bnoordhuis.nl>
* Bob Roberts <bobroberts177@gmail.com>
* John Vilk <jvilk@cs.umass.edu>
* Daniel Baulig <dbaulig@fb.com> (copyright owned by Facebook, Inc.)
* Lu Wang <coolwanglu@gmail.com>
* Heidi Pan <heidi.pan@intel.com> (copyright owned by Intel)
* Vasilis Kalintiris <ehostunreach@gmail.com>
* Adam C. Clifton <adam@hulkamaniac.com>
* Volo Zyko <volo.zyko@gmail.com>
* Andre Weissflog <floooh@gmail.com>
* Alexandre Perrot <alexandre.perrot@gmail.com>
* Emerson José Silveira da Costa <emerson.costa@gmail.com>
* Jari Vetoniemi <mailroxas@gmail.com>
* Sindre Sorhus <sindresorhus@gmail.com>
* James S Urquhart <jamesu@gmail.com>
* Boris Gjenero <boris.gjenero@gmail.com>
* jonas echterhoff <jonas@unity3d.com>
* Sami Vaarala <sami.vaarala@iki.fi>
* Jack A. Arrington <jack@epicpineapple.com>
* Richard Janicek <r@janicek.co>
* Joel Croteau <jcroteau@gmail.com>
* Haneef Mubarak <haneef503@gmail.com>
* Nicolas Peri <nicox@shivaengine.com> (copyright owned by ShiVa Technologies, SAS)
* Bernhard Fey <e-male@web.de>
* Dave Nicponski <dave.nicponski@gmail.com>
* Jonathan Jarri <noxalus@gmail.com>
* Daniele Di Proietto <daniele.di.proietto@gmail.com>
* Dan Dascalescu <dNOSPAMdascalescu@gmail.com>
* Thomas Borsos <thomasborsos@gmail.com>
* Ori Avtalion <ori@avtalion.name>
* Guillaume Blanc <guillaumeblanc.sc@gmail.com>
* Usagi Ito <usagi@WonderRabbitProject.net>
* Camilo Polymeris <cpolymeris@gmail.com>
* Markus Henschel <markus.henschel@yager.de>
* Ophir Lojkine <ophir.lojkine@eleves.ec-nantes.fr>
* Ryan Sturgell <ryan.sturgell@gmail.com> (copyright owned by Google, Inc.)
* Jason Green <jason@transgaming.com> (copyright owned by TransGaming, Inc.)
* Ningxin Hu <ningxin.hu@intel.com> (copyright owned by Intel)
* Nicolas Guillemot <nlguillemot@gmail.com>
* Sathyanarayanan Gunasekaran <gsathya.ceg@gmail.com> (copyright owned by Mozilla Foundation)
* Nikolay Vorobyov <nik.vorobyov@gmail.com>
* Jonas Platte <mail@jonasplatte.de>
* Sebastien Ronsse <sronsse@gmail.com>
* Glenn R. Wichman <gwichman@zynga.com>
* Hamish Willee <hamishwillee@gmail.com> (copyright owned by Mozilla Foundation)
* Sylvain Chevalier <sylvain.chevalier@gmail.com>
* Nathan Ross <nross.se@gmail.com>
* Zachary Pomerantz <zmp@umich.edu>
* Boris Tsarev <boristsarev@gmail.com>
* Mark Logan <mark@artillery.com> (copyright owned by Artillery Games, Inc.)
* Коренберг Марк <socketpair@gmail.com>
* Gauthier Billot <gogoprog@gmail.com>
* Árpád Goretity <h2co3@h2co3.org>
* Nicholas Wilson <nicholas@nicholaswilson.me.uk>
* Aaron Mandle <aaronmandle@gmail.com>
* Bailey Hayes <Bailey.Hayes@sas.com> (copyright owned by SAS Institute Inc.)
* Paul Holland <pholland@adobe.com>
* James Long <longster@gmail.com>
* David Anderson <danderson@mozilla.com> (copyright owned by Mozilla Foundation)
* Eric Rannaud <e@nanocritical.com> (copyright owned by Nanocritical Corp.)
* William Furr <wfurr@google.com> (copyright owned by Google, Inc.)
* Dan Glastonbury <dglastonbury@mozilla.com> (copyright owned by Mozilla Foundation)
* Warren Seine <warren.seine@aerys.in> (copyright owned by Aerys SAS)
* Petr Babicka <babcca@gmail.com>
* Akira Takahashi <faithandbrave@gmail.com>
* Victor Costan <costan@gmail.com>
* Pepijn Van Eeckhoudt <pepijn.vaneeckhoudt@luciad.com> (copyright owned by Luciad NV)
* Stevie Trujillo <stevie.trujillo@gmail.com>
* Edward Rudd <urkle@outoforder.cc>
* Rene Eichhorn <rene.eichhorn1@gmail.com>
* Nick Desaulniers <nick@mozilla.com> (copyright owned by Mozilla Foundation)
* Luke Wagner <luke@mozilla.com> (copyright owned by Mozilla Foundation)
* Matt McCormick <matt.mccormick@kitware.com>
* Thaddée Tyl <thaddee.tyl@gmail.com>
* Philipp Wiesemann <philipp.wiesemann@arcor.de>
* Jan Jongboom <janjongboom@gmail.com> (copyright owned by Telenor Digital AS)
* Tiago Quelhas <tiagoq@gmail.com>
* Reinier de Blois <rddeblois@gmail.com>
* Yuichi Nishiwaki <yuichi.nishiwaki@gmail.com>
* Jérôme Bernard <jerome.bernard@ercom.fr> (copyright owned by Ercom)
* Chanhwi Choi <ccwpc@hanmail.net>
* Fábio Santos <fabiosantosart@gmail.com>
* Thibaut Despoulain <thibaut@artillery.com> (copyright owned by Artillery Games, Inc.)
* Wei Tjong Yao <weitjong@gmail.com>
* Tim Guan-tin Chien <timdream@gmail.com>
* Krzysztof Jakubowski <nadult@fastmail.fm>
* Vladimír Vondruš <mosra@centrum.cz>
* Brion Vibber <brion@pobox.com>
* Philip Lafleur <sendsbeak@gmail.com>
* Javier Meseguer de Paz <j.meseguer@gmail.com>
* Michael A. Balazs <michael.balazs@gmail.com>
* Andreas Blixt <me@blixt.nyc>
* Haofeng Zhang <h.z@duke.edu>
* Cody Welsh <codyw@protonmail.com>
* Hoong Ern Ng <hoongern@gmail.com>
* Kagami Hiiragi <kagami@genshiken.org>
* Jan Bölsche <jan@lagomorph.de>
* Sebastian Matthes <sebastianmatthes@outlook.com> (copyright owned by Volkswagen AG)
* Robert Goulet <robert.goulet@autodesk.com> (copyright owned by Autodesk, Inc.)
* Juha Järvi <befunge@gmail.com>
* Louis Lagrange <lagrange.louis@gmail.com>
* Ying-Ruei Liang <thumbd03803@gmail.com>
* Stuart Geipel <lapimlu@gmail.com>
* Yeonjun Lim <yjroot@gmail.com>
* Andrew Karpushin <reven86@gmail.com>
* Felix Zimmermann <fzimmermann89@gmail.com>
* Sven-Hendrik Haase <svenstaro@gmail.com>
* Simon Sandström <simon@nikanor.nu>
* Khaled Sami <k.sami.mohammed@gmail.com>
* Omar El-Mohandes <omar.elmohandes90@gmail.com>
* Florian Rival <florian.rival@gmail.com>
* Mark Achée <mark@achee.com>
* Piotr Paczkowski <kontakt@trzeci.eu>
* Braden MacDonald <braden@bradenmacdonald.com>
* Kevin Cheung <kevin.cheung@autodesk.com> (copyright owned by Autodesk, Inc.)
* Josh Peterson <petersonjm1@gmail.com>
* eska <eska@eska.me>
* Nate Burr <nate.oo@gmail.com>
* Paul "TBBle" Hampson <Paul.Hampson@Pobox.com>
* Andreas Plesch <andreasplesch@gmail.com>
* Brian Armstrong <brian.armstrong.ece+github@gmail.com>
* Vincenzo Chianese <vincenz.chianese@icloud.com>
* Noam T.Cohen <noam@ecb.co.il>
* Nick Shin <nick.shin@gmail.com>
* Gregg Tavares <github@greggman.com>
* Tanner Rogalsky <tanner@tannerrogalsky.com>
* Richard Cook <rcook@tableau.com> (copyright owned by Tableau Software, Inc.)
* Arnab Choudhury <achoudhury@tableau.com> (copyright owned by Tableau Software, Inc.)
* Charles Vaughn <cvaughn@tableau.com> (copyright owned by Tableau Software, Inc.)
* Pierre Krieger <pierre.krieger1708@gmail.com>
* Jakob Stoklund Olesen <stoklund@2pi.dk>
* Jérémy Anger <angerj.dev@gmail.com>
* Derek Schuff <dschuff@chromium.org> (copyright owned by Google, Inc.)
* Ashley Sommer <flubba86@gmail.com>
* Dave Fletcher <graveyhead@gmail.com>
* Lars-Magnus Skog <ralphtheninja@riseup.net>
* Pieter Vantorre <pietervantorre@gmail.com>
* Maher Sallam <maher@sallam.me>
* Andrey Burov <burik666@gmail.com>
* Holland Schutte <hgschutte1@gmail.com>
* Kerby Geffrard <kerby.geffrard@gmail.com>
* cynecx <me@cynecx.net>
* Chris Gibson <cgibson@mrvoxel.com>
* Harald Reingruber <code*at*h-reingruber.at>
* Aiden Koss <madd0131@umn.edu>
* Dustin VanLerberghe <good_ol_dv@hotmail.com>
* Philip Bielby <pmb45-github@srcf.ucam.org> (copyright owned by Jagex Ltd.)
* Régis Fénéon <regis.feneon@gmail.com>
* Dominic Chen <d.c.ddcc@gmail.com> (copyright owned by Google, Inc.)
* Junji Hashimoto <junji.hashimoto@gmail.com>
* Heejin Ahn <aheejin@gmail.com> (copyright owned by Google, Inc.)
* Andras Kucsma <andras.kucsma@gmail.com>
* Mateusz Borycki <mateuszborycki@gmail.com>
* Franklin Ta <fta2012@gmail.com>
* Jacob Gravelle <jgravelle@google.com> (copyright owned by Google, Inc.)
* Kagami Sascha Rosylight <saschanaz@outlook.com>
* Benny Jacobs <benny@gmx.it>
* Ray Brown <code@liquibits.com>
* Christopher Serr <christopher.serr@gmail.com>
* Aaron Ruß <aaron.russ@dfki.de> (copyright owned by DFKI GmbH)
* Vilibald Wanča <vilibald@wvi.cz>
* Alex Hixon <alex@alexhixon.com>
* Vladimir Davidovich <thy.ringo@gmail.com>
* Yuriy Levchenko <irov13@mail.ru>
* Dmitry Tolmachov <dmitolm@gmail.com>
* Dylan McKay <me@dylanmckay.io>
* Christophe Gragnic <cgragnic@netc.fr>
* Murphy McCauley <murphy.mccauley@gmail.com>
* Anatoly Trosinenko <anatoly.trosinenko@gmail.com>
* Brad Grantham <grantham@plunk.org>
* Sam Clegg <sbc@chromium.org> (copyright owned by Google, Inc.)
* Joshua Lind <joshualind007@hotmail.com>
* Hiroaki GOTO as "GORRY" <gorry@hauN.org>
* Mikhail Kremnyov <mkremnyov@gmail.com> (copyright owned by XCDS International)
* Tasuku SUENAGA a.k.a. gunyarakun <tasuku-s-github@titech.ac>
* Vitorio Miguel Prieto Cilia <vdrbandeiras@gmail.com>
* Evan Wallace <evan.exe@gmail.com>
* Henning Pohl <henning@still-hidden.de>
* Tim Neumann <mail@timnn.me>
* Ondrej Stava <ondrej.stava@gmail.com> (copyright owned by Google, Inc.)
* Jakub Jirutka <jakub@jirutka.cz>
* Loo Rong Jie <loorongjie@gmail.com>
* Jean-François Geyelin <jfgeyelin@gmail.com>
* Matthew Collins <thethinkofdeath@gmail.com>
* Satoshi N. M <snmatsutake@yahoo.co.jp>
* Ryan Speets <ryan@speets.ca>
* Fumiya Chiba <fumiya.chiba@nifty.com>
* Ryan C. Gordon <icculus@icculus.org>
* Inseok Lee <dlunch@gmail.com>
* Yair Levinson (copyright owned by Autodesk, Inc.)
* Matjaž Drolc <mdrolc@gmail.com>
* James Swift <james@3dengineer.com> (copyright owned by PSPDFKit GmbH)
* Ryan Lester <ryan@cyph.com> (copyright owned by Cyph, Inc.)
* Nikolay Zapolnov <zapolnov@gmail.com>
* Nazar Mokrynskyi <nazar@mokrynskyi.com>
* Yury Delendik <ydelendik@mozilla.com> (copyright owned by Mozilla Foundation)
* Kenneth Perry <thothonegan@gmail.com>
* Jim Mussared <jim.mussared@gmail.com>
* Dirk Vanden Boer <dirk.vdb@gmail.com>
* Mitchell Foley <mitchfoley@google.com> (copyright owned by Google, Inc.)
* Oleksandr Chekhovskyi <oleksandr.chekhovskyi@gmail.com>
* Michael Siebert <michael.siebert2k@gmail.com>
* Jonathan Hale <squareys@googlemail.com>
* Etienne Brateau <etienne.brateau@gmail.com>
* Zhiming Wang <zmwangx@gmail.com>
* Jameson Ernst <jameson@jpernst.com>
* Yoan Lecoq <yoanlecoq.io@gmail.com>
* Jiajie Hu <jiajie.hu@intel.com> (copyright owned by Intel Corporation)
* Kamil Klimek <naresh@tlen.pl>
* José Carlos Pujol <josecpujol(at)gmail.com>
* Dannii Willis <curiousdannii@gmail.com>
* Erik Dubbelboer <erik@dubbelboer.com>
* Sergey Tsatsulin <tsatsulin@gmail.com>
* varkor <github@varkor.com>
* Stuart Knightley <website@stuartk.com>
* Amadeus Guo<gliheng@foxmail.com>
* Nathan Froyd <froydnj@gmail.com> (copyright owned by Mozilla Foundation)
* Daniel Wirtz <dcode@dcode.io>
* Kibeom Kim <kk1674@nyu.edu>
* Marcel Klammer <m.klammer@tastenkunst.com>
* Axel Forsman <axelsfor@gmail.com>
* Ebrahim Byagowi <ebrahim@gnu.org>
* Thorsten Möller <thorsten.moeller@sbi.ch>
* Michael Droettboom <mdroettboom@mozilla.com>
* Nicolas Bouquet <hgy01@hieroglyphe.net>
* Miguel Saldivar <miguel.saldivar22@hotmail.com>
* Gert Van Hoey <gert.vanhoey@gmail.com>
* Valtteri Heikkilä <rnd@nic.fi>
* Daniel McNab <daniel.mcnab6+emcc(at)gmail.com>
* Tyler Limkemann <tslimkemann42 gmail.com>
* Ben Smith <binji@google.com> (copyright owned by Google, Inc.)
* Sylvain Beucler <beuc@beuc.net>
* Patrik Weiskircher <patrik@weiskircher.name>
* Tobias Widlund <widlundtobias(at)gmail.com>
* Rob Fors <mail@robfors.com>
* Mike Frysinger <vapier@chromium.org> (copyright owned by Google, Inc.)
* Sébasiten Crozet <developer@crozet.re>
* Andrey Nagikh <andrey@nagih.ru>
* Dzmitry Malyshau <dmalyshau@mozilla.com> (copyright owned by Mozilla Foundation)
* Bjorn Swenson <tie.372@gmail.com>
* Ryhor Spivak <grisha@rusteddreams.net>
* Jan Schär <jscissr@gmail.com>
* Ryhor Spivak <grisha@rusteddreams.net>
* Alexander Bich <quyse0@gmail.com>
* Ashleigh Thomas <ashleighbcthomas@gmail.com>
* Veniamin Petrenko <bjpbjpbjp10@gmail.com>
* Ian Henderson <ian@ianhenderson.org>
* Siim Kallas <siimkallas@gmail.com>
* Carl Woffenden <cwoffenden@gmail.com> (copyright owned by Numfum GmbH)
* Patrick Berger <patrick.berger@xmail.net> (copyright owned by Compusoft Group)
* Alexander Frank Lehmann <alexander.frank.lehmann@compusoftgroup.com> (copyright owned by Compusoft Group)
* Tommy Nguyen <tn0502@gmail.com>
* Thomas Schander <info@thomasschander.com> (copyright owned by Enscape GmbH)
* Benjamin S. Rodgers <acdimalev@gmail.com>
* Paul Shapiro <paul@mymonero.com>
* Elmo Todurov <elmo.todurov@eesti.ee>
* Zoltán Žarkov <zeko@freecivweb.org>
* Roman Yurchak <rth.yurchak@pm.me>
* Hampton Maxwell <me@hamptonmaxwell.com>
* Eric Fiselier <ericwf@google.com> (copyright owned by Google, Inc.)
* Sirapop Wongstapornpat <sirapop.wongstapornpat@student.oulu.fi>
* Matt Kane <m@mk.gg>
* Altan Özlü <altanozlu7@gmail.com>
* Mary S <ipadlover8322@gmail.com>
* Martin Birks <mbirks@gmail.com>
* Kirill Smelkov <kirr@nexedi.com> (copyright owned by Nexedi)
* Lutz Hören <laitch383@gmail.com>
* Pedro K Custodio <git@pedrokcustodio.com>
* Nicolas Allemand <contact@nicolasallemand.com>
* Gabriel Cuvillier <contact@gabrielcuvillier.pro>
* Thomas Lively <tlively@google.com> (copyright owned by Google, Inc.)
* Brandon Surmanski <b.surmanski@gmail.com>
* Rian Hunter <rian@alum.mit.edu>
* Kai Ninomiya <kainino@chromium.org> (copyright owned by Google, Inc.)
* Mickaël Schoentgen <contact@tiger-222.fr>
* Renaud Leroy <capitnflam@gmail.com>
* Florian Stellbrink <florian@stellbr.ink>
* Shane Peelar <lookatyouhacker@gmail.com>
* Alessandro Pignotti <alessandro@leaningtech.com>
* Zheng Tao Lee <zhengtao.lee@autodesk.com> (copyright owned by Autodesk, Inc.)
* Martina Kraus <kraus.martina.m@googlemail.com>
<<<<<<< HEAD
* Tim Lander <tim57282＠hotmail.com>
=======
* Jacob Adelgren <jake@eevo.com>
* Ingvar Stepanyan <me@rreverser.com>
>>>>>>> 67a6692f
<|MERGE_RESOLUTION|>--- conflicted
+++ resolved
@@ -387,9 +387,6 @@
 * Alessandro Pignotti <alessandro@leaningtech.com>
 * Zheng Tao Lee <zhengtao.lee@autodesk.com> (copyright owned by Autodesk, Inc.)
 * Martina Kraus <kraus.martina.m@googlemail.com>
-<<<<<<< HEAD
-* Tim Lander <tim57282＠hotmail.com>
-=======
 * Jacob Adelgren <jake@eevo.com>
 * Ingvar Stepanyan <me@rreverser.com>
->>>>>>> 67a6692f
+* Tim Lander <tim57282＠hotmail.com>