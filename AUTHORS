--- conflicted
+++ resolved
@@ -403,8 +403,5 @@
 * Simon Cooper <simon.d.cooper@hotmail.co.uk>
 * Amir Rasouli <arasouli91@gmail.com>
 * Nico Weber <thakis@chromium.org>
-<<<<<<< HEAD
-* Adam Bujalski <a.bujalski@samsung.com> (copyright owner by Samsung Electronics)
-=======
 * Guanzhong Chen <gzchen@google.com> (copyright owned by Google, Inc.)
->>>>>>> 3a942429
+* Adam Bujalski <a.bujalski@samsung.com> (copyright owned by Samsung Electronics)