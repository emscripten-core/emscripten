The following authors have all licensed their contributions to Emscripten
under the licensing terms detailed in LICENSE.

(Authors keep copyright of their contributions, of course; they just grant
a license to everyone to use it as detailed in LICENSE.)

* Alon Zakai <alonzakai@gmail.com> (copyright owned by Mozilla Foundation)
* Tim Dawborn <tim.dawborn@gmail.com>
* Max Shawabkeh <max99x@gmail.com>
* Sigmund Vik <sigmund_vik@yahoo.com>
* Jeff Terrace <jterrace@gmail.com>
* Benoit Tremblay <trembl.ben@gmail.com>
* Andreas Bergmeier <abergmeier@gmx.net>
* Ben Schwartz <bens@alum.mit.edu>
* David Claughton <dave@eclecticdave.com>
* David Yip <yipdw@member.fsf.org>
* Julien Hamaide <julien.hamaide@gmail.com>
* Ehsan Akhgari <ehsan.akhgari@gmail.com> (copyright owned by Mozilla Foundation)
* Adrian Taylor <adrian@macrobug.com>
* Richard Assar <richard.assar@gmail.com>
* Nathan Hammond <emscripten@nathanhammond.com>
* Behdad Esfahbod <behdad@behdad.org>
* David Benjamin <davidben@mit.edu>
* Pierre Renaux <pierre@talansoft.com>
* Brian Anderson <banderson@mozilla.com>
* Jon Bardin <diclophis@gmail.com>
* Jukka Jylänki <jujjyl@gmail.com>
* Aleksander Guryanov <caiiiycuk@gmail.com>
* Chad Austin <chad@chadaustin.me> (copyright owned by IMVU)
* nandhp <nandhp@gmail.com>
* YeZhongWen <linghuye2.0@gmail.com>
* Xingxing Pan <forandom@gmail.com>
* Justin Kerk <dopefishjustin@gmail.com>
* Andrea Bedini <andrea.bedini@gmail.com>
* James Pike <totoro.friend@chilon.net>
* Mokhtar Naamani <mokhtar.naamani@gmail.com>
* Benjamin Stover <benjamin.stover@gmail.com>
* Riccardo Magliocchetti <riccardo.magliocchetti@gmail.com>
* Janus Troelsen <janus.troelsen@stud.tu-darmstadt.de>
* Lars Schneider <lars.schneider@autodesk.com> (copyright owned by Autodesk, Inc.)
* Joel Martin <github@martintribe.org>
* Manuel Wellmann <manuel.wellmann@autodesk.com> (copyright owned by Autodesk, Inc.)
* Xuejie Xiao <xxuejie@gmail.com>
* Dominic Wong <dom@slowbunyip.org>
* Alan Kligman <alan.kligman@gmail.com> (copyright owned by Mozilla Foundation)
* Anthony Liot <wolfviking0@yahoo.com>
* Michael Riss <Michael.Riss@gmx.de>
* Jasper St. Pierre <jstpierre@mecheye.net>
* Manuel Schölling <manuel.schoelling@gmx.de>
* Bruce Mitchener, Jr. <bruce.mitchener@gmail.com>
* Michael Bishop <mbtyke@gmail.com>
* Roger Braun <roger@rogerbraun.net>
* Vladimir Vukicevic <vladimir@pobox.com> (copyright owned by Mozilla Foundation)
* Lorant Pinter <lorant.pinter@prezi.com>
* Tobias Doerffel <tobias.doerffel@gmail.com>
* Martin von Gagern <martin@von-gagern.net>
* Ting-Yuan Huang <thuang@mozilla.com>
* Joshua Granick <jgranick@blackberry.com>
* Felix H. Dahlke <fhd@ubercode.de>
* Éloi Rivard <azmeuk@gmail.com>
* Alexander Gladysh <ag@logiceditor.com>
* Arlo Breault <arlolra@gmail.com>
* Jacob Lee <artdent@gmail.com> (copyright owned by Google, Inc.)
* Joe Lee <jlee@imvu.com> (copyright owned by IMVU)
* Andy Friesen <andy@imvu.com> (copyright owned by IMVU)
* Bill Welden <bwelden@imvu.com> (copyright owned by IMVU)
* Michael Ey <mey@imvu.com> (copyright owned by IMVU)
* Llorens Marti Garcia <lgarcia@imvu.com> (copyright owned by IMVU)
* Jinsuck Kim <jkim@imvu.com> (copyright owned by IMVU)
* Todd Lee <tlee@imvu.com> (copyright owned by IMVU)
* Anthony Pesch <inolen@gmail.com>
* Robert Bragg <robert.bragg@intel.com> (copyright owned by Intel Corporation)
* Sylvestre Ledru <sylvestre@debian.org>
* Tom Fairfield <fairfield@cs.xu.edu>
* Anthony J. Thibault <ajt@hyperlogic.org>
* John Allwine <jallwine86@gmail.com>
* Martin Gerhardy <martin.gerhardy@gmail.com>
* James Gregory <jgregory@zynga.com> (copyright owned by Zynga, Inc.)
* Dan Gohman <sunfish@google.com> (copyright owned by Google, Inc.)
* Jeff Gilbert <jgilbert@mozilla.com> (copyright owned by Mozilla Foundation)
* Frits Talbot <frits@metapathy.com>
* Onno Jongbloed <hey@onnoj.net>
* Jez Ng <me@jezng.com>
* Marc Feeley <mfeeley@mozilla.com> (copyright owned by Mozilla Foundation)
* Ludovic Perrine <jazzzz@gmail.com>
* David Barksdale <david.barksdale@adcedosolutions.com>
* Manfred Manik Nerurkar <nerurkar*at*made-apps.biz> (copyright owned by MADE, GmbH)
* Joseph Gentle <me@josephg.com>
* Douglas T. Crosher <dtc-moz@scieneer.com> (copyright owned by Mozilla Foundation)
* Douglas T. Crosher <info@jsstats.com> (copyright owned by Scieneer Pty Ltd.)
* Soeren Balko <soeren.balko@gmail.com> (copyright owned by Clipchamp Pty Ltd.)
* Ryan Kelly (ryan@rfk.id.au)
* Michael Lelli <toadking@toadking.com>
* Yu Kobayashi <yukoba@accelart.jp>
* Pin Zhang <zhangpin04@gmail.com>
* Nick Bray <ncbray@chromium.org> (copyright owned by Google, Inc.)
* Aidan Hobson Sayers <aidanhs@cantab.net>
* Charlie Birks <admin@daftgames.net>
* Ranger Harke <ranger.harke@autodesk.com> (copyright owned by Autodesk, Inc.)
* Tobias Vrinssen <tobias@vrinssen.de>
* Patrick R. Martin <patrick.martin.r@gmail.com>
* Richard Quirk <richard.quirk@gmail.com>
* Marcos Scriven <marcos@scriven.org>
* Antoine Lambert <antoine.lambert33@gmail.com>
* Daniel Aquino <mr.danielaquino@gmail.com>
* Remi Papillie <remi.papillie@gmail.com>
* Fraser Adams <fraser.adams@blueyonder.co.uk>
* Michael Tirado <icetooth333@gmail.com>
* Ben Noordhuis <info@bnoordhuis.nl>
* Bob Roberts <bobroberts177@gmail.com>
* John Vilk <jvilk@cs.umass.edu>
* Daniel Baulig <dbaulig@fb.com> (copyright owned by Facebook, Inc.)
* Lu Wang <coolwanglu@gmail.com>
* Heidi Pan <heidi.pan@intel.com> (copyright owned by Intel)
* Vasilis Kalintiris <ehostunreach@gmail.com>
* Adam C. Clifton <adam@hulkamaniac.com>
* Volo Zyko <volo.zyko@gmail.com>
* Andre Weissflog <floooh@gmail.com>
* Alexandre Perrot <alexandre.perrot@gmail.com>
* Emerson José Silveira da Costa <emerson.costa@gmail.com>
* Jari Vetoniemi <mailroxas@gmail.com>
* Sindre Sorhus <sindresorhus@gmail.com>
* James S Urquhart <jamesu@gmail.com>
* Boris Gjenero <boris.gjenero@gmail.com>
* jonas echterhoff <jonas@unity3d.com>
* Sami Vaarala <sami.vaarala@iki.fi>
* Jack A. Arrington <jack@epicpineapple.com>
* Richard Janicek <r@janicek.co>
* Joel Croteau <jcroteau@gmail.com>
* Haneef Mubarak <haneef503@gmail.com>
* Nicolas Peri <nicox@shivaengine.com> (copyright owned by ShiVa Technologies, SAS)
* Bernhard Fey <e-male@web.de>
* Dave Nicponski <dave.nicponski@gmail.com>
* Jonathan Jarri <noxalus@gmail.com>
* Daniele Di Proietto <daniele.di.proietto@gmail.com>
* Dan Dascalescu <dNOSPAMdascalescu@gmail.com>
* Thomas Borsos <thomasborsos@gmail.com>
* Ori Avtalion <ori@avtalion.name>
* Guillaume Blanc <guillaumeblanc.sc@gmail.com>
* Usagi Ito <usagi@WonderRabbitProject.net>
* Camilo Polymeris <cpolymeris@gmail.com>
* Markus Henschel <markus.henschel@yager.de>
* Ophir Lojkine <ophir.lojkine@eleves.ec-nantes.fr>
* Ryan Sturgell <ryan.sturgell@gmail.com> (copyright owned by Google, Inc.)
* Jason Green <jason@transgaming.com> (copyright owned by TransGaming, Inc.)
* Ningxin Hu <ningxin.hu@intel.com> (copyright owned by Intel)
* Nicolas Guillemot <nlguillemot@gmail.com>
* Sathyanarayanan Gunasekaran <gsathya.ceg@gmail.com> (copyright owned by Mozilla Foundation)
* Nikolay Vorobyov <nik.vorobyov@gmail.com>
* Jonas Platte <mail@jonasplatte.de>
* Sebastien Ronsse <sronsse@gmail.com>
* Glenn R. Wichman <gwichman@zynga.com>
* Hamish Willee <hamishwillee@gmail.com> (copyright owned by Mozilla Foundation)
* Sylvain Chevalier <sylvain.chevalier@gmail.com>
* Nathan Ross <nross.se@gmail.com>
* Zachary Pomerantz <zmp@umich.edu>
* Boris Tsarev <boristsarev@gmail.com>
* Mark Logan <mark@artillery.com> (copyright owned by Artillery Games, Inc.)
* Коренберг Марк <socketpair@gmail.com>
* Gauthier Billot <gogoprog@gmail.com>
* Árpád Goretity <h2co3@h2co3.org>
* Nicholas Wilson <nicholas@nicholaswilson.me.uk>
* Aaron Mandle <aaronmandle@gmail.com>
* Bailey Hayes <Bailey.Hayes@sas.com> (copyright owned by SAS Institute Inc.)
* Paul Holland <pholland@adobe.com>
* James Long <longster@gmail.com>
* David Anderson <danderson@mozilla.com> (copyright owned by Mozilla Foundation)
* Eric Rannaud <e@nanocritical.com> (copyright owned by Nanocritical Corp.)
* William Furr <wfurr@google.com> (copyright owned by Google, Inc.)
* Dan Glastonbury <dglastonbury@mozilla.com> (copyright owned by Mozilla Foundation)
* Warren Seine <warren.seine@aerys.in> (copyright owned by Aerys SAS)
* Petr Babicka <babcca@gmail.com>
* Akira Takahashi <faithandbrave@gmail.com>
* Victor Costan <costan@gmail.com>
* Pepijn Van Eeckhoudt <pepijn.vaneeckhoudt@luciad.com> (copyright owned by Luciad NV)
* Stevie Trujillo <stevie.trujillo@gmail.com>
* Edward Rudd <urkle@outoforder.cc>
* Rene Eichhorn <rene.eichhorn1@gmail.com>
* Nick Desaulniers <nick@mozilla.com> (copyright owned by Mozilla Foundation)
* Luke Wagner <luke@mozilla.com> (copyright owned by Mozilla Foundation)
* Matt McCormick <matt.mccormick@kitware.com>
* Thaddée Tyl <thaddee.tyl@gmail.com>
* Philipp Wiesemann <philipp.wiesemann@arcor.de>
* Jan Jongboom <janjongboom@gmail.com> (copyright owned by Telenor Digital AS)
* Tiago Quelhas <tiagoq@gmail.com>
* Reinier de Blois <rddeblois@gmail.com>
* Yuichi Nishiwaki <yuichi.nishiwaki@gmail.com>
* Jérôme Bernard <jerome.bernard@ercom.fr> (copyright owned by Ercom)
* Chanhwi Choi <ccwpc@hanmail.net>
* Fábio Santos <fabiosantosart@gmail.com>
* Thibaut Despoulain <thibaut@artillery.com> (copyright owned by Artillery Games, Inc.)
* Wei Tjong Yao <weitjong@gmail.com>
* Tim Guan-tin Chien <timdream@gmail.com>
* Krzysztof Jakubowski <nadult@fastmail.fm>
* Vladimír Vondruš <mosra@centrum.cz>
* Brion Vibber <brion@pobox.com>
* Philip Lafleur <sendsbeak@gmail.com>
* Javier Meseguer de Paz <j.meseguer@gmail.com>
* Michael A. Balazs <michael.balazs@gmail.com>
* Andreas Blixt <me@blixt.nyc>
* Haofeng Zhang <h.z@duke.edu>
* Cody Welsh <codyw@protonmail.com>
* Hoong Ern Ng <hoongern@gmail.com>
* Kagami Hiiragi <kagami@genshiken.org>
* Jan Bölsche <jan@lagomorph.de>
* Sebastian Matthes <sebastianmatthes@outlook.com> (copyright owned by Volkswagen AG)
* Robert Goulet <robert.goulet@autodesk.com> (copyright owned by Autodesk, Inc.)
* Juha Järvi <befunge@gmail.com>
* Louis Lagrange <lagrange.louis@gmail.com>
* Ying-Ruei Liang <thumbd03803@gmail.com>
* Stuart Geipel <lapimlu@gmail.com>
* Yeonjun Lim <yjroot@gmail.com>
* Andrew Karpushin <reven86@gmail.com>
* Felix Zimmermann <fzimmermann89@gmail.com>
* Sven-Hendrik Haase <svenstaro@gmail.com>
* Simon Sandström <simon@nikanor.nu>
* Khaled Sami <k.sami.mohammed@gmail.com>
* Omar El-Mohandes <omar.elmohandes90@gmail.com>
* Florian Rival <florian.rival@gmail.com>
* Mark Achée <mark@achee.com>
* Piotr Paczkowski <kontakt@trzeci.eu>
* Braden MacDonald <braden@bradenmacdonald.com>
* Kevin Cheung <kevin.cheung@autodesk.com> (copyright owned by Autodesk, Inc.)
* Josh Peterson <petersonjm1@gmail.com>
* eska <eska@eska.me>
* Nate Burr <nate.oo@gmail.com>
* Paul "TBBle" Hampson <Paul.Hampson@Pobox.com>
* Andreas Plesch <andreasplesch@gmail.com>
* Brian Armstrong <brian.armstrong.ece+github@gmail.com>
* Vincenzo Chianese <vincenz.chianese@icloud.com>
* Noam T.Cohen <noam@ecb.co.il>
* Nick Shin <nick.shin@gmail.com>
* Gregg Tavares <github@greggman.com>
* Tanner Rogalsky <tanner@tannerrogalsky.com>
* Richard Cook <rcook@tableau.com> (copyright owned by Tableau Software, Inc.)
* Arnab Choudhury <achoudhury@tableau.com> (copyright owned by Tableau Software, Inc.)
* Charles Vaughn <cvaughn@tableau.com> (copyright owned by Tableau Software, Inc.)
* Pierre Krieger <pierre.krieger1708@gmail.com>
* Jakob Stoklund Olesen <stoklund@2pi.dk>
* Jérémy Anger <angerj.dev@gmail.com>
* Derek Schuff <dschuff@chromium.org> (copyright owned by Google, Inc.)
* Ashley Sommer <flubba86@gmail.com>
* Dave Fletcher <graveyhead@gmail.com>
* Lars-Magnus Skog <ralphtheninja@riseup.net>
* Pieter Vantorre <pietervantorre@gmail.com>
* Maher Sallam <maher@sallam.me>
* Andrey Burov <burik666@gmail.com>
* Holland Schutte <hgschutte1@gmail.com>
* Kerby Geffrard <kerby.geffrard@gmail.com>
* cynecx <me@cynecx.net>
* Chris Gibson <cgibson@mrvoxel.com>
* Harald Reingruber <code*at*h-reingruber.at>
* Aiden Koss <madd0131@umn.edu>
* Dustin VanLerberghe <good_ol_dv@hotmail.com>
* Philip Bielby <pmb45-github@srcf.ucam.org> (copyright owned by Jagex Ltd.)
* Régis Fénéon <regis.feneon@gmail.com>
* Dominic Chen <d.c.ddcc@gmail.com> (copyright owned by Google, Inc.)
* Junji Hashimoto <junji.hashimoto@gmail.com>
* Heejin Ahn <aheejin@gmail.com> (copyright owned by Google, Inc.)
* Andras Kucsma <andras.kucsma@gmail.com>
* Mateusz Borycki <mateuszborycki@gmail.com>
* Franklin Ta <fta2012@gmail.com>
* Jacob Gravelle <jgravelle@google.com> (copyright owned by Google, Inc.)
* Kagami Sascha Rosylight <saschanaz@outlook.com>
* Benny Jacobs <benny@gmx.it>
* Ray Brown <code@liquibits.com>
* Christopher Serr <christopher.serr@gmail.com>
* Aaron Ruß <aaron.russ@dfki.de> (copyright owned by DFKI GmbH)
* Vilibald Wanča <vilibald@wvi.cz>
* Alex Hixon <alex@alexhixon.com>
* Vladimir Davidovich <thy.ringo@gmail.com>
* Yuriy Levchenko <irov13@mail.ru>
* Dmitry Tolmachov <dmitolm@gmail.com>
* Dylan McKay <me@dylanmckay.io>
* Christophe Gragnic <cgragnic@netc.fr>
* Murphy McCauley <murphy.mccauley@gmail.com>
* Anatoly Trosinenko <anatoly.trosinenko@gmail.com>
* Brad Grantham <grantham@plunk.org>
* Sam Clegg <sbc@chromium.org> (copyright owned by Google, Inc.)
* Joshua Lind <joshualind007@hotmail.com>
* Hiroaki GOTO as "GORRY" <gorry@hauN.org>
* Mikhail Kremnyov <mkremnyov@gmail.com> (copyright owned by XCDS International)
* Tasuku SUENAGA a.k.a. gunyarakun <tasuku-s-github@titech.ac>
* Vitorio Miguel Prieto Cilia <vdrbandeiras@gmail.com>
* Evan Wallace <evan.exe@gmail.com>
* Henning Pohl <henning@still-hidden.de>
* Tim Neumann <mail@timnn.me>
* Ondrej Stava <ondrej.stava@gmail.com> (copyright owned by Google, Inc.)
* Jakub Jirutka <jakub@jirutka.cz>
* Loo Rong Jie <loorongjie@gmail.com>
* Jean-François Geyelin <jfgeyelin@gmail.com>
* Matthew Collins <thethinkofdeath@gmail.com>
* Satoshi N. M <snmatsutake@yahoo.co.jp>
* Ryan Speets <ryan@speets.ca>
* Fumiya Chiba <fumiya.chiba@nifty.com>
* Ryan C. Gordon <icculus@icculus.org>
* Inseok Lee <dlunch@gmail.com>
* Yair Levinson (copyright owned by Autodesk, Inc.)
* Matjaž Drolc <mdrolc@gmail.com>
* James Swift <james@3dengineer.com> (copyright owned by PSPDFKit GmbH)
* Ryan Lester <ryan@cyph.com> (copyright owned by Cyph, Inc.)
* Nikolay Zapolnov <zapolnov@gmail.com>
* Nazar Mokrynskyi <nazar@mokrynskyi.com>
* Yury Delendik <ydelendik@mozilla.com> (copyright owned by Mozilla Foundation)
* Kenneth Perry <thothonegan@gmail.com>
* Jim Mussared <jim.mussared@gmail.com>
* Dirk Vanden Boer <dirk.vdb@gmail.com>
* Mitchell Foley <mitchfoley@google.com> (copyright owned by Google, Inc.)
* Oleksandr Chekhovskyi <oleksandr.chekhovskyi@gmail.com>
* Michael Siebert <michael.siebert2k@gmail.com>
* Jonathan Hale <squareys@googlemail.com>
* Etienne Brateau <etienne.brateau@gmail.com>
* Zhiming Wang <zmwangx@gmail.com>
* Jameson Ernst <jameson@jpernst.com>
* Yoan Lecoq <yoanlecoq.io@gmail.com>
* Jiajie Hu <jiajie.hu@intel.com> (copyright owned by Intel Corporation)
* Kamil Klimek <naresh@tlen.pl>
* José Carlos Pujol <josecpujol(at)gmail.com>
* Dannii Willis <curiousdannii@gmail.com>
* Erik Dubbelboer <erik@dubbelboer.com>
* Sergey Tsatsulin <tsatsulin@gmail.com>
* varkor <github@varkor.com>
* Stuart Knightley <website@stuartk.com>
* Amadeus Guo <gliheng@foxmail.com>
* Nathan Froyd <froydnj@gmail.com> (copyright owned by Mozilla Foundation)
* Daniel Wirtz <dcode@dcode.io>
* Kibeom Kim <kk1674@nyu.edu>
* Marcel Klammer <m.klammer@tastenkunst.com>
* Axel Forsman <axelsfor@gmail.com>
* Ebrahim Byagowi <ebrahim@gnu.org>
* Thorsten Möller <thorsten.moeller@sbi.ch>
* Michael Droettboom <mdroettboom@mozilla.com>
* Nicolas Bouquet <hgy01@hieroglyphe.net>
* Miguel Saldivar <miguel.saldivar22@hotmail.com>
* Gert Van Hoey <gert.vanhoey@gmail.com>
* Valtteri Heikkilä <rnd@nic.fi>
* Daniel McNab <daniel.mcnab6+emcc(at)gmail.com>
* Tyler Limkemann <tslimkemann42 gmail.com>
* Ben Smith <binji@google.com> (copyright owned by Google, Inc.)
* Sylvain Beucler <beuc@beuc.net>
* Patrik Weiskircher <patrik@weiskircher.name>
* Tobias Widlund <widlundtobias(at)gmail.com>
* Rob Fors <mail@robfors.com>
* Mike Frysinger <vapier@chromium.org> (copyright owned by Google, Inc.)
* Sébasiten Crozet <developer@crozet.re>
* Andrey Nagikh <andrey@nagih.ru>
* Dzmitry Malyshau <dmalyshau@mozilla.com> (copyright owned by Mozilla Foundation)
* Bjorn Swenson <tie.372@gmail.com>
* Ryhor Spivak <grisha@rusteddreams.net>
* Jan Schär <jscissr@gmail.com>
* Ryhor Spivak <grisha@rusteddreams.net>
* Alexander Bich <quyse0@gmail.com>
* Ashleigh Thomas <ashleighbcthomas@gmail.com>
* Veniamin Petrenko <bjpbjpbjp10@gmail.com>
* Ian Henderson <ian@ianhenderson.org>
* Siim Kallas <siimkallas@gmail.com>
* Carl Woffenden <cwoffenden@gmail.com> (copyright owned by Numfum GmbH)
* Patrick Berger <patrick.berger@xmail.net> (copyright owned by Compusoft Group)
* Alexander Frank Lehmann <alexander.frank.lehmann@compusoftgroup.com> (copyright owned by Compusoft Group)
* Tommy Nguyen <tn0502@gmail.com>
* Thomas Schander <info@thomasschander.com> (copyright owned by Enscape GmbH)
* Benjamin S. Rodgers <acdimalev@gmail.com>
* Paul Shapiro <paul@mymonero.com>
* Elmo Todurov <elmo.todurov@eesti.ee>
* Zoltán Žarkov <zeko@freecivweb.org>
* Roman Yurchak <rth.yurchak@pm.me>
* Hampton Maxwell <me@hamptonmaxwell.com>
* Eric Fiselier <ericwf@google.com> (copyright owned by Google, Inc.)
* Sirapop Wongstapornpat <sirapop.wongstapornpat@student.oulu.fi>
* Matt Kane <m@mk.gg>
* Altan Özlü <altanozlu7@gmail.com>
* Mary S <ipadlover8322@gmail.com>
* Martin Birks <mbirks@gmail.com>
* Kirill Smelkov <kirr@nexedi.com> (copyright owned by Nexedi)
* Lutz Hören <laitch383@gmail.com>
* Pedro K Custodio <git@pedrokcustodio.com>
* Nicolas Allemand <contact@nicolasallemand.com>
* Gabriel Cuvillier <contact@gabrielcuvillier.pro>
* Thomas Lively <tlively@google.com> (copyright owned by Google, Inc.)
* Brandon Surmanski <b.surmanski@gmail.com>
* Rian Hunter <rian@alum.mit.edu>
* Kai Ninomiya <kainino@chromium.org> (copyright owned by Google, Inc.)
* Mickaël Schoentgen <contact@tiger-222.fr>
* Renaud Leroy <capitnflam@gmail.com>
* Florian Stellbrink <florian@stellbr.ink>
* Shane Peelar <lookatyouhacker@gmail.com>
* Alessandro Pignotti <alessandro@leaningtech.com>
* Zheng Tao Lee <zhengtao.lee@autodesk.com> (copyright owned by Autodesk, Inc.)
* Martina Kraus <kraus.martina.m@googlemail.com>
* Jacob Adelgren <jake@eevo.com>
* Ingvar Stepanyan <me@rreverser.com>
* Ben Trapani <ben.trapani1995@gmail.com> (copyright owned by Microsoft, Inc.)
* Tim Lander <tim57282＠hotmail.com>
* Jacob Greenfield <jacob@jacobgreenfield.me>
* Joseph Kogut <joseph.kogut@gmail.com>
* Yi Zhang <milizhang@gmail.com>
* Marc Abramowitz <msabramo@gmail.com>
* Daniel Ruf <daniel@daniel-ruf.de>
* Timothy Trindle <titrindl@microsoft.com> (copyright owned by Microsoft, Inc.)
* Matthew Andres Moreno <m.more500@gmail.com>
* Eric Mandel <eric@cfa.harvard.edu>
* Anthony Catel <paraboul@gmail.com>
* Simon Cooper <simon.d.cooper@hotmail.co.uk>
* Amir Rasouli <arasouli91@gmail.com>
* Nico Weber <thakis@chromium.org>
* Bas Doorn <code@keyn.app> (copyright owned by Keyn B.V.)
* Adam Bujalski <a.bujalski@samsung.com> (copyright owned by Samsung Electronics)
* Guanzhong Chen <gzchen@google.com> (copyright owned by Google, Inc.)
* Denis Serebro <densilver3000@gmail.com>
* Lucas Ramage <ramage.lucas@protonmail.com>
* Andy Wingo <wingo@igalia.com> (copyright owned by Igalia)
* Philipp Gloor <philipp.gloor@pdf-tools.com> (copyright owned by PDF Tools AG)
* Joshua Minter <josh@minteronline.com> (copyright owned by Clipchamp Pty Ltd.)
* Ferris Kwaijtaal <ferrispc@hotmail.com>
* Konstantin Podsvirov <konstantin@podsvirov.pro>
* Eduardo Bart <edub4rt@gmail.com>
* Zoltan Varga <vargaz@gmail.com> (copyright owned by Microsoft, Inc.)
* Fernando Serboncini <fserb@google.com>
* Christian Clauss <cclauss@me.com> (copyright owned by IBM)
* Henry Kleynhans <hkleynhans@bloomberg.net> (copyright owned by Bloomberg L.P.)
* FUJI Goro <g.psy.va@gmail.com>
* Egor Suvorov <esuvorov@think-cell.com> (copyright owned by think-cell Software GmbH)
* James Kuszmaul <jabukuszmaul@gmail.com>
* Wei Mingzhi <whistler_wmz@users.sourceforge.net>
* Sergey karchevsky <sergey.ext@gmail.com>
* Ajay Patel <patel.ajay285@gmail.com>
* Adrien Devresse <adev@adev.name>
* Petr Penzin <petr.penzin@intel.com> (copyright owned by Intel Corporation)
* Tayeb Al Karim <tay@google.com> (copyright owned by Google, Inc.)
* Andrei Alexeyev <akari@taisei-project.org>
* Cesar Guirao Robles <cesar@no2.es>
* Ricky Claven <ricksterhd123@gmail.com>
* Mehdi Sabwat <mehdisabwat@gmail.com>
* MinganMuon <mingan-muon@outlook.com>
* Jonathan Feinberg <feinberg@google.com>
* Osman Turan <osman@osmanturan.com>
* Jaikanth J <jaikanthjay46@gmail.com>
* Gernot Lassnig <gernot.lassnig@gmail.com>
* Christian Boos <cboos@bct-technology.com>
* Erik Scholz <greenNO@SPAMg-s.xyz>
* Michael de Lang <kingoipo@gmail.com>
* Gergely Nagy <ngg@tresorit.com>
* Jan Habermann <jan@habermann.io>
* John Granström <granstrom.john@gmail.com>
* Clemens Backes <clemensb@google.com> (copyright owned by Google, Inc.)
* Tibor Klajnscek <tiborkl@numfum.com>
* Benjamin Golinvaux <benjamin@golinvaux.com>
* Peter Salomonsen <pjsalomonsen@gmail.com>
* Niklas Fiekas <niklas.fiekas@backscattering.de>
* Martín Lucas Golini <spartanj@gmail.com>
* Bumsik Kim <k.bumsik@gmail.com>
* Corentin Wallez <cwallez@chromium.org> (copyright owned by Google, Inc.)
* Austin Eng <enga@chromium.org> (copyright owned by Google, Inc.)
* Hugo Amiard <hugo.amiard@laposte.net>
* Diego Casorran <dcasorran@gmail.com>
* sssooonnnggg <sssooonnnggg111@gmail.com>
* Guillaume Racicot <gufideg@gmail.com>
* SK Min <oranke@gmail.com>
* Fabio Alessandrelli <fabio.alessandrelli@gmail.com>
* Kirill Gavrilov <kirill@sview.ru>
* Karl Semich <0xloem@gmail.com>
* Louis DeScioli <descioli@google.com> (copyright owned by Google, LLC)
* Kleis Auke Wolthuizen <info@kleisauke.nl>
* Michael Potthoff <michael@potthoff.eu>
* Abigail Bunyan <abigail@bold.claims> (copyright owned by Microsoft Corporation)
* David García Paredes <davidgparedes@gmail.com>
* Dan Field <dfield@gmail.com> (copyright owned by Google, Inc.)
* Mike Swierczek <mike@swierczek.io>
* Vasily <just.one.man@yandex.ru>
* Jānis Rūcis <parasti@gmail.com>
* rssqian <rssqian@gmail.com>
* Shachar Langbeheim <nihohit@gmail.com>
* Laurin Agostini <thevolut@gmail.com>
* David Carlier <devnexen@gmail.com>
* Paul Du <du.paul136@gmail.com> (copyright owned by ARSKAN)
* Piotr Doan <doanpiotr@gmail.com>
* Stuart Schechter <stuart.schechter@gmail.com>
* Brett Paterson <brett@fmod.com>
* Robert Aboukhalil <robert.aboukhalil@gmail.com>
* Jonathan Poelen <jonathan.poelen@gmail.com>
* Ashley Hauck <github@khyperia.com>
* Junyue Cao <junyuecao@gmail.com>
* Elías Serrano <feserr3@gmail.com>
* Philip Pfaffe <pfaffe@google.com> (copyright owned by Google, LLC)
* Troy Tae <tjy970721@gmail.com>
* Sky Wang <sky-wang@qq.com>
* popomen <nz_nuaa@163.com>
* Artyom Lebedev <vagran.ast@gmail.com>
* Sebastián Gurin (cancerberoSgx) <sebastigurin@gmail.com>
* Benedikt Meurer <bmeurer@google.com> (copyright owned by Google, LLC)
* Jiulong Wang <jiulongw@gmail.com>
* pudinha <rogi@skylittlesystem.org>
* Nicholas Phillips <nwp2@illinois.edu>
* Colin Guyon <colin.guyon@insimo.fr> (copyright owned by InSimo, SAS)
* Mathias Westerdahl <mwesterdahl76@gmail.com>
* Philip Rideout <prideout@google.com> (copyright owned by Google, LLC)
* Shrek Shao (shrekshao@google.com) (copyright owned by Google, LLC)
* Arran Ireland <ion92@protonmail.com>
* Jia Yuan Lo <jylo06g@gmail.com>
* Antoine du Hamel <duhamelantoine1995@gmail.com>
* Alexander Köplinger <alex.koeplinger@outlook.com> (copyright owned by Microsoft, Inc.)
* Kenneth Pouncey <kepounce@microsoft.com> (copyright owned by Microsoft, Inc.)
* Mitchell Hwang <mihw@microsoft.com> (copyright owned by Microsoft, Inc.)
* Sean Maher <seanptmaher@gmail.com> (copyright owned by Google, LLC)
* Paul Peny <pmpp.pub@gmail.com>
* Prashanth Nethi <prashant@adobe.com>
* Max Weisel <max@maxweisel.com>
* Georg Rottensteiner <georg@georg-rottensteiner.de>
* Tristan Griffin <tristan.griffin@hcl.com> (Copyright owned by HCL)
* Julien Jorge <julien.jorge@gmx.fr>
* Benjamin Lee <bnllee@ucdavis.edu>
* Attila Oláh <atl@google.com> (copyright owned by Google, LLC)
* Marat Dukhan <maratek@google.com> (copyright owned by Google, LLC)
* Raphael Siegel <siegel.raphael@gmail.com>
* Stephan Reiter <reste@google.com> (copyright owned by Google, LLC)
* kamenokonyokonyoko <kamenokonokotan@gmail.com>
* Lectem <lectem@gmail.com>
* Henrik Algestam <henrik@algestam.se>
* Rocco Musolino <roccomusolino92@gmail.com>
* Pawel Czarnecki <pawel@8thwall.com> (copyright owned by 8th Wall, Inc.)
* Dhairya Bahl < dhairyabahl5@gmail.com >
* Sam Gao <gaoshan274@gmail.com>
* Sebastian Mayr <me@sam.st>
* Vladimir Gamalyan <vladimir.gamalyan@gmail.com>
<<<<<<< HEAD
* Jean-Sébastien Nadeau <mundusnine@gmail.com> (copyright owned by Foundry Interactive Inc.)
=======
* Wouter van Oortmerssen <wvo@google.com> (copyright owned by Google, LLC)
>>>>>>> 574bce3a
<|MERGE_RESOLUTION|>--- conflicted
+++ resolved
@@ -522,8 +522,5 @@
 * Sam Gao <gaoshan274@gmail.com>
 * Sebastian Mayr <me@sam.st>
 * Vladimir Gamalyan <vladimir.gamalyan@gmail.com>
-<<<<<<< HEAD
 * Jean-Sébastien Nadeau <mundusnine@gmail.com> (copyright owned by Foundry Interactive Inc.)
-=======
-* Wouter van Oortmerssen <wvo@google.com> (copyright owned by Google, LLC)
->>>>>>> 574bce3a
+* Wouter van Oortmerssen <wvo@google.com> (copyright owned by Google, LLC)