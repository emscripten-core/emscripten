--- conflicted
+++ resolved
@@ -482,9 +482,6 @@
 * Elías Serrano <feserr3@gmail.com>
 * Philip Pfaffe <pfaffe@google.com> (copyright owned by Google, LLC)
 * Troy Tae <tjy970721@gmail.com>
-<<<<<<< HEAD
-* Artyom Lebedev <vagran.ast@gmail.com>
-=======
 * Sky Wang <sky-wang@qq.com>
 * popomen <nz_nuaa@163.com>
->>>>>>> 2bee818f
+* Artyom Lebedev <vagran.ast@gmail.com>