The following authors have all licensed their contributions to Emscripten
under the licensing terms detailed in LICENSE.

(Authors keep copyright of their contributions, of course; they just grant
a license to everyone to use it as detailed in LICENSE.)

* Alon Zakai <alonzakai@gmail.com> (copyright owned by Mozilla Foundation)
* Tim Dawborn <tim.dawborn@gmail.com>
* Max Shawabkeh <max99x@gmail.com>
* Sigmund Vik <sigmund_vik@yahoo.com>
* Jeff Terrace <jterrace@gmail.com>
* Benoit Tremblay <trembl.ben@gmail.com>
* Andreas Bergmeier <abergmeier@gmx.net>
* Ben Schwartz <bens@alum.mit.edu>
* David Claughton <dave@eclecticdave.com>
* David Yip <yipdw@member.fsf.org>
* Julien Hamaide <julien.hamaide@gmail.com>
* Ehsan Akhgari <ehsan.akhgari@gmail.com> (copyright owned by Mozilla Foundation)
* Adrian Taylor <adrian@macrobug.com>
* Richard Assar <richard.assar@gmail.com>
* Nathan Hammond <emscripten@nathanhammond.com>
* Behdad Esfahbod <behdad@behdad.org>
* David Benjamin <davidben@mit.edu>
* Pierre Renaux <pierre@talansoft.com>
* Brian Anderson <banderson@mozilla.com>
* Jon Bardin <diclophis@gmail.com>
* Jukka Jylänki <jujjyl@gmail.com>
* Aleksander Guryanov <caiiiycuk@gmail.com>
* Chad Austin <chad@chadaustin.me> (copyright owned by IMVU)
* nandhp <nandhp@gmail.com>
* YeZhongWen <linghuye2.0@gmail.com>
* Xingxing Pan <forandom@gmail.com>
* Justin Kerk <dopefishjustin@gmail.com>
* Andrea Bedini <andrea.bedini@gmail.com>
* James Pike <totoro.friend@chilon.net>
* Mokhtar Naamani <mokhtar.naamani@gmail.com>
* Benjamin Stover <benjamin.stover@gmail.com>
* Riccardo Magliocchetti <riccardo.magliocchetti@gmail.com>
* Janus Troelsen <janus.troelsen@stud.tu-darmstadt.de>
* Lars Schneider <lars.schneider@autodesk.com> (copyright owned by Autodesk, Inc.)
* Joel Martin <github@martintribe.org>
* Manuel Wellmann <manuel.wellmann@autodesk.com> (copyright owned by Autodesk, Inc.)
* Xuejie Xiao <xxuejie@gmail.com>
* Dominic Wong <dom@slowbunyip.org>
* Alan Kligman <alan.kligman@gmail.com> (copyright owned by Mozilla Foundation)
* Anthony Liot <wolfviking0@yahoo.com>
* Michael Riss <Michael.Riss@gmx.de>
* Jasper St. Pierre <jstpierre@mecheye.net>
* Manuel Schölling <manuel.schoelling@gmx.de>
* Bruce Mitchener, Jr. <bruce.mitchener@gmail.com>
* Michael Bishop <mbtyke@gmail.com>
* Roger Braun <roger@rogerbraun.net>
* Vladimir Vukicevic <vladimir@pobox.com> (copyright owned by Mozilla Foundation)
* Lorant Pinter <lorant.pinter@prezi.com>
* Tobias Doerffel <tobias.doerffel@gmail.com>
* Martin von Gagern <martin@von-gagern.net>
* Ting-Yuan Huang <thuang@mozilla.com>
* Joshua Granick <jgranick@blackberry.com>
* Felix H. Dahlke <fhd@ubercode.de>
* Éloi Rivard <azmeuk@gmail.com>
* Alexander Gladysh <ag@logiceditor.com>
* Arlo Breault <arlolra@gmail.com>
* Jacob Lee <artdent@gmail.com> (copyright owned by Google, Inc.)
* Joe Lee <jlee@imvu.com> (copyright owned by IMVU)
* Andy Friesen <andy@imvu.com> (copyright owned by IMVU)
* Bill Welden <bwelden@imvu.com> (copyright owned by IMVU)
* Michael Ey <mey@imvu.com> (copyright owned by IMVU)
* Llorens Marti Garcia <lgarcia@imvu.com> (copyright owned by IMVU)
* Jinsuck Kim <jkim@imvu.com> (copyright owned by IMVU)
* Todd Lee <tlee@imvu.com> (copyright owned by IMVU)
* Anthony Pesch <inolen@gmail.com>
* Robert Bragg <robert.bragg@intel.com> (copyright owned by Intel Corporation)
* Sylvestre Ledru <sylvestre@debian.org>
* Tom Fairfield <fairfield@cs.xu.edu>
* Anthony J. Thibault <ajt@hyperlogic.org>
* John Allwine <jallwine86@gmail.com>
* Martin Gerhardy <martin.gerhardy@gmail.com>
* James Gregory <jgregory@zynga.com> (copyright owned by Zynga, Inc.)
* Dan Gohman <sunfish@google.com> (copyright owned by Google, Inc.)
* Jeff Gilbert <jgilbert@mozilla.com> (copyright owned by Mozilla Foundation)
* Frits Talbot <frits@metapathy.com>
* Onno Jongbloed <hey@onnoj.net>
* Jez Ng <me@jezng.com>
* Marc Feeley <mfeeley@mozilla.com> (copyright owned by Mozilla Foundation)
* Ludovic Perrine <jazzzz@gmail.com>
* David Barksdale <david.barksdale@adcedosolutions.com>
* Manfred Manik Nerurkar <nerurkar*at*made-apps.biz> (copyright owned by MADE, GmbH)
* Joseph Gentle <me@josephg.com>
* Douglas T. Crosher <dtc-moz@scieneer.com> (copyright owned by Mozilla Foundation)
* Douglas T. Crosher <info@jsstats.com> (copyright owned by Scieneer Pty Ltd.)
* Soeren Balko <soeren.balko@gmail.com> (copyright owned by Clipchamp Pty Ltd.)
* Ryan Kelly (ryan@rfk.id.au)
* Michael Lelli <toadking@toadking.com>
* Yu Kobayashi <yukoba@accelart.jp>
* Pin Zhang <zhangpin04@gmail.com>
* Nick Bray <ncbray@chromium.org> (copyright owned by Google, Inc.)
* Aidan Hobson Sayers <aidanhs@cantab.net>
* Charlie Birks <admin@daftgames.net>
* Ranger Harke <ranger.harke@autodesk.com> (copyright owned by Autodesk, Inc.)
* Tobias Vrinssen <tobias@vrinssen.de>
* Patrick R. Martin <patrick.martin.r@gmail.com>
* Richard Quirk <richard.quirk@gmail.com>
* Marcos Scriven <marcos@scriven.org>
* Antoine Lambert <antoine.lambert33@gmail.com>
* Daniel Aquino <mr.danielaquino@gmail.com>
* Remi Papillie <remi.papillie@gmail.com>
* Fraser Adams <fraser.adams@blueyonder.co.uk>
* Michael Tirado <icetooth333@gmail.com>
* Ben Noordhuis <info@bnoordhuis.nl>
* Bob Roberts <bobroberts177@gmail.com>
* John Vilk <jvilk@cs.umass.edu>
* Daniel Baulig <dbaulig@fb.com> (copyright owned by Facebook, Inc.)
* Lu Wang <coolwanglu@gmail.com>
* Heidi Pan <heidi.pan@intel.com> (copyright owned by Intel)
* Vasilis Kalintiris <ehostunreach@gmail.com>
* Adam C. Clifton <adam@hulkamaniac.com>
* Volo Zyko <volo.zyko@gmail.com>
* Andre Weissflog <floooh@gmail.com>
* Alexandre Perrot <alexandre.perrot@gmail.com>
* Emerson José Silveira da Costa <emerson.costa@gmail.com>
* Jari Vetoniemi <mailroxas@gmail.com>
* Sindre Sorhus <sindresorhus@gmail.com>
* James S Urquhart <jamesu@gmail.com>
* Boris Gjenero <boris.gjenero@gmail.com>
* jonas echterhoff <jonas@unity3d.com>
* Sami Vaarala <sami.vaarala@iki.fi>
* Jack A. Arrington <jack@epicpineapple.com>
* Richard Janicek <r@janicek.co>
* Joel Croteau <jcroteau@gmail.com>
* Haneef Mubarak <haneef503@gmail.com>
* Nicolas Peri <nicox@shivaengine.com> (copyright owned by ShiVa Technologies, SAS)
* Bernhard Fey <e-male@web.de>
* Dave Nicponski <dave.nicponski@gmail.com>
* Jonathan Jarri <noxalus@gmail.com>
* Daniele Di Proietto <daniele.di.proietto@gmail.com>
* Dan Dascalescu <dNOSPAMdascalescu@gmail.com>
* Thomas Borsos <thomasborsos@gmail.com>
* Ori Avtalion <ori@avtalion.name>
* Guillaume Blanc <guillaumeblanc.sc@gmail.com>
* Usagi Ito <usagi@WonderRabbitProject.net>
* Camilo Polymeris <cpolymeris@gmail.com>
* Markus Henschel <markus.henschel@yager.de>
* Ophir Lojkine <ophir.lojkine@eleves.ec-nantes.fr>
* Ryan Sturgell <ryan.sturgell@gmail.com> (copyright owned by Google, Inc.)
* Jason Green <jason@transgaming.com> (copyright owned by TransGaming, Inc.)
* Ningxin Hu <ningxin.hu@intel.com> (copyright owned by Intel)
* Nicolas Guillemot <nlguillemot@gmail.com>
* Sathyanarayanan Gunasekaran <gsathya.ceg@gmail.com> (copyright owned by Mozilla Foundation)
* Nikolay Vorobyov <nik.vorobyov@gmail.com>
* Jonas Platte <mail@jonasplatte.de>
* Sebastien Ronsse <sronsse@gmail.com>
* Glenn R. Wichman <gwichman@zynga.com>
* Hamish Willee <hamishwillee@gmail.com> (copyright owned by Mozilla Foundation)
* Sylvain Chevalier <sylvain.chevalier@gmail.com>
* Nathan Ross <nross.se@gmail.com>
* Zachary Pomerantz <zmp@umich.edu>
* Boris Tsarev <boristsarev@gmail.com>
* Mark Logan <mark@artillery.com> (copyright owned by Artillery Games, Inc.)
* Коренберг Марк <socketpair@gmail.com>
* Gauthier Billot <gogoprog@gmail.com>
* Árpád Goretity <h2co3@h2co3.org>
* Nicholas Wilson <nicholas@nicholaswilson.me.uk>
* Aaron Mandle <aaronmandle@gmail.com>
* Bailey Hayes <Bailey.Hayes@sas.com> (copyright owned by SAS Institute Inc.)
* Paul Holland <pholland@adobe.com>
* James Long <longster@gmail.com>
* David Anderson <danderson@mozilla.com> (copyright owned by Mozilla Foundation)
* Eric Rannaud <e@nanocritical.com> (copyright owned by Nanocritical Corp.)
* William Furr <wfurr@google.com> (copyright owned by Google, Inc.)
* Dan Glastonbury <dglastonbury@mozilla.com> (copyright owned by Mozilla Foundation)
* Warren Seine <warren.seine@aerys.in> (copyright owned by Aerys SAS)
* Petr Babicka <babcca@gmail.com>
* Akira Takahashi <faithandbrave@gmail.com>
* Victor Costan <costan@gmail.com>
* Pepijn Van Eeckhoudt <pepijn.vaneeckhoudt@luciad.com> (copyright owned by Luciad NV)
* Stevie Trujillo <stevie.trujillo@gmail.com>
* Edward Rudd <urkle@outoforder.cc>
* Rene Eichhorn <rene.eichhorn1@gmail.com>
* Nick Desaulniers <nick@mozilla.com> (copyright owned by Mozilla Foundation)
* Luke Wagner <luke@mozilla.com> (copyright owned by Mozilla Foundation)
* Matt McCormick <matt.mccormick@kitware.com>
* Thaddée Tyl <thaddee.tyl@gmail.com>
* Philipp Wiesemann <philipp.wiesemann@arcor.de>
* Jan Jongboom <janjongboom@gmail.com> (copyright owned by Telenor Digital AS)
* Tiago Quelhas <tiagoq@gmail.com>
* Reinier de Blois <rddeblois@gmail.com>
* Yuichi Nishiwaki <yuichi.nishiwaki@gmail.com>
* Jérôme Bernard <jerome.bernard@ercom.fr> (copyright owned by Ercom)
* Chanhwi Choi <ccwpc@hanmail.net>
* Fábio Santos <fabiosantosart@gmail.com>
* Thibaut Despoulain <thibaut@artillery.com> (copyright owned by Artillery Games, Inc.)
* Wei Tjong Yao <weitjong@gmail.com>
* Tim Guan-tin Chien <timdream@gmail.com>
* Krzysztof Jakubowski <nadult@fastmail.fm>
* Vladimír Vondruš <mosra@centrum.cz>
* Brion Vibber <brion@pobox.com>
* Philip Lafleur <sendsbeak@gmail.com>
* Javier Meseguer de Paz <j.meseguer@gmail.com>
* Michael A. Balazs <michael.balazs@gmail.com>
* Andreas Blixt <me@blixt.nyc>
* Haofeng Zhang <h.z@duke.edu>
* Cody Welsh <codyw@protonmail.com>
* Hoong Ern Ng <hoongern@gmail.com>
* Kagami Hiiragi <kagami@genshiken.org>
* Jan Bölsche <jan@lagomorph.de>
* Sebastian Matthes <sebastianmatthes@outlook.com> (copyright owned by Volkswagen AG)
* Robert Goulet <robert.goulet@autodesk.com> (copyright owned by Autodesk, Inc.)
* Juha Järvi <befunge@gmail.com>
* Louis Lagrange <lagrange.louis@gmail.com>
* Ying-Ruei Liang <thumbd03803@gmail.com>
* Stuart Geipel <lapimlu@gmail.com>
* Yeonjun Lim <yjroot@gmail.com>
* Andrew Karpushin <reven86@gmail.com>
* Felix Zimmermann <fzimmermann89@gmail.com>
* Sven-Hendrik Haase <svenstaro@gmail.com>
* Simon Sandström <simon@nikanor.nu>
* Khaled Sami <k.sami.mohammed@gmail.com>
* Omar El-Mohandes <omar.elmohandes90@gmail.com>
* Florian Rival <florian.rival@gmail.com>
* Mark Achée <mark@achee.com>
* Piotr Paczkowski <kontakt@trzeci.eu>
* Braden MacDonald <braden@bradenmacdonald.com>
* Kevin Cheung <kevin.cheung@autodesk.com> (copyright owned by Autodesk, Inc.)
* Josh Peterson <petersonjm1@gmail.com>
* eska <eska@eska.me>
* Nate Burr <nate.oo@gmail.com>
* Paul "TBBle" Hampson <Paul.Hampson@Pobox.com>
* Andreas Plesch <andreasplesch@gmail.com>
* Brian Armstrong <brian.armstrong.ece+github@gmail.com>
* Vincenzo Chianese <vincenz.chianese@icloud.com>
* Noam T.Cohen <noam@ecb.co.il>
* Nick Shin <nick.shin@gmail.com>
* Gregg Tavares <github@greggman.com>
* Tanner Rogalsky <tanner@tannerrogalsky.com>
* Richard Cook <rcook@tableau.com> (copyright owned by Tableau Software, Inc.)
* Arnab Choudhury <achoudhury@tableau.com> (copyright owned by Tableau Software, Inc.)
* Charles Vaughn <cvaughn@tableau.com> (copyright owned by Tableau Software, Inc.)
* Pierre Krieger <pierre.krieger1708@gmail.com>
* Jakob Stoklund Olesen <stoklund@2pi.dk>
* Jérémy Anger <angerj.dev@gmail.com>
* Derek Schuff <dschuff@chromium.org> (copyright owned by Google, Inc.)
* Ashley Sommer <flubba86@gmail.com>
* Dave Fletcher <graveyhead@gmail.com>
* Lars-Magnus Skog <ralphtheninja@riseup.net>
* Pieter Vantorre <pietervantorre@gmail.com>
* Maher Sallam <maher@sallam.me>
* Andrey Burov <burik666@gmail.com>
* Holland Schutte <hgschutte1@gmail.com>
* Kerby Geffrard <kerby.geffrard@gmail.com>
* cynecx <me@cynecx.net>
* Chris Gibson <cgibson@mrvoxel.com>
* Harald Reingruber <code*at*h-reingruber.at>
* Aiden Koss <madd0131@umn.edu>
* Dustin VanLerberghe <good_ol_dv@hotmail.com>
* Philip Bielby <pmb45-github@srcf.ucam.org> (copyright owned by Jagex Ltd.)
* Régis Fénéon <regis.feneon@gmail.com>
* Dominic Chen <d.c.ddcc@gmail.com> (copyright owned by Google, Inc.)
* Junji Hashimoto <junji.hashimoto@gmail.com>
* Heejin Ahn <aheejin@gmail.com> (copyright owned by Google, Inc.)
* Andras Kucsma <andras.kucsma@gmail.com>
* Mateusz Borycki <mateuszborycki@gmail.com>
* Franklin Ta <fta2012@gmail.com>
* Jacob Gravelle <jgravelle@google.com> (copyright owned by Google, Inc.)
* Kagami Sascha Rosylight <saschanaz@outlook.com>
* Benny Jacobs <benny@gmx.it>
* Ray Brown <code@liquibits.com>
* Christopher Serr <christopher.serr@gmail.com>
* Aaron Ruß <aaron.russ@dfki.de> (copyright owned by DFKI GmbH)
* Vilibald Wanča <vilibald@wvi.cz>
* Alex Hixon <alex@alexhixon.com>
* Vladimir Davidovich <thy.ringo@gmail.com>
* Yuriy Levchenko <irov13@mail.ru>
* Dmitry Tolmachov <dmitolm@gmail.com>
* Dylan McKay <me@dylanmckay.io>
* Christophe Gragnic <cgragnic@netc.fr>
* Murphy McCauley <murphy.mccauley@gmail.com>
* Anatoly Trosinenko <anatoly.trosinenko@gmail.com>
* Brad Grantham <grantham@plunk.org>
* Sam Clegg <sbc@chromium.org> (copyright owned by Google, Inc.)
* Joshua Lind <joshualind007@hotmail.com>
* Hiroaki GOTO as "GORRY" <gorry@hauN.org>
* Mikhail Kremnyov <mkremnyov@gmail.com> (copyright owned by XCDS International)
* Tasuku SUENAGA a.k.a. gunyarakun <tasuku-s-github@titech.ac>
* Vitorio Miguel Prieto Cilia <vdrbandeiras@gmail.com>
* Evan Wallace <evan.exe@gmail.com>
* Henning Pohl <henning@still-hidden.de>
* Tim Neumann <mail@timnn.me>
* Ondrej Stava <ondrej.stava@gmail.com> (copyright owned by Google, Inc.)
* Jakub Jirutka <jakub@jirutka.cz>
* Loo Rong Jie <loorongjie@gmail.com>
* Jean-François Geyelin <jfgeyelin@gmail.com>
* Matthew Collins <thethinkofdeath@gmail.com>
* Satoshi N. M <snmatsutake@yahoo.co.jp>
* Ryan Speets <ryan@speets.ca>
* Fumiya Chiba <fumiya.chiba@nifty.com>
* Ryan C. Gordon <icculus@icculus.org>
* Inseok Lee <dlunch@gmail.com>
* Yair Levinson (copyright owned by Autodesk, Inc.)
* Matjaž Drolc <mdrolc@gmail.com>
* James Swift <james@3dengineer.com> (copyright owned by PSPDFKit GmbH)
* Ryan Lester <ryan@cyph.com> (copyright owned by Cyph, Inc.)
* Nikolay Zapolnov <zapolnov@gmail.com>
* Nazar Mokrynskyi <nazar@mokrynskyi.com>
* Yury Delendik <ydelendik@mozilla.com> (copyright owned by Mozilla Foundation)
* Kenneth Perry <thothonegan@gmail.com>
* Jim Mussared <jim.mussared@gmail.com>
* Dirk Vanden Boer <dirk.vdb@gmail.com>
* Mitchell Foley <mitchfoley@google.com> (copyright owned by Google, Inc.)
* Oleksandr Chekhovskyi <oleksandr.chekhovskyi@gmail.com>
* Michael Siebert <michael.siebert2k@gmail.com>
* Jonathan Hale <squareys@googlemail.com>
* Etienne Brateau <etienne.brateau@gmail.com>
* Zhiming Wang <zmwangx@gmail.com>
* Jameson Ernst <jameson@jpernst.com>
* Yoan Lecoq <yoanlecoq.io@gmail.com>
* Jiajie Hu <jiajie.hu@intel.com> (copyright owned by Intel Corporation)
* Kamil Klimek <naresh@tlen.pl>
* José Carlos Pujol <josecpujol(at)gmail.com>
* Dannii Willis <curiousdannii@gmail.com>
* Erik Dubbelboer <erik@dubbelboer.com>
* Sergey Tsatsulin <tsatsulin@gmail.com>
* varkor <github@varkor.com>
* Stuart Knightley <website@stuartk.com>
* Amadeus Guo <gliheng@foxmail.com>
* Nathan Froyd <froydnj@gmail.com> (copyright owned by Mozilla Foundation)
* Daniel Wirtz <dcode@dcode.io>
* Kibeom Kim <kk1674@nyu.edu>
* Marcel Klammer <m.klammer@tastenkunst.com>
* Axel Forsman <axelsfor@gmail.com>
* Ebrahim Byagowi <ebrahim@gnu.org>
* Thorsten Möller <thorsten.moeller@sbi.ch>
* Michael Droettboom <mdroettboom@mozilla.com>
* Nicolas Bouquet <hgy01@hieroglyphe.net>
* Miguel Saldivar <miguel.saldivar22@hotmail.com>
* Gert Van Hoey <gert.vanhoey@gmail.com>
* Valtteri Heikkilä <rnd@nic.fi>
* Daniel McNab <daniel.mcnab6+emcc(at)gmail.com>
* Tyler Limkemann <tslimkemann42 gmail.com>
* Ben Smith <binji@google.com> (copyright owned by Google, Inc.)
* Sylvain Beucler <beuc@beuc.net>
* Patrik Weiskircher <patrik@weiskircher.name>
* Tobias Widlund <widlundtobias(at)gmail.com>
* Rob Fors <mail@robfors.com>
* Mike Frysinger <vapier@chromium.org> (copyright owned by Google, Inc.)
* Sébasiten Crozet <developer@crozet.re>
* Andrey Nagikh <andrey@nagih.ru>
* Dzmitry Malyshau <dmalyshau@mozilla.com> (copyright owned by Mozilla Foundation)
* Bjorn Swenson <tie.372@gmail.com>
* Ryhor Spivak <grisha@rusteddreams.net>
* Jan Schär <jscissr@gmail.com>
* Ryhor Spivak <grisha@rusteddreams.net>
* Alexander Bich <quyse0@gmail.com>
* Ashleigh Thomas <ashleighbcthomas@gmail.com>
* Veniamin Petrenko <bjpbjpbjp10@gmail.com>
* Ian Henderson <ian@ianhenderson.org>
* Siim Kallas <siimkallas@gmail.com>
* Carl Woffenden <cwoffenden@gmail.com> (copyright owned by Numfum GmbH)
* Patrick Berger <patrick.berger@xmail.net> (copyright owned by Compusoft Group)
* Alexander Frank Lehmann <alexander.frank.lehmann@compusoftgroup.com> (copyright owned by Compusoft Group)
* Tommy Nguyen <tn0502@gmail.com>
* Thomas Schander <info@thomasschander.com> (copyright owned by Enscape GmbH)
* Benjamin S. Rodgers <acdimalev@gmail.com>
* Paul Shapiro <paul@mymonero.com>
* Elmo Todurov <elmo.todurov@eesti.ee>
* Zoltán Žarkov <zeko@freecivweb.org>
* Roman Yurchak <rth.yurchak@pm.me>
* Hampton Maxwell <me@hamptonmaxwell.com>
* Eric Fiselier <ericwf@google.com> (copyright owned by Google, Inc.)
* Sirapop Wongstapornpat <sirapop.wongstapornpat@student.oulu.fi>
* Matt Kane <m@mk.gg>
* Altan Özlü <altanozlu7@gmail.com>
* Mary S <ipadlover8322@gmail.com>
* Martin Birks <mbirks@gmail.com>
* Kirill Smelkov <kirr@nexedi.com> (copyright owned by Nexedi)
* Lutz Hören <laitch383@gmail.com>
* Pedro K Custodio <git@pedrokcustodio.com>
* Nicolas Allemand <contact@nicolasallemand.com>
* Gabriel Cuvillier <contact@gabrielcuvillier.pro>
* Thomas Lively <tlively@google.com> (copyright owned by Google, Inc.)
* Brandon Surmanski <b.surmanski@gmail.com>
* Rian Hunter <rian@alum.mit.edu>
* Kai Ninomiya <kainino@chromium.org> (copyright owned by Google, Inc.)
* Mickaël Schoentgen <contact@tiger-222.fr>
* Renaud Leroy <capitnflam@gmail.com>
* Florian Stellbrink <florian@stellbr.ink>
* Shane Peelar <lookatyouhacker@gmail.com>
* Alessandro Pignotti <alessandro@leaningtech.com>
* Zheng Tao Lee <zhengtao.lee@autodesk.com> (copyright owned by Autodesk, Inc.)
* Martina Kraus <kraus.martina.m@googlemail.com>
* Jacob Adelgren <jake@eevo.com>
* Ingvar Stepanyan <me@rreverser.com>
* Ben Trapani <ben.trapani1995@gmail.com> (copyright owned by Microsoft, Inc.)
* Tim Lander <tim57282＠hotmail.com>
* Jacob Greenfield <jacob@jacobgreenfield.me>
* Joseph Kogut <joseph.kogut@gmail.com>
* Yi Zhang <milizhang@gmail.com>
* Marc Abramowitz <msabramo@gmail.com>
* Daniel Ruf <daniel@daniel-ruf.de>
* Timothy Trindle <titrindl@microsoft.com> (copyright owned by Microsoft, Inc.)
* Matthew Andres Moreno <m.more500@gmail.com>
* Eric Mandel <eric@cfa.harvard.edu>
* Anthony Catel <paraboul@gmail.com>
* Simon Cooper <simon.d.cooper@hotmail.co.uk>
* Amir Rasouli <arasouli91@gmail.com>
* Nico Weber <thakis@chromium.org>
* Bas Doorn <code@keyn.app> (copyright owned by Keyn B.V.)
* Adam Bujalski <a.bujalski@samsung.com> (copyright owned by Samsung Electronics)
* Guanzhong Chen <gzchen@google.com> (copyright owned by Google, Inc.)
* Denis Serebro <densilver3000@gmail.com>
* Lucas Ramage <ramage.lucas@protonmail.com>
* Andy Wingo <wingo@igalia.com> (copyright owned by Igalia)
* Philipp Gloor <philipp.gloor@pdf-tools.com> (copyright owned by PDF Tools AG)
* Joshua Minter <josh@minteronline.com> (copyright owned by Clipchamp Pty Ltd.)
* Ferris Kwaijtaal <ferrispc@hotmail.com>
* Konstantin Podsvirov <konstantin@podsvirov.pro>
* Eduardo Bart <edub4rt@gmail.com>
* Zoltan Varga <vargaz@gmail.com> (copyright owned by Microsoft, Inc.)
* Fernando Serboncini <fserb@google.com>
* Christian Clauss <cclauss@me.com> (copyright owned by IBM)
* Henry Kleynhans <hkleynhans@bloomberg.net> (copyright owned by Bloomberg L.P.)
* FUJI Goro <g.psy.va@gmail.com>
* Egor Suvorov <esuvorov@think-cell.com> (copyright owned by think-cell Software GmbH)
* James Kuszmaul <jabukuszmaul@gmail.com>
* Wei Mingzhi <whistler_wmz@users.sourceforge.net>
* Sergey karchevsky <sergey.ext@gmail.com>
* Ajay Patel <patel.ajay285@gmail.com>
* Adrien Devresse <adev@adev.name>
* Petr Penzin <petr.penzin@intel.com> (copyright owned by Intel Corporation)
* Tayeb Al Karim <tay@google.com> (copyright owned by Google, Inc.)
* Andrei Alexeyev <akari@taisei-project.org>
* Cesar Guirao Robles <cesar@no2.es>
* Ricky Claven <ricksterhd123@gmail.com>
* Mehdi Sabwat <mehdisabwat@gmail.com>
* MinganMuon <mingan-muon@outlook.com>
* Jonathan Feinberg <feinberg@google.com>
* Osman Turan <osman@osmanturan.com>
* Jaikanth J <jaikanthjay46@gmail.com>
* Gernot Lassnig <gernot.lassnig@gmail.com>
* Christian Boos <cboos@bct-technology.com>
* Erik Scholz <greenNO@SPAMg-s.xyz>
* Michael de Lang <kingoipo@gmail.com>
* Gergely Nagy <ngg@tresorit.com>
* Jan Habermann <jan@habermann.io>
* John Granström <granstrom.john@gmail.com>
* Clemens Backes <clemensb@google.com> (copyright owned by Google, Inc.)
* Tibor Klajnscek <tiborkl@numfum.com>
* Benjamin Golinvaux <benjamin@golinvaux.com>
* Peter Salomonsen <pjsalomonsen@gmail.com>
* Niklas Fiekas <niklas.fiekas@backscattering.de>
* Martín Lucas Golini <spartanj@gmail.com>
* Bumsik Kim <k.bumsik@gmail.com>
* Corentin Wallez <cwallez@chromium.org> (copyright owned by Google, Inc.)
* Austin Eng <enga@chromium.org> (copyright owned by Google, Inc.)
* Hugo Amiard <hugo.amiard@laposte.net>
* Diego Casorran <dcasorran@gmail.com>
* sssooonnnggg <sssooonnnggg111@gmail.com>
* Guillaume Racicot <gufideg@gmail.com>
* SK Min <oranke@gmail.com>
* Fabio Alessandrelli <fabio.alessandrelli@gmail.com>
* Kirill Gavrilov <kirill@sview.ru>
* Karl Semich <0xloem@gmail.com>
* Louis DeScioli <descioli@google.com> (copyright owned by Google, LLC)
* Kleis Auke Wolthuizen <info@kleisauke.nl>
* Michael Potthoff <michael@potthoff.eu>
* Abigail Bunyan <abigail@bold.claims> (copyright owned by Microsoft Corporation)
* David García Paredes <davidgparedes@gmail.com>
* Dan Field <dfield@gmail.com> (copyright owned by Google, Inc.)
* Mike Swierczek <mike@swierczek.io>
* Vasily <just.one.man@yandex.ru>
* Jānis Rūcis <parasti@gmail.com>
* rssqian <rssqian@gmail.com>
* Shachar Langbeheim <nihohit@gmail.com>
* Laurin Agostini <thevolut@gmail.com>
* David Carlier <devnexen@gmail.com>
* Paul Du <du.paul136@gmail.com> (copyright owned by ARSKAN)
* Piotr Doan <doanpiotr@gmail.com>
* Stuart Schechter <stuart.schechter@gmail.com>
* Brett Paterson <brett@fmod.com>
* Robert Aboukhalil <robert.aboukhalil@gmail.com>
* Jonathan Poelen <jonathan.poelen@gmail.com>
* Ashley Hauck <github@khyperia.com>
* Junyue Cao <junyuecao@gmail.com>
* Elías Serrano <feserr3@gmail.com>
* Philip Pfaffe <pfaffe@google.com> (copyright owned by Google, LLC)
* Troy Tae <tjy970721@gmail.com>
* Sky Wang <sky-wang@qq.com>
* popomen <nz_nuaa@163.com>
* Artyom Lebedev <vagran.ast@gmail.com>
* Sebastián Gurin (cancerberoSgx) <sebastigurin@gmail.com>
* Benedikt Meurer <bmeurer@google.com> (copyright owned by Google, LLC)
* Jiulong Wang <jiulongw@gmail.com>
* pudinha <rogi@skylittlesystem.org>
* Nicholas Phillips <nwp2@illinois.edu>
* Colin Guyon <colin.guyon@insimo.fr> (copyright owned by InSimo, SAS)
* Mathias Westerdahl <mwesterdahl76@gmail.com>
* Philip Rideout <prideout@google.com> (copyright owned by Google, LLC)
* Shrek Shao (shrekshao@google.com) (copyright owned by Google, LLC)
* Arran Ireland <ion92@protonmail.com>
* Jia Yuan Lo <jylo06g@gmail.com>
* Philip Lassen <philiplassen@gmail.com>
* Antoine du Hamel <duhamelantoine1995@gmail.com>
* Alexander Köplinger <alex.koeplinger@outlook.com> (copyright owned by Microsoft, Inc.)
* Kenneth Pouncey <kepounce@microsoft.com> (copyright owned by Microsoft, Inc.)
* Mitchell Hwang <mihw@microsoft.com> (copyright owned by Microsoft, Inc.)
* Sean Maher <seanptmaher@gmail.com> (copyright owned by Google, LLC)
* Paul Peny <pmpp.pub@gmail.com>
* Prashanth Nethi <prashant@adobe.com>
* Max Weisel <max@maxweisel.com>
* Georg Rottensteiner <georg@georg-rottensteiner.de>
* Tristan Griffin <tristan.griffin@hcl.com> (Copyright owned by HCL)
* Julien Jorge <julien.jorge@gmx.fr>
* Benjamin Lee <bnllee@ucdavis.edu>
* Attila Oláh <atl@google.com> (copyright owned by Google, LLC)
* Marat Dukhan <maratek@google.com> (copyright owned by Google, LLC)
* Raphael Siegel <siegel.raphael@gmail.com>
* Stephan Reiter <reste@google.com> (copyright owned by Google, LLC)
* kamenokonyokonyoko <kamenokonokotan@gmail.com>
* Lectem <lectem@gmail.com>
* Henrik Algestam <henrik@algestam.se>
* Rocco Musolino <roccomusolino92@gmail.com>
* Pawel Czarnecki <pawel@8thwall.com> (copyright owned by 8th Wall, Inc.)
* Dhairya Bahl < dhairyabahl5@gmail.com >
* Sam Gao <gaoshan274@gmail.com>
* Sebastian Mayr <me@sam.st>
* Vladimir Gamalyan <vladimir.gamalyan@gmail.com>
* Jean-Sébastien Nadeau <mundusnine@gmail.com> (copyright owned by Foundry Interactive Inc.)
* Wouter van Oortmerssen <wvo@google.com> (copyright owned by Google, LLC)
* Alexey Sokolov <sokolov@google.com> (copyright owned by Google, LLC)
* Lukas Rieger <rieger@progress-psd.com>
* Ivan Romanovski <ivan.romanovski@gmail.com>
* Max Brunsfeld <maxbrunsfeld@gmail.com>
* Basil Fierz <basil.fierz@hotmail.com>
* Rod Hyde <rod@badlydrawngames.com>
* Aleksey Kliger <aleksey@lambdageek.org> (copyright owned by Microsoft, Inc.)
* Nicolas Ollinger <nopid@free.fr>
* Michael R. Crusoe <crusoe@debian.org>
* Dexter Chua <dec41@srcf.net>
* Thomas Ballinger <thomasballinger@gmail.com>
* Mehdi Sadeghi <mehdi@mehdix.org>
* Amin Yahyaabadi <aminyahyaabadi74@gmail.com>
* Adam Leskis <leskis@gmail.com>
* Raffaele Pertile <raffarti@zoho.com>
* Patric Stout <github@truebrain.nl>
* Jinoh Kang <jinoh.kang.kr@gmail.com>
* Jorge Prendes <jorge.prendes@gmail.com>
* Alexey Shamrin <shamrin@gmail.com>
* Wirtos <wirtos.new@gmail.com>
* Ben den Hollander <bdenhollander@dynascape.com> (copyright owned by DynaScape Software Inc.)
* Akul Penugonda <akulvp@gmail.com>
* Jan Wolff <contact@jancc.de>
* Pawel Czarnecki <pawel@8thwall.com> (copyright owned by 8th Wall, Inc.)
* Camil Staps <info@camilstaps.nl>
* Michael Kircher <michael.kircher.github@gmail.com>
* Sharad Saxena <sharad.saxena@autodesk.com> (copyright owned by Autodesk, Inc.)
* Vasili Skurydzin <vasili.skurydzin@ibm.com>
* Jakub Nowakowski <jn925+emcc@o2.pl>
* Michael Taylor <mitaylor@adobe.com>
* Andrew Brown <andrew.brown@intel.com> (copyright owned by Intel Corporation)
* Benjamin Puzycki <bpuzycki@umich.edu>
* Marco Buono <marcobuono@invisionapp.com> (copyright owned by InVisionApp, Inc.)
* Philip Gossweiler <philip.gossweiler@outlook.com>
* Rafael Brune <mail@rbrune.de>
* Aleksi Sapon <aleksi.sapon@faro.com> (copyright owned by FARO Technologies, Inc.)
* Radek Doulik <radek.doulik@gmail.com> (copyright owned by Microsoft, Inc.)
* Érico Porto <ericoporto2008@gmail.com>
* Albert Vaca Cintora <albertvaka@gmail.com>
* Zhi An Ng <zhin@google.com> (copyright owned by Google, Inc.)
* Ian Jackson <ijackson@chiark.greenend.org.uk>
<<<<<<< HEAD
* Brian Gontowski <brian@gontowski.com>
=======
* Bobbie Chen <bobbie.chen75@gmail.com>
>>>>>>> e998705d
<|MERGE_RESOLUTION|>--- conflicted
+++ resolved
@@ -566,8 +566,5 @@
 * Albert Vaca Cintora <albertvaka@gmail.com>
 * Zhi An Ng <zhin@google.com> (copyright owned by Google, Inc.)
 * Ian Jackson <ijackson@chiark.greenend.org.uk>
-<<<<<<< HEAD
 * Brian Gontowski <brian@gontowski.com>
-=======
-* Bobbie Chen <bobbie.chen75@gmail.com>
->>>>>>> e998705d
+* Bobbie Chen <bobbie.chen75@gmail.com>