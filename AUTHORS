Contributors to Emscripten may optionally add themselves to this list of
authors if they choose to do so. This is optional because the git history is
good enough for that purpose, and in fact most projects do not maintain such a
manual list.

While the file is not necessary, to preserve the history of the project we are
not removing it.

(Authors keep copyright of their contributions, of course; they just grant
a license to everyone to use it as detailed in LICENSE.)

* Alon Zakai <alonzakai@gmail.com> (copyright owned by Mozilla Foundation)
* Tim Dawborn <tim.dawborn@gmail.com>
* Max Shawabkeh <max99x@gmail.com>
* Sigmund Vik <sigmund_vik@yahoo.com>
* Jeff Terrace <jterrace@gmail.com>
* Benoit Tremblay <trembl.ben@gmail.com>
* Andreas Bergmeier <abergmeier@gmx.net>
* Ben Schwartz <bens@alum.mit.edu>
* David Claughton <dave@eclecticdave.com>
* David Yip <yipdw@member.fsf.org>
* Julien Hamaide <julien.hamaide@gmail.com>
* Ehsan Akhgari <ehsan.akhgari@gmail.com> (copyright owned by Mozilla Foundation)
* Adrian Taylor <adrian@macrobug.com>
* Richard Assar <richard.assar@gmail.com>
* Nathan Hammond <emscripten@nathanhammond.com>
* Behdad Esfahbod <behdad@behdad.org>
* David Benjamin <davidben@mit.edu>
* Pierre Renaux <pierre@talansoft.com>
* Brian Anderson <banderson@mozilla.com>
* Jon Bardin <diclophis@gmail.com>
* Jukka Jylänki <jujjyl@gmail.com>
* Aleksander Guryanov <caiiiycuk@gmail.com>
* Chad Austin <chad@chadaustin.me> (copyright owned by IMVU)
* nandhp <nandhp@gmail.com>
* YeZhongWen <linghuye2.0@gmail.com>
* Xingxing Pan <forandom@gmail.com>
* Justin Kerk <dopefishjustin@gmail.com>
* Andrea Bedini <andrea.bedini@gmail.com>
* James Pike <totoro.friend@chilon.net>
* Mokhtar Naamani <mokhtar.naamani@gmail.com>
* Benjamin Stover <benjamin.stover@gmail.com>
* Riccardo Magliocchetti <riccardo.magliocchetti@gmail.com>
* Janus Troelsen <janus.troelsen@stud.tu-darmstadt.de>
* Lars Schneider <lars.schneider@autodesk.com> (copyright owned by Autodesk, Inc.)
* Joel Martin <github@martintribe.org>
* Manuel Wellmann <manuel.wellmann@autodesk.com> (copyright owned by Autodesk, Inc.)
* Xuejie Xiao <xxuejie@gmail.com>
* Dominic Wong <dom@slowbunyip.org>
* Alan Kligman <alan.kligman@gmail.com> (copyright owned by Mozilla Foundation)
* Anthony Liot <wolfviking0@yahoo.com>
* Michael Riss <Michael.Riss@gmx.de>
* Jasper St. Pierre <jstpierre@mecheye.net>
* Manuel Schölling <manuel.schoelling@gmx.de>
* Bruce Mitchener, Jr. <bruce.mitchener@gmail.com>
* Michael Bishop <mbtyke@gmail.com>
* Roger Braun <roger@rogerbraun.net>
* Vladimir Vukicevic <vladimir@pobox.com> (copyright owned by Mozilla Foundation)
* Lorant Pinter <lorant.pinter@prezi.com>
* Tobias Doerffel <tobias.doerffel@gmail.com>
* Martin von Gagern <martin@von-gagern.net>
* Ting-Yuan Huang <thuang@mozilla.com>
* Joshua Granick <jgranick@blackberry.com>
* Felix H. Dahlke <fhd@ubercode.de>
* Éloi Rivard <azmeuk@gmail.com>
* Alexander Gladysh <ag@logiceditor.com>
* Arlo Breault <arlolra@gmail.com>
* Jacob Lee <artdent@gmail.com> (copyright owned by Google, Inc.)
* Joe Lee <jlee@imvu.com> (copyright owned by IMVU)
* Andy Friesen <andy@imvu.com> (copyright owned by IMVU)
* Bill Welden <bwelden@imvu.com> (copyright owned by IMVU)
* Michael Ey <mey@imvu.com> (copyright owned by IMVU)
* Llorens Marti Garcia <lgarcia@imvu.com> (copyright owned by IMVU)
* Jinsuck Kim <jkim@imvu.com> (copyright owned by IMVU)
* Todd Lee <tlee@imvu.com> (copyright owned by IMVU)
* Anthony Pesch <inolen@gmail.com>
* Robert Bragg <robert.bragg@intel.com> (copyright owned by Intel Corporation)
* Sylvestre Ledru <sylvestre@debian.org>
* Tom Fairfield <fairfield@cs.xu.edu>
* Anthony J. Thibault <ajt@hyperlogic.org>
* John Allwine <jallwine86@gmail.com>
* Martin Gerhardy <martin.gerhardy@gmail.com>
* James Gregory <jgregory@zynga.com> (copyright owned by Zynga, Inc.)
* Dan Gohman <sunfish@google.com> (copyright owned by Google, Inc.)
* Jeff Gilbert <jgilbert@mozilla.com> (copyright owned by Mozilla Foundation)
* Frits Talbot <frits@metapathy.com>
* Onno Jongbloed <hey@onnoj.net>
* Jez Ng <me@jezng.com>
* Marc Feeley <mfeeley@mozilla.com> (copyright owned by Mozilla Foundation)
* Ludovic Perrine <jazzzz@gmail.com>
* David Barksdale <david.barksdale@adcedosolutions.com>
* Manfred Manik Nerurkar <nerurkar*at*made-apps.biz> (copyright owned by MADE, GmbH)
* Joseph Gentle <me@josephg.com>
* Douglas T. Crosher <dtc-moz@scieneer.com> (copyright owned by Mozilla Foundation)
* Douglas T. Crosher <info@jsstats.com> (copyright owned by Scieneer Pty Ltd.)
* Soeren Balko <soeren.balko@gmail.com> (copyright owned by Clipchamp Pty Ltd.)
* Ryan Kelly (ryan@rfk.id.au)
* Michael Lelli <toadking@toadking.com>
* Yu Kobayashi <yukoba@accelart.jp>
* Pin Zhang <zhangpin04@gmail.com>
* Nick Bray <ncbray@chromium.org> (copyright owned by Google, Inc.)
* Aidan Hobson Sayers <aidanhs@cantab.net>
* Charlie Birks <admin@daftgames.net>
* Ranger Harke <ranger.harke@autodesk.com> (copyright owned by Autodesk, Inc.)
* Tobias Vrinssen <tobias@vrinssen.de>
* Patrick R. Martin <patrick.martin.r@gmail.com>
* Richard Quirk <richard.quirk@gmail.com>
* Marcos Scriven <marcos@scriven.org>
* Antoine Lambert <antoine.lambert33@gmail.com>
* Daniel Aquino <mr.danielaquino@gmail.com>
* Remi Papillie <remi.papillie@gmail.com>
* Fraser Adams <fraser.adams@blueyonder.co.uk>
* Michael Tirado <icetooth333@gmail.com>
* Ben Noordhuis <info@bnoordhuis.nl>
* Bob Roberts <bobroberts177@gmail.com>
* John Vilk <jvilk@cs.umass.edu>
* Daniel Baulig <dbaulig@fb.com> (copyright owned by Facebook, Inc.)
* Lu Wang <coolwanglu@gmail.com>
* Heidi Pan <heidi.pan@intel.com> (copyright owned by Intel)
* Vasilis Kalintiris <ehostunreach@gmail.com>
* Adam C. Clifton <adam@hulkamaniac.com>
* Volo Zyko <volo.zyko@gmail.com>
* Andre Weissflog <floooh@gmail.com>
* Alexandre Perrot <alexandre.perrot@gmail.com>
* Emerson José Silveira da Costa <emerson.costa@gmail.com>
* Jari Vetoniemi <mailroxas@gmail.com>
* Sindre Sorhus <sindresorhus@gmail.com>
* James S Urquhart <jamesu@gmail.com>
* Boris Gjenero <boris.gjenero@gmail.com>
* jonas echterhoff <jonas@unity3d.com>
* Sami Vaarala <sami.vaarala@iki.fi>
* Jack A. Arrington <jack@epicpineapple.com>
* Richard Janicek <r@janicek.co>
* Joel Croteau <jcroteau@gmail.com>
* Haneef Mubarak <haneef503@gmail.com>
* Nicolas Peri <nicox@shivaengine.com> (copyright owned by ShiVa Technologies, SAS)
* Bernhard Fey <e-male@web.de>
* Dave Nicponski <dave.nicponski@gmail.com>
* Jonathan Jarri <noxalus@gmail.com>
* Daniele Di Proietto <daniele.di.proietto@gmail.com>
* Dan Dascalescu <dNOSPAMdascalescu@gmail.com>
* Thomas Borsos <thomasborsos@gmail.com>
* Ori Avtalion <ori@avtalion.name>
* Guillaume Blanc <guillaumeblanc.sc@gmail.com>
* Usagi Ito <usagi@WonderRabbitProject.net>
* Camilo Polymeris <cpolymeris@gmail.com>
* Markus Henschel <markus.henschel@yager.de>
* Ophir Lojkine <ophir.lojkine@eleves.ec-nantes.fr>
* Ryan Sturgell <ryan.sturgell@gmail.com> (copyright owned by Google, Inc.)
* Jason Green <jason@transgaming.com> (copyright owned by TransGaming, Inc.)
* Ningxin Hu <ningxin.hu@intel.com> (copyright owned by Intel)
* Nicolas Guillemot <nlguillemot@gmail.com>
* Sathyanarayanan Gunasekaran <gsathya.ceg@gmail.com> (copyright owned by Mozilla Foundation)
* Nikolay Vorobyov <nik.vorobyov@gmail.com>
* Jonas Platte <mail@jonasplatte.de>
* Sebastien Ronsse <sronsse@gmail.com>
* Glenn R. Wichman <gwichman@zynga.com>
* Hamish Willee <hamishwillee@gmail.com> (copyright owned by Mozilla Foundation)
* Sylvain Chevalier <sylvain.chevalier@gmail.com>
* Nathan Ross <nross.se@gmail.com>
* Zachary Pomerantz <zmp@umich.edu>
* Boris Tsarev <boristsarev@gmail.com>
* Mark Logan <mark@artillery.com> (copyright owned by Artillery Games, Inc.)
* Коренберг Марк <socketpair@gmail.com>
* Gauthier Billot <gogoprog@gmail.com>
* Árpád Goretity <h2co3@h2co3.org>
* Nicholas Wilson <nicholas@nicholaswilson.me.uk>
* Aaron Mandle <aaronmandle@gmail.com>
* Bailey Hayes <Bailey.Hayes@sas.com> (copyright owned by SAS Institute Inc.)
* Paul Holland <pholland@adobe.com>
* James Long <longster@gmail.com>
* David Anderson <danderson@mozilla.com> (copyright owned by Mozilla Foundation)
* Eric Rannaud <e@nanocritical.com> (copyright owned by Nanocritical Corp.)
* William Furr <wfurr@google.com> (copyright owned by Google, Inc.)
* Dan Glastonbury <dglastonbury@mozilla.com> (copyright owned by Mozilla Foundation)
* Warren Seine <warren.seine@aerys.in> (copyright owned by Aerys SAS)
* Petr Babicka <babcca@gmail.com>
* Akira Takahashi <faithandbrave@gmail.com>
* Victor Costan <costan@gmail.com>
* Pepijn Van Eeckhoudt <pepijn.vaneeckhoudt@luciad.com> (copyright owned by Luciad NV)
* Stevie Trujillo <stevie.trujillo@gmail.com>
* Edward Rudd <urkle@outoforder.cc>
* Rene Eichhorn <rene.eichhorn1@gmail.com>
* Nick Desaulniers <nick@mozilla.com> (copyright owned by Mozilla Foundation)
* Luke Wagner <luke@mozilla.com> (copyright owned by Mozilla Foundation)
* Matt McCormick <matt.mccormick@kitware.com>
* Thaddée Tyl <thaddee.tyl@gmail.com>
* Philipp Wiesemann <philipp.wiesemann@arcor.de>
* Jan Jongboom <janjongboom@gmail.com> (copyright owned by Telenor Digital AS)
* Tiago Quelhas <tiagoq@gmail.com>
* Reinier de Blois <rddeblois@gmail.com>
* Yuichi Nishiwaki <yuichi.nishiwaki@gmail.com>
* Jérôme Bernard <jerome.bernard@ercom.fr> (copyright owned by Ercom)
* Chanhwi Choi <ccwpc@hanmail.net>
* Fábio Santos <fabiosantosart@gmail.com>
* Thibaut Despoulain <thibaut@artillery.com> (copyright owned by Artillery Games, Inc.)
* Wei Tjong Yao <weitjong@gmail.com>
* Tim Guan-tin Chien <timdream@gmail.com>
* Krzysztof Jakubowski <nadult@fastmail.fm>
* Vladimír Vondruš <mosra@centrum.cz>
* Brion Vibber <brion@pobox.com>
* Philip Lafleur <sendsbeak@gmail.com>
* Javier Meseguer de Paz <j.meseguer@gmail.com>
* Michael A. Balazs <michael.balazs@gmail.com>
* Andreas Blixt <me@blixt.nyc>
* Haofeng Zhang <h.z@duke.edu>
* Cody Welsh <codyw@protonmail.com>
* Hoong Ern Ng <hoongern@gmail.com>
* Kagami Hiiragi <kagami@genshiken.org>
* Jan Bölsche <jan@lagomorph.de>
* Sebastian Matthes <sebastianmatthes@outlook.com> (copyright owned by Volkswagen AG)
* Robert Goulet <robert.goulet@autodesk.com> (copyright owned by Autodesk, Inc.)
* Juha Järvi <befunge@gmail.com>
* Louis Lagrange <lagrange.louis@gmail.com>
* Ying-Ruei Liang <thumbd03803@gmail.com>
* Stuart Geipel <lapimlu@gmail.com>
* Yeonjun Lim <yjroot@gmail.com>
* Andrew Karpushin <reven86@gmail.com>
* Felix Zimmermann <fzimmermann89@gmail.com>
* Sven-Hendrik Haase <svenstaro@gmail.com>
* Simon Sandström <simon@nikanor.nu>
* Khaled Sami <k.sami.mohammed@gmail.com>
* Omar El-Mohandes <omar.elmohandes90@gmail.com>
* Florian Rival <florian.rival@gmail.com>
* Mark Achée <mark@achee.com>
* Piotr Paczkowski <kontakt@trzeci.eu>
* Braden MacDonald <braden@bradenmacdonald.com>
* Kevin Cheung <kevin.cheung@autodesk.com> (copyright owned by Autodesk, Inc.)
* Josh Peterson <petersonjm1@gmail.com>
* eska <eska@eska.me>
* Nate Burr <nate.oo@gmail.com>
* Paul "TBBle" Hampson <Paul.Hampson@Pobox.com>
* Andreas Plesch <andreasplesch@gmail.com>
* Brian Armstrong <brian.armstrong.ece+github@gmail.com>
* Vincenzo Chianese <vincenz.chianese@icloud.com>
* Noam T.Cohen <noam@ecb.co.il>
* Nick Shin <nick.shin@gmail.com>
* Gregg Tavares <github@greggman.com>
* Tanner Rogalsky <tanner@tannerrogalsky.com>
* Richard Cook <rcook@tableau.com> (copyright owned by Tableau Software, Inc.)
* Arnab Choudhury <achoudhury@tableau.com> (copyright owned by Tableau Software, Inc.)
* Charles Vaughn <cvaughn@tableau.com> (copyright owned by Tableau Software, Inc.)
* Pierre Krieger <pierre.krieger1708@gmail.com>
* Jakob Stoklund Olesen <stoklund@2pi.dk>
* Jérémy Anger <angerj.dev@gmail.com>
* Derek Schuff <dschuff@chromium.org> (copyright owned by Google, Inc.)
* Ashley Sommer <flubba86@gmail.com>
* Dave Fletcher <graveyhead@gmail.com>
* Lars-Magnus Skog <ralphtheninja@riseup.net>
* Pieter Vantorre <pietervantorre@gmail.com>
* Maher Sallam <maher@sallam.me>
* Andrey Burov <burik666@gmail.com>
* Holland Schutte <hgschutte1@gmail.com>
* Kerby Geffrard <kerby.geffrard@gmail.com>
* cynecx <me@cynecx.net>
* Chris Gibson <cgibson@mrvoxel.com>
* Harald Reingruber <code*at*h-reingruber.at>
* Aiden Koss <madd0131@umn.edu>
* Dustin VanLerberghe <good_ol_dv@hotmail.com>
* Philip Bielby <pmb45-github@srcf.ucam.org> (copyright owned by Jagex Ltd.)
* Régis Fénéon <regis.feneon@gmail.com>
* Dominic Chen <d.c.ddcc@gmail.com> (copyright owned by Google, Inc.)
* Junji Hashimoto <junji.hashimoto@gmail.com>
* Heejin Ahn <aheejin@gmail.com> (copyright owned by Google, Inc.)
* Andras Kucsma <andras.kucsma@gmail.com>
* Mateusz Borycki <mateuszborycki@gmail.com>
* Franklin Ta <fta2012@gmail.com>
* Jacob Gravelle <jgravelle@google.com> (copyright owned by Google, Inc.)
* Kagami Sascha Rosylight <saschanaz@outlook.com>
* Benny Jacobs <benny@gmx.it>
* Ray Brown <code@liquibits.com>
* Christopher Serr <christopher.serr@gmail.com>
* Aaron Ruß <aaron.russ@dfki.de> (copyright owned by DFKI GmbH)
* Vilibald Wanča <vilibald@wvi.cz>
* Alex Hixon <alex@alexhixon.com>
* Vladimir Davidovich <thy.ringo@gmail.com>
* Yuriy Levchenko <irov13@mail.ru>
* Dmitry Tolmachov <dmitolm@gmail.com>
* Dylan McKay <me@dylanmckay.io>
* Christophe Gragnic <cgragnic@netc.fr>
* Murphy McCauley <murphy.mccauley@gmail.com>
* Anatoly Trosinenko <anatoly.trosinenko@gmail.com>
* Brad Grantham <grantham@plunk.org>
* Sam Clegg <sbc@chromium.org> (copyright owned by Google, Inc.)
* Joshua Lind <joshualind007@hotmail.com>
* Hiroaki GOTO as "GORRY" <gorry@hauN.org>
* Mikhail Kremnyov <mkremnyov@gmail.com> (copyright owned by XCDS International)
* Tasuku SUENAGA a.k.a. gunyarakun <tasuku-s-github@titech.ac>
* Vitorio Miguel Prieto Cilia <vdrbandeiras@gmail.com>
* Evan Wallace <evan.exe@gmail.com>
* Henning Pohl <henning@still-hidden.de>
* Tim Neumann <mail@timnn.me>
* Ondrej Stava <ondrej.stava@gmail.com> (copyright owned by Google, Inc.)
* Jakub Jirutka <jakub@jirutka.cz>
* Loo Rong Jie <loorongjie@gmail.com>
* Jean-François Geyelin <jfgeyelin@gmail.com>
* Matthew Collins <thethinkofdeath@gmail.com>
* Satoshi N. M <snmatsutake@yahoo.co.jp>
* Ryan Speets <ryan@speets.ca>
* Fumiya Chiba <fumiya.chiba@nifty.com>
* Ryan C. Gordon <icculus@icculus.org>
* Inseok Lee <dlunch@gmail.com>
* Yair Levinson (copyright owned by Autodesk, Inc.)
* Matjaž Drolc <mdrolc@gmail.com>
* James Swift <james@3dengineer.com> (copyright owned by PSPDFKit GmbH)
* Ryan Lester <ryan@cyph.com> (copyright owned by Cyph, Inc.)
* Nikolay Zapolnov <zapolnov@gmail.com>
* Nazar Mokrynskyi <nazar@mokrynskyi.com>
* Yury Delendik <ydelendik@mozilla.com> (copyright owned by Mozilla Foundation)
* Kenneth Perry <thothonegan@gmail.com>
* Jim Mussared <jim.mussared@gmail.com>
* Dirk Vanden Boer <dirk.vdb@gmail.com>
* Mitchell Foley <mitchfoley@google.com> (copyright owned by Google, Inc.)
* Oleksandr Chekhovskyi <oleksandr.chekhovskyi@gmail.com>
* Michael Siebert <michael.siebert2k@gmail.com>
* Jonathan Hale <squareys@googlemail.com>
* Etienne Brateau <etienne.brateau@gmail.com>
* Zhiming Wang <zmwangx@gmail.com>
* Jameson Ernst <jameson@jpernst.com>
* Yoan Lecoq <yoanlecoq.io@gmail.com>
* Jiajie Hu <jiajie.hu@intel.com> (copyright owned by Intel Corporation)
* Kamil Klimek <naresh@tlen.pl>
* José Carlos Pujol <josecpujol(at)gmail.com>
* Dannii Willis <curiousdannii@gmail.com>
* Erik Dubbelboer <erik@dubbelboer.com>
* Sergey Tsatsulin <tsatsulin@gmail.com>
* varkor <github@varkor.com>
* Stuart Knightley <website@stuartk.com>
* Amadeus Guo <gliheng@foxmail.com>
* Nathan Froyd <froydnj@gmail.com> (copyright owned by Mozilla Foundation)
* Daniel Wirtz <dcode@dcode.io>
* Kibeom Kim <kk1674@nyu.edu>
* Marcel Klammer <m.klammer@tastenkunst.com>
* Axel Forsman <axelsfor@gmail.com>
* Ebrahim Byagowi <ebrahim@gnu.org>
* Thorsten Möller <thorsten.moeller@sbi.ch>
* Michael Droettboom <mdroettboom@mozilla.com>
* Nicolas Bouquet <hgy01@hieroglyphe.net>
* Miguel Saldivar <miguel.saldivar22@hotmail.com>
* Gert Van Hoey <gert.vanhoey@gmail.com>
* Valtteri Heikkilä <rnd@nic.fi>
* Daniel McNab <daniel.mcnab6+emcc(at)gmail.com>
* Tyler Limkemann <tslimkemann42 gmail.com>
* Ben Smith <binji@google.com> (copyright owned by Google, Inc.)
* Sylvain Beucler <beuc@beuc.net>
* Patrik Weiskircher <patrik@weiskircher.name>
* Tobias Widlund <widlundtobias(at)gmail.com>
* Rob Fors <mail@robfors.com>
* Mike Frysinger <vapier@chromium.org> (copyright owned by Google, Inc.)
* Sébasiten Crozet <developer@crozet.re>
* Andrey Nagikh <andrey@nagih.ru>
* Dzmitry Malyshau <dmalyshau@mozilla.com> (copyright owned by Mozilla Foundation)
* Bjorn Swenson <tie.372@gmail.com>
* Ryhor Spivak <grisha@rusteddreams.net>
* Jan Schär <jscissr@gmail.com>
* Ryhor Spivak <grisha@rusteddreams.net>
* Alexander Bich <quyse0@gmail.com>
* Ashleigh Thomas <ashleighbcthomas@gmail.com>
* Veniamin Petrenko <bjpbjpbjp10@gmail.com>
* Ian Henderson <ian@ianhenderson.org>
* Siim Kallas <siimkallas@gmail.com>
* Carl Woffenden <cwoffenden@gmail.com> (copyright owned by Numfum GmbH)
* Patrick Berger <patrick.berger@xmail.net> (copyright owned by Compusoft Group)
* Alexander Frank Lehmann <alexander.frank.lehmann@compusoftgroup.com> (copyright owned by Compusoft Group)
* Tommy Nguyen <tn0502@gmail.com>
* Thomas Schander <info@thomasschander.com> (copyright owned by Enscape GmbH)
* Benjamin S. Rodgers <acdimalev@gmail.com>
* Paul Shapiro <paul@mymonero.com>
* Elmo Todurov <elmo.todurov@eesti.ee>
* Zoltán Žarkov <zeko@freecivweb.org>
* Roman Yurchak <rth.yurchak@pm.me>
* Hampton Maxwell <me@hamptonmaxwell.com>
* Eric Fiselier <ericwf@google.com> (copyright owned by Google, Inc.)
* Sirapop Wongstapornpat <sirapop.wongstapornpat@student.oulu.fi>
* Matt Kane <m@mk.gg>
* Altan Özlü <altanozlu7@gmail.com>
* Mary S <ipadlover8322@gmail.com>
* Martin Birks <mbirks@gmail.com>
* Kirill Smelkov <kirr@nexedi.com> (copyright owned by Nexedi)
* Lutz Hören <laitch383@gmail.com>
* Pedro K Custodio <git@pedrokcustodio.com>
* Nicolas Allemand <contact@nicolasallemand.com>
* Gabriel Cuvillier <contact@gabrielcuvillier.pro>
* Thomas Lively <tlively@google.com> (copyright owned by Google, Inc.)
* Brandon Surmanski <b.surmanski@gmail.com>
* Rian Hunter <rian@alum.mit.edu>
* Kai Ninomiya <kainino@chromium.org> (copyright owned by Google, Inc.)
* Mickaël Schoentgen <contact@tiger-222.fr>
* Renaud Leroy <capitnflam@gmail.com>
* Florian Stellbrink <florian@stellbr.ink>
* Shane Peelar <lookatyouhacker@gmail.com>
* Alessandro Pignotti <alessandro@leaningtech.com>
* Zheng Tao Lee <zhengtao.lee@autodesk.com> (copyright owned by Autodesk, Inc.)
* Martina Kraus <kraus.martina.m@googlemail.com>
* Jacob Adelgren <jake@eevo.com>
* Ingvar Stepanyan <me@rreverser.com>
* Ben Trapani <ben.trapani1995@gmail.com> (copyright owned by Microsoft, Inc.)
* Tim Lander <tim57282＠hotmail.com>
* Jacob Greenfield <jacob@jacobgreenfield.me>
* Joseph Kogut <joseph.kogut@gmail.com>
* Yi Zhang <milizhang@gmail.com>
* Marc Abramowitz <msabramo@gmail.com>
* Daniel Ruf <daniel@daniel-ruf.de>
* Timothy Trindle <titrindl@microsoft.com> (copyright owned by Microsoft, Inc.)
* Matthew Andres Moreno <m.more500@gmail.com>
* Eric Mandel <eric@cfa.harvard.edu>
* Anthony Catel <paraboul@gmail.com>
* Simon Cooper <simon.d.cooper@hotmail.co.uk>
* Amir Rasouli <arasouli91@gmail.com>
* Nico Weber <thakis@chromium.org>
* Bas Doorn <code@keyn.app> (copyright owned by Keyn B.V.)
* Adam Bujalski <a.bujalski@samsung.com> (copyright owned by Samsung Electronics)
* Guanzhong Chen <gzchen@google.com> (copyright owned by Google, Inc.)
* Denis Serebro <densilver3000@gmail.com>
* Lucas Ramage <ramage.lucas@protonmail.com>
* Andy Wingo <wingo@igalia.com> (copyright owned by Igalia)
* Philipp Gloor <philipp.gloor@pdf-tools.com> (copyright owned by PDF Tools AG)
* Joshua Minter <josh@minteronline.com> (copyright owned by Clipchamp Pty Ltd.)
* Ferris Kwaijtaal <ferrispc@hotmail.com>
* Konstantin Podsvirov <konstantin@podsvirov.pro>
* Eduardo Bart <edub4rt@gmail.com>
* Zoltan Varga <vargaz@gmail.com> (copyright owned by Microsoft, Inc.)
* Fernando Serboncini <fserb@google.com>
* Christian Clauss <cclauss@me.com> (copyright owned by IBM)
* Henry Kleynhans <hkleynhans@bloomberg.net> (copyright owned by Bloomberg L.P.)
* FUJI Goro <g.psy.va@gmail.com>
* Egor Suvorov <esuvorov@think-cell.com> (copyright owned by think-cell Software GmbH)
* James Kuszmaul <jabukuszmaul@gmail.com>
* Wei Mingzhi <whistler_wmz@users.sourceforge.net>
* Sergey karchevsky <sergey.ext@gmail.com>
* Ajay Patel <patel.ajay285@gmail.com>
* Adrien Devresse <adev@adev.name>
* Petr Penzin <petr.penzin@intel.com> (copyright owned by Intel Corporation)
* Tayeb Al Karim <tay@google.com> (copyright owned by Google, Inc.)
* Andrei Alexeyev <akari@taisei-project.org>
* Cesar Guirao Robles <cesar@no2.es>
* Ricky Claven <ricksterhd123@gmail.com>
* Mehdi Sabwat <mehdisabwat@gmail.com>
* MinganMuon <mingan-muon@outlook.com>
* Jonathan Feinberg <feinberg@google.com>
* Osman Turan <osman@osmanturan.com>
* Jaikanth J <jaikanthjay46@gmail.com>
* Gernot Lassnig <gernot.lassnig@gmail.com>
* Christian Boos <cboos@bct-technology.com>
* Erik Scholz <greenNO@SPAMg-s.xyz>
* Michael de Lang <kingoipo@gmail.com>
* Gergely Nagy <ngg@tresorit.com>
* Jan Habermann <jan@habermann.io>
* John Granström <granstrom.john@gmail.com>
* Clemens Backes <clemensb@google.com> (copyright owned by Google, Inc.)
* Tibor Klajnscek <tiborkl@numfum.com>
* Benjamin Golinvaux <benjamin@golinvaux.com>
* Peter Salomonsen <pjsalomonsen@gmail.com>
* Niklas Fiekas <niklas.fiekas@backscattering.de>
* Martín Lucas Golini <spartanj@gmail.com>
* Bumsik Kim <k.bumsik@gmail.com>
* Corentin Wallez <cwallez@chromium.org> (copyright owned by Google, Inc.)
* Austin Eng <enga@chromium.org> (copyright owned by Google, Inc.)
* Hugo Amiard <hugo.amiard@laposte.net>
* Diego Casorran <dcasorran@gmail.com>
* sssooonnnggg <sssooonnnggg111@gmail.com>
* Guillaume Racicot <gufideg@gmail.com>
* SK Min <oranke@gmail.com>
* Fabio Alessandrelli <fabio.alessandrelli@gmail.com>
* Kirill Gavrilov <kirill@sview.ru>
* Karl Semich <0xloem@gmail.com>
* Louis DeScioli <descioli@google.com> (copyright owned by Google, LLC)
* Kleis Auke Wolthuizen <info@kleisauke.nl>
* Michael Potthoff <michael@potthoff.eu>
* Abigail Bunyan <abigail@bold.claims> (copyright owned by Microsoft Corporation)
* David García Paredes <davidgparedes@gmail.com>
* Dan Field <dfield@gmail.com> (copyright owned by Google, Inc.)
* Mike Swierczek <mike@swierczek.io>
* Vasily <just.one.man@yandex.ru>
* Jānis Rūcis <parasti@gmail.com>
* rssqian <rssqian@gmail.com>
* Shachar Langbeheim <nihohit@gmail.com>
* Laurin Agostini <thevolut@gmail.com>
* David Carlier <devnexen@gmail.com>
* Paul Du <du.paul136@gmail.com> (copyright owned by ARSKAN)
* Piotr Doan <doanpiotr@gmail.com>
* Stuart Schechter <stuart.schechter@gmail.com>
* Brett Paterson <brett@fmod.com>
* Robert Aboukhalil <robert.aboukhalil@gmail.com>
* Jonathan Poelen <jonathan.poelen@gmail.com>
* Ashley Hauck <github@khyperia.com>
* Junyue Cao <junyuecao@gmail.com>
* Elías Serrano <feserr3@gmail.com>
* Philip Pfaffe <pfaffe@google.com> (copyright owned by Google, LLC)
* Troy Tae <tjy970721@gmail.com>
* Sky Wang <sky-wang@qq.com>
* popomen <nz_nuaa@163.com>
* Artyom Lebedev <vagran.ast@gmail.com>
* Sebastián Gurin (cancerberoSgx) <sebastigurin@gmail.com>
* Benedikt Meurer <bmeurer@google.com> (copyright owned by Google, LLC)
* Jiulong Wang <jiulongw@gmail.com>
* pudinha <rogi@skylittlesystem.org>
* Nicholas Phillips <nwp2@illinois.edu>
* Colin Guyon <colin.guyon@insimo.fr> (copyright owned by InSimo, SAS)
* Mathias Westerdahl <mwesterdahl76@gmail.com>
* Philip Rideout <prideout@google.com> (copyright owned by Google, LLC)
* Shrek Shao (shrekshao@google.com) (copyright owned by Google, LLC)
* Arran Ireland <ion92@protonmail.com>
* Jia Yuan Lo <jylo06g@gmail.com>
* Philip Lassen <philiplassen@gmail.com>
* Antoine du Hamel <duhamelantoine1995@gmail.com>
* Alexander Köplinger <alex.koeplinger@outlook.com> (copyright owned by Microsoft, Inc.)
* Kenneth Pouncey <kepounce@microsoft.com> (copyright owned by Microsoft, Inc.)
* Mitchell Hwang <mihw@microsoft.com> (copyright owned by Microsoft, Inc.)
* Sean Maher <seanptmaher@gmail.com> (copyright owned by Google, LLC)
* Paul Peny <pmpp.pub@gmail.com>
* Prashanth Nethi <prashant@adobe.com>
* Max Weisel <max@maxweisel.com>
* Georg Rottensteiner <georg@georg-rottensteiner.de>
* Tristan Griffin <tristan.griffin@hcl.com> (Copyright owned by HCL)
* Julien Jorge <julien.jorge@gmx.fr>
* Benjamin Lee <bnllee@ucdavis.edu>
* Attila Oláh <atl@google.com> (copyright owned by Google, LLC)
* Marat Dukhan <maratek@google.com> (copyright owned by Google, LLC)
* Raphael Siegel <siegel.raphael@gmail.com>
* Stephan Reiter <reste@google.com> (copyright owned by Google, LLC)
* kamenokonyokonyoko <kamenokonokotan@gmail.com>
* Lectem <lectem@gmail.com>
* Henrik Algestam <henrik@algestam.se>
* Rocco Musolino <roccomusolino92@gmail.com>
* Pawel Czarnecki <pawel@8thwall.com> (copyright owned by 8th Wall, Inc.)
* Dhairya Bahl < dhairyabahl5@gmail.com >
* Sam Gao <gaoshan274@gmail.com>
* Sebastian Mayr <me@sam.st>
* Vladimir Gamalyan <vladimir.gamalyan@gmail.com>
* Jean-Sébastien Nadeau <mundusnine@gmail.com> (copyright owned by Foundry Interactive Inc.)
* Wouter van Oortmerssen <wvo@google.com> (copyright owned by Google, LLC)
* Alexey Sokolov <sokolov@google.com> (copyright owned by Google, LLC)
* Lukas Rieger <rieger@progress-psd.com>
* Ivan Romanovski <ivan.romanovski@gmail.com>
* Max Brunsfeld <maxbrunsfeld@gmail.com>
* Basil Fierz <basil.fierz@hotmail.com>
* Rod Hyde <rod@badlydrawngames.com>
* Aleksey Kliger <aleksey@lambdageek.org> (copyright owned by Microsoft, Inc.)
* Nicolas Ollinger <nopid@free.fr>
* Michael R. Crusoe <crusoe@debian.org>
* Dexter Chua <dec41@srcf.net>
* Thomas Ballinger <thomasballinger@gmail.com>
* Mehdi Sadeghi <mehdi@mehdix.org>
* Amin Yahyaabadi <aminyahyaabadi74@gmail.com>
* Adam Leskis <leskis@gmail.com>
* Raffaele Pertile <raffarti@zoho.com>
* Patric Stout <github@truebrain.nl>
* Jinoh Kang <jinoh.kang.kr@gmail.com>
* Jorge Prendes <jorge.prendes@gmail.com>
* Alexey Shamrin <shamrin@gmail.com>
* Wirtos <wirtos.new@gmail.com>
* Ben den Hollander <bdenhollander@dynascape.com> (copyright owned by DynaScape Software Inc.)
* Akul Penugonda <akulvp@gmail.com>
* Jan Wolff <contact@jancc.de>
* Pawel Czarnecki <pawel@8thwall.com> (copyright owned by 8th Wall, Inc.)
* Camil Staps <info@camilstaps.nl>
* Michael Kircher <michael.kircher.github@gmail.com>
* Sharad Saxena <sharad.saxena@autodesk.com> (copyright owned by Autodesk, Inc.)
* Vasili Skurydzin <vasili.skurydzin@ibm.com>
* Jakub Nowakowski <jn925+emcc@o2.pl>
* Michael Taylor <mitaylor@adobe.com>
* Andrew Brown <andrew.brown@intel.com> (copyright owned by Intel Corporation)
* Benjamin Puzycki <bpuzycki@umich.edu>
* Marco Buono <marcobuono@invisionapp.com> (copyright owned by InVisionApp, Inc.)
* Philip Gossweiler <philip.gossweiler@outlook.com>
* Rafael Brune <mail@rbrune.de>
* Aleksi Sapon <aleksi.sapon@faro.com> (copyright owned by FARO Technologies, Inc.)
* Radek Doulik <radek.doulik@gmail.com> (copyright owned by Microsoft, Inc.)
* Érico Porto <ericoporto2008@gmail.com>
* Albert Vaca Cintora <albertvaka@gmail.com>
* Zhi An Ng <zhin@google.com> (copyright owned by Google, Inc.)
* Ian Jackson <ijackson@chiark.greenend.org.uk>
* Brian Gontowski <brian@gontowski.com>
* Bobbie Chen <bobbie.chen75@gmail.com>
* Nicholas Hollander <nhollander98@gmail.com>
* Camillo Lugaresi <camillol@google.com> (copyright owned by Google LLC)
* Chris Craig <emscripten@goldwave.com>
* Le Yao <le.yao@intel.com> (copyright owned by Intel Corporation)
* José Cadete <crudelios@gmail.com>
* Cynthia K. Rey <cynthia@cynthia.dev>
* Andrew Shaitorov <andrew.shaitorov@gmail.com>
* on-keyday <rokenboo47803@gmail.com>
* Matthew Balch <matt5sean3@gmail.com>
* James Price <jrprice@google.com> (copyright owned by Google, Inc.)
* Nathan Rugg <nmrugg@gmail.com> (copyright owned by Chess.com, LLC)
* Alexander O'Mara <me@alexomara.com>
<<<<<<< HEAD
* Christian Lloyd <clloyd@teladochealth.com> (copyright owned by Teladoc Health, Inc.)
=======
* Kamaron Peterson <kamaron.peterson@gmail.com>
>>>>>>> 984b5eec
<|MERGE_RESOLUTION|>--- conflicted
+++ resolved
@@ -585,8 +585,5 @@
 * James Price <jrprice@google.com> (copyright owned by Google, Inc.)
 * Nathan Rugg <nmrugg@gmail.com> (copyright owned by Chess.com, LLC)
 * Alexander O'Mara <me@alexomara.com>
-<<<<<<< HEAD
 * Christian Lloyd <clloyd@teladochealth.com> (copyright owned by Teladoc Health, Inc.)
-=======
-* Kamaron Peterson <kamaron.peterson@gmail.com>
->>>>>>> 984b5eec
+* Kamaron Peterson <kamaron.peterson@gmail.com>