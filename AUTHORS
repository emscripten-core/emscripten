--- conflicted
+++ resolved
@@ -553,8 +553,5 @@
 * Vasili Skurydzin <vasili.skurydzin@ibm.com>
 * Jakub Nowakowski <jn925+emcc@o2.pl>
 * Andrew Brown <andrew.brown@intel.com> (copyright owned by Intel Corporation)
-<<<<<<< HEAD
-* Aleksi Sapon <aleksi.sapon@faro.com> (copyright owned by FARO Technologies, Inc.)
-=======
 * Rafael Brune <mail@rbrune.de>
->>>>>>> c6370b71
+* Aleksi Sapon <aleksi.sapon@faro.com> (copyright owned by FARO Technologies, Inc.)