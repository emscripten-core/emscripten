The following authors have all licensed their contributions to Emscripten
under the licensing terms detailed in LICENSE.

(Authors keep copyright of their contributions, of course; they just grant
a license to everyone to use it as detailed in LICENSE.)

* Alon Zakai <alonzakai@gmail.com> (copyright owned by Mozilla Foundation)
* Tim Dawborn <tim.dawborn@gmail.com>
* Max Shawabkeh <max99x@gmail.com>
* Sigmund Vik <sigmund_vik@yahoo.com>
* Jeff Terrace <jterrace@gmail.com>
* Benoit Tremblay <trembl.ben@gmail.com>
* Andreas Bergmeier <abergmeier@gmx.net>
* Ben Schwartz <bens@alum.mit.edu>
* David Claughton <dave@eclecticdave.com>
* David Yip <yipdw@member.fsf.org>
* Julien Hamaide <julien.hamaide@gmail.com>
* Ehsan Akhgari <ehsan.akhgari@gmail.com> (copyright owned by Mozilla Foundation)
* Adrian Taylor <adrian@macrobug.com>
* Richard Assar <richard.assar@gmail.com>
* Nathan Hammond <emscripten@nathanhammond.com>
* Behdad Esfahbod <behdad@behdad.org>
* David Benjamin <davidben@mit.edu>
* Pierre Renaux <pierre@talansoft.com>
* Brian Anderson <banderson@mozilla.com>
* Jon Bardin <diclophis@gmail.com>
* Jukka Jylänki <jujjyl@gmail.com>
* Aleksander Guryanov <caiiiycuk@gmail.com>
* Chad Austin <chad@chadaustin.me> (copyright owned by IMVU)
* nandhp <nandhp@gmail.com>
* YeZhongWen <linghuye2.0@gmail.com>
* Xingxing Pan <forandom@gmail.com>
* Justin Kerk <dopefishjustin@gmail.com>
* Andrea Bedini <andrea.bedini@gmail.com>
* James Pike <totoro.friend@chilon.net>
* Mokhtar Naamani <mokhtar.naamani@gmail.com>
* Benjamin Stover <benjamin.stover@gmail.com>
* Riccardo Magliocchetti <riccardo.magliocchetti@gmail.com>
* Janus Troelsen <janus.troelsen@stud.tu-darmstadt.de>
* Lars Schneider <lars.schneider@autodesk.com> (copyright owned by Autodesk, Inc.)
* Joel Martin <github@martintribe.org>
* Manuel Wellmann <manuel.wellmann@autodesk.com> (copyright owned by Autodesk, Inc.)
* Xuejie Xiao <xxuejie@gmail.com>
* Dominic Wong <dom@slowbunyip.org>
* Alan Kligman <alan.kligman@gmail.com> (copyright owned by Mozilla Foundation)
* Anthony Liot <wolfviking0@yahoo.com>
* Michael Riss <Michael.Riss@gmx.de>
* Jasper St. Pierre <jstpierre@mecheye.net>
* Manuel Schölling <manuel.schoelling@gmx.de>
* Bruce Mitchener, Jr. <bruce.mitchener@gmail.com>
* Michael Bishop <mbtyke@gmail.com>
* Roger Braun <roger@rogerbraun.net>
* Vladimir Vukicevic <vladimir@pobox.com> (copyright owned by Mozilla Foundation)
* Lorant Pinter <lorant.pinter@prezi.com>
* Tobias Doerffel <tobias.doerffel@gmail.com>
* Martin von Gagern <martin@von-gagern.net>
* Ting-Yuan Huang <thuang@mozilla.com>
* Joshua Granick <jgranick@blackberry.com>
* Felix H. Dahlke <fhd@ubercode.de>
* Éloi Rivard <azmeuk@gmail.com>
* Alexander Gladysh <ag@logiceditor.com>
* Arlo Breault <arlolra@gmail.com>
* Jacob Lee <artdent@gmail.com> (copyright owned by Google, Inc.)
* Joe Lee <jlee@imvu.com> (copyright owned by IMVU)
* Andy Friesen <andy@imvu.com> (copyright owned by IMVU)
* Bill Welden <bwelden@imvu.com> (copyright owned by IMVU)
* Michael Ey <mey@imvu.com> (copyright owned by IMVU)
* Llorens Marti Garcia <lgarcia@imvu.com> (copyright owned by IMVU)
* Jinsuck Kim <jkim@imvu.com> (copyright owned by IMVU)
* Todd Lee <tlee@imvu.com> (copyright owned by IMVU)
* Anthony Pesch <inolen@gmail.com>
* Robert Bragg <robert.bragg@intel.com> (copyright owned by Intel Corporation)
* Sylvestre Ledru <sylvestre@debian.org>
* Tom Fairfield <fairfield@cs.xu.edu>
* Anthony J. Thibault <ajt@hyperlogic.org>
* John Allwine <jallwine86@gmail.com>
* Martin Gerhardy <martin.gerhardy@gmail.com>
* James Gregory <jgregory@zynga.com> (copyright owned by Zynga, Inc.)
* Dan Gohman <sunfish@google.com> (copyright owned by Google, Inc.)
* Jeff Gilbert <jgilbert@mozilla.com> (copyright owned by Mozilla Foundation)
* Frits Talbot <frits@metapathy.com>
* Onno Jongbloed <hey@onnoj.net>
* Jez Ng <me@jezng.com>
* Marc Feeley <mfeeley@mozilla.com> (copyright owned by Mozilla Foundation)
* Ludovic Perrine <jazzzz@gmail.com>
* David Barksdale <david.barksdale@adcedosolutions.com>
* Manfred Manik Nerurkar <nerurkar*at*made-apps.biz> (copyright owned by MADE, GmbH)
* Joseph Gentle <me@josephg.com>
* Douglas T. Crosher <dtc-moz@scieneer.com> (copyright owned by Mozilla Foundation)
* Douglas T. Crosher <info@jsstats.com> (copyright owned by Scieneer Pty Ltd.)
* Soeren Balko <soeren.balko@gmail.com> (copyright owned by Clipchamp Pty Ltd.)
* Ryan Kelly (ryan@rfk.id.au)
* Michael Lelli <toadking@toadking.com>
* Yu Kobayashi <yukoba@accelart.jp>
* Pin Zhang <zhangpin04@gmail.com>
* Nick Bray <ncbray@chromium.org> (copyright owned by Google, Inc.)
* Aidan Hobson Sayers <aidanhs@cantab.net>
* Charlie Birks <admin@daftgames.net>
* Ranger Harke <ranger.harke@autodesk.com> (copyright owned by Autodesk, Inc.)
* Tobias Vrinssen <tobias@vrinssen.de>
* Patrick R. Martin <patrick.martin.r@gmail.com>
* Richard Quirk <richard.quirk@gmail.com>
* Marcos Scriven <marcos@scriven.org>
* Antoine Lambert <antoine.lambert33@gmail.com>
* Daniel Aquino <mr.danielaquino@gmail.com>
* Remi Papillie <remi.papillie@gmail.com>
* Fraser Adams <fraser.adams@blueyonder.co.uk>
* Michael Tirado <icetooth333@gmail.com>
* Ben Noordhuis <info@bnoordhuis.nl>
* Bob Roberts <bobroberts177@gmail.com>
* John Vilk <jvilk@cs.umass.edu>
* Daniel Baulig <dbaulig@fb.com> (copyright owned by Facebook, Inc.)
* Lu Wang <coolwanglu@gmail.com>
* Heidi Pan <heidi.pan@intel.com> (copyright owned by Intel)
* Vasilis Kalintiris <ehostunreach@gmail.com>
* Adam C. Clifton <adam@hulkamaniac.com>
* Volo Zyko <volo.zyko@gmail.com>
* Andre Weissflog <floooh@gmail.com>
* Alexandre Perrot <alexandre.perrot@gmail.com>
* Emerson José Silveira da Costa <emerson.costa@gmail.com>
* Jari Vetoniemi <mailroxas@gmail.com>
* Sindre Sorhus <sindresorhus@gmail.com>
* James S Urquhart <jamesu@gmail.com>
* Boris Gjenero <boris.gjenero@gmail.com>
* jonas echterhoff <jonas@unity3d.com>
* Sami Vaarala <sami.vaarala@iki.fi>
* Jack A. Arrington <jack@epicpineapple.com>
* Richard Janicek <r@janicek.co>
* Joel Croteau <jcroteau@gmail.com>
* Haneef Mubarak <haneef503@gmail.com>
* Nicolas Peri <nicox@shivaengine.com> (copyright owned by ShiVa Technologies, SAS)
* Bernhard Fey <e-male@web.de>
* Dave Nicponski <dave.nicponski@gmail.com>
* Jonathan Jarri <noxalus@gmail.com>
* Daniele Di Proietto <daniele.di.proietto@gmail.com>
* Dan Dascalescu <dNOSPAMdascalescu@gmail.com>
* Thomas Borsos <thomasborsos@gmail.com>
* Ori Avtalion <ori@avtalion.name>
* Guillaume Blanc <guillaumeblanc.sc@gmail.com>
* Usagi Ito <usagi@WonderRabbitProject.net>
* Camilo Polymeris <cpolymeris@gmail.com>
* Markus Henschel <markus.henschel@yager.de>
* Ophir Lojkine <ophir.lojkine@eleves.ec-nantes.fr>
* Ryan Sturgell <ryan.sturgell@gmail.com> (copyright owned by Google, Inc.)
* Jason Green <jason@transgaming.com> (copyright owned by TransGaming, Inc.)
* Ningxin Hu <ningxin.hu@intel.com> (copyright owned by Intel)
* Nicolas Guillemot <nlguillemot@gmail.com>
* Sathyanarayanan Gunasekaran <gsathya.ceg@gmail.com> (copyright owned by Mozilla Foundation)
* Nikolay Vorobyov <nik.vorobyov@gmail.com>
* Jonas Platte <mail@jonasplatte.de>
* Sebastien Ronsse <sronsse@gmail.com>
* Glenn R. Wichman <gwichman@zynga.com>
* Hamish Willee <hamishwillee@gmail.com> (copyright owned by Mozilla Foundation)
* Sylvain Chevalier <sylvain.chevalier@gmail.com>
* Nathan Ross <nross.se@gmail.com>
* Zachary Pomerantz <zmp@umich.edu>
* Boris Tsarev <boristsarev@gmail.com>
* Mark Logan <mark@artillery.com> (copyright owned by Artillery Games, Inc.)
* Коренберг Марк <socketpair@gmail.com>
* Gauthier Billot <gogoprog@gmail.com>
* Árpád Goretity <h2co3@h2co3.org>
* Nicholas Wilson <nicholas@nicholaswilson.me.uk>
* Aaron Mandle <aaronmandle@gmail.com>
* Bailey Hayes <Bailey.Hayes@sas.com> (copyright owned by SAS Institute Inc.)
* Paul Holland <pholland@adobe.com>
* James Long <longster@gmail.com>
* David Anderson <danderson@mozilla.com> (copyright owned by Mozilla Foundation)
* Eric Rannaud <e@nanocritical.com> (copyright owned by Nanocritical Corp.)
* William Furr <wfurr@google.com> (copyright owned by Google, Inc.)
* Dan Glastonbury <dglastonbury@mozilla.com> (copyright owned by Mozilla Foundation)
* Warren Seine <warren.seine@aerys.in> (copyright owned by Aerys SAS)
* Petr Babicka <babcca@gmail.com>
* Akira Takahashi <faithandbrave@gmail.com>
* Victor Costan <costan@gmail.com>
* Pepijn Van Eeckhoudt <pepijn.vaneeckhoudt@luciad.com> (copyright owned by Luciad NV)
* Stevie Trujillo <stevie.trujillo@gmail.com>
* Edward Rudd <urkle@outoforder.cc>
* Rene Eichhorn <rene.eichhorn1@gmail.com>
* Nick Desaulniers <nick@mozilla.com> (copyright owned by Mozilla Foundation)
* Luke Wagner <luke@mozilla.com> (copyright owned by Mozilla Foundation)
* Matt McCormick <matt.mccormick@kitware.com>
* Thaddée Tyl <thaddee.tyl@gmail.com>
* Philipp Wiesemann <philipp.wiesemann@arcor.de>
* Jan Jongboom <janjongboom@gmail.com> (copyright owned by Telenor Digital AS)
* Tiago Quelhas <tiagoq@gmail.com>
* Reinier de Blois <rddeblois@gmail.com>
* Yuichi Nishiwaki <yuichi.nishiwaki@gmail.com>
* Jérôme Bernard <jerome.bernard@ercom.fr> (copyright owned by Ercom)
* Chanhwi Choi <ccwpc@hanmail.net>
* Fábio Santos <fabiosantosart@gmail.com>
* Thibaut Despoulain <thibaut@artillery.com> (copyright owned by Artillery Games, Inc.)
* Wei Tjong Yao <weitjong@gmail.com>
* Tim Guan-tin Chien <timdream@gmail.com>
* Krzysztof Jakubowski <nadult@fastmail.fm>
* Vladimír Vondruš <mosra@centrum.cz>
* Brion Vibber <brion@pobox.com>
* Philip Lafleur <sendsbeak@gmail.com>
* Javier Meseguer de Paz <j.meseguer@gmail.com>
* Michael A. Balazs <michael.balazs@gmail.com>
* Andreas Blixt <me@blixt.nyc>
* Haofeng Zhang <h.z@duke.edu>
* Cody Welsh <codyw@protonmail.com>
* Hoong Ern Ng <hoongern@gmail.com>
* Kagami Hiiragi <kagami@genshiken.org>
* Jan Bölsche <jan@lagomorph.de>
* Sebastian Matthes <sebastianmatthes@outlook.com> (copyright owned by Volkswagen AG)
* Robert Goulet <robert.goulet@autodesk.com> (copyright owned by Autodesk, Inc.)
* Juha Järvi <befunge@gmail.com>
* Louis Lagrange <lagrange.louis@gmail.com>
* Ying-Ruei Liang <thumbd03803@gmail.com>
* Stuart Geipel <lapimlu@gmail.com>
* Yeonjun Lim <yjroot@gmail.com>
* Andrew Karpushin <reven86@gmail.com>
* Felix Zimmermann <fzimmermann89@gmail.com>
* Sven-Hendrik Haase <svenstaro@gmail.com>
* Simon Sandström <simon@nikanor.nu>
* Khaled Sami <k.sami.mohammed@gmail.com>
* Omar El-Mohandes <omar.elmohandes90@gmail.com>
* Florian Rival <florian.rival@gmail.com>
* Mark Achée <mark@achee.com>
* Piotr Paczkowski <kontakt@trzeci.eu>
* Braden MacDonald <braden@bradenmacdonald.com>
* Kevin Cheung <kevin.cheung@autodesk.com> (copyright owned by Autodesk, Inc.)
* Josh Peterson <petersonjm1@gmail.com>
* eska <eska@eska.me>
* Nate Burr <nate.oo@gmail.com>
* Paul "TBBle" Hampson <Paul.Hampson@Pobox.com>
* Andreas Plesch <andreasplesch@gmail.com>
* Brian Armstrong <brian.armstrong.ece+github@gmail.com>
* Vincenzo Chianese <vincenz.chianese@icloud.com>
* Noam T.Cohen <noam@ecb.co.il>
* Nick Shin <nick.shin@gmail.com>
* Gregg Tavares <github@greggman.com>
* Tanner Rogalsky <tanner@tannerrogalsky.com>
* Richard Cook <rcook@tableau.com> (copyright owned by Tableau Software, Inc.)
* Arnab Choudhury <achoudhury@tableau.com> (copyright owned by Tableau Software, Inc.)
* Charles Vaughn <cvaughn@tableau.com> (copyright owned by Tableau Software, Inc.)
* Pierre Krieger <pierre.krieger1708@gmail.com>
* Jakob Stoklund Olesen <stoklund@2pi.dk>
* Jérémy Anger <angerj.dev@gmail.com>
* Derek Schuff <dschuff@chromium.org> (copyright owned by Google, Inc.)
* Ashley Sommer <flubba86@gmail.com>
* Dave Fletcher <graveyhead@gmail.com>
* Lars-Magnus Skog <ralphtheninja@riseup.net>
* Pieter Vantorre <pietervantorre@gmail.com>
* Maher Sallam <maher@sallam.me>
* Andrey Burov <burik666@gmail.com>
* Holland Schutte <hgschutte1@gmail.com>
* Kerby Geffrard <kerby.geffrard@gmail.com>
* cynecx <me@cynecx.net>
* Chris Gibson <cgibson@mrvoxel.com>
* Harald Reingruber <code*at*h-reingruber.at>
* Aiden Koss <madd0131@umn.edu>
* Dustin VanLerberghe <good_ol_dv@hotmail.com>
* Philip Bielby <pmb45-github@srcf.ucam.org> (copyright owned by Jagex Ltd.)
* Régis Fénéon <regis.feneon@gmail.com>
* Dominic Chen <d.c.ddcc@gmail.com> (copyright owned by Google, Inc.)
* Junji Hashimoto <junji.hashimoto@gmail.com>
* Heejin Ahn <aheejin@gmail.com> (copyright owned by Google, Inc.)
* Andras Kucsma <andras.kucsma@gmail.com>
* Mateusz Borycki <mateuszborycki@gmail.com>
* Franklin Ta <fta2012@gmail.com>
* Jacob Gravelle <jgravelle@google.com> (copyright owned by Google, Inc.)
* Kagami Sascha Rosylight <saschanaz@outlook.com>
* Benny Jacobs <benny@gmx.it>
* Ray Brown <code@liquibits.com>
* Christopher Serr <christopher.serr@gmail.com>
* Aaron Ruß <aaron.russ@dfki.de> (copyright owned by DFKI GmbH)
* Vilibald Wanča <vilibald@wvi.cz>
* Alex Hixon <alex@alexhixon.com>
* Vladimir Davidovich <thy.ringo@gmail.com>
* Yuriy Levchenko <irov13@mail.ru>
* Dmitry Tolmachov <dmitolm@gmail.com>
* Dylan McKay <me@dylanmckay.io>
* Christophe Gragnic <cgragnic@netc.fr>
* Murphy McCauley <murphy.mccauley@gmail.com>
* Anatoly Trosinenko <anatoly.trosinenko@gmail.com>
* Brad Grantham <grantham@plunk.org>
* Sam Clegg <sbc@chromium.org> (copyright owned by Google, Inc.)
* Joshua Lind <joshualind007@hotmail.com>
* Hiroaki GOTO as "GORRY" <gorry@hauN.org>
* Mikhail Kremnyov <mkremnyov@gmail.com> (copyright owned by XCDS International)
* Tasuku SUENAGA a.k.a. gunyarakun <tasuku-s-github@titech.ac>
* Vitorio Miguel Prieto Cilia <vdrbandeiras@gmail.com>
* Evan Wallace <evan.exe@gmail.com>
* Henning Pohl <henning@still-hidden.de>
* Tim Neumann <mail@timnn.me>
* Ondrej Stava <ondrej.stava@gmail.com> (copyright owned by Google, Inc.)
* Jakub Jirutka <jakub@jirutka.cz>
* Loo Rong Jie <loorongjie@gmail.com>
* Jean-François Geyelin <jfgeyelin@gmail.com>
* Matthew Collins <thethinkofdeath@gmail.com>
* Satoshi N. M <snmatsutake@yahoo.co.jp>
* Ryan Speets <ryan@speets.ca>
* Fumiya Chiba <fumiya.chiba@nifty.com>
* Ryan C. Gordon <icculus@icculus.org>
* Inseok Lee <dlunch@gmail.com>
* Yair Levinson (copyright owned by Autodesk, Inc.)
* Matjaž Drolc <mdrolc@gmail.com>
* James Swift <james@3dengineer.com> (copyright owned by PSPDFKit GmbH)
* Ryan Lester <ryan@cyph.com> (copyright owned by Cyph, Inc.)
* Nikolay Zapolnov <zapolnov@gmail.com>
* Nazar Mokrynskyi <nazar@mokrynskyi.com>
* Yury Delendik <ydelendik@mozilla.com> (copyright owned by Mozilla Foundation)
* Kenneth Perry <thothonegan@gmail.com>
* Jim Mussared <jim.mussared@gmail.com>
* Dirk Vanden Boer <dirk.vdb@gmail.com>
* Mitchell Foley <mitchfoley@google.com> (copyright owned by Google, Inc.)
* Oleksandr Chekhovskyi <oleksandr.chekhovskyi@gmail.com>
* Michael Siebert <michael.siebert2k@gmail.com>
* Jonathan Hale <squareys@googlemail.com>
* Etienne Brateau <etienne.brateau@gmail.com>
* Zhiming Wang <zmwangx@gmail.com>
* Jameson Ernst <jameson@jpernst.com>
* Yoan Lecoq <yoanlecoq.io@gmail.com>
* Jiajie Hu <jiajie.hu@intel.com> (copyright owned by Intel Corporation)
* Kamil Klimek <naresh@tlen.pl>
* José Carlos Pujol <josecpujol(at)gmail.com>
* Dannii Willis <curiousdannii@gmail.com>
* Erik Dubbelboer <erik@dubbelboer.com>
* Sergey Tsatsulin <tsatsulin@gmail.com>
* varkor <github@varkor.com>
* Stuart Knightley <website@stuartk.com>
* Amadeus Guo<gliheng@foxmail.com>
* Nathan Froyd <froydnj@gmail.com> (copyright owned by Mozilla Foundation)
* Daniel Wirtz <dcode@dcode.io>
* Kibeom Kim <kk1674@nyu.edu>
* Marcel Klammer <m.klammer@tastenkunst.com>
* Axel Forsman <axelsfor@gmail.com>
* Ebrahim Byagowi <ebrahim@gnu.org>
* Thorsten Möller <thorsten.moeller@sbi.ch>
* Michael Droettboom <mdroettboom@mozilla.com>
* Nicolas Bouquet <hgy01@hieroglyphe.net>
* Miguel Saldivar <miguel.saldivar22@hotmail.com>
* Gert Van Hoey <gert.vanhoey@gmail.com>
* Valtteri Heikkilä <rnd@nic.fi>
* Daniel McNab <daniel.mcnab6+emcc(at)gmail.com>
* Tyler Limkemann <tslimkemann42 gmail.com>
* Ben Smith <binji@google.com> (copyright owned by Google, Inc.)
* Sylvain Beucler <beuc@beuc.net>
* Patrik Weiskircher <patrik@weiskircher.name>
* Tobias Widlund <widlundtobias(at)gmail.com>
* Rob Fors <mail@robfors.com>
* Mike Frysinger <vapier@chromium.org> (copyright owned by Google, Inc.)
* Sébasiten Crozet <developer@crozet.re>
* Andrey Nagikh <andrey@nagih.ru>
* Dzmitry Malyshau <dmalyshau@mozilla.com> (copyright owned by Mozilla Foundation)
* Bjorn Swenson <tie.372@gmail.com>
* Ryhor Spivak <grisha@rusteddreams.net>
* Jan Schär <jscissr@gmail.com>
* Ryhor Spivak <grisha@rusteddreams.net>
* Alexander Bich <quyse0@gmail.com>
* Ashleigh Thomas <ashleighbcthomas@gmail.com>
* Veniamin Petrenko <bjpbjpbjp10@gmail.com>
* Ian Henderson <ian@ianhenderson.org>
* Siim Kallas <siimkallas@gmail.com>
* Carl Woffenden <cwoffenden@gmail.com> (copyright owned by Numfum GmbH)
* Patrick Berger <patrick.berger@xmail.net> (copyright owned by Compusoft Group)
* Alexander Frank Lehmann <alexander.frank.lehmann@compusoftgroup.com> (copyright owned by Compusoft Group)
* Tommy Nguyen <tn0502@gmail.com>
* Thomas Schander <info@thomasschander.com> (copyright owned by Enscape GmbH)
* Benjamin S. Rodgers <acdimalev@gmail.com>
* Paul Shapiro <paul@mymonero.com>
* Elmo Todurov <elmo.todurov@eesti.ee>
* Zoltán Žarkov <zeko@freecivweb.org>
* Roman Yurchak <rth.yurchak@pm.me>
* Hampton Maxwell <me@hamptonmaxwell.com>
* Eric Fiselier <ericwf@google.com> (copyright owned by Google, Inc.)
* Sirapop Wongstapornpat <sirapop.wongstapornpat@student.oulu.fi>
* Matt Kane <m@mk.gg>
* Altan Özlü <altanozlu7@gmail.com>
* Mary S <ipadlover8322@gmail.com>
* Martin Birks <mbirks@gmail.com>
* Kirill Smelkov <kirr@nexedi.com> (copyright owned by Nexedi)
* Lutz Hören <laitch383@gmail.com>
* Pedro K Custodio <git@pedrokcustodio.com>
* Nicolas Allemand <contact@nicolasallemand.com>
* Gabriel Cuvillier <contact@gabrielcuvillier.pro>
* Thomas Lively <tlively@google.com> (copyright owned by Google, Inc.)
* Brandon Surmanski <b.surmanski@gmail.com>
* Rian Hunter <rian@alum.mit.edu>
* Kai Ninomiya <kainino@chromium.org> (copyright owned by Google, Inc.)
* Mickaël Schoentgen <contact@tiger-222.fr>
* Renaud Leroy <capitnflam@gmail.com>
* Florian Stellbrink <florian@stellbr.ink>
* Shane Peelar <lookatyouhacker@gmail.com>
* Alessandro Pignotti <alessandro@leaningtech.com>
* Zheng Tao Lee <zhengtao.lee@autodesk.com> (copyright owned by Autodesk, Inc.)
* Martina Kraus <kraus.martina.m@googlemail.com>
* Jacob Adelgren <jake@eevo.com>
* Ingvar Stepanyan <me@rreverser.com>
* Ben Trapani <ben.trapani1995@gmail.com> (copyright owned by Microsoft, Inc.)
* Tim Lander <tim57282＠hotmail.com>
* Jacob Greenfield <jacob@jacobgreenfield.me>
* Joseph Kogut <joseph.kogut@gmail.com>
* Yi Zhang <milizhang@gmail.com>
* Marc Abramowitz <msabramo@gmail.com>
* Daniel Ruf <daniel@daniel-ruf.de>
* Timothy Trindle <titrindl@microsoft.com> (copyright owned by Microsoft, Inc.)
* Matthew Andres Moreno <m.more500@gmail.com>
* Eric Mandel <eric@cfa.harvard.edu>
* Anthony Catel <paraboul@gmail.com>
* Simon Cooper <simon.d.cooper@hotmail.co.uk>
* Amir Rasouli <arasouli91@gmail.com>
* Nico Weber <thakis@chromium.org>
* Bas Doorn <code@keyn.app> (copyright owned by Keyn B.V.)
* Adam Bujalski <a.bujalski@samsung.com> (copyright owned by Samsung Electronics)
* Guanzhong Chen <gzchen@google.com> (copyright owned by Google, Inc.)
* Denis Serebro <densilver3000@gmail.com>
* Lucas Ramage <ramage.lucas@protonmail.com>
* Andy Wingo <wingo@igalia.com> (copyright owned by Igalia)
* Philipp Gloor <philipp.gloor@pdf-tools.com> (copyright owned by PDF Tools AG)
* Joshua Minter <josh@minteronline.com> (copyright owned by Clipchamp Pty Ltd.)
* Ferris Kwaijtaal <ferrispc@hotmail.com>
* Konstantin Podsvirov <konstantin@podsvirov.pro>
* Eduardo Bart <edub4rt@gmail.com>
* Zoltan Varga <vargaz@gmail.com> (copyright owned by Microsoft, Inc.)
* Fernando Serboncini <fserb@google.com>
* Christian Clauss <cclauss@me.com> (copyright owned by IBM)
* Henry Kleynhans <hkleynhans@bloomberg.net> (copyright owned by Bloomberg L.P.)
* FUJI Goro <g.psy.va@gmail.com>
* Egor Suvorov <esuvorov@think-cell.com> (copyright owned by think-cell Software GmbH)
* James Kuszmaul <jabukuszmaul@gmail.com>
* Wei Mingzhi <whistler_wmz@users.sourceforge.net>
<<<<<<< HEAD
* Ajay Patel <patel.ajay285@gmail.com>
=======
* Adrien Devresse <adev@adev.name>
>>>>>>> 4fad4bcf
<|MERGE_RESOLUTION|>--- conflicted
+++ resolved
@@ -422,8 +422,5 @@
 * Egor Suvorov <esuvorov@think-cell.com> (copyright owned by think-cell Software GmbH)
 * James Kuszmaul <jabukuszmaul@gmail.com>
 * Wei Mingzhi <whistler_wmz@users.sourceforge.net>
-<<<<<<< HEAD
 * Ajay Patel <patel.ajay285@gmail.com>
-=======
-* Adrien Devresse <adev@adev.name>
->>>>>>> 4fad4bcf
+* Adrien Devresse <adev@adev.name>