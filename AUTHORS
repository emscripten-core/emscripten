The following authors have all licensed their contributions to Emscripten
under the licensing terms detailed in LICENSE.

(Authors keep copyright of their contributions, of course; they just grant
a license to everyone to use it as detailed in LICENSE.)

* Alon Zakai <alonzakai@gmail.com> (copyright owned by Mozilla Foundation)
* Tim Dawborn <tim.dawborn@gmail.com>
* Max Shawabkeh <max99x@gmail.com>
* Sigmund Vik <sigmund_vik@yahoo.com>
* Jeff Terrace <jterrace@gmail.com>
* Benoit Tremblay <trembl.ben@gmail.com>
* Andreas Bergmeier <abergmeier@gmx.net>
* Ben Schwartz <bens@alum.mit.edu>
* David Claughton <dave@eclecticdave.com>
* David Yip <yipdw@member.fsf.org>
* Julien Hamaide <julien.hamaide@gmail.com>
* Ehsan Akhgari <ehsan.akhgari@gmail.com> (copyright owned by Mozilla Foundation)
* Adrian Taylor <adrian@macrobug.com>
* Richard Assar <richard.assar@gmail.com>
* Nathan Hammond <emscripten@nathanhammond.com>
* Behdad Esfahbod <behdad@behdad.org>
* David Benjamin <davidben@mit.edu>
* Pierre Renaux <pierre@talansoft.com>
* Brian Anderson <banderson@mozilla.com>
* Jon Bardin <diclophis@gmail.com>
* Jukka Jylänki <jujjyl@gmail.com>
* Aleksander Guryanov <caiiiycuk@gmail.com>
* Chad Austin <chad@chadaustin.me> (copyright owned by IMVU)
* nandhp <nandhp@gmail.com>
* YeZhongWen <linghuye2.0@gmail.com>
* Xingxing Pan <forandom@gmail.com>
* Justin Kerk <dopefishjustin@gmail.com>
* Andrea Bedini <andrea.bedini@gmail.com>
* James Pike <totoro.friend@chilon.net>
* Mokhtar Naamani <mokhtar.naamani@gmail.com>
* Benjamin Stover <benjamin.stover@gmail.com>
* Riccardo Magliocchetti <riccardo.magliocchetti@gmail.com>
* Janus Troelsen <janus.troelsen@stud.tu-darmstadt.de>
* Lars Schneider <lars.schneider@autodesk.com> (copyright owned by Autodesk, Inc.)
* Joel Martin <github@martintribe.org>
* Manuel Wellmann <manuel.wellmann@autodesk.com> (copyright owned by Autodesk, Inc.)
* Xuejie Xiao <xxuejie@gmail.com>
* Dominic Wong <dom@slowbunyip.org>
* Alan Kligman <alan.kligman@gmail.com> (copyright owned by Mozilla Foundation)
* Anthony Liot <wolfviking0@yahoo.com>
* Michael Riss <Michael.Riss@gmx.de>
* Jasper St. Pierre <jstpierre@mecheye.net>
* Manuel Schölling <manuel.schoelling@gmx.de>
* Bruce Mitchener, Jr. <bruce.mitchener@gmail.com>
* Michael Bishop <mbtyke@gmail.com>
* Roger Braun <roger@rogerbraun.net>
* Vladimir Vukicevic <vladimir@pobox.com> (copyright owned by Mozilla Foundation)
* Lorant Pinter <lorant.pinter@prezi.com>
* Tobias Doerffel <tobias.doerffel@gmail.com>
* Martin von Gagern <martin@von-gagern.net>
* Ting-Yuan Huang <thuang@mozilla.com>
* Joshua Granick <jgranick@blackberry.com>
* Felix H. Dahlke <fhd@ubercode.de>
* Éloi Rivard <azmeuk@gmail.com>
* Alexander Gladysh <ag@logiceditor.com>
* Arlo Breault <arlolra@gmail.com>
* Jacob Lee <artdent@gmail.com> (copyright owned by Google, Inc.)
* Joe Lee <jlee@imvu.com> (copyright owned by IMVU)
* Andy Friesen <andy@imvu.com> (copyright owned by IMVU)
* Bill Welden <bwelden@imvu.com> (copyright owned by IMVU)
* Michael Ey <mey@imvu.com> (copyright owned by IMVU)
* Llorens Marti Garcia <lgarcia@imvu.com> (copyright owned by IMVU)
* Jinsuck Kim <jkim@imvu.com> (copyright owned by IMVU)
* Todd Lee <tlee@imvu.com> (copyright owned by IMVU)
* Anthony Pesch <inolen@gmail.com>
* Robert Bragg <robert.bragg@intel.com> (copyright owned by Intel Corporation)
* Sylvestre Ledru <sylvestre@debian.org>
* Tom Fairfield <fairfield@cs.xu.edu>
* Anthony J. Thibault <ajt@hyperlogic.org>
* John Allwine <jallwine86@gmail.com>
* Martin Gerhardy <martin.gerhardy@gmail.com>
* James Gregory <jgregory@zynga.com> (copyright owned by Zynga, Inc.)
* Dan Gohman <sunfish@google.com> (copyright owned by Google, Inc.)
* Jeff Gilbert <jgilbert@mozilla.com> (copyright owned by Mozilla Foundation)
* Frits Talbot <frits@metapathy.com>
* Onno Jongbloed <hey@onnoj.net>
* Jez Ng <me@jezng.com>
* Marc Feeley <mfeeley@mozilla.com> (copyright owned by Mozilla Foundation)
* Ludovic Perrine <jazzzz@gmail.com>
* David Barksdale <david.barksdale@adcedosolutions.com>
* Manfred Manik Nerurkar <nerurkar*at*made-apps.biz> (copyright owned by MADE, GmbH)
* Joseph Gentle <me@josephg.com>
* Douglas T. Crosher <dtc-moz@scieneer.com> (copyright owned by Mozilla Foundation)
* Douglas T. Crosher <info@jsstats.com> (copyright owned by Scieneer Pty Ltd.)
* Soeren Balko <soeren.balko@gmail.com>
* Ryan Kelly (ryan@rfk.id.au)
* Michael Lelli <toadking@toadking.com>
* Yu Kobayashi <yukoba@accelart.jp>
* Pin Zhang <zhangpin04@gmail.com>
* Nick Bray <ncbray@chromium.org> (copyright owned by Google, Inc.)
* Aidan Hobson Sayers <aidanhs@cantab.net>
* Charlie Birks <admin@daftgames.net>
* Ranger Harke <ranger.harke@autodesk.com> (copyright owned by Autodesk, Inc.)
* Tobias Vrinssen <tobias@vrinssen.de>
* Patrick R. Martin <patrick.martin.r@gmail.com>
* Richard Quirk <richard.quirk@gmail.com>
* Marcos Scriven <marcos@scriven.org>
* Antoine Lambert <antoine.lambert33@gmail.com>
* Daniel Aquino <mr.danielaquino@gmail.com>
* Remi Papillie <remi.papillie@gmail.com>
* Fraser Adams <fraser.adams@blueyonder.co.uk>
* Michael Tirado <icetooth333@gmail.com>
* Ben Noordhuis <info@bnoordhuis.nl>
* Bob Roberts <bobroberts177@gmail.com>
* John Vilk <jvilk@cs.umass.edu>
* Daniel Baulig <dbaulig@fb.com> (copyright owned by Facebook, Inc.)
* Lu Wang <coolwanglu@gmail.com>
* Heidi Pan <heidi.pan@intel.com> (copyright owned by Intel)
* Vasilis Kalintiris <ehostunreach@gmail.com>
* Adam C. Clifton <adam@hulkamaniac.com>
* Volo Zyko <volo.zyko@gmail.com>
* Andre Weissflog <floooh@gmail.com>
* Alexandre Perrot <alexandre.perrot@gmail.com>
* Emerson José Silveira da Costa <emerson.costa@gmail.com>
* Jari Vetoniemi <mailroxas@gmail.com>
* Sindre Sorhus <sindresorhus@gmail.com>
* James S Urquhart <jamesu@gmail.com>
* Boris Gjenero <boris.gjenero@gmail.com>
* jonas echterhoff <jonas@unity3d.com>
* Sami Vaarala <sami.vaarala@iki.fi>
* Jack A. Arrington <jack@epicpineapple.com>
* Richard Janicek <r@janicek.co>
* Joel Croteau <jcroteau@gmail.com>
* Haneef Mubarak <haneef503@gmail.com>
* Nicolas Peri <nicox@shivaengine.com> (copyright owned by ShiVa Technologies, SAS)
* Bernhard Fey <e-male@web.de>
* Dave Nicponski <dave.nicponski@gmail.com>
* Jonathan Jarri <noxalus@gmail.com>
* Daniele Di Proietto <daniele.di.proietto@gmail.com>
* Dan Dascalescu <dNOSPAMdascalescu@gmail.com>
* Thomas Borsos <thomasborsos@gmail.com>
* Ori Avtalion <ori@avtalion.name>
* Guillaume Blanc <guillaumeblanc.sc@gmail.com>
* Usagi Ito <usagi@WonderRabbitProject.net>
* Camilo Polymeris <cpolymeris@gmail.com>
* Markus Henschel <markus.henschel@yager.de>
* Ophir Lojkine <ophir.lojkine@eleves.ec-nantes.fr>
* Ryan Sturgell <ryan.sturgell@gmail.com> (copyright owned by Google, Inc.)
* Jason Green <jason@transgaming.com> (copyright owned by TransGaming, Inc.)
* Ningxin Hu <ningxin.hu@intel.com> (copyright owned by Intel)
* Nicolas Guillemot <nlguillemot@gmail.com>
* Sathyanarayanan Gunasekaran <gsathya.ceg@gmail.com> (copyright owned by Mozilla Foundation)
* Nikolay Vorobyov <nik.vorobyov@gmail.com>
* Jonas Platte <mail@jonasplatte.de>
* Sebastien Ronsse <sronsse@gmail.com>
* Glenn R. Wichman <gwichman@zynga.com>
* Hamish Willee <hamishwillee@gmail.com> (copyright owned by Mozilla Foundation)
* Sylvain Chevalier <sylvain.chevalier@gmail.com>
* Nathan Ross <nross.se@gmail.com>
* Zachary Pomerantz <zmp@umich.edu>
* Boris Tsarev <boristsarev@gmail.com>
* Mark Logan <mark@artillery.com> (copyright owned by Artillery Games, Inc.)
* Коренберг Марк <socketpair@gmail.com>
* Gauthier Billot <gogoprog@gmail.com>
* Árpád Goretity <h2co3@h2co3.org>
* Nicholas Wilson <nicholas@nicholaswilson.me.uk>
* Aaron Mandle <aaronmandle@gmail.com>
* Bailey Hayes <Bailey.Hayes@sas.com> (copyright owned by SAS Institute Inc.)
* Paul Holland <pholland@adobe.com>
* James Long <longster@gmail.com>
* David Anderson <danderson@mozilla.com> (copyright owned by Mozilla Foundation)
* Eric Rannaud <e@nanocritical.com> (copyright owned by Nanocritical Corp.)
* William Furr <wfurr@google.com> (copyright owned by Google, Inc.)
* Dan Glastonbury <dglastonbury@mozilla.com> (copyright owned by Mozilla Foundation)
* Warren Seine <warren.seine@aerys.in> (copyright owned by Aerys SAS)
* Petr Babicka <babcca@gmail.com>
* Akira Takahashi <faithandbrave@gmail.com>
* Victor Costan <costan@gmail.com>
* Pepijn Van Eeckhoudt <pepijn.vaneeckhoudt@luciad.com> (copyright owned by Luciad NV)
* Stevie Trujillo <stevie.trujillo@gmail.com>
* Edward Rudd <urkle@outoforder.cc>
* Rene Eichhorn <rene.eichhorn1@gmail.com>
* Nick Desaulniers <nick@mozilla.com> (copyright owned by Mozilla Foundation)
* Luke Wagner <luke@mozilla.com> (copyright owned by Mozilla Foundation)
* Matt McCormick <matt.mccormick@kitware.com>
* Thaddée Tyl <thaddee.tyl@gmail.com>
* Philipp Wiesemann <philipp.wiesemann@arcor.de>
* Jan Jongboom <janjongboom@gmail.com> (copyright owned by Telenor Digital AS)
* Tiago Quelhas <tiagoq@gmail.com>
* Reinier de Blois <rddeblois@gmail.com>
* Yuichi Nishiwaki <yuichi.nishiwaki@gmail.com>
* Jérôme Bernard <jerome.bernard@ercom.fr> (copyright owned by Ercom)
* Chanhwi Choi <ccwpc@hanmail.net>
* Fábio Santos <fabiosantosart@gmail.com>
* Thibaut Despoulain <thibaut@artillery.com> (copyright owned by Artillery Games, Inc.)
* Wei Tjong Yao <weitjong@gmail.com>
* Tim Guan-tin Chien <timdream@gmail.com>
* Krzysztof Jakubowski <nadult@fastmail.fm>
* Vladimír Vondruš <mosra@centrum.cz>
* Brion Vibber <brion@pobox.com>
* Philip Lafleur <sendsbeak@gmail.com>
* Javier Meseguer de Paz <j.meseguer@gmail.com>
* Michael A. Balazs <michael.balazs@gmail.com>
* Andreas Blixt <me@blixt.nyc>
* Haofeng Zhang <h.z@duke.edu>
* Cody Welsh <codyw@protonmail.com>
* Hoong Ern Ng <hoongern@gmail.com>
* Kagami Hiiragi <kagami@genshiken.org>
* Jan Bölsche <jan@lagomorph.de>
* Sebastian Matthes <sebastianmatthes@outlook.com> (copyright owned by Volkswagen AG)
* Robert Goulet <robert.goulet@autodesk.com> (copyright owned by Autodesk, Inc.)
* Juha Järvi <befunge@gmail.com>
* Louis Lagrange <lagrange.louis@gmail.com>
* Ying-Ruei Liang <thumbd03803@gmail.com>
* Stuart Geipel <lapimlu@gmail.com>
* Yeonjun Lim <yjroot@gmail.com>
* Andrew Karpushin <reven86@gmail.com>
* Felix Zimmermann <fzimmermann89@gmail.com>
* Sven-Hendrik Haase <svenstaro@gmail.com>
* Simon Sandström <simon@nikanor.nu>
* Khaled Sami <k.sami.mohammed@gmail.com>
* Omar El-Mohandes <omar.elmohandes90@gmail.com>
* Florian Rival <florian.rival@gmail.com>
* Mark Achée <mark@achee.com>
* Piotr Paczkowski <kontakt@trzeci.eu>
* Braden MacDonald <braden@bradenmacdonald.com>
* Kevin Cheung <kevin.cheung@autodesk.com> (copyright owned by Autodesk, Inc.)
* Josh Peterson <petersonjm1@gmail.com>
* eska <eska@eska.me>
* Nate Burr <nate.oo@gmail.com>
* Paul "TBBle" Hampson <Paul.Hampson@Pobox.com>
* Andreas Plesch <andreasplesch@gmail.com>
* Brian Armstrong <brian.armstrong.ece+github@gmail.com>
* Vincenzo Chianese <vincenz.chianese@icloud.com>
* Noam T.Cohen <noam@ecb.co.il>
* Nick Shin <nick.shin@gmail.com>
* Gregg Tavares <github@greggman.com>
* Tanner Rogalsky <tanner@tannerrogalsky.com>
* Richard Cook <rcook@tableau.com> (copyright owned by Tableau Software, Inc.)
* Arnab Choudhury <achoudhury@tableau.com> (copyright owned by Tableau Software, Inc.)
* Charles Vaughn <cvaughn@tableau.com> (copyright owned by Tableau Software, Inc.)
* Pierre Krieger <pierre.krieger1708@gmail.com>
* Jakob Stoklund Olesen <stoklund@2pi.dk>
* Jérémy Anger <angerj.dev@gmail.com>
* Derek Schuff <dschuff@chromium.org> (copyright owned by Google, Inc.)
* Ashley Sommer <flubba86@gmail.com>
* Dave Fletcher <graveyhead@gmail.com>
* Lars-Magnus Skog <ralphtheninja@riseup.net>
* Pieter Vantorre <pietervantorre@gmail.com>
* Maher Sallam <maher@sallam.me>
* Andrey Burov <burik666@gmail.com>
* Holland Schutte <hgschutte1@gmail.com>
* Kerby Geffrard <kerby.geffrard@gmail.com>
* cynecx <me@cynecx.net>
* Chris Gibson <cgibson@mrvoxel.com>
* Harald Reingruber <code*at*h-reingruber.at>
* Aiden Koss <madd0131@umn.edu>
* Dustin VanLerberghe <good_ol_dv@hotmail.com>
* Philip Bielby <pmb45-github@srcf.ucam.org> (copyright owned by Jagex Ltd.)
* Régis Fénéon <regis.feneon@gmail.com>
* Dominic Chen <d.c.ddcc@gmail.com> (copyright owned by Google, Inc.)
* Junji Hashimoto <junji.hashimoto@gmail.com>
* Heejin Ahn <aheejin@gmail.com> (copyright owned by Google, Inc.)
* Andras Kucsma <andras.kucsma@gmail.com>
* Mateusz Borycki <mateuszborycki@gmail.com>
* Franklin Ta <fta2012@gmail.com>
* Jacob Gravelle <jgravelle@google.com> (copyright owned by Google, Inc.)
* Kagami Sascha Rosylight <saschanaz@outlook.com>
* Benny Jacobs <benny@gmx.it>
* Ray Brown <code@liquibits.com>
* Christopher Serr <christopher.serr@gmail.com>
* Aaron Ruß <aaron.russ@dfki.de> (copyright owned by DFKI GmbH)
* Vilibald Wanča <vilibald@wvi.cz>
* Alex Hixon <alex@alexhixon.com>
* Vladimir Davidovich <thy.ringo@gmail.com>
* Yuriy Levchenko <irov13@mail.ru>
* Dmitry Tolmachov <dmitolm@gmail.com>
* Dylan McKay <me@dylanmckay.io>
* Christophe Gragnic <cgragnic@netc.fr>
* Murphy McCauley <murphy.mccauley@gmail.com>
* Anatoly Trosinenko <anatoly.trosinenko@gmail.com>
* Brad Grantham <grantham@plunk.org>
* Sam Clegg <sbc@chromium.org> (copyright owned by Google, Inc.)
* Joshua Lind <joshualind007@hotmail.com>
* Hiroaki GOTO as "GORRY" <gorry@hauN.org>
* Mikhail Kremnyov <mkremnyov@gmail.com> (copyright owned by XCDS International)
* Tasuku SUENAGA a.k.a. gunyarakun <tasuku-s-github@titech.ac>
* Vitorio Miguel Prieto Cilia <vdrbandeiras@gmail.com>
* Evan Wallace <evan.exe@gmail.com>
* Henning Pohl <henning@still-hidden.de>
* Tim Neumann <mail@timnn.me>
* Ondrej Stava <ondrej.stava@gmail.com> (copyright owned by Google, Inc.)
* Jakub Jirutka <jakub@jirutka.cz>
* Loo Rong Jie <loorongjie@gmail.com>
* Jean-François Geyelin <jfgeyelin@gmail.com>
* Matthew Collins <thethinkofdeath@gmail.com>
* Satoshi N. M <snmatsutake@yahoo.co.jp>
* Ryan Speets <ryan@speets.ca>
* Fumiya Chiba <fumiya.chiba@nifty.com>
* Ryan C. Gordon <icculus@icculus.org>
* Inseok Lee <dlunch@gmail.com>
* Yair Levinson (copyright owned by Autodesk, Inc.)
* Matjaž Drolc <mdrolc@gmail.com>
* James Swift <james@3dengineer.com> (copyright owned by PSPDFKit GmbH)
* Ryan Lester <ryan@cyph.com> (copyright owned by Cyph, Inc.)
* Nikolay Zapolnov <zapolnov@gmail.com>
* Nazar Mokrynskyi <nazar@mokrynskyi.com>
* Yury Delendik <ydelendik@mozilla.com> (copyright owned by Mozilla Foundation)
* Kenneth Perry <thothonegan@gmail.com>
* Jim Mussared <jim.mussared@gmail.com>
* Dirk Vanden Boer <dirk.vdb@gmail.com>
* Mitchell Foley <mitchfoley@google.com> (copyright owned by Google, Inc.)
* Oleksandr Chekhovskyi <oleksandr.chekhovskyi@gmail.com>
* Michael Siebert <michael.siebert2k@gmail.com>
* Jonathan Hale <squareys@googlemail.com>
* Etienne Brateau <etienne.brateau@gmail.com>
* Zhiming Wang <zmwangx@gmail.com>
* Jameson Ernst <jameson@jpernst.com>
* Yoan Lecoq <yoanlecoq.io@gmail.com>
* Jiajie Hu <jiajie.hu@intel.com> (copyright owned by Intel Corporation)
* Kamil Klimek <naresh@tlen.pl>
* José Carlos Pujol <josecpujol(at)gmail.com>
* Dannii Willis <curiousdannii@gmail.com>
* Erik Dubbelboer <erik@dubbelboer.com>
* Sergey Tsatsulin <tsatsulin@gmail.com>
* varkor <github@varkor.com>
* Stuart Knightley <website@stuartk.com>
* Amadeus Guo<gliheng@foxmail.com>
* Nathan Froyd <froydnj@gmail.com> (copyright owned by Mozilla Foundation)
* Daniel Wirtz <dcode@dcode.io>
* Kibeom Kim <kk1674@nyu.edu>
* Marcel Klammer <m.klammer@tastenkunst.com>
* Axel Forsman <axelsfor@gmail.com>
* Ebrahim Byagowi <ebrahim@gnu.org>
* Thorsten Möller <thorsten.moeller@sbi.ch>
* Michael Droettboom <mdroettboom@mozilla.com>
* Nicolas Bouquet <hgy01@hieroglyphe.net>
* Miguel Saldivar <miguel.saldivar22@hotmail.com>
* Gert Van Hoey <gert.vanhoey@gmail.com>
* Valtteri Heikkilä <rnd@nic.fi>
* Daniel McNab <daniel.mcnab6+emcc(at)gmail.com>
* Tyler Limkemann <tslimkemann42 gmail.com>
* Ben Smith <binji@google.com> (copyright owned by Google, Inc.)
* Sylvain Beucler <beuc@beuc.net>
* Patrik Weiskircher <patrik@weiskircher.name>
* Tobias Widlund <widlundtobias(at)gmail.com>
* Rob Fors <mail@robfors.com>
* Mike Frysinger <vapier@chromium.org> (copyright owned by Google, Inc.)
* Sébasiten Crozet <developer@crozet.re>
* Andrey Nagikh <andrey@nagih.ru>
* Dzmitry Malyshau <dmalyshau@mozilla.com> (copyright owned by Mozilla Foundation)
* Bjorn Swenson <tie.372@gmail.com>
* Ryhor Spivak <grisha@rusteddreams.net>
* Jan Schär <jscissr@gmail.com>
* Ryhor Spivak <grisha@rusteddreams.net>
* Alexander Bich <quyse0@gmail.com>
* Ashleigh Thomas <ashleighbcthomas@gmail.com>
* Veniamin Petrenko <bjpbjpbjp10@gmail.com>
* Ian Henderson <ian@ianhenderson.org>
* Siim Kallas <siimkallas@gmail.com>
* Carl Woffenden <cwoffenden@gmail.com> (copyright owned by Numfum GmbH)
* Patrick Berger <patrick.berger@xmail.net> (copyright owned by Compusoft Group)
* Alexander Frank Lehmann <alexander.frank.lehmann@compusoftgroup.com> (copyright owned by Compusoft Group)
* Tommy Nguyen <tn0502@gmail.com>
* Thomas Schander <info@thomasschander.com> (copyright owned by Enscape GmbH)
* Benjamin S. Rodgers <acdimalev@gmail.com>
* Paul Shapiro <paul@mymonero.com>
* Elmo Todurov <elmo.todurov@eesti.ee>
* Zoltán Žarkov <zeko@freecivweb.org>
* Roman Yurchak <rth.yurchak@pm.me>
* Hampton Maxwell <me@hamptonmaxwell.com>
* Eric Fiselier <ericwf@google.com> (copyright owned by Google, Inc.)
* Sirapop Wongstapornpat <sirapop.wongstapornpat@student.oulu.fi>
* Matt Kane <m@mk.gg>
* Altan Özlü <altanozlu7@gmail.com>
* Mary S <ipadlover8322@gmail.com>
* Martin Birks <mbirks@gmail.com>
* Kirill Smelkov <kirr@nexedi.com> (copyright owned by Nexedi)
* Lutz Hören <laitch383@gmail.com>
* Pedro K Custodio <git@pedrokcustodio.com>
* Nicolas Allemand <contact@nicolasallemand.com>
* Gabriel Cuvillier <contact@gabrielcuvillier.pro>
* Thomas Lively <tlively@google.com> (copyright owned by Google, Inc.)
* Brandon Surmanski <b.surmanski@gmail.com>
* Rian Hunter <rian@alum.mit.edu>
* Kai Ninomiya <kainino@chromium.org> (copyright owned by Google, Inc.)
* Mickaël Schoentgen <contact@tiger-222.fr>
* Renaud Leroy <capitnflam@gmail.com>
* Florian Stellbrink <florian@stellbr.ink>
* Shane Peelar <lookatyouhacker@gmail.com>
* Alessandro Pignotti <alessandro@leaningtech.com>
* Zheng Tao Lee <zhengtao.lee@autodesk.com> (copyright owned by Autodesk, Inc.)
* Martina Kraus <kraus.martina.m@googlemail.com>
* Jacob Adelgren <jake@eevo.com>
* Ingvar Stepanyan <me@rreverser.com>
* Ben Trapani <ben.trapani1995@gmail.com> (copyright owned by Microsoft, Inc.)
* Tim Lander <tim57282＠hotmail.com>
* Jacob Greenfield <jacob@jacobgreenfield.me>
* Joseph Kogut <joseph.kogut@gmail.com>
* Yi Zhang <milizhang@gmail.com>
* Marc Abramowitz <msabramo@gmail.com>
* Daniel Ruf <daniel@daniel-ruf.de>
* Timothy Trindle <titrindl@microsoft.com> (copyright owned by Microsoft, Inc.)
* Matthew Andres Moreno <m.more500@gmail.com>
* Eric Mandel <eric@cfa.harvard.edu>
* Anthony Catel <paraboul@gmail.com>
* Simon Cooper <simon.d.cooper@hotmail.co.uk>
* Amir Rasouli <arasouli91@gmail.com>
<<<<<<< HEAD
* Bas Doorn <code@keyn.app> (copyright owned by Keyn B.V.)
=======
* Nico Weber <thakis@chromium.org>
>>>>>>> 461ff2a7
<|MERGE_RESOLUTION|>--- conflicted
+++ resolved
@@ -402,8 +402,5 @@
 * Anthony Catel <paraboul@gmail.com>
 * Simon Cooper <simon.d.cooper@hotmail.co.uk>
 * Amir Rasouli <arasouli91@gmail.com>
-<<<<<<< HEAD
-* Bas Doorn <code@keyn.app> (copyright owned by Keyn B.V.)
-=======
 * Nico Weber <thakis@chromium.org>
->>>>>>> 461ff2a7
+* Bas Doorn <code@keyn.app> (copyright owned by Keyn B.V.)