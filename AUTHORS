The following authors have all licensed their contributions to Emscripten
under the licensing terms detailed in LICENSE.

(Authors keep copyright of their contributions, of course; they just grant
a license to everyone to use it as detailed in LICENSE.)

* Alon Zakai <alonzakai@gmail.com> (copyright owned by Mozilla Foundation)
* Tim Dawborn <tim.dawborn@gmail.com>
* Max Shawabkeh <max99x@gmail.com>
* Sigmund Vik <sigmund_vik@yahoo.com>
* Jeff Terrace <jterrace@gmail.com>
* Benoit Tremblay <trembl.ben@gmail.com>
* Andreas Bergmeier <abergmeier@gmx.net>
* Ben Schwartz <bens@alum.mit.edu>
* David Claughton <dave@eclecticdave.com>
* David Yip <yipdw@member.fsf.org>
* Julien Hamaide <julien.hamaide@gmail.com>
* Ehsan Akhgari <ehsan.akhgari@gmail.com> (copyright owned by Mozilla Foundation)
* Adrian Taylor <adrian@macrobug.com>
* Richard Assar <richard.assar@gmail.com>
* Nathan Hammond <emscripten@nathanhammond.com>
* Behdad Esfahbod <behdad@behdad.org>
* David Benjamin <davidben@mit.edu>
* Pierre Renaux <pierre@talansoft.com>
* Brian Anderson <banderson@mozilla.com>
* Jon Bardin <diclophis@gmail.com>
* Jukka Jylänki <jujjyl@gmail.com>
* Aleksander Guryanov <caiiiycuk@gmail.com>
* Chad Austin <chad@chadaustin.me> (copyright owned by IMVU)
* nandhp <nandhp@gmail.com>
* YeZhongWen <linghuye2.0@gmail.com>
* Xingxing Pan <forandom@gmail.com>
* Justin Kerk <dopefishjustin@gmail.com>
* Andrea Bedini <andrea.bedini@gmail.com>
* James Pike <totoro.friend@chilon.net>
* Mokhtar Naamani <mokhtar.naamani@gmail.com>
* Benjamin Stover <benjamin.stover@gmail.com>
* Riccardo Magliocchetti <riccardo.magliocchetti@gmail.com>
* Janus Troelsen <janus.troelsen@stud.tu-darmstadt.de>
* Lars Schneider <lars.schneider@autodesk.com> (copyright owned by Autodesk, Inc.)
* Joel Martin <github@martintribe.org>
* Manuel Wellmann <manuel.wellmann@autodesk.com> (copyright owned by Autodesk, Inc.)
* Xuejie Xiao <xxuejie@gmail.com>
* Dominic Wong <dom@slowbunyip.org>
* Alan Kligman <alan.kligman@gmail.com> (copyright owned by Mozilla Foundation)
* Anthony Liot <wolfviking0@yahoo.com>
* Michael Riss <Michael.Riss@gmx.de>
* Jasper St. Pierre <jstpierre@mecheye.net>
* Manuel Schölling <manuel.schoelling@gmx.de>
* Bruce Mitchener, Jr. <bruce.mitchener@gmail.com>
* Michael Bishop <mbtyke@gmail.com>
* Roger Braun <roger@rogerbraun.net>
* Vladimir Vukicevic <vladimir@pobox.com> (copyright owned by Mozilla Foundation)
* Lorant Pinter <lorant.pinter@prezi.com>
* Tobias Doerffel <tobias.doerffel@gmail.com>
* Martin von Gagern <martin@von-gagern.net>
* Ting-Yuan Huang <thuang@mozilla.com>
* Joshua Granick <jgranick@blackberry.com>
* Felix H. Dahlke <fhd@ubercode.de>
* Éloi Rivard <azmeuk@gmail.com>
* Alexander Gladysh <ag@logiceditor.com>
* Arlo Breault <arlolra@gmail.com>
* Jacob Lee <artdent@gmail.com> (copyright owned by Google, Inc.)
* Joe Lee <jlee@imvu.com> (copyright owned by IMVU)
* Andy Friesen <andy@imvu.com> (copyright owned by IMVU)
* Bill Welden <bwelden@imvu.com> (copyright owned by IMVU)
* Michael Ey <mey@imvu.com> (copyright owned by IMVU)
* Llorens Marti Garcia <lgarcia@imvu.com> (copyright owned by IMVU)
* Jinsuck Kim <jkim@imvu.com> (copyright owned by IMVU)
* Todd Lee <tlee@imvu.com> (copyright owned by IMVU)
* Anthony Pesch <inolen@gmail.com>
* Robert Bragg <robert.bragg@intel.com> (copyright owned by Intel Corporation)
* Sylvestre Ledru <sylvestre@debian.org>
* Tom Fairfield <fairfield@cs.xu.edu>
* Anthony J. Thibault <ajt@hyperlogic.org>
* John Allwine <jallwine86@gmail.com>
* Martin Gerhardy <martin.gerhardy@gmail.com>
* James Gregory <jgregory@zynga.com> (copyright owned by Zynga, Inc.)
* Dan Gohman <sunfish@google.com> (copyright owned by Google, Inc.)
* Jeff Gilbert <jgilbert@mozilla.com> (copyright owned by Mozilla Foundation)
* Frits Talbot <frits@metapathy.com>
* Onno Jongbloed <hey@onnoj.net>
* Jez Ng <me@jezng.com>
* Marc Feeley <mfeeley@mozilla.com> (copyright owned by Mozilla Foundation)
* Ludovic Perrine <jazzzz@gmail.com>
* David Barksdale <david.barksdale@adcedosolutions.com>
* Manfred Manik Nerurkar <nerurkar*at*made-apps.biz> (copyright owned by MADE, GmbH)
* Joseph Gentle <me@josephg.com>
* Douglas T. Crosher <dtc-moz@scieneer.com> (copyright owned by Mozilla Foundation)
* Douglas T. Crosher <info@jsstats.com> (copyright owned by Scieneer Pty Ltd.)
* Soeren Balko <soeren.balko@gmail.com>
* Ryan Kelly (ryan@rfk.id.au)
* Michael Lelli <toadking@toadking.com>
* Yu Kobayashi <yukoba@accelart.jp>
* Pin Zhang <zhangpin04@gmail.com>
* Nick Bray <ncbray@chromium.org> (copyright owned by Google, Inc.)
* Aidan Hobson Sayers <aidanhs@cantab.net>
* Charlie Birks <admin@daftgames.net>
* Ranger Harke <ranger.harke@autodesk.com> (copyright owned by Autodesk, Inc.)
* Tobias Vrinssen <tobias@vrinssen.de>
* Patrick R. Martin <patrick.martin.r@gmail.com>
* Richard Quirk <richard.quirk@gmail.com>
* Marcos Scriven <marcos@scriven.org>
* Antoine Lambert <antoine.lambert33@gmail.com>
* Daniel Aquino <mr.danielaquino@gmail.com>
* Remi Papillie <remi.papillie@gmail.com>
* Fraser Adams <fraser.adams@blueyonder.co.uk>
* Michael Tirado <icetooth333@gmail.com>
* Ben Noordhuis <info@bnoordhuis.nl>
* Bob Roberts <bobroberts177@gmail.com>
* John Vilk <jvilk@cs.umass.edu>
* Daniel Baulig <dbaulig@fb.com> (copyright owned by Facebook, Inc.)
* Lu Wang <coolwanglu@gmail.com>
* Heidi Pan <heidi.pan@intel.com> (copyright owned by Intel)
* Vasilis Kalintiris <ehostunreach@gmail.com>
* Adam C. Clifton <adam@hulkamaniac.com>
* Volo Zyko <volo.zyko@gmail.com>
* Andre Weissflog <floooh@gmail.com>
* Alexandre Perrot <alexandre.perrot@gmail.com>
* Emerson José Silveira da Costa <emerson.costa@gmail.com>
* Jari Vetoniemi <mailroxas@gmail.com>
* Sindre Sorhus <sindresorhus@gmail.com>
* James S Urquhart <jamesu@gmail.com>
* Boris Gjenero <boris.gjenero@gmail.com>
* jonas echterhoff <jonas@unity3d.com>
* Sami Vaarala <sami.vaarala@iki.fi>
* Jack A. Arrington <jack@epicpineapple.com>
* Richard Janicek <r@janicek.co>
* Joel Croteau <jcroteau@gmail.com>
* Haneef Mubarak <haneef503@gmail.com>
* Nicolas Peri <nicox@shivaengine.com> (copyright owned by ShiVa Technologies, SAS)
* Bernhard Fey <e-male@web.de>
* Dave Nicponski <dave.nicponski@gmail.com>
* Jonathan Jarri <noxalus@gmail.com>
* Daniele Di Proietto <daniele.di.proietto@gmail.com>
* Dan Dascalescu <dNOSPAMdascalescu@gmail.com>
* Thomas Borsos <thomasborsos@gmail.com>
* Ori Avtalion <ori@avtalion.name>
* Guillaume Blanc <guillaumeblanc.sc@gmail.com>
* Usagi Ito <usagi@WonderRabbitProject.net>
* Camilo Polymeris <cpolymeris@gmail.com>
* Markus Henschel <markus.henschel@yager.de>
* Ophir Lojkine <ophir.lojkine@eleves.ec-nantes.fr>
* Ryan Sturgell <ryan.sturgell@gmail.com> (copyright owned by Google, Inc.)
* Jason Green <jason@transgaming.com> (copyright owned by TransGaming, Inc.)
* Ningxin Hu <ningxin.hu@intel.com> (copyright owned by Intel)
* Nicolas Guillemot <nlguillemot@gmail.com>
* Sathyanarayanan Gunasekaran <gsathya.ceg@gmail.com> (copyright owned by Mozilla Foundation)
* Nikolay Vorobyov <nik.vorobyov@gmail.com>
* Jonas Platte <mail@jonasplatte.de>
* Sebastien Ronsse <sronsse@gmail.com>
* Glenn R. Wichman <gwichman@zynga.com>
* Hamish Willee <hamishwillee@gmail.com> (copyright owned by Mozilla Foundation)
* Sylvain Chevalier <sylvain.chevalier@gmail.com>
* Nathan Ross <nross.se@gmail.com>
* Zachary Pomerantz <zmp@umich.edu>
* Boris Tsarev <boristsarev@gmail.com>
* Mark Logan <mark@artillery.com> (copyright owned by Artillery Games, Inc.)
* Коренберг Марк <socketpair@gmail.com>
* Gauthier Billot <gogoprog@gmail.com>
* Árpád Goretity <h2co3@h2co3.org>
* Nicholas Wilson <nicholas@nicholaswilson.me.uk>
* Aaron Mandle <aaronmandle@gmail.com>
* Bailey Hayes <Bailey.Hayes@sas.com> (copyright owned by SAS Institute Inc.)
* Paul Holland <pholland@adobe.com>
* James Long <longster@gmail.com>
* David Anderson <danderson@mozilla.com> (copyright owned by Mozilla Foundation)
* Eric Rannaud <e@nanocritical.com> (copyright owned by Nanocritical Corp.)
* William Furr <wfurr@google.com> (copyright owned by Google, Inc.)
* Dan Glastonbury <dglastonbury@mozilla.com> (copyright owned by Mozilla Foundation)
* Warren Seine <warren.seine@aerys.in> (copyright owned by Aerys SAS)
* Petr Babicka <babcca@gmail.com>
* Akira Takahashi <faithandbrave@gmail.com>
* Victor Costan <costan@gmail.com>
* Pepijn Van Eeckhoudt <pepijn.vaneeckhoudt@luciad.com> (copyright owned by Luciad NV)
* Stevie Trujillo <stevie.trujillo@gmail.com>
* Edward Rudd <urkle@outoforder.cc>
* Rene Eichhorn <rene.eichhorn1@gmail.com>
* Nick Desaulniers <nick@mozilla.com> (copyright owned by Mozilla Foundation)
* Luke Wagner <luke@mozilla.com> (copyright owned by Mozilla Foundation)
* Matt McCormick <matt.mccormick@kitware.com>
* Thaddée Tyl <thaddee.tyl@gmail.com>
* Philipp Wiesemann <philipp.wiesemann@arcor.de>
* Jan Jongboom <janjongboom@gmail.com> (copyright owned by Telenor Digital AS)
* Tiago Quelhas <tiagoq@gmail.com>
* Reinier de Blois <rddeblois@gmail.com>
* Yuichi Nishiwaki <yuichi.nishiwaki@gmail.com>
* Jérôme Bernard <jerome.bernard@ercom.fr> (copyright owned by Ercom)
* Chanhwi Choi <ccwpc@hanmail.net>
* Fábio Santos <fabiosantosart@gmail.com>
* Thibaut Despoulain <thibaut@artillery.com> (copyright owned by Artillery Games, Inc.)
* Wei Tjong Yao <weitjong@gmail.com>
* Tim Guan-tin Chien <timdream@gmail.com>
* Krzysztof Jakubowski <nadult@fastmail.fm>
* Vladimír Vondruš <mosra@centrum.cz>
* Brion Vibber <brion@pobox.com>
* Philip Lafleur <sendsbeak@gmail.com>
* Javier Meseguer de Paz <j.meseguer@gmail.com>
* Michael A. Balazs <michael.balazs@gmail.com>
* Andreas Blixt <me@blixt.nyc>
* Haofeng Zhang <h.z@duke.edu>
* Cody Welsh <codyw@protonmail.com>
* Hoong Ern Ng <hoongern@gmail.com>
* Kagami Hiiragi <kagami@genshiken.org>
* Jan Bölsche <jan@lagomorph.de>
* Sebastian Matthes <sebastianmatthes@outlook.com> (copyright owned by Volkswagen AG)
* Robert Goulet <robert.goulet@autodesk.com> (copyright owned by Autodesk, Inc.)
* Juha Järvi <befunge@gmail.com>
* Louis Lagrange <lagrange.louis@gmail.com>
* Ying-Ruei Liang <thumbd03803@gmail.com>
* Stuart Geipel <lapimlu@gmail.com>
* Yeonjun Lim <yjroot@gmail.com>
* Andrew Karpushin <reven86@gmail.com>
* Felix Zimmermann <fzimmermann89@gmail.com>
* Sven-Hendrik Haase <svenstaro@gmail.com>
* Simon Sandström <simon@nikanor.nu>
* Khaled Sami <k.sami.mohammed@gmail.com>
* Omar El-Mohandes <omar.elmohandes90@gmail.com>
* Florian Rival <florian.rival@gmail.com>
* Mark Achée <mark@achee.com>
* Piotr Paczkowski <kontakt@trzeci.eu>
* Braden MacDonald <braden@bradenmacdonald.com>
* Kevin Cheung <kevin.cheung@autodesk.com> (copyright owned by Autodesk, Inc.)
* Josh Peterson <petersonjm1@gmail.com>
* eska <eska@eska.me>
* Nate Burr <nate.oo@gmail.com>
* Paul "TBBle" Hampson <Paul.Hampson@Pobox.com>
* Andreas Plesch <andreasplesch@gmail.com>
* Brian Armstrong <brian.armstrong.ece+github@gmail.com>
* Vincenzo Chianese <vincenz.chianese@icloud.com>
* Noam T.Cohen <noam@ecb.co.il>
* Nick Shin <nick.shin@gmail.com>
* Gregg Tavares <github@greggman.com>
* Tanner Rogalsky <tanner@tannerrogalsky.com>
* Richard Cook <rcook@tableau.com> (copyright owned by Tableau Software, Inc.)
* Arnab Choudhury <achoudhury@tableau.com> (copyright owned by Tableau Software, Inc.)
* Charles Vaughn <cvaughn@tableau.com> (copyright owned by Tableau Software, Inc.)
* Pierre Krieger <pierre.krieger1708@gmail.com>
* Jakob Stoklund Olesen <stoklund@2pi.dk>
* Jérémy Anger <angerj.dev@gmail.com>
* Derek Schuff <dschuff@chromium.org> (copyright owned by Google, Inc.)
* Ashley Sommer <flubba86@gmail.com>
* Dave Fletcher <graveyhead@gmail.com>
* Lars-Magnus Skog <ralphtheninja@riseup.net>
* Pieter Vantorre <pietervantorre@gmail.com>
* Maher Sallam <maher@sallam.me>
* Andrey Burov <burik666@gmail.com>
* Holland Schutte <hgschutte1@gmail.com>
* Kerby Geffrard <kerby.geffrard@gmail.com>
* cynecx <me@cynecx.net>
* Chris Gibson <cgibson@mrvoxel.com>
* Harald Reingruber <code*at*h-reingruber.at>
* Aiden Koss <madd0131@umn.edu>
* Dustin VanLerberghe <good_ol_dv@hotmail.com>
* Philip Bielby <pmb45-github@srcf.ucam.org> (copyright owned by Jagex Ltd.)
* Régis Fénéon <regis.feneon@gmail.com>
* Dominic Chen <d.c.ddcc@gmail.com> (copyright owned by Google, Inc.)
* Junji Hashimoto <junji.hashimoto@gmail.com>
* Heejin Ahn <aheejin@gmail.com> (copyright owned by Google, Inc.)
* Andras Kucsma <andras.kucsma@gmail.com>
* Mateusz Borycki <mateuszborycki@gmail.com>
* Franklin Ta <fta2012@gmail.com>
* Jacob Gravelle <jgravelle@google.com> (copyright owned by Google, Inc.)
* Kagami Sascha Rosylight <saschanaz@outlook.com>
* Benny Jacobs <benny@gmx.it>
* Ray Brown <code@liquibits.com>
* Christopher Serr <christopher.serr@gmail.com>
* Aaron Ruß <aaron.russ@dfki.de> (copyright owned by DFKI GmbH)
* Vilibald Wanča <vilibald@wvi.cz>
* Alex Hixon <alex@alexhixon.com>
* Vladimir Davidovich <thy.ringo@gmail.com>
* Yuriy Levchenko <irov13@mail.ru>
* Dmitry Tolmachov <dmitolm@gmail.com>
* Dylan McKay <me@dylanmckay.io>
* Christophe Gragnic <cgragnic@netc.fr>
* Murphy McCauley <murphy.mccauley@gmail.com>
* Anatoly Trosinenko <anatoly.trosinenko@gmail.com>
* Brad Grantham <grantham@plunk.org>
* Sam Clegg <sbc@chromium.org> (copyright owned by Google, Inc.)
* Joshua Lind <joshualind007@hotmail.com>
* Hiroaki GOTO as "GORRY" <gorry@hauN.org>
* Mikhail Kremnyov <mkremnyov@gmail.com> (copyright owned by XCDS International)
* Tasuku SUENAGA a.k.a. gunyarakun <tasuku-s-github@titech.ac>
* Evan Wallace <evan.exe@gmail.com>
* Henning Pohl <henning@still-hidden.de>
* Tim Neumann <mail@timnn.me>
* Ondrej Stava <ondrej.stava@gmail.com> (copyright owned by Google, Inc.)
* Jakub Jirutka <jakub@jirutka.cz>
* Loo Rong Jie <loorongjie@gmail.com>
* Jean-François Geyelin <jfgeyelin@gmail.com>
* Matthew Collins <thethinkofdeath@gmail.com>
* Satoshi N. M <snmatsutake@yahoo.co.jp>
* Ryan Speets <ryan@speets.ca>
* Fumiya Chiba <fumiya.chiba@nifty.com>
* Ryan C. Gordon <icculus@icculus.org>
* Inseok Lee <dlunch@gmail.com>
* Yair Levinson (copyright owned by Autodesk, Inc.)
* Matjaž Drolc <mdrolc@gmail.com>
* James Swift <james@3dengineer.com> (copyright owned by PSPDFKit GmbH)
* Ryan Lester <ryan@cyph.com> (copyright owned by Cyph, Inc.)
* Nikolay Zapolnov <zapolnov@gmail.com>
* Nazar Mokrynskyi <nazar@mokrynskyi.com>
* Yury Delendik <ydelendik@mozilla.com> (copyright owned by Mozilla Foundation)
* Kenneth Perry <thothonegan@gmail.com>
* Jim Mussared <jim.mussared@gmail.com>
* Dirk Vanden Boer <dirk.vdb@gmail.com>
* Mitchell Foley <mitchfoley@google.com> (copyright owned by Google, Inc.)
* Oleksandr Chekhovskyi <oleksandr.chekhovskyi@gmail.com>
* Michael Siebert <michael.siebert2k@gmail.com>
* Jonathan Hale <squareys@googlemail.com>
* Etienne Brateau <etienne.brateau@gmail.com>
* Zhiming Wang <zmwangx@gmail.com>
* Jameson Ernst <jameson@jpernst.com>
* Yoan Lecoq <yoanlecoq.io@gmail.com>
* Jiajie Hu <jiajie.hu@intel.com> (copyright owned by Intel Corporation)
* Kamil Klimek <naresh@tlen.pl>
* José Carlos Pujol <josecpujol(at)gmail.com>
* Dannii Willis <curiousdannii@gmail.com>
* Erik Dubbelboer <erik@dubbelboer.com>
* Sergey Tsatsulin <tsatsulin@gmail.com>
* varkor <github@varkor.com>
* Stuart Knightley <website@stuartk.com>
* Amadeus Guo<gliheng@foxmail.com>
* Nathan Froyd <froydnj@gmail.com> (copyright owned by Mozilla Foundation)
* Daniel Wirtz <dcode@dcode.io>
* Kibeom Kim <kk1674@nyu.edu>
* Marcel Klammer <m.klammer@tastenkunst.com>
* Axel Forsman <axelsfor@gmail.com>
* Ebrahim Byagowi <ebrahim@gnu.org>
* Thorsten Möller <thorsten.moeller@sbi.ch>
* Michael Droettboom <mdroettboom@mozilla.com>
* Nicolas Bouquet <hgy01@hieroglyphe.net>
* Miguel Saldivar <miguel.saldivar22@hotmail.com>
* Gert Van Hoey <gert.vanhoey@gmail.com>
* Valtteri Heikkilä <rnd@nic.fi>
* Daniel McNab <daniel.mcnab6+emcc(at)gmail.com>
* Tyler Limkemann <tslimkemann42 gmail.com>
* Ben Smith <binji@google.com> (copyright owned by Google, Inc.)
* Sylvain Beucler <beuc@beuc.net>
* Patrik Weiskircher <patrik@weiskircher.name>
* Tobias Widlund <widlundtobias(at)gmail.com>
* Rob Fors <mail@robfors.com>
* Mike Frysinger <vapier@chromium.org> (copyright owned by Google, Inc.)
* Sébasiten Crozet <developer@crozet.re>
* Andrey Nagikh <andrey@nagih.ru>
* Dzmitry Malyshau <dmalyshau@mozilla.com> (copyright owned by Mozilla Foundation)
* Bjorn Swenson <tie.372@gmail.com>
* Ryhor Spivak <grisha@rusteddreams.net>
* Jan Schär <jscissr@gmail.com>
* Ryhor Spivak <grisha@rusteddreams.net>
* Alexander Bich <quyse0@gmail.com>
* Ashleigh Thomas <ashleighbcthomas@gmail.com>
* Veniamin Petrenko <bjpbjpbjp10@gmail.com>
* Ian Henderson <ian@ianhenderson.org>
* Siim Kallas <siimkallas@gmail.com>
* Carl Woffenden <cwoffenden@gmail.com> (copyright owned by Numfum GmbH)
* Patrick Berger <patrick.berger@xmail.net> (copyright owned by Compusoft Group)
* Alexander Frank Lehmann <alexander.frank.lehmann@compusoftgroup.com> (copyright owned by Compusoft Group)
* Tommy Nguyen <tn0502@gmail.com>
* Thomas Schander <info@thomasschander.com> (copyright owned by Enscape GmbH)
* Benjamin S. Rodgers <acdimalev@gmail.com>
* Paul Shapiro <paul@mymonero.com>
* Elmo Todurov <elmo.todurov@eesti.ee>
<<<<<<< HEAD
* Zoltán Žarkov <zeko@freecivweb.org>
=======
* Roman Yurchak <rth.yurchak@pm.me>
>>>>>>> f5b590c4
<|MERGE_RESOLUTION|>--- conflicted
+++ resolved
@@ -361,8 +361,5 @@
 * Benjamin S. Rodgers <acdimalev@gmail.com>
 * Paul Shapiro <paul@mymonero.com>
 * Elmo Todurov <elmo.todurov@eesti.ee>
-<<<<<<< HEAD
 * Zoltán Žarkov <zeko@freecivweb.org>
-=======
-* Roman Yurchak <rth.yurchak@pm.me>
->>>>>>> f5b590c4
+* Roman Yurchak <rth.yurchak@pm.me>