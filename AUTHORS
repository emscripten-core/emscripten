--- conflicted
+++ resolved
@@ -533,11 +533,7 @@
 * Aleksey Kliger <aleksey@lambdageek.org> (copyright owned by Microsoft, Inc.)
 * Nicolas Ollinger <nopid@free.fr>
 * Michael R. Crusoe <crusoe@debian.org>
-<<<<<<< HEAD
-* Thomas Ballinger <thomasballinger@gmail.com>
-* Raffaele Pertile <raffarti@zoho.com>
-=======
 * Dexter Chua <dec41@srcf.net>
 * Thomas Ballinger <thomasballinger@gmail.com>
 * Amin Yahyaabadi <aminyahyaabadi74@gmail.com>
->>>>>>> c168284e
+* Raffaele Pertile <raffarti@zoho.com>