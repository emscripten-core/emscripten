--- conflicted
+++ resolved
@@ -82,10 +82,5 @@
 * Onno Jongbloed <hey@onnoj.net>
 * Jez Ng <me@jezng.com>
 * Marc Feeley <mfeeley@mozilla.com> (copyright owned by Mozilla Foundation)
-<<<<<<< HEAD
+* Ludovic Perrine <jazzzz@gmail.com>
 * David Barksdale <david.barksdale@adcedosolutions.com>
-=======
-* Ludovic Perrine <jazzzz@gmail.com>
-
-
->>>>>>> 0ad87244
