--- conflicted
+++ resolved
@@ -506,14 +506,10 @@
 * Prashanth Nethi <prashant@adobe.com>
 * Max Weisel <max@maxweisel.com>
 * Georg Rottensteiner <georg@georg-rottensteiner.de>
-<<<<<<< HEAD
 * Tristan Griffin <tristan.griffin@hcl.com> (Copyright owned by HCL)
-* Julien Jorge <julien.jorge@gmx.fr>
-=======
 * Julien Jorge <julien.jorge@gmx.fr>
 * Benjamin Lee <bnllee@ucdavis.edu>
 * Attila Oláh <atl@google.com> (copyright owned by Google, LLC)
 * Marat Dukhan <maratek@google.com> (copyright owned by Google, LLC)
 * Stephan Reiter <reste@google.com> (copyright owned by Google, LLC)
-* kamenokonyokonyoko <kamenokonokotan@gmail.com>
->>>>>>> 18e914b6
+* kamenokonyokonyoko <kamenokonokotan@gmail.com>