--- conflicted
+++ resolved
@@ -194,11 +194,8 @@
 * Krzysztof Jakubowski <nadult@fastmail.fm>
 * Vladimír Vondruš <mosra@centrum.cz>
 * Brion Vibber <brion@pobox.com>
-<<<<<<< HEAD
-* Glenn Croes <glenn.croes@luciad.com> (copyright owned by Luciad NV)
-=======
 * Philip Lafleur <sendsbeak@gmail.com>
 * Javier Meseguer de Paz <j.meseguer@gmail.com>
 * Michael A. Balazs <michael.balazs@gmail.com>
 * Andreas Blixt <me@blixt.nyc>
->>>>>>> ca755a13
+* Glenn Croes <glenn.croes@luciad.com> (copyright owned by Luciad NV)