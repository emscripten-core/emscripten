The following authors have all licensed their contributions to Emscripten
under the licensing terms detailed in LICENSE.

(Authors keep copyright of their contributions, of course; they just grant
a license to everyone to use it as detailed in LICENSE.)

* Alon Zakai <alonzakai@gmail.com> (copyright owned by Mozilla Foundation)
* Tim Dawborn <tim.dawborn@gmail.com>
* Max Shawabkeh <max99x@gmail.com>
* Sigmund Vik <sigmund_vik@yahoo.com>
* Jeff Terrace <jterrace@gmail.com>
* Benoit Tremblay <trembl.ben@gmail.com>
* Andreas Bergmeier <abergmeier@gmx.net>
* Ben Schwartz <bens@alum.mit.edu>
* David Claughton <dave@eclecticdave.com>
* David Yip <yipdw@member.fsf.org>
* Julien Hamaide <julien.hamaide@gmail.com>
* Ehsan Akhgari <ehsan.akhgari@gmail.com> (copyright owned by Mozilla Foundation)
* Adrian Taylor <adrian@macrobug.com>
* Richard Assar <richard.assar@gmail.com>
* Nathan Hammond <emscripten@nathanhammond.com>
* Behdad Esfahbod <behdad@behdad.org>
* David Benjamin <davidben@mit.edu>
* Pierre Renaux <pierre@talansoft.com>
* Brian Anderson <banderson@mozilla.com>
* Jon Bardin <diclophis@gmail.com>
* Jukka Jylänki <jujjyl@gmail.com>
* Aleksander Guryanov <caiiiycuk@gmail.com>
* Chad Austin <chad@chadaustin.me> (copyright owned by IMVU)
* nandhp <nandhp@gmail.com>
* YeZhongWen <linghuye2.0@gmail.com>
* Xingxing Pan <forandom@gmail.com>
* Justin Kerk <dopefishjustin@gmail.com>
* Andrea Bedini <andrea.bedini@gmail.com>
* James Pike <totoro.friend@chilon.net>
* Mokhtar Naamani <mokhtar.naamani@gmail.com>
* Benjamin Stover <benjamin.stover@gmail.com>
* Riccardo Magliocchetti <riccardo.magliocchetti@gmail.com>
* Janus Troelsen <janus.troelsen@stud.tu-darmstadt.de>
* Lars Schneider <lars.schneider@autodesk.com> (copyright owned by Autodesk, Inc.)
* Joel Martin <github@martintribe.org>
* Manuel Wellmann <manuel.wellmann@autodesk.com> (copyright owned by Autodesk, Inc.)
* Xuejie Xiao <xxuejie@gmail.com>
* Dominic Wong <dom@slowbunyip.org>
* Alan Kligman <alan.kligman@gmail.com> (copyright owned by Mozilla Foundation)
* Anthony Liot <wolfviking0@yahoo.com>
* Michael Riss <Michael.Riss@gmx.de>
* Jasper St. Pierre <jstpierre@mecheye.net>
* Manuel Schölling <manuel.schoelling@gmx.de>
* Bruce Mitchener, Jr. <bruce.mitchener@gmail.com>
* Michael Bishop <mbtyke@gmail.com>
* Roger Braun <roger@rogerbraun.net>
* Vladimir Vukicevic <vladimir@pobox.com> (copyright owned by Mozilla Foundation)
* Lorant Pinter <lorant.pinter@prezi.com>
* Tobias Doerffel <tobias.doerffel@gmail.com>
* Martin von Gagern <martin@von-gagern.net>
* Ting-Yuan Huang <thuang@mozilla.com>
* Joshua Granick <jgranick@blackberry.com>
* Felix H. Dahlke <fhd@ubercode.de>
* Éloi Rivard <azmeuk@gmail.com>
* Alexander Gladysh <ag@logiceditor.com>
* Arlo Breault <arlolra@gmail.com>
* Jacob Lee <artdent@gmail.com> (copyright owned by Google, Inc.)
* Joe Lee <jlee@imvu.com> (copyright owned by IMVU)
* Andy Friesen <andy@imvu.com> (copyright owned by IMVU)
* Bill Welden <bwelden@imvu.com> (copyright owned by IMVU)
* Michael Ey <mey@imvu.com> (copyright owned by IMVU)
* Llorens Marti Garcia <lgarcia@imvu.com> (copyright owned by IMVU)
* Jinsuck Kim <jkim@imvu.com> (copyright owned by IMVU)
* Todd Lee <tlee@imvu.com> (copyright owned by IMVU)
* Anthony Pesch <inolen@gmail.com>
* Robert Bragg <robert.bragg@intel.com> (copyright owned by Intel Corporation)
* Sylvestre Ledru <sylvestre@debian.org>
* Tom Fairfield <fairfield@cs.xu.edu>
* Anthony J. Thibault <ajt@hyperlogic.org>
* John Allwine <jallwine86@gmail.com>
* Martin Gerhardy <martin.gerhardy@gmail.com>
* James Gregory <jgregory@zynga.com> (copyright owned by Zynga, Inc)
* Dan Gohman <sunfish@google.com> (copyright owned by Google, Inc.)
* Jeff Gilbert <jgilbert@mozilla.com> (copyright owned by Mozilla Foundation)
* Frits Talbot <frits@metapathy.com>
* Onno Jongbloed <hey@onnoj.net>
* Jez Ng <me@jezng.com>
* Marc Feeley <mfeeley@mozilla.com> (copyright owned by Mozilla Foundation)
* Ludovic Perrine <jazzzz@gmail.com>
* David Barksdale <david.barksdale@adcedosolutions.com>
* Manfred Manik Nerurkar <nerurkar*at*made-apps.biz> (copyright owned by MADE, GmbH)
* Joseph Gentle <me@josephg.com>
* Douglas T. Crosher <dtc-moz@scieneer.com> (copyright owned by Mozilla Foundation)
* Douglas T. Crosher <info@jsstats.com> (copyright owned by Scieneer Pty Ltd)
* Soeren Balko <soeren.balko@gmail.com>
* Ryan Kelly (ryan@rfk.id.au)
* Michael Lelli <toadking@toadking.com>
* Yu Kobayashi <yukoba@accelart.jp>
* Pin Zhang <zhangpin04@gmail.com>
* Nick Bray <ncbray@chromium.org> (copyright owned by Google, Inc.)
* Aidan Hobson Sayers <aidanhs@cantab.net>
* Charlie Birks <admin@daftgames.net>
* Ranger Harke <ranger.harke@autodesk.com> (copyright owned by Autodesk, Inc.)
* Tobias Vrinssen <tobias@vrinssen.de>
* Patrick R. Martin <patrick.martin.r@gmail.com>
* Richard Quirk <richard.quirk@gmail.com>
* Marcos Scriven <marcos@scriven.org>
* Antoine Lambert <antoine.lambert33@gmail.com>
* Daniel Aquino <mr.danielaquino@gmail.com>
* Remi Papillie <remi.papillie@gmail.com>
* Fraser Adams <fraser.adams@blueyonder.co.uk>
* Michael Tirado <icetooth333@gmail.com>
* Ben Noordhuis <info@bnoordhuis.nl>
* Bob Roberts <bobroberts177@gmail.com>
* John Vilk <jvilk@cs.umass.edu>
* Daniel Baulig <dbaulig@fb.com> (copyright owned by Facebook, Inc.)
* Lu Wang <coolwanglu@gmail.com>
* Heidi Pan <heidi.pan@intel.com> (copyright owned by Intel)
* Vasilis Kalintiris <ehostunreach@gmail.com>
* Adam C. Clifton <adam@hulkamaniac.com>
* Volo Zyko <volo.zyko@gmail.com>
* Andre Weissflog <floooh@gmail.com>
* Alexandre Perrot <alexandre.perrot@gmail.com>
* Emerson José Silveira da Costa <emerson.costa@gmail.com>
* Jari Vetoniemi <mailroxas@gmail.com>
* Sindre Sorhus <sindresorhus@gmail.com>
* James S Urquhart <jamesu@gmail.com>
* Boris Gjenero <boris.gjenero@gmail.com>
* jonas echterhoff <jonas@unity3d.com>
* Sami Vaarala <sami.vaarala@iki.fi>
* Jack A. Arrington <jack@epicpineapple.com>
* Richard Janicek <r@janicek.co>
* Joel Croteau <jcroteau@gmail.com>
* Haneef Mubarak <haneef503@gmail.com>
* Nicolas Peri <nicox@shivaengine.com> (copyright owned by ShiVa Technologies, SAS)
* Bernhard Fey <e-male@web.de>
* Dave Nicponski <dave.nicponski@gmail.com>
* Jonathan Jarri <noxalus@gmail.com>
* Daniele Di Proietto <daniele.di.proietto@gmail.com>
* Dan Dascalescu <dNOSPAMdascalescu@gmail.com>
* Thomas Borsos <thomasborsos@gmail.com>
* Ori Avtalion <ori@avtalion.name>
* Guillaume Blanc <guillaumeblanc.sc@gmail.com>
* Usagi Ito <usagi@WonderRabbitProject.net>
* Camilo Polymeris <cpolymeris@gmail.com>
* Markus Henschel <markus.henschel@yager.de>
* Ophir Lojkine <ophir.lojkine@eleves.ec-nantes.fr>
* Ryan Sturgell <ryan.sturgell@gmail.com> (copyright owned by Google, Inc.)
* Jason Green <jason@transgaming.com> (copyright owned by TransGaming, Inc.)
* Ningxin Hu <ningxin.hu@intel.com> (copyright owned by Intel)
* Nicolas Guillemot <nlguillemot@gmail.com>
* Sathyanarayanan Gunasekaran <gsathya.ceg@gmail.com> (copyright owned by Mozilla Foundation)
* Nikolay Vorobyov <nik.vorobyov@gmail.com>
* Jonas Platte <mail@jonasplatte.de>
* Sebastien Ronsse <sronsse@gmail.com>
* Glenn R. Wichman <gwichman@zynga.com>
* Hamish Willee <hamishwillee@gmail.com> (copyright owned by Mozilla Foundation)
* Sylvain Chevalier <sylvain.chevalier@gmail.com>
* Nathan Ross <nross.se@gmail.com>
* Zachary Pomerantz <zmp@umich.edu>
* Boris Tsarev <boristsarev@gmail.com>
* Mark Logan <mark@artillery.com> (copyright owned by Artillery Games, Inc.)
* Коренберг Марк <socketpair@gmail.com>
* Gauthier Billot <gogoprog@gmail.com>
* Árpád Goretity <h2co3@h2co3.org>
* Nicholas Wilson <nicholas@nicholaswilson.me.uk>
* Aaron Mandle <aaronmandle@gmail.com>
* Bailey Hayes <Bailey.Hayes@sas.com> (copyright owned by SAS Institute Inc.)
* Paul Holland <pholland@adobe.com>
* James Long <longster@gmail.com>
* David Anderson <danderson@mozilla.com> (copyright owned by Mozilla Foundation)
* Eric Rannaud <e@nanocritical.com> (copyright owned by Nanocritical Corp.)
* William Furr <wfurr@google.com> (copyright owned by Google, Inc.)
* Dan Glastonbury <dglastonbury@mozilla.com> (copyright owned by Mozilla Foundation)
* Warren Seine <warren.seine@aerys.in> (copyright owned by Aerys SAS)
* Petr Babicka <babcca@gmail.com>
* Akira Takahashi <faithandbrave@gmail.com>
* Victor Costan <costan@gmail.com>
* Pepijn Van Eeckhoudt <pepijn.vaneeckhoudt@luciad.com> (copyright owned by Luciad NV)
* Stevie Trujillo <stevie.trujillo@gmail.com>
* Edward Rudd <urkle@outoforder.cc>
* Rene Eichhorn <rene.eichhorn1@gmail.com>
* Nick Desaulniers <nick@mozilla.com> (copyright owned by Mozilla Foundation)
* Luke Wagner <luke@mozilla.com> (copyright owned by Mozilla Foundation)
* Matt McCormick <matt.mccormick@kitware.com>
* Thaddée Tyl <thaddee.tyl@gmail.com>
* Philipp Wiesemann <philipp.wiesemann@arcor.de>
* Jan Jongboom <janjongboom@gmail.com> (copyright owned by Telenor Digital AS)
* Tiago Quelhas <tiagoq@gmail.com>
* Reinier de Blois <rddeblois@gmail.com>
* Yuichi Nishiwaki <yuichi.nishiwaki@gmail.com>
* Jérôme Bernard <jerome.bernard@ercom.fr> (copyright owned by Ercom)
* Chanhwi Choi <ccwpc@hanmail.net>
* Fábio Santos <fabiosantosart@gmail.com>
* Thibaut Despoulain <thibaut@artillery.com> (copyright owned by Artillery Games, Inc.)
* Wei Tjong Yao <weitjong@gmail.com>
* Tim Guan-tin Chien <timdream@gmail.com>
* Krzysztof Jakubowski <nadult@fastmail.fm>
* Vladimír Vondruš <mosra@centrum.cz>
* Brion Vibber <brion@pobox.com>
* Philip Lafleur <sendsbeak@gmail.com>
* Javier Meseguer de Paz <j.meseguer@gmail.com>
* Michael A. Balazs <michael.balazs@gmail.com>
* Andreas Blixt <me@blixt.nyc>
* Haofeng Zhang <h.z@duke.edu>
* Cody Welsh <codyw@protonmail.com>
* Hoong Ern Ng <hoongern@gmail.com>
* Kagami Hiiragi <kagami@genshiken.org>
* Jan Bölsche <jan@lagomorph.de>
* Sebastian Matthes <sebastianmatthes@outlook.com> (copyright owned by Volkswagen AG)
* Robert Goulet <robert.goulet@autodesk.com> (copyright owned by Autodesk, Inc.)
* Juha Järvi <befunge@gmail.com>
* Louis Lagrange <lagrange.louis@gmail.com>
* Ying-Ruei Liang <thumbd03803@gmail.com>
* Stuart Geipel <lapimlu@gmail.com>
* Yeonjun Lim <yjroot@gmail.com>
* Andrew Karpushin <reven86@gmail.com>
* Felix Zimmermann <fzimmermann89@gmail.com>
* Sven-Hendrik Haase <svenstaro@gmail.com>
* Simon Sandström <simon@nikanor.nu>
* Khaled Sami <k.sami.mohammed@gmail.com>
* Omar El-Mohandes <omar.elmohandes90@gmail.com>
* Florian Rival <florian.rival@gmail.com>
* Mark Achée <mark@achee.com>
* Piotr Paczkowski <kontakt@trzeci.eu>
* Braden MacDonald <braden@bradenmacdonald.com>
* Kevin Cheung <kevin.cheung@autodesk.com> (copyright owned by Autodesk, Inc.)
* Josh Peterson <petersonjm1@gmail.com>
* eska <eska@eska.me>
* Nate Burr <nate.oo@gmail.com>
* Paul "TBBle" Hampson <Paul.Hampson@Pobox.com>
* Andreas Plesch <andreasplesch@gmail.com>
* Brian Armstrong <brian.armstrong.ece+github@gmail.com>
* Vincenzo Chianese <vincenz.chianese@icloud.com>
* Noam T.Cohen <noam@ecb.co.il>
* Nick Shin <nick.shin@gmail.com>
* Gregg Tavares <github@greggman.com>
* Tanner Rogalsky <tanner@tannerrogalsky.com>
* Richard Cook <rcook@tableau.com> (copyright owned by Tableau Software, Inc.)
* Arnab Choudhury <achoudhury@tableau.com> (copyright owned by Tableau Software, Inc.)
* Charles Vaughn <cvaughn@tableau.com> (copyright owned by Tableau Software, Inc.)
* Pierre Krieger <pierre.krieger1708@gmail.com>
* Jakob Stoklund Olesen <stoklund@2pi.dk>
* Jérémy Anger <angerj.dev@gmail.com>
* Derek Schuff <dschuff@chromium.org> (copyright owned by Google, Inc.)
* Ashley Sommer <flubba86@gmail.com>
* Dave Fletcher <graveyhead@gmail.com>
* Lars-Magnus Skog <ralphtheninja@riseup.net>
* Pieter Vantorre <pietervantorre@gmail.com>
* Maher Sallam <maher@sallam.me>
* Andrey Burov <burik666@gmail.com>
* Holland Schutte <hgschutte1@gmail.com>
* Kerby Geffrard <kerby.geffrard@gmail.com>
* cynecx <me@cynecx.net>
* Chris Gibson <cgibson@mrvoxel.com>
* Harald Reingruber <code*at*h-reingruber.at>
* Aiden Koss <madd0131@umn.edu>
* Dustin VanLerberghe <good_ol_dv@hotmail.com>
* Philip Bielby <pmb45-github@srcf.ucam.org> (copyright owned by Jagex Ltd.)
* Régis Fénéon <regis.feneon@gmail.com>
* Dominic Chen <d.c.ddcc@gmail.com> (copyright owned by Google, Inc.)
* Junji Hashimoto <junji.hashimoto@gmail.com>
* Heejin Ahn <aheejin@gmail.com> (copyright owned by Google, Inc.)
* Andras Kucsma <andras.kucsma@gmail.com>
* Mateusz Borycki <mateuszborycki@gmail.com>
* Franklin Ta <fta2012@gmail.com>
* Jacob Gravelle <jgravelle@google.com> (copyright owned by Google, Inc.)
* Kagami Sascha Rosylight <saschanaz@outlook.com>
* Benny Jacobs <benny@gmx.it>
* Ray Brown <code@liquibits.com>
* Christopher Serr <christopher.serr@gmail.com>
* Aaron Ruß <aaron.russ@dfki.de> (copyright owned by DFKI GmbH)
* Vilibald Wanča <vilibald@wvi.cz>
* Alex Hixon <alex@alexhixon.com>
* Vladimir Davidovich <thy.ringo@gmail.com>
* Dmitry Tolmachov <dmitolm@gmail.com>
* Dylan McKay <me@dylanmckay.io>
* Christophe Gragnic <cgragnic@netc.fr>
* Murphy McCauley <murphy.mccauley@gmail.com>
* Anatoly Trosinenko <anatoly.trosinenko@gmail.com>
* Brad Grantham <grantham@plunk.org>
* Sam Clegg <sbc@chromium.org> (copyright owned by Google, Inc.)
* Joshua Lind <joshualind007@hotmail.com>
* Hiroaki GOTO as "GORRY" <gorry@hauN.org>
* Mikhail Kremnyov <mkremnyov@gmail.com> (copyright owned by XCDS International)
* Tasuku SUENAGA a.k.a. gunyarakun <tasuku-s-github@titech.ac>
* Evan Wallace <evan.exe@gmail.com>
* Henning Pohl <henning@still-hidden.de>
* Tim Neumann <mail@timnn.me>
* Ondrej Stava <ondrej.stava@gmail.com> (copyright owned by Google, Inc.
<<<<<<< HEAD
* xiyanggudao <1766500102@qq.com>
=======
* Jakub Jirutka <jakub@jirutka.cz>
>>>>>>> 2a0f0e20
<|MERGE_RESOLUTION|>--- conflicted
+++ resolved
@@ -284,8 +284,5 @@
 * Henning Pohl <henning@still-hidden.de>
 * Tim Neumann <mail@timnn.me>
 * Ondrej Stava <ondrej.stava@gmail.com> (copyright owned by Google, Inc.
-<<<<<<< HEAD
-* xiyanggudao <1766500102@qq.com>
-=======
 * Jakub Jirutka <jakub@jirutka.cz>
->>>>>>> 2a0f0e20
+* xiyanggudao <1766500102@qq.com>