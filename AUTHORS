The following authors have all licensed their contributions to Emscripten
under the licensing terms detailed in LICENSE.

(Authors keep copyright of their contributions, of course; they just grant
a license to everyone to use it as detailed in LICENSE.)

* Alon Zakai <alonzakai@gmail.com> (copyright owned by Mozilla Foundation)
* Tim Dawborn <tim.dawborn@gmail.com>
* Max Shawabkeh <max99x@gmail.com>
* Sigmund Vik <sigmund_vik@yahoo.com>
* Jeff Terrace <jterrace@gmail.com>
* Benoit Tremblay <trembl.ben@gmail.com>
* Andreas Bergmeier <abergmeier@gmx.net>
* Ben Schwartz <bens@alum.mit.edu>
* David Claughton <dave@eclecticdave.com>
* David Yip <yipdw@member.fsf.org>
* Julien Hamaide <julien.hamaide@gmail.com>
* Ehsan Akhgari <ehsan.akhgari@gmail.com> (copyright owned by Mozilla Foundation)
* Adrian Taylor <adrian@macrobug.com>
* Richard Assar <richard.assar@gmail.com>
* Nathan Hammond <emscripten@nathanhammond.com>
* Behdad Esfahbod <behdad@behdad.org>
* David Benjamin <davidben@mit.edu>
* Pierre Renaux <pierre@talansoft.com>
* Brian Anderson <banderson@mozilla.com>
* Jon Bardin <diclophis@gmail.com>
* Jukka Jylänki <jujjyl@gmail.com>
* Aleksander Guryanov <caiiiycuk@gmail.com>
* Chad Austin <chad@chadaustin.me> (copyright owned by IMVU)
* nandhp <nandhp@gmail.com>
* YeZhongWen <linghuye2.0@gmail.com>
* Xingxing Pan <forandom@gmail.com>
* Justin Kerk <dopefishjustin@gmail.com>
* Andrea Bedini <andrea.bedini@gmail.com>
* James Pike <totoro.friend@chilon.net>
* Mokhtar Naamani <mokhtar.naamani@gmail.com>
* Benjamin Stover <benjamin.stover@gmail.com>
* Riccardo Magliocchetti <riccardo.magliocchetti@gmail.com>
* Janus Troelsen <janus.troelsen@stud.tu-darmstadt.de>
* Lars Schneider <lars.schneider@autodesk.com> (copyright owned by Autodesk, Inc.)
* Joel Martin <github@martintribe.org>
* Manuel Wellmann <manuel.wellmann@autodesk.com> (copyright owned by Autodesk, Inc.)
* Xuejie Xiao <xxuejie@gmail.com>
* Dominic Wong <dom@slowbunyip.org>
* Alan Kligman <alan.kligman@gmail.com> (copyright owned by Mozilla Foundation)
* Anthony Liot <wolfviking0@yahoo.com>
* Michael Riss <Michael.Riss@gmx.de>
* Jasper St. Pierre <jstpierre@mecheye.net>
* Manuel Schölling <manuel.schoelling@gmx.de>
* Bruce Mitchener, Jr. <bruce.mitchener@gmail.com>
* Michael Bishop <mbtyke@gmail.com>
* Roger Braun <roger@rogerbraun.net>
* Vladimir Vukicevic <vladimir@pobox.com> (copyright owned by Mozilla Foundation)
* Lorant Pinter <lorant.pinter@prezi.com>
* Tobias Doerffel <tobias.doerffel@gmail.com>
* Martin von Gagern <martin@von-gagern.net>
* Ting-Yuan Huang <thuang@mozilla.com>
* Joshua Granick <jgranick@blackberry.com>
* Felix H. Dahlke <fhd@ubercode.de>
* Éloi Rivard <azmeuk@gmail.com>
* Alexander Gladysh <ag@logiceditor.com>
* Arlo Breault <arlolra@gmail.com>
* Jacob Lee <artdent@gmail.com> (copyright owned by Google, Inc.)
* Joe Lee <jlee@imvu.com> (copyright owned by IMVU)
* Andy Friesen <andy@imvu.com> (copyright owned by IMVU)
* Bill Welden <bwelden@imvu.com> (copyright owned by IMVU)
* Michael Ey <mey@imvu.com> (copyright owned by IMVU)
* Llorens Marti Garcia <lgarcia@imvu.com> (copyright owned by IMVU)
* Jinsuck Kim <jkim@imvu.com> (copyright owned by IMVU)
* Todd Lee <tlee@imvu.com> (copyright owned by IMVU)
* Anthony Pesch <inolen@gmail.com>
* Robert Bragg <robert.bragg@intel.com> (copyright owned by Intel Corporation)
* Sylvestre Ledru <sylvestre@debian.org>
* Tom Fairfield <fairfield@cs.xu.edu>
* Anthony J. Thibault <ajt@hyperlogic.org>
* John Allwine <jallwine86@gmail.com>
* Martin Gerhardy <martin.gerhardy@gmail.com>
* James Gregory <jgregory@zynga.com> (copyright owned by Zynga, Inc.)
* Dan Gohman <sunfish@google.com> (copyright owned by Google, Inc.)
* Jeff Gilbert <jgilbert@mozilla.com> (copyright owned by Mozilla Foundation)
* Frits Talbot <frits@metapathy.com>
* Onno Jongbloed <hey@onnoj.net>
* Jez Ng <me@jezng.com>
* Marc Feeley <mfeeley@mozilla.com> (copyright owned by Mozilla Foundation)
* Ludovic Perrine <jazzzz@gmail.com>
* David Barksdale <david.barksdale@adcedosolutions.com>
* Manfred Manik Nerurkar <nerurkar*at*made-apps.biz> (copyright owned by MADE, GmbH)
* Joseph Gentle <me@josephg.com>
* Douglas T. Crosher <dtc-moz@scieneer.com> (copyright owned by Mozilla Foundation)
* Douglas T. Crosher <info@jsstats.com> (copyright owned by Scieneer Pty Ltd.)
* Soeren Balko <soeren.balko@gmail.com> (copyright owned by Clipchamp Pty Ltd.)
* Ryan Kelly (ryan@rfk.id.au)
* Michael Lelli <toadking@toadking.com>
* Yu Kobayashi <yukoba@accelart.jp>
* Pin Zhang <zhangpin04@gmail.com>
* Nick Bray <ncbray@chromium.org> (copyright owned by Google, Inc.)
* Aidan Hobson Sayers <aidanhs@cantab.net>
* Charlie Birks <admin@daftgames.net>
* Ranger Harke <ranger.harke@autodesk.com> (copyright owned by Autodesk, Inc.)
* Tobias Vrinssen <tobias@vrinssen.de>
* Patrick R. Martin <patrick.martin.r@gmail.com>
* Richard Quirk <richard.quirk@gmail.com>
* Marcos Scriven <marcos@scriven.org>
* Antoine Lambert <antoine.lambert33@gmail.com>
* Daniel Aquino <mr.danielaquino@gmail.com>
* Remi Papillie <remi.papillie@gmail.com>
* Fraser Adams <fraser.adams@blueyonder.co.uk>
* Michael Tirado <icetooth333@gmail.com>
* Ben Noordhuis <info@bnoordhuis.nl>
* Bob Roberts <bobroberts177@gmail.com>
* John Vilk <jvilk@cs.umass.edu>
* Daniel Baulig <dbaulig@fb.com> (copyright owned by Facebook, Inc.)
* Lu Wang <coolwanglu@gmail.com>
* Heidi Pan <heidi.pan@intel.com> (copyright owned by Intel)
* Vasilis Kalintiris <ehostunreach@gmail.com>
* Adam C. Clifton <adam@hulkamaniac.com>
* Volo Zyko <volo.zyko@gmail.com>
* Andre Weissflog <floooh@gmail.com>
* Alexandre Perrot <alexandre.perrot@gmail.com>
* Emerson José Silveira da Costa <emerson.costa@gmail.com>
* Jari Vetoniemi <mailroxas@gmail.com>
* Sindre Sorhus <sindresorhus@gmail.com>
* James S Urquhart <jamesu@gmail.com>
* Boris Gjenero <boris.gjenero@gmail.com>
* jonas echterhoff <jonas@unity3d.com>
* Sami Vaarala <sami.vaarala@iki.fi>
* Jack A. Arrington <jack@epicpineapple.com>
* Richard Janicek <r@janicek.co>
* Joel Croteau <jcroteau@gmail.com>
* Haneef Mubarak <haneef503@gmail.com>
* Nicolas Peri <nicox@shivaengine.com> (copyright owned by ShiVa Technologies, SAS)
* Bernhard Fey <e-male@web.de>
* Dave Nicponski <dave.nicponski@gmail.com>
* Jonathan Jarri <noxalus@gmail.com>
* Daniele Di Proietto <daniele.di.proietto@gmail.com>
* Dan Dascalescu <dNOSPAMdascalescu@gmail.com>
* Thomas Borsos <thomasborsos@gmail.com>
* Ori Avtalion <ori@avtalion.name>
* Guillaume Blanc <guillaumeblanc.sc@gmail.com>
* Usagi Ito <usagi@WonderRabbitProject.net>
* Camilo Polymeris <cpolymeris@gmail.com>
* Markus Henschel <markus.henschel@yager.de>
* Ophir Lojkine <ophir.lojkine@eleves.ec-nantes.fr>
* Ryan Sturgell <ryan.sturgell@gmail.com> (copyright owned by Google, Inc.)
* Jason Green <jason@transgaming.com> (copyright owned by TransGaming, Inc.)
* Ningxin Hu <ningxin.hu@intel.com> (copyright owned by Intel)
* Nicolas Guillemot <nlguillemot@gmail.com>
* Sathyanarayanan Gunasekaran <gsathya.ceg@gmail.com> (copyright owned by Mozilla Foundation)
* Nikolay Vorobyov <nik.vorobyov@gmail.com>
* Jonas Platte <mail@jonasplatte.de>
* Sebastien Ronsse <sronsse@gmail.com>
* Glenn R. Wichman <gwichman@zynga.com>
* Hamish Willee <hamishwillee@gmail.com> (copyright owned by Mozilla Foundation)
* Sylvain Chevalier <sylvain.chevalier@gmail.com>
* Nathan Ross <nross.se@gmail.com>
* Zachary Pomerantz <zmp@umich.edu>
* Boris Tsarev <boristsarev@gmail.com>
* Mark Logan <mark@artillery.com> (copyright owned by Artillery Games, Inc.)
* Коренберг Марк <socketpair@gmail.com>
* Gauthier Billot <gogoprog@gmail.com>
* Árpád Goretity <h2co3@h2co3.org>
* Nicholas Wilson <nicholas@nicholaswilson.me.uk>
* Aaron Mandle <aaronmandle@gmail.com>
* Bailey Hayes <Bailey.Hayes@sas.com> (copyright owned by SAS Institute Inc.)
* Paul Holland <pholland@adobe.com>
* James Long <longster@gmail.com>
* David Anderson <danderson@mozilla.com> (copyright owned by Mozilla Foundation)
* Eric Rannaud <e@nanocritical.com> (copyright owned by Nanocritical Corp.)
* William Furr <wfurr@google.com> (copyright owned by Google, Inc.)
* Dan Glastonbury <dglastonbury@mozilla.com> (copyright owned by Mozilla Foundation)
* Warren Seine <warren.seine@aerys.in> (copyright owned by Aerys SAS)
* Petr Babicka <babcca@gmail.com>
* Akira Takahashi <faithandbrave@gmail.com>
* Victor Costan <costan@gmail.com>
* Pepijn Van Eeckhoudt <pepijn.vaneeckhoudt@luciad.com> (copyright owned by Luciad NV)
* Stevie Trujillo <stevie.trujillo@gmail.com>
* Edward Rudd <urkle@outoforder.cc>
* Rene Eichhorn <rene.eichhorn1@gmail.com>
* Nick Desaulniers <nick@mozilla.com> (copyright owned by Mozilla Foundation)
* Luke Wagner <luke@mozilla.com> (copyright owned by Mozilla Foundation)
* Matt McCormick <matt.mccormick@kitware.com>
* Thaddée Tyl <thaddee.tyl@gmail.com>
* Philipp Wiesemann <philipp.wiesemann@arcor.de>
* Jan Jongboom <janjongboom@gmail.com> (copyright owned by Telenor Digital AS)
* Tiago Quelhas <tiagoq@gmail.com>
* Reinier de Blois <rddeblois@gmail.com>
* Yuichi Nishiwaki <yuichi.nishiwaki@gmail.com>
* Jérôme Bernard <jerome.bernard@ercom.fr> (copyright owned by Ercom)
* Chanhwi Choi <ccwpc@hanmail.net>
* Fábio Santos <fabiosantosart@gmail.com>
* Thibaut Despoulain <thibaut@artillery.com> (copyright owned by Artillery Games, Inc.)
* Wei Tjong Yao <weitjong@gmail.com>
* Tim Guan-tin Chien <timdream@gmail.com>
* Krzysztof Jakubowski <nadult@fastmail.fm>
* Vladimír Vondruš <mosra@centrum.cz>
* Brion Vibber <brion@pobox.com>
* Philip Lafleur <sendsbeak@gmail.com>
* Javier Meseguer de Paz <j.meseguer@gmail.com>
* Michael A. Balazs <michael.balazs@gmail.com>
* Andreas Blixt <me@blixt.nyc>
* Haofeng Zhang <h.z@duke.edu>
* Cody Welsh <codyw@protonmail.com>
* Hoong Ern Ng <hoongern@gmail.com>
* Kagami Hiiragi <kagami@genshiken.org>
* Jan Bölsche <jan@lagomorph.de>
* Sebastian Matthes <sebastianmatthes@outlook.com> (copyright owned by Volkswagen AG)
* Robert Goulet <robert.goulet@autodesk.com> (copyright owned by Autodesk, Inc.)
* Juha Järvi <befunge@gmail.com>
* Louis Lagrange <lagrange.louis@gmail.com>
* Ying-Ruei Liang <thumbd03803@gmail.com>
* Stuart Geipel <lapimlu@gmail.com>
* Yeonjun Lim <yjroot@gmail.com>
* Andrew Karpushin <reven86@gmail.com>
* Felix Zimmermann <fzimmermann89@gmail.com>
* Sven-Hendrik Haase <svenstaro@gmail.com>
* Simon Sandström <simon@nikanor.nu>
* Khaled Sami <k.sami.mohammed@gmail.com>
* Omar El-Mohandes <omar.elmohandes90@gmail.com>
* Florian Rival <florian.rival@gmail.com>
* Mark Achée <mark@achee.com>
* Piotr Paczkowski <kontakt@trzeci.eu>
* Braden MacDonald <braden@bradenmacdonald.com>
* Kevin Cheung <kevin.cheung@autodesk.com> (copyright owned by Autodesk, Inc.)
* Josh Peterson <petersonjm1@gmail.com>
* eska <eska@eska.me>
* Nate Burr <nate.oo@gmail.com>
* Paul "TBBle" Hampson <Paul.Hampson@Pobox.com>
* Andreas Plesch <andreasplesch@gmail.com>
* Brian Armstrong <brian.armstrong.ece+github@gmail.com>
* Vincenzo Chianese <vincenz.chianese@icloud.com>
* Noam T.Cohen <noam@ecb.co.il>
* Nick Shin <nick.shin@gmail.com>
* Gregg Tavares <github@greggman.com>
* Tanner Rogalsky <tanner@tannerrogalsky.com>
* Richard Cook <rcook@tableau.com> (copyright owned by Tableau Software, Inc.)
* Arnab Choudhury <achoudhury@tableau.com> (copyright owned by Tableau Software, Inc.)
* Charles Vaughn <cvaughn@tableau.com> (copyright owned by Tableau Software, Inc.)
* Pierre Krieger <pierre.krieger1708@gmail.com>
* Jakob Stoklund Olesen <stoklund@2pi.dk>
* Jérémy Anger <angerj.dev@gmail.com>
* Derek Schuff <dschuff@chromium.org> (copyright owned by Google, Inc.)
* Ashley Sommer <flubba86@gmail.com>
* Dave Fletcher <graveyhead@gmail.com>
* Lars-Magnus Skog <ralphtheninja@riseup.net>
* Pieter Vantorre <pietervantorre@gmail.com>
* Maher Sallam <maher@sallam.me>
* Andrey Burov <burik666@gmail.com>
* Holland Schutte <hgschutte1@gmail.com>
* Kerby Geffrard <kerby.geffrard@gmail.com>
* cynecx <me@cynecx.net>
* Chris Gibson <cgibson@mrvoxel.com>
* Harald Reingruber <code*at*h-reingruber.at>
* Aiden Koss <madd0131@umn.edu>
* Dustin VanLerberghe <good_ol_dv@hotmail.com>
* Philip Bielby <pmb45-github@srcf.ucam.org> (copyright owned by Jagex Ltd.)
* Régis Fénéon <regis.feneon@gmail.com>
* Dominic Chen <d.c.ddcc@gmail.com> (copyright owned by Google, Inc.)
* Junji Hashimoto <junji.hashimoto@gmail.com>
* Heejin Ahn <aheejin@gmail.com> (copyright owned by Google, Inc.)
* Andras Kucsma <andras.kucsma@gmail.com>
* Mateusz Borycki <mateuszborycki@gmail.com>
* Franklin Ta <fta2012@gmail.com>
* Jacob Gravelle <jgravelle@google.com> (copyright owned by Google, Inc.)
* Kagami Sascha Rosylight <saschanaz@outlook.com>
* Benny Jacobs <benny@gmx.it>
* Ray Brown <code@liquibits.com>
* Christopher Serr <christopher.serr@gmail.com>
* Aaron Ruß <aaron.russ@dfki.de> (copyright owned by DFKI GmbH)
* Vilibald Wanča <vilibald@wvi.cz>
* Alex Hixon <alex@alexhixon.com>
* Vladimir Davidovich <thy.ringo@gmail.com>
* Yuriy Levchenko <irov13@mail.ru>
* Dmitry Tolmachov <dmitolm@gmail.com>
* Dylan McKay <me@dylanmckay.io>
* Christophe Gragnic <cgragnic@netc.fr>
* Murphy McCauley <murphy.mccauley@gmail.com>
* Anatoly Trosinenko <anatoly.trosinenko@gmail.com>
* Brad Grantham <grantham@plunk.org>
* Sam Clegg <sbc@chromium.org> (copyright owned by Google, Inc.)
* Joshua Lind <joshualind007@hotmail.com>
* Hiroaki GOTO as "GORRY" <gorry@hauN.org>
* Mikhail Kremnyov <mkremnyov@gmail.com> (copyright owned by XCDS International)
* Tasuku SUENAGA a.k.a. gunyarakun <tasuku-s-github@titech.ac>
* Vitorio Miguel Prieto Cilia <vdrbandeiras@gmail.com>
* Evan Wallace <evan.exe@gmail.com>
* Henning Pohl <henning@still-hidden.de>
* Tim Neumann <mail@timnn.me>
* Ondrej Stava <ondrej.stava@gmail.com> (copyright owned by Google, Inc.)
* Jakub Jirutka <jakub@jirutka.cz>
* Loo Rong Jie <loorongjie@gmail.com>
* Jean-François Geyelin <jfgeyelin@gmail.com>
* Matthew Collins <thethinkofdeath@gmail.com>
* Satoshi N. M <snmatsutake@yahoo.co.jp>
* Ryan Speets <ryan@speets.ca>
* Fumiya Chiba <fumiya.chiba@nifty.com>
* Ryan C. Gordon <icculus@icculus.org>
* Inseok Lee <dlunch@gmail.com>
* Yair Levinson (copyright owned by Autodesk, Inc.)
* Matjaž Drolc <mdrolc@gmail.com>
* James Swift <james@3dengineer.com> (copyright owned by PSPDFKit GmbH)
* Ryan Lester <ryan@cyph.com> (copyright owned by Cyph, Inc.)
* Nikolay Zapolnov <zapolnov@gmail.com>
* Nazar Mokrynskyi <nazar@mokrynskyi.com>
* Yury Delendik <ydelendik@mozilla.com> (copyright owned by Mozilla Foundation)
* Kenneth Perry <thothonegan@gmail.com>
* Jim Mussared <jim.mussared@gmail.com>
* Dirk Vanden Boer <dirk.vdb@gmail.com>
* Mitchell Foley <mitchfoley@google.com> (copyright owned by Google, Inc.)
* Oleksandr Chekhovskyi <oleksandr.chekhovskyi@gmail.com>
* Michael Siebert <michael.siebert2k@gmail.com>
* Jonathan Hale <squareys@googlemail.com>
* Etienne Brateau <etienne.brateau@gmail.com>
* Zhiming Wang <zmwangx@gmail.com>
* Jameson Ernst <jameson@jpernst.com>
* Yoan Lecoq <yoanlecoq.io@gmail.com>
* Jiajie Hu <jiajie.hu@intel.com> (copyright owned by Intel Corporation)
* Kamil Klimek <naresh@tlen.pl>
* José Carlos Pujol <josecpujol(at)gmail.com>
* Dannii Willis <curiousdannii@gmail.com>
* Erik Dubbelboer <erik@dubbelboer.com>
* Sergey Tsatsulin <tsatsulin@gmail.com>
* varkor <github@varkor.com>
* Stuart Knightley <website@stuartk.com>
* Amadeus Guo <gliheng@foxmail.com>
* Nathan Froyd <froydnj@gmail.com> (copyright owned by Mozilla Foundation)
* Daniel Wirtz <dcode@dcode.io>
* Kibeom Kim <kk1674@nyu.edu>
* Marcel Klammer <m.klammer@tastenkunst.com>
* Axel Forsman <axelsfor@gmail.com>
* Ebrahim Byagowi <ebrahim@gnu.org>
* Thorsten Möller <thorsten.moeller@sbi.ch>
* Michael Droettboom <mdroettboom@mozilla.com>
* Nicolas Bouquet <hgy01@hieroglyphe.net>
* Miguel Saldivar <miguel.saldivar22@hotmail.com>
* Gert Van Hoey <gert.vanhoey@gmail.com>
* Valtteri Heikkilä <rnd@nic.fi>
* Daniel McNab <daniel.mcnab6+emcc(at)gmail.com>
* Tyler Limkemann <tslimkemann42 gmail.com>
* Ben Smith <binji@google.com> (copyright owned by Google, Inc.)
* Sylvain Beucler <beuc@beuc.net>
* Patrik Weiskircher <patrik@weiskircher.name>
* Tobias Widlund <widlundtobias(at)gmail.com>
* Rob Fors <mail@robfors.com>
* Mike Frysinger <vapier@chromium.org> (copyright owned by Google, Inc.)
* Sébasiten Crozet <developer@crozet.re>
* Andrey Nagikh <andrey@nagih.ru>
* Dzmitry Malyshau <dmalyshau@mozilla.com> (copyright owned by Mozilla Foundation)
* Bjorn Swenson <tie.372@gmail.com>
* Ryhor Spivak <grisha@rusteddreams.net>
* Jan Schär <jscissr@gmail.com>
* Ryhor Spivak <grisha@rusteddreams.net>
* Alexander Bich <quyse0@gmail.com>
* Ashleigh Thomas <ashleighbcthomas@gmail.com>
* Veniamin Petrenko <bjpbjpbjp10@gmail.com>
* Ian Henderson <ian@ianhenderson.org>
* Siim Kallas <siimkallas@gmail.com>
* Carl Woffenden <cwoffenden@gmail.com> (copyright owned by Numfum GmbH)
* Patrick Berger <patrick.berger@xmail.net> (copyright owned by Compusoft Group)
* Alexander Frank Lehmann <alexander.frank.lehmann@compusoftgroup.com> (copyright owned by Compusoft Group)
* Tommy Nguyen <tn0502@gmail.com>
* Thomas Schander <info@thomasschander.com> (copyright owned by Enscape GmbH)
* Benjamin S. Rodgers <acdimalev@gmail.com>
* Paul Shapiro <paul@mymonero.com>
* Elmo Todurov <elmo.todurov@eesti.ee>
* Zoltán Žarkov <zeko@freecivweb.org>
* Roman Yurchak <rth.yurchak@pm.me>
* Hampton Maxwell <me@hamptonmaxwell.com>
* Eric Fiselier <ericwf@google.com> (copyright owned by Google, Inc.)
* Sirapop Wongstapornpat <sirapop.wongstapornpat@student.oulu.fi>
* Matt Kane <m@mk.gg>
* Altan Özlü <altanozlu7@gmail.com>
* Mary S <ipadlover8322@gmail.com>
* Martin Birks <mbirks@gmail.com>
* Kirill Smelkov <kirr@nexedi.com> (copyright owned by Nexedi)
* Lutz Hören <laitch383@gmail.com>
* Pedro K Custodio <git@pedrokcustodio.com>
* Nicolas Allemand <contact@nicolasallemand.com>
* Gabriel Cuvillier <contact@gabrielcuvillier.pro>
* Thomas Lively <tlively@google.com> (copyright owned by Google, Inc.)
* Brandon Surmanski <b.surmanski@gmail.com>
* Rian Hunter <rian@alum.mit.edu>
* Kai Ninomiya <kainino@chromium.org> (copyright owned by Google, Inc.)
* Mickaël Schoentgen <contact@tiger-222.fr>
* Renaud Leroy <capitnflam@gmail.com>
* Florian Stellbrink <florian@stellbr.ink>
* Shane Peelar <lookatyouhacker@gmail.com>
* Alessandro Pignotti <alessandro@leaningtech.com>
* Zheng Tao Lee <zhengtao.lee@autodesk.com> (copyright owned by Autodesk, Inc.)
* Martina Kraus <kraus.martina.m@googlemail.com>
* Jacob Adelgren <jake@eevo.com>
* Ingvar Stepanyan <me@rreverser.com>
* Ben Trapani <ben.trapani1995@gmail.com> (copyright owned by Microsoft, Inc.)
* Tim Lander <tim57282＠hotmail.com>
* Jacob Greenfield <jacob@jacobgreenfield.me>
* Joseph Kogut <joseph.kogut@gmail.com>
* Yi Zhang <milizhang@gmail.com>
* Marc Abramowitz <msabramo@gmail.com>
* Daniel Ruf <daniel@daniel-ruf.de>
* Timothy Trindle <titrindl@microsoft.com> (copyright owned by Microsoft, Inc.)
* Matthew Andres Moreno <m.more500@gmail.com>
* Eric Mandel <eric@cfa.harvard.edu>
* Anthony Catel <paraboul@gmail.com>
* Simon Cooper <simon.d.cooper@hotmail.co.uk>
* Amir Rasouli <arasouli91@gmail.com>
* Nico Weber <thakis@chromium.org>
* Bas Doorn <code@keyn.app> (copyright owned by Keyn B.V.)
* Adam Bujalski <a.bujalski@samsung.com> (copyright owned by Samsung Electronics)
* Guanzhong Chen <gzchen@google.com> (copyright owned by Google, Inc.)
* Denis Serebro <densilver3000@gmail.com>
* Lucas Ramage <ramage.lucas@protonmail.com>
* Andy Wingo <wingo@igalia.com> (copyright owned by Igalia)
* Philipp Gloor <philipp.gloor@pdf-tools.com> (copyright owned by PDF Tools AG)
* Joshua Minter <josh@minteronline.com> (copyright owned by Clipchamp Pty Ltd.)
* Ferris Kwaijtaal <ferrispc@hotmail.com>
* Konstantin Podsvirov <konstantin@podsvirov.pro>
* Eduardo Bart <edub4rt@gmail.com>
* Zoltan Varga <vargaz@gmail.com> (copyright owned by Microsoft, Inc.)
* Fernando Serboncini <fserb@google.com>
* Christian Clauss <cclauss@me.com> (copyright owned by IBM)
* Henry Kleynhans <hkleynhans@bloomberg.net> (copyright owned by Bloomberg L.P.)
* FUJI Goro <g.psy.va@gmail.com>
* Egor Suvorov <esuvorov@think-cell.com> (copyright owned by think-cell Software GmbH)
* James Kuszmaul <jabukuszmaul@gmail.com>
* Wei Mingzhi <whistler_wmz@users.sourceforge.net>
* Sergey karchevsky <sergey.ext@gmail.com>
* Ajay Patel <patel.ajay285@gmail.com>
* Adrien Devresse <adev@adev.name>
* Petr Penzin <petr.penzin@intel.com> (copyright owned by Intel Corporation)
* Tayeb Al Karim <tay@google.com> (copyright owned by Google, Inc.)
* Andrei Alexeyev <akari@taisei-project.org>
* Cesar Guirao Robles <cesar@no2.es>
* Mehdi Sabwat <mehdisabwat@gmail.com>
* MinganMuon <mingan-muon@outlook.com>
* Jonathan Feinberg <feinberg@google.com>
* Osman Turan <osman@osmanturan.com>
* Jaikanth J <jaikanthjay46@gmail.com>
* Gernot Lassnig <gernot.lassnig@gmail.com>
* Christian Boos <cboos@bct-technology.com>
* Erik Scholz <greenNO@SPAMg-s.xyz>
* Michael de Lang <kingoipo@gmail.com>
* Gergely Nagy <ngg@tresorit.com>
* Jan Habermann <jan@habermann.io>
* John Granström <granstrom.john@gmail.com>
* Clemens Backes <clemensb@google.com> (copyright owned by Google, Inc.)
* Tibor Klajnscek <tiborkl@numfum.com>
* Benjamin Golinvaux <benjamin@golinvaux.com>
* Peter Salomonsen <pjsalomonsen@gmail.com>
* Niklas Fiekas <niklas.fiekas@backscattering.de>
<<<<<<< HEAD
* Corentin Wallez <cwallez@chromium.org> (copyright owned by Google, Inc.)
* Austin Eng <enga@chromium.org> (copyright owned by Google, Inc.)
=======
* Martín Lucas Golini <spartanj@gmail.com>
>>>>>>> ddd6f3a8
<|MERGE_RESOLUTION|>--- conflicted
+++ resolved
@@ -446,9 +446,6 @@
 * Benjamin Golinvaux <benjamin@golinvaux.com>
 * Peter Salomonsen <pjsalomonsen@gmail.com>
 * Niklas Fiekas <niklas.fiekas@backscattering.de>
-<<<<<<< HEAD
+* Martín Lucas Golini <spartanj@gmail.com>
 * Corentin Wallez <cwallez@chromium.org> (copyright owned by Google, Inc.)
-* Austin Eng <enga@chromium.org> (copyright owned by Google, Inc.)
-=======
-* Martín Lucas Golini <spartanj@gmail.com>
->>>>>>> ddd6f3a8
+* Austin Eng <enga@chromium.org> (copyright owned by Google, Inc.)