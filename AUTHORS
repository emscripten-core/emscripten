--- conflicted
+++ resolved
@@ -422,13 +422,9 @@
 * Egor Suvorov <esuvorov@think-cell.com> (copyright owned by think-cell Software GmbH)
 * James Kuszmaul <jabukuszmaul@gmail.com>
 * Wei Mingzhi <whistler_wmz@users.sourceforge.net>
-<<<<<<< HEAD
-* Adrien Devresse <adev@adev.name>
-=======
 * Sergey karchevsky <sergey.ext@gmail.com>
 * Ajay Patel <patel.ajay285@gmail.com>
 * Adrien Devresse <adev@adev.name>
 * Petr Penzin (petr.penzin@intel.com) (copyright owned by Intel Corporation)
 * Andrei Alexeyev <akari@taisei-project.org>
-* Cesar Guirao Robles <cesar@no2.es>
->>>>>>> 31bc981a
+* Cesar Guirao Robles <cesar@no2.es>