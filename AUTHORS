The following authors have all licensed their contributions to Emscripten
under the licensing terms detailed in LICENSE.

(Authors keep copyright of their contributions, of course; they just grant
a license to everyone to use it as detailed in LICENSE.)

* Alon Zakai <alonzakai@gmail.com> (copyright owned by Mozilla Foundation)
* Tim Dawborn <tim.dawborn@gmail.com>
* Max Shawabkeh <max99x@gmail.com>
* Sigmund Vik <sigmund_vik@yahoo.com>
* Jeff Terrace <jterrace@gmail.com>
* Benoit Tremblay <trembl.ben@gmail.com>
* Andreas Bergmeier <abergmeier@gmx.net>
* Ben Schwartz <bens@alum.mit.edu>
* David Claughton <dave@eclecticdave.com>
* David Yip <yipdw@member.fsf.org>
* Julien Hamaide <julien.hamaide@gmail.com>
* Ehsan Akhgari <ehsan.akhgari@gmail.com> (copyright owned by Mozilla Foundation)
* Adrian Taylor <adrian@macrobug.com>
* Richard Assar <richard.assar@gmail.com>
* Nathan Hammond <emscripten@nathanhammond.com>
* Behdad Esfahbod <behdad@behdad.org>
* David Benjamin <davidben@mit.edu>
* Pierre Renaux <pierre@talansoft.com>
* Brian Anderson <banderson@mozilla.com>
* Jon Bardin <diclophis@gmail.com>
* Jukka Jylänki <jujjyl@gmail.com>
* Aleksander Guryanov <caiiiycuk@gmail.com>
* Chad Austin <chad@chadaustin.me> (copyright owned by IMVU)
* nandhp <nandhp@gmail.com>
* YeZhongWen <linghuye2.0@gmail.com>
* Xingxing Pan <forandom@gmail.com>
* Justin Kerk <dopefishjustin@gmail.com>
* Andrea Bedini <andrea.bedini@gmail.com>
* James Pike <totoro.friend@chilon.net>
* Mokhtar Naamani <mokhtar.naamani@gmail.com>
* Benjamin Stover <benjamin.stover@gmail.com>
* Riccardo Magliocchetti <riccardo.magliocchetti@gmail.com>
* Janus Troelsen <janus.troelsen@stud.tu-darmstadt.de>
* Lars Schneider <lars.schneider@autodesk.com> (copyright owned by Autodesk, Inc.)
* Joel Martin <github@martintribe.org>
* Manuel Wellmann <manuel.wellmann@autodesk.com> (copyright owned by Autodesk, Inc.)
* Xuejie Xiao <xxuejie@gmail.com>
* Dominic Wong <dom@slowbunyip.org>
* Alan Kligman <alan.kligman@gmail.com> (copyright owned by Mozilla Foundation)
* Anthony Liot <wolfviking0@yahoo.com>
* Michael Riss <Michael.Riss@gmx.de>
* Jasper St. Pierre <jstpierre@mecheye.net>
* Manuel Schölling <manuel.schoelling@gmx.de>
* Bruce Mitchener, Jr. <bruce.mitchener@gmail.com>
* Michael Bishop <mbtyke@gmail.com>
* Roger Braun <roger@rogerbraun.net>
* Vladimir Vukicevic <vladimir@pobox.com> (copyright owned by Mozilla Foundation)
* Lorant Pinter <lorant.pinter@prezi.com>
* Tobias Doerffel <tobias.doerffel@gmail.com>
* Martin von Gagern <martin@von-gagern.net>
* Ting-Yuan Huang <thuang@mozilla.com>
* Joshua Granick <jgranick@blackberry.com>
* Felix H. Dahlke <fhd@ubercode.de>
* Éloi Rivard <azmeuk@gmail.com>
* Alexander Gladysh <ag@logiceditor.com>
* Arlo Breault <arlolra@gmail.com>
* Jacob Lee <artdent@gmail.com> (copyright owned by Google, Inc.)
* Joe Lee <jlee@imvu.com> (copyright owned by IMVU)
* Andy Friesen <andy@imvu.com> (copyright owned by IMVU)
* Bill Welden <bwelden@imvu.com> (copyright owned by IMVU)
* Michael Ey <mey@imvu.com> (copyright owned by IMVU)
* Llorens Marti Garcia <lgarcia@imvu.com> (copyright owned by IMVU)
* Jinsuck Kim <jkim@imvu.com> (copyright owned by IMVU)
* Todd Lee <tlee@imvu.com> (copyright owned by IMVU)
* Anthony Pesch <inolen@gmail.com>
* Robert Bragg <robert.bragg@intel.com> (copyright owned by Intel Corporation)
* Sylvestre Ledru <sylvestre@debian.org>
* Tom Fairfield <fairfield@cs.xu.edu>
* Anthony J. Thibault <ajt@hyperlogic.org>
* John Allwine <jallwine86@gmail.com>
* Martin Gerhardy <martin.gerhardy@gmail.com>
* James Gregory <jgregory@zynga.com> (copyright owned by Zynga, Inc.)
* Dan Gohman <sunfish@google.com> (copyright owned by Google, Inc.)
* Jeff Gilbert <jgilbert@mozilla.com> (copyright owned by Mozilla Foundation)
* Frits Talbot <frits@metapathy.com>
* Onno Jongbloed <hey@onnoj.net>
* Jez Ng <me@jezng.com>
* Marc Feeley <mfeeley@mozilla.com> (copyright owned by Mozilla Foundation)
* Ludovic Perrine <jazzzz@gmail.com>
* David Barksdale <david.barksdale@adcedosolutions.com>
* Manfred Manik Nerurkar <nerurkar*at*made-apps.biz> (copyright owned by MADE, GmbH)
* Joseph Gentle <me@josephg.com>
* Douglas T. Crosher <dtc-moz@scieneer.com> (copyright owned by Mozilla Foundation)
* Douglas T. Crosher <info@jsstats.com> (copyright owned by Scieneer Pty Ltd.)
* Soeren Balko <soeren.balko@gmail.com> (copyright owned by Clipchamp Pty Ltd.)
* Ryan Kelly (ryan@rfk.id.au)
* Michael Lelli <toadking@toadking.com>
* Yu Kobayashi <yukoba@accelart.jp>
* Pin Zhang <zhangpin04@gmail.com>
* Nick Bray <ncbray@chromium.org> (copyright owned by Google, Inc.)
* Aidan Hobson Sayers <aidanhs@cantab.net>
* Charlie Birks <admin@daftgames.net>
* Ranger Harke <ranger.harke@autodesk.com> (copyright owned by Autodesk, Inc.)
* Tobias Vrinssen <tobias@vrinssen.de>
* Patrick R. Martin <patrick.martin.r@gmail.com>
* Richard Quirk <richard.quirk@gmail.com>
* Marcos Scriven <marcos@scriven.org>
* Antoine Lambert <antoine.lambert33@gmail.com>
* Daniel Aquino <mr.danielaquino@gmail.com>
* Remi Papillie <remi.papillie@gmail.com>
* Fraser Adams <fraser.adams@blueyonder.co.uk>
* Michael Tirado <icetooth333@gmail.com>
* Ben Noordhuis <info@bnoordhuis.nl>
* Bob Roberts <bobroberts177@gmail.com>
* John Vilk <jvilk@cs.umass.edu>
* Daniel Baulig <dbaulig@fb.com> (copyright owned by Facebook, Inc.)
* Lu Wang <coolwanglu@gmail.com>
* Heidi Pan <heidi.pan@intel.com> (copyright owned by Intel)
* Vasilis Kalintiris <ehostunreach@gmail.com>
* Adam C. Clifton <adam@hulkamaniac.com>
* Volo Zyko <volo.zyko@gmail.com>
* Andre Weissflog <floooh@gmail.com>
* Alexandre Perrot <alexandre.perrot@gmail.com>
* Emerson José Silveira da Costa <emerson.costa@gmail.com>
* Jari Vetoniemi <mailroxas@gmail.com>
* Sindre Sorhus <sindresorhus@gmail.com>
* James S Urquhart <jamesu@gmail.com>
* Boris Gjenero <boris.gjenero@gmail.com>
* jonas echterhoff <jonas@unity3d.com>
* Sami Vaarala <sami.vaarala@iki.fi>
* Jack A. Arrington <jack@epicpineapple.com>
* Richard Janicek <r@janicek.co>
* Joel Croteau <jcroteau@gmail.com>
* Haneef Mubarak <haneef503@gmail.com>
* Nicolas Peri <nicox@shivaengine.com> (copyright owned by ShiVa Technologies, SAS)
* Bernhard Fey <e-male@web.de>
* Dave Nicponski <dave.nicponski@gmail.com>
* Jonathan Jarri <noxalus@gmail.com>
* Daniele Di Proietto <daniele.di.proietto@gmail.com>
* Dan Dascalescu <dNOSPAMdascalescu@gmail.com>
* Thomas Borsos <thomasborsos@gmail.com>
* Ori Avtalion <ori@avtalion.name>
* Guillaume Blanc <guillaumeblanc.sc@gmail.com>
* Usagi Ito <usagi@WonderRabbitProject.net>
* Camilo Polymeris <cpolymeris@gmail.com>
* Markus Henschel <markus.henschel@yager.de>
* Ophir Lojkine <ophir.lojkine@eleves.ec-nantes.fr>
* Ryan Sturgell <ryan.sturgell@gmail.com> (copyright owned by Google, Inc.)
* Jason Green <jason@transgaming.com> (copyright owned by TransGaming, Inc.)
* Ningxin Hu <ningxin.hu@intel.com> (copyright owned by Intel)
* Nicolas Guillemot <nlguillemot@gmail.com>
* Sathyanarayanan Gunasekaran <gsathya.ceg@gmail.com> (copyright owned by Mozilla Foundation)
* Nikolay Vorobyov <nik.vorobyov@gmail.com>
* Jonas Platte <mail@jonasplatte.de>
* Sebastien Ronsse <sronsse@gmail.com>
* Glenn R. Wichman <gwichman@zynga.com>
* Hamish Willee <hamishwillee@gmail.com> (copyright owned by Mozilla Foundation)
* Sylvain Chevalier <sylvain.chevalier@gmail.com>
* Nathan Ross <nross.se@gmail.com>
* Zachary Pomerantz <zmp@umich.edu>
* Boris Tsarev <boristsarev@gmail.com>
* Mark Logan <mark@artillery.com> (copyright owned by Artillery Games, Inc.)
* Коренберг Марк <socketpair@gmail.com>
* Gauthier Billot <gogoprog@gmail.com>
* Árpád Goretity <h2co3@h2co3.org>
* Nicholas Wilson <nicholas@nicholaswilson.me.uk>
* Aaron Mandle <aaronmandle@gmail.com>
* Bailey Hayes <Bailey.Hayes@sas.com> (copyright owned by SAS Institute Inc.)
* Paul Holland <pholland@adobe.com>
* James Long <longster@gmail.com>
* David Anderson <danderson@mozilla.com> (copyright owned by Mozilla Foundation)
* Eric Rannaud <e@nanocritical.com> (copyright owned by Nanocritical Corp.)
* William Furr <wfurr@google.com> (copyright owned by Google, Inc.)
* Dan Glastonbury <dglastonbury@mozilla.com> (copyright owned by Mozilla Foundation)
* Warren Seine <warren.seine@aerys.in> (copyright owned by Aerys SAS)
* Petr Babicka <babcca@gmail.com>
* Akira Takahashi <faithandbrave@gmail.com>
* Victor Costan <costan@gmail.com>
* Pepijn Van Eeckhoudt <pepijn.vaneeckhoudt@luciad.com> (copyright owned by Luciad NV)
* Stevie Trujillo <stevie.trujillo@gmail.com>
* Edward Rudd <urkle@outoforder.cc>
* Rene Eichhorn <rene.eichhorn1@gmail.com>
* Nick Desaulniers <nick@mozilla.com> (copyright owned by Mozilla Foundation)
* Luke Wagner <luke@mozilla.com> (copyright owned by Mozilla Foundation)
* Matt McCormick <matt.mccormick@kitware.com>
* Thaddée Tyl <thaddee.tyl@gmail.com>
* Philipp Wiesemann <philipp.wiesemann@arcor.de>
* Jan Jongboom <janjongboom@gmail.com> (copyright owned by Telenor Digital AS)
* Tiago Quelhas <tiagoq@gmail.com>
* Reinier de Blois <rddeblois@gmail.com>
* Yuichi Nishiwaki <yuichi.nishiwaki@gmail.com>
* Jérôme Bernard <jerome.bernard@ercom.fr> (copyright owned by Ercom)
* Chanhwi Choi <ccwpc@hanmail.net>
* Fábio Santos <fabiosantosart@gmail.com>
* Thibaut Despoulain <thibaut@artillery.com> (copyright owned by Artillery Games, Inc.)
* Wei Tjong Yao <weitjong@gmail.com>
* Tim Guan-tin Chien <timdream@gmail.com>
* Krzysztof Jakubowski <nadult@fastmail.fm>
* Vladimír Vondruš <mosra@centrum.cz>
* Brion Vibber <brion@pobox.com>
* Philip Lafleur <sendsbeak@gmail.com>
* Javier Meseguer de Paz <j.meseguer@gmail.com>
* Michael A. Balazs <michael.balazs@gmail.com>
* Andreas Blixt <me@blixt.nyc>
* Haofeng Zhang <h.z@duke.edu>
* Cody Welsh <codyw@protonmail.com>
* Hoong Ern Ng <hoongern@gmail.com>
* Kagami Hiiragi <kagami@genshiken.org>
* Jan Bölsche <jan@lagomorph.de>
* Sebastian Matthes <sebastianmatthes@outlook.com> (copyright owned by Volkswagen AG)
* Robert Goulet <robert.goulet@autodesk.com> (copyright owned by Autodesk, Inc.)
* Juha Järvi <befunge@gmail.com>
* Louis Lagrange <lagrange.louis@gmail.com>
* Ying-Ruei Liang <thumbd03803@gmail.com>
* Stuart Geipel <lapimlu@gmail.com>
* Yeonjun Lim <yjroot@gmail.com>
* Andrew Karpushin <reven86@gmail.com>
* Felix Zimmermann <fzimmermann89@gmail.com>
* Sven-Hendrik Haase <svenstaro@gmail.com>
* Simon Sandström <simon@nikanor.nu>
* Khaled Sami <k.sami.mohammed@gmail.com>
* Omar El-Mohandes <omar.elmohandes90@gmail.com>
* Florian Rival <florian.rival@gmail.com>
* Mark Achée <mark@achee.com>
* Piotr Paczkowski <kontakt@trzeci.eu>
* Braden MacDonald <braden@bradenmacdonald.com>
* Kevin Cheung <kevin.cheung@autodesk.com> (copyright owned by Autodesk, Inc.)
* Josh Peterson <petersonjm1@gmail.com>
* eska <eska@eska.me>
* Nate Burr <nate.oo@gmail.com>
* Paul "TBBle" Hampson <Paul.Hampson@Pobox.com>
* Andreas Plesch <andreasplesch@gmail.com>
* Brian Armstrong <brian.armstrong.ece+github@gmail.com>
* Vincenzo Chianese <vincenz.chianese@icloud.com>
* Noam T.Cohen <noam@ecb.co.il>
* Nick Shin <nick.shin@gmail.com>
* Gregg Tavares <github@greggman.com>
* Tanner Rogalsky <tanner@tannerrogalsky.com>
* Richard Cook <rcook@tableau.com> (copyright owned by Tableau Software, Inc.)
* Arnab Choudhury <achoudhury@tableau.com> (copyright owned by Tableau Software, Inc.)
* Charles Vaughn <cvaughn@tableau.com> (copyright owned by Tableau Software, Inc.)
* Pierre Krieger <pierre.krieger1708@gmail.com>
* Jakob Stoklund Olesen <stoklund@2pi.dk>
* Jérémy Anger <angerj.dev@gmail.com>
* Derek Schuff <dschuff@chromium.org> (copyright owned by Google, Inc.)
* Ashley Sommer <flubba86@gmail.com>
* Dave Fletcher <graveyhead@gmail.com>
* Lars-Magnus Skog <ralphtheninja@riseup.net>
* Pieter Vantorre <pietervantorre@gmail.com>
* Maher Sallam <maher@sallam.me>
* Andrey Burov <burik666@gmail.com>
* Holland Schutte <hgschutte1@gmail.com>
* Kerby Geffrard <kerby.geffrard@gmail.com>
* cynecx <me@cynecx.net>
* Chris Gibson <cgibson@mrvoxel.com>
* Harald Reingruber <code*at*h-reingruber.at>
* Aiden Koss <madd0131@umn.edu>
* Dustin VanLerberghe <good_ol_dv@hotmail.com>
* Philip Bielby <pmb45-github@srcf.ucam.org> (copyright owned by Jagex Ltd.)
* Régis Fénéon <regis.feneon@gmail.com>
* Dominic Chen <d.c.ddcc@gmail.com> (copyright owned by Google, Inc.)
* Junji Hashimoto <junji.hashimoto@gmail.com>
* Heejin Ahn <aheejin@gmail.com> (copyright owned by Google, Inc.)
* Andras Kucsma <andras.kucsma@gmail.com>
* Mateusz Borycki <mateuszborycki@gmail.com>
* Franklin Ta <fta2012@gmail.com>
* Jacob Gravelle <jgravelle@google.com> (copyright owned by Google, Inc.)
* Kagami Sascha Rosylight <saschanaz@outlook.com>
* Benny Jacobs <benny@gmx.it>
* Ray Brown <code@liquibits.com>
* Christopher Serr <christopher.serr@gmail.com>
* Aaron Ruß <aaron.russ@dfki.de> (copyright owned by DFKI GmbH)
* Vilibald Wanča <vilibald@wvi.cz>
* Alex Hixon <alex@alexhixon.com>
* Vladimir Davidovich <thy.ringo@gmail.com>
* Yuriy Levchenko <irov13@mail.ru>
* Dmitry Tolmachov <dmitolm@gmail.com>
* Dylan McKay <me@dylanmckay.io>
* Christophe Gragnic <cgragnic@netc.fr>
* Murphy McCauley <murphy.mccauley@gmail.com>
* Anatoly Trosinenko <anatoly.trosinenko@gmail.com>
* Brad Grantham <grantham@plunk.org>
* Sam Clegg <sbc@chromium.org> (copyright owned by Google, Inc.)
* Joshua Lind <joshualind007@hotmail.com>
* Hiroaki GOTO as "GORRY" <gorry@hauN.org>
* Mikhail Kremnyov <mkremnyov@gmail.com> (copyright owned by XCDS International)
* Tasuku SUENAGA a.k.a. gunyarakun <tasuku-s-github@titech.ac>
* Vitorio Miguel Prieto Cilia <vdrbandeiras@gmail.com>
* Evan Wallace <evan.exe@gmail.com>
* Henning Pohl <henning@still-hidden.de>
* Tim Neumann <mail@timnn.me>
* Ondrej Stava <ondrej.stava@gmail.com> (copyright owned by Google, Inc.)
* Jakub Jirutka <jakub@jirutka.cz>
* Loo Rong Jie <loorongjie@gmail.com>
* Jean-François Geyelin <jfgeyelin@gmail.com>
* Matthew Collins <thethinkofdeath@gmail.com>
* Satoshi N. M <snmatsutake@yahoo.co.jp>
* Ryan Speets <ryan@speets.ca>
* Fumiya Chiba <fumiya.chiba@nifty.com>
* Ryan C. Gordon <icculus@icculus.org>
* Inseok Lee <dlunch@gmail.com>
* Yair Levinson (copyright owned by Autodesk, Inc.)
* Matjaž Drolc <mdrolc@gmail.com>
* James Swift <james@3dengineer.com> (copyright owned by PSPDFKit GmbH)
* Ryan Lester <ryan@cyph.com> (copyright owned by Cyph, Inc.)
* Nikolay Zapolnov <zapolnov@gmail.com>
* Nazar Mokrynskyi <nazar@mokrynskyi.com>
* Yury Delendik <ydelendik@mozilla.com> (copyright owned by Mozilla Foundation)
* Kenneth Perry <thothonegan@gmail.com>
* Jim Mussared <jim.mussared@gmail.com>
* Dirk Vanden Boer <dirk.vdb@gmail.com>
* Mitchell Foley <mitchfoley@google.com> (copyright owned by Google, Inc.)
* Oleksandr Chekhovskyi <oleksandr.chekhovskyi@gmail.com>
* Michael Siebert <michael.siebert2k@gmail.com>
* Jonathan Hale <squareys@googlemail.com>
* Etienne Brateau <etienne.brateau@gmail.com>
* Zhiming Wang <zmwangx@gmail.com>
* Jameson Ernst <jameson@jpernst.com>
* Yoan Lecoq <yoanlecoq.io@gmail.com>
* Jiajie Hu <jiajie.hu@intel.com> (copyright owned by Intel Corporation)
* Kamil Klimek <naresh@tlen.pl>
* José Carlos Pujol <josecpujol(at)gmail.com>
* Dannii Willis <curiousdannii@gmail.com>
* Erik Dubbelboer <erik@dubbelboer.com>
* Sergey Tsatsulin <tsatsulin@gmail.com>
* varkor <github@varkor.com>
* Stuart Knightley <website@stuartk.com>
* Amadeus Guo <gliheng@foxmail.com>
* Nathan Froyd <froydnj@gmail.com> (copyright owned by Mozilla Foundation)
* Daniel Wirtz <dcode@dcode.io>
* Kibeom Kim <kk1674@nyu.edu>
* Marcel Klammer <m.klammer@tastenkunst.com>
* Axel Forsman <axelsfor@gmail.com>
* Ebrahim Byagowi <ebrahim@gnu.org>
* Thorsten Möller <thorsten.moeller@sbi.ch>
* Michael Droettboom <mdroettboom@mozilla.com>
* Nicolas Bouquet <hgy01@hieroglyphe.net>
* Miguel Saldivar <miguel.saldivar22@hotmail.com>
* Gert Van Hoey <gert.vanhoey@gmail.com>
* Valtteri Heikkilä <rnd@nic.fi>
* Daniel McNab <daniel.mcnab6+emcc(at)gmail.com>
* Tyler Limkemann <tslimkemann42 gmail.com>
* Ben Smith <binji@google.com> (copyright owned by Google, Inc.)
* Sylvain Beucler <beuc@beuc.net>
* Patrik Weiskircher <patrik@weiskircher.name>
* Tobias Widlund <widlundtobias(at)gmail.com>
* Rob Fors <mail@robfors.com>
* Mike Frysinger <vapier@chromium.org> (copyright owned by Google, Inc.)
* Sébasiten Crozet <developer@crozet.re>
* Andrey Nagikh <andrey@nagih.ru>
* Dzmitry Malyshau <dmalyshau@mozilla.com> (copyright owned by Mozilla Foundation)
* Bjorn Swenson <tie.372@gmail.com>
* Ryhor Spivak <grisha@rusteddreams.net>
* Jan Schär <jscissr@gmail.com>
* Ryhor Spivak <grisha@rusteddreams.net>
* Alexander Bich <quyse0@gmail.com>
* Ashleigh Thomas <ashleighbcthomas@gmail.com>
* Veniamin Petrenko <bjpbjpbjp10@gmail.com>
* Ian Henderson <ian@ianhenderson.org>
* Siim Kallas <siimkallas@gmail.com>
* Carl Woffenden <cwoffenden@gmail.com> (copyright owned by Numfum GmbH)
* Patrick Berger <patrick.berger@xmail.net> (copyright owned by Compusoft Group)
* Alexander Frank Lehmann <alexander.frank.lehmann@compusoftgroup.com> (copyright owned by Compusoft Group)
* Tommy Nguyen <tn0502@gmail.com>
* Thomas Schander <info@thomasschander.com> (copyright owned by Enscape GmbH)
* Benjamin S. Rodgers <acdimalev@gmail.com>
* Paul Shapiro <paul@mymonero.com>
* Elmo Todurov <elmo.todurov@eesti.ee>
* Zoltán Žarkov <zeko@freecivweb.org>
* Roman Yurchak <rth.yurchak@pm.me>
* Hampton Maxwell <me@hamptonmaxwell.com>
* Eric Fiselier <ericwf@google.com> (copyright owned by Google, Inc.)
* Sirapop Wongstapornpat <sirapop.wongstapornpat@student.oulu.fi>
* Matt Kane <m@mk.gg>
* Altan Özlü <altanozlu7@gmail.com>
* Mary S <ipadlover8322@gmail.com>
* Martin Birks <mbirks@gmail.com>
* Kirill Smelkov <kirr@nexedi.com> (copyright owned by Nexedi)
* Lutz Hören <laitch383@gmail.com>
* Pedro K Custodio <git@pedrokcustodio.com>
* Nicolas Allemand <contact@nicolasallemand.com>
* Gabriel Cuvillier <contact@gabrielcuvillier.pro>
* Thomas Lively <tlively@google.com> (copyright owned by Google, Inc.)
* Brandon Surmanski <b.surmanski@gmail.com>
* Rian Hunter <rian@alum.mit.edu>
* Kai Ninomiya <kainino@chromium.org> (copyright owned by Google, Inc.)
* Mickaël Schoentgen <contact@tiger-222.fr>
* Renaud Leroy <capitnflam@gmail.com>
* Florian Stellbrink <florian@stellbr.ink>
* Shane Peelar <lookatyouhacker@gmail.com>
* Alessandro Pignotti <alessandro@leaningtech.com>
* Zheng Tao Lee <zhengtao.lee@autodesk.com> (copyright owned by Autodesk, Inc.)
* Martina Kraus <kraus.martina.m@googlemail.com>
* Jacob Adelgren <jake@eevo.com>
* Ingvar Stepanyan <me@rreverser.com>
* Ben Trapani <ben.trapani1995@gmail.com> (copyright owned by Microsoft, Inc.)
* Tim Lander <tim57282＠hotmail.com>
* Jacob Greenfield <jacob@jacobgreenfield.me>
* Joseph Kogut <joseph.kogut@gmail.com>
* Yi Zhang <milizhang@gmail.com>
* Marc Abramowitz <msabramo@gmail.com>
* Daniel Ruf <daniel@daniel-ruf.de>
* Timothy Trindle <titrindl@microsoft.com> (copyright owned by Microsoft, Inc.)
* Matthew Andres Moreno <m.more500@gmail.com>
* Eric Mandel <eric@cfa.harvard.edu>
* Anthony Catel <paraboul@gmail.com>
* Simon Cooper <simon.d.cooper@hotmail.co.uk>
* Amir Rasouli <arasouli91@gmail.com>
* Nico Weber <thakis@chromium.org>
* Bas Doorn <code@keyn.app> (copyright owned by Keyn B.V.)
* Adam Bujalski <a.bujalski@samsung.com> (copyright owned by Samsung Electronics)
* Guanzhong Chen <gzchen@google.com> (copyright owned by Google, Inc.)
* Denis Serebro <densilver3000@gmail.com>
* Lucas Ramage <ramage.lucas@protonmail.com>
* Andy Wingo <wingo@igalia.com> (copyright owned by Igalia)
* Philipp Gloor <philipp.gloor@pdf-tools.com> (copyright owned by PDF Tools AG)
* Joshua Minter <josh@minteronline.com> (copyright owned by Clipchamp Pty Ltd.)
* Ferris Kwaijtaal <ferrispc@hotmail.com>
* Konstantin Podsvirov <konstantin@podsvirov.pro>
* Eduardo Bart <edub4rt@gmail.com>
* Zoltan Varga <vargaz@gmail.com> (copyright owned by Microsoft, Inc.)
* Fernando Serboncini <fserb@google.com>
* Christian Clauss <cclauss@me.com> (copyright owned by IBM)
* Henry Kleynhans <hkleynhans@bloomberg.net> (copyright owned by Bloomberg L.P.)
* FUJI Goro <g.psy.va@gmail.com>
* Egor Suvorov <esuvorov@think-cell.com> (copyright owned by think-cell Software GmbH)
* James Kuszmaul <jabukuszmaul@gmail.com>
* Wei Mingzhi <whistler_wmz@users.sourceforge.net>
* Sergey karchevsky <sergey.ext@gmail.com>
* Ajay Patel <patel.ajay285@gmail.com>
* Adrien Devresse <adev@adev.name>
* Petr Penzin <petr.penzin@intel.com> (copyright owned by Intel Corporation)
* Tayeb Al Karim <tay@google.com> (copyright owned by Google, Inc.)
* Andrei Alexeyev <akari@taisei-project.org>
* Cesar Guirao Robles <cesar@no2.es>
* Ricky Claven <ricksterhd123@gmail.com>
* Mehdi Sabwat <mehdisabwat@gmail.com>
* MinganMuon <mingan-muon@outlook.com>
* Jonathan Feinberg <feinberg@google.com>
* Osman Turan <osman@osmanturan.com>
* Jaikanth J <jaikanthjay46@gmail.com>
* Gernot Lassnig <gernot.lassnig@gmail.com>
* Christian Boos <cboos@bct-technology.com>
* Erik Scholz <greenNO@SPAMg-s.xyz>
* Michael de Lang <kingoipo@gmail.com>
* Gergely Nagy <ngg@tresorit.com>
* Jan Habermann <jan@habermann.io>
* John Granström <granstrom.john@gmail.com>
* Clemens Backes <clemensb@google.com> (copyright owned by Google, Inc.)
* Tibor Klajnscek <tiborkl@numfum.com>
* Benjamin Golinvaux <benjamin@golinvaux.com>
* Peter Salomonsen <pjsalomonsen@gmail.com>
* Niklas Fiekas <niklas.fiekas@backscattering.de>
* Martín Lucas Golini <spartanj@gmail.com>
* Bumsik Kim <k.bumsik@gmail.com>
* Corentin Wallez <cwallez@chromium.org> (copyright owned by Google, Inc.)
* Austin Eng <enga@chromium.org> (copyright owned by Google, Inc.)
* Hugo Amiard <hugo.amiard@laposte.net>
* Diego Casorran <dcasorran@gmail.com>
* sssooonnnggg <sssooonnnggg111@gmail.com>
* Guillaume Racicot <gufideg@gmail.com>
* SK Min <oranke@gmail.com>
* Fabio Alessandrelli <fabio.alessandrelli@gmail.com>
* Kirill Gavrilov <kirill@sview.ru>
* Karl Semich <0xloem@gmail.com>
* Louis DeScioli <descioli@google.com> (copyright owned by Google, LLC)
* Kleis Auke Wolthuizen <info@kleisauke.nl>
* Michael Potthoff <michael@potthoff.eu>
* Abigail Bunyan <abigail@bold.claims> (copyright owned by Microsoft Corporation)
* David García Paredes <davidgparedes@gmail.com>
* Dan Field <dfield@gmail.com> (copyright owned by Google, Inc.)
* Mike Swierczek <mike@swierczek.io>
* Vasily <just.one.man@yandex.ru>
* Jānis Rūcis <parasti@gmail.com>
* rssqian <rssqian@gmail.com>
* Shachar Langbeheim <nihohit@gmail.com>
* Laurin Agostini <thevolut@gmail.com>
* David Carlier <devnexen@gmail.com>
* Paul Du <du.paul136@gmail.com> (copyright owned by ARSKAN)
* Piotr Doan <doanpiotr@gmail.com>
* Stuart Schechter <stuart.schechter@gmail.com>
* Brett Paterson <brett@fmod.com>
* Robert Aboukhalil <robert.aboukhalil@gmail.com>
* Jonathan Poelen <jonathan.poelen@gmail.com>
* Ashley Hauck <github@khyperia.com>
* Junyue Cao <junyuecao@gmail.com>
* Elías Serrano <feserr3@gmail.com>
* Philip Pfaffe <pfaffe@google.com> (copyright owned by Google, LLC)
* Troy Tae <tjy970721@gmail.com>
* Sky Wang <sky-wang@qq.com>
* popomen <nz_nuaa@163.com>
* Artyom Lebedev <vagran.ast@gmail.com>
* Sebastián Gurin (cancerberoSgx) <sebastigurin@gmail.com>
* Benedikt Meurer <bmeurer@google.com> (copyright owned by Google, LLC)
* Jiulong Wang <jiulongw@gmail.com>
* pudinha <rogi@skylittlesystem.org>
* Nicholas Phillips <nwp2@illinois.edu>
* Colin Guyon <colin.guyon@insimo.fr> (copyright owned by InSimo, SAS)
* Mathias Westerdahl <mwesterdahl76@gmail.com>
* Philip Rideout <prideout@google.com> (copyright owned by Google, LLC)
* Shrek Shao (shrekshao@google.com) (copyright owned by Google, LLC)
* Arran Ireland <ion92@protonmail.com>
* Jia Yuan Lo <jylo06g@gmail.com>
* Antoine du Hamel <duhamelantoine1995@gmail.com>
* Alexander Köplinger <alex.koeplinger@outlook.com> (copyright owned by Microsoft, Inc.)
* Kenneth Pouncey <kepounce@microsoft.com> (copyright owned by Microsoft, Inc.)
* Mitchell Hwang <mihw@microsoft.com> (copyright owned by Microsoft, Inc.)
* Sean Maher <seanptmaher@gmail.com> (copyright owned by Google, LLC)
* Paul Peny <pmpp.pub@gmail.com>
* Prashanth Nethi <prashant@adobe.com>
* Max Weisel <max@maxweisel.com>
* Georg Rottensteiner <georg@georg-rottensteiner.de>
* Tristan Griffin <tristan.griffin@hcl.com> (Copyright owned by HCL)
* Julien Jorge <julien.jorge@gmx.fr>
* Benjamin Lee <bnllee@ucdavis.edu>
* Attila Oláh <atl@google.com> (copyright owned by Google, LLC)
* Marat Dukhan <maratek@google.com> (copyright owned by Google, LLC)
<<<<<<< HEAD
* Raphael Siegel <siegel.raphael@gmail.com>
* Stephan Reiter <reste@google.com> (copyright owned by Google, LLC)
=======
* Stephan Reiter <reste@google.com> (copyright owned by Google, LLC)
* kamenokonyokonyoko <kamenokonokotan@gmail.com>
* Lectem <lectem@gmail.com>
* Henrik Algestam <henrik@algestam.se>
* Rocco Musolino <roccomusolino92@gmail.com>
* Pawel Czarnecki <pawel@8thwall.com> (copyright owned by 8th Wall, Inc.)
* Dhairya Bahl < dhairyabahl5@gmail.com >
* Sam Gao <gaoshan274@gmail.com>
>>>>>>> 15dc46a0
<|MERGE_RESOLUTION|>--- conflicted
+++ resolved
@@ -511,10 +511,7 @@
 * Benjamin Lee <bnllee@ucdavis.edu>
 * Attila Oláh <atl@google.com> (copyright owned by Google, LLC)
 * Marat Dukhan <maratek@google.com> (copyright owned by Google, LLC)
-<<<<<<< HEAD
 * Raphael Siegel <siegel.raphael@gmail.com>
-* Stephan Reiter <reste@google.com> (copyright owned by Google, LLC)
-=======
 * Stephan Reiter <reste@google.com> (copyright owned by Google, LLC)
 * kamenokonyokonyoko <kamenokonokotan@gmail.com>
 * Lectem <lectem@gmail.com>
@@ -522,5 +519,4 @@
 * Rocco Musolino <roccomusolino92@gmail.com>
 * Pawel Czarnecki <pawel@8thwall.com> (copyright owned by 8th Wall, Inc.)
 * Dhairya Bahl < dhairyabahl5@gmail.com >
-* Sam Gao <gaoshan274@gmail.com>
->>>>>>> 15dc46a0
+* Sam Gao <gaoshan274@gmail.com>