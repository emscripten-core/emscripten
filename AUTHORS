--- conflicted
+++ resolved
@@ -403,8 +403,5 @@
 * Simon Cooper <simon.d.cooper@hotmail.co.uk>
 * Amir Rasouli <arasouli91@gmail.com>
 * Nico Weber <thakis@chromium.org>
-<<<<<<< HEAD
 * Bas Doorn <code@keyn.app> (copyright owned by Keyn B.V.)
-=======
-* Adam Bujalski <a.bujalski@samsung.com> (copyright owner by Samsung Electronics)
->>>>>>> 07116f89
+* Adam Bujalski <a.bujalski@samsung.com> (copyright owner by Samsung Electronics)