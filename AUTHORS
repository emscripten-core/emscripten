--- conflicted
+++ resolved
@@ -97,9 +97,6 @@
 * Charlie Birks <admin@daftgames.net>
 * Ranger Harke <ranger.harke@autodesk.com> (copyright owned by Autodesk, Inc.)
 * Tobias Vrinssen <tobias@vrinssen.de>
-<<<<<<< HEAD
 * Fraser Adams <fraser.adams@blueyonder.co.uk>
-=======
 * Patrick R. Martin <patrick.martin.r@gmail.com>
 * Richard Quirk <richard.quirk@gmail.com>
->>>>>>> 2725cfa3
