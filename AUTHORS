The following authors have all licensed their contributions to Emscripten
under the licensing terms detailed in LICENSE.

(Authors keep copyright of their contributions, of course; they just grant
a license to everyone to use it as detailed in LICENSE.)

* Alon Zakai <alonzakai@gmail.com> (copyright owned by Mozilla Foundation)
* Tim Dawborn <tim.dawborn@gmail.com>
* Max Shawabkeh <max99x@gmail.com>
* Sigmund Vik <sigmund_vik@yahoo.com>
* Jeff Terrace <jterrace@gmail.com>
* Benoit Tremblay <trembl.ben@gmail.com>
* Andreas Bergmeier <abergmeier@gmx.net>
* Ben Schwartz <bens@alum.mit.edu>
* David Claughton <dave@eclecticdave.com>
* David Yip <yipdw@member.fsf.org>
* Julien Hamaide <julien.hamaide@gmail.com>
* Ehsan Akhgari <ehsan.akhgari@gmail.com> (copyright owned by Mozilla Foundation)
* Adrian Taylor <adrian@macrobug.com>
* Richard Assar <richard.assar@gmail.com>
* Nathan Hammond <emscripten@nathanhammond.com>
* Behdad Esfahbod <behdad@behdad.org>
* David Benjamin <davidben@mit.edu>
* Pierre Renaux <pierre@talansoft.com>
* Brian Anderson <banderson@mozilla.com>
* Jon Bardin <diclophis@gmail.com>
* Jukka Jylänki <jujjyl@gmail.com>
* Aleksander Guryanov <caiiiycuk@gmail.com>
* Chad Austin <chad@chadaustin.me> (copyright owned by IMVU)
* nandhp <nandhp@gmail.com>
* YeZhongWen <linghuye2.0@gmail.com>
* Xingxing Pan <forandom@gmail.com>
* Justin Kerk <dopefishjustin@gmail.com>
* Andrea Bedini <andrea.bedini@gmail.com>
* James Pike <totoro.friend@chilon.net>
* Mokhtar Naamani <mokhtar.naamani@gmail.com>
* Benjamin Stover <benjamin.stover@gmail.com>
* Riccardo Magliocchetti <riccardo.magliocchetti@gmail.com>
* Janus Troelsen <janus.troelsen@stud.tu-darmstadt.de>
* Lars Schneider <lars.schneider@autodesk.com> (copyright owned by Autodesk, Inc.)
* Joel Martin <github@martintribe.org>
* Manuel Wellmann <manuel.wellmann@autodesk.com> (copyright owned by Autodesk, Inc.)
* Xuejie Xiao <xxuejie@gmail.com>
* Dominic Wong <dom@slowbunyip.org>
* Alan Kligman <alan.kligman@gmail.com> (copyright owned by Mozilla Foundation)
* Anthony Liot <wolfviking0@yahoo.com>
* Michael Riss <Michael.Riss@gmx.de>
* Jasper St. Pierre <jstpierre@mecheye.net>
* Manuel Schölling <manuel.schoelling@gmx.de>
* Bruce Mitchener, Jr. <bruce.mitchener@gmail.com>
* Michael Bishop <mbtyke@gmail.com>
* Roger Braun <roger@rogerbraun.net>
* Vladimir Vukicevic <vladimir@pobox.com> (copyright owned by Mozilla Foundation)
* Lorant Pinter <lorant.pinter@prezi.com>
* Tobias Doerffel <tobias.doerffel@gmail.com>
* Martin von Gagern <martin@von-gagern.net>
* Ting-Yuan Huang <thuang@mozilla.com>
* Joshua Granick <jgranick@blackberry.com>
* Felix H. Dahlke <fhd@ubercode.de>
* Éloi Rivard <azmeuk@gmail.com>
* Alexander Gladysh <ag@logiceditor.com>
* Arlo Breault <arlolra@gmail.com>
* Jacob Lee <artdent@gmail.com> (copyright owned by Google, Inc.)
* Joe Lee <jlee@imvu.com> (copyright owned by IMVU)
* Andy Friesen <andy@imvu.com> (copyright owned by IMVU)
* Bill Welden <bwelden@imvu.com> (copyright owned by IMVU)
* Michael Ey <mey@imvu.com> (copyright owned by IMVU)
* Llorens Marti Garcia <lgarcia@imvu.com> (copyright owned by IMVU)
* Jinsuck Kim <jkim@imvu.com> (copyright owned by IMVU)
* Todd Lee <tlee@imvu.com> (copyright owned by IMVU)
* Anthony Pesch <inolen@gmail.com>
* Robert Bragg <robert.bragg@intel.com> (copyright owned by Intel Corporation)
* Sylvestre Ledru <sylvestre@debian.org>
* Tom Fairfield <fairfield@cs.xu.edu>
* Anthony J. Thibault <ajt@hyperlogic.org>
* John Allwine <jallwine86@gmail.com>
* Martin Gerhardy <martin.gerhardy@gmail.com>
* James Gregory <jgregory@zynga.com> (copyright owned by Zynga, Inc.)
* Dan Gohman <sunfish@google.com> (copyright owned by Google, Inc.)
* Jeff Gilbert <jgilbert@mozilla.com> (copyright owned by Mozilla Foundation)
* Frits Talbot <frits@metapathy.com>
* Onno Jongbloed <hey@onnoj.net>
* Jez Ng <me@jezng.com>
* Marc Feeley <mfeeley@mozilla.com> (copyright owned by Mozilla Foundation)
* Ludovic Perrine <jazzzz@gmail.com>
* David Barksdale <david.barksdale@adcedosolutions.com>
* Manfred Manik Nerurkar <nerurkar*at*made-apps.biz> (copyright owned by MADE, GmbH)
* Joseph Gentle <me@josephg.com>
* Douglas T. Crosher <dtc-moz@scieneer.com> (copyright owned by Mozilla Foundation)
* Douglas T. Crosher <info@jsstats.com> (copyright owned by Scieneer Pty Ltd.)
* Soeren Balko <soeren.balko@gmail.com> (copyright owned by Clipchamp Pty Ltd.)
* Ryan Kelly (ryan@rfk.id.au)
* Michael Lelli <toadking@toadking.com>
* Yu Kobayashi <yukoba@accelart.jp>
* Pin Zhang <zhangpin04@gmail.com>
* Nick Bray <ncbray@chromium.org> (copyright owned by Google, Inc.)
* Aidan Hobson Sayers <aidanhs@cantab.net>
* Charlie Birks <admin@daftgames.net>
* Ranger Harke <ranger.harke@autodesk.com> (copyright owned by Autodesk, Inc.)
* Tobias Vrinssen <tobias@vrinssen.de>
* Patrick R. Martin <patrick.martin.r@gmail.com>
* Richard Quirk <richard.quirk@gmail.com>
* Marcos Scriven <marcos@scriven.org>
* Antoine Lambert <antoine.lambert33@gmail.com>
* Daniel Aquino <mr.danielaquino@gmail.com>
* Remi Papillie <remi.papillie@gmail.com>
* Fraser Adams <fraser.adams@blueyonder.co.uk>
* Michael Tirado <icetooth333@gmail.com>
* Ben Noordhuis <info@bnoordhuis.nl>
* Bob Roberts <bobroberts177@gmail.com>
* John Vilk <jvilk@cs.umass.edu>
* Daniel Baulig <dbaulig@fb.com> (copyright owned by Facebook, Inc.)
* Lu Wang <coolwanglu@gmail.com>
* Heidi Pan <heidi.pan@intel.com> (copyright owned by Intel)
* Vasilis Kalintiris <ehostunreach@gmail.com>
* Adam C. Clifton <adam@hulkamaniac.com>
* Volo Zyko <volo.zyko@gmail.com>
* Andre Weissflog <floooh@gmail.com>
* Alexandre Perrot <alexandre.perrot@gmail.com>
* Emerson José Silveira da Costa <emerson.costa@gmail.com>
* Jari Vetoniemi <mailroxas@gmail.com>
* Sindre Sorhus <sindresorhus@gmail.com>
* James S Urquhart <jamesu@gmail.com>
* Boris Gjenero <boris.gjenero@gmail.com>
* jonas echterhoff <jonas@unity3d.com>
* Sami Vaarala <sami.vaarala@iki.fi>
* Jack A. Arrington <jack@epicpineapple.com>
* Richard Janicek <r@janicek.co>
* Joel Croteau <jcroteau@gmail.com>
* Haneef Mubarak <haneef503@gmail.com>
* Nicolas Peri <nicox@shivaengine.com> (copyright owned by ShiVa Technologies, SAS)
* Bernhard Fey <e-male@web.de>
* Dave Nicponski <dave.nicponski@gmail.com>
* Jonathan Jarri <noxalus@gmail.com>
* Daniele Di Proietto <daniele.di.proietto@gmail.com>
* Dan Dascalescu <dNOSPAMdascalescu@gmail.com>
* Thomas Borsos <thomasborsos@gmail.com>
* Ori Avtalion <ori@avtalion.name>
* Guillaume Blanc <guillaumeblanc.sc@gmail.com>
* Usagi Ito <usagi@WonderRabbitProject.net>
* Camilo Polymeris <cpolymeris@gmail.com>
* Markus Henschel <markus.henschel@yager.de>
* Ophir Lojkine <ophir.lojkine@eleves.ec-nantes.fr>
* Ryan Sturgell <ryan.sturgell@gmail.com> (copyright owned by Google, Inc.)
* Jason Green <jason@transgaming.com> (copyright owned by TransGaming, Inc.)
* Ningxin Hu <ningxin.hu@intel.com> (copyright owned by Intel)
* Nicolas Guillemot <nlguillemot@gmail.com>
* Sathyanarayanan Gunasekaran <gsathya.ceg@gmail.com> (copyright owned by Mozilla Foundation)
* Nikolay Vorobyov <nik.vorobyov@gmail.com>
* Jonas Platte <mail@jonasplatte.de>
* Sebastien Ronsse <sronsse@gmail.com>
* Glenn R. Wichman <gwichman@zynga.com>
* Hamish Willee <hamishwillee@gmail.com> (copyright owned by Mozilla Foundation)
* Sylvain Chevalier <sylvain.chevalier@gmail.com>
* Nathan Ross <nross.se@gmail.com>
* Zachary Pomerantz <zmp@umich.edu>
* Boris Tsarev <boristsarev@gmail.com>
* Mark Logan <mark@artillery.com> (copyright owned by Artillery Games, Inc.)
* Коренберг Марк <socketpair@gmail.com>
* Gauthier Billot <gogoprog@gmail.com>
* Árpád Goretity <h2co3@h2co3.org>
* Nicholas Wilson <nicholas@nicholaswilson.me.uk>
* Aaron Mandle <aaronmandle@gmail.com>
* Bailey Hayes <Bailey.Hayes@sas.com> (copyright owned by SAS Institute Inc.)
* Paul Holland <pholland@adobe.com>
* James Long <longster@gmail.com>
* David Anderson <danderson@mozilla.com> (copyright owned by Mozilla Foundation)
* Eric Rannaud <e@nanocritical.com> (copyright owned by Nanocritical Corp.)
* William Furr <wfurr@google.com> (copyright owned by Google, Inc.)
* Dan Glastonbury <dglastonbury@mozilla.com> (copyright owned by Mozilla Foundation)
* Warren Seine <warren.seine@aerys.in> (copyright owned by Aerys SAS)
* Petr Babicka <babcca@gmail.com>
* Akira Takahashi <faithandbrave@gmail.com>
* Victor Costan <costan@gmail.com>
* Pepijn Van Eeckhoudt <pepijn.vaneeckhoudt@luciad.com> (copyright owned by Luciad NV)
* Stevie Trujillo <stevie.trujillo@gmail.com>
* Edward Rudd <urkle@outoforder.cc>
* Rene Eichhorn <rene.eichhorn1@gmail.com>
* Nick Desaulniers <nick@mozilla.com> (copyright owned by Mozilla Foundation)
* Luke Wagner <luke@mozilla.com> (copyright owned by Mozilla Foundation)
* Matt McCormick <matt.mccormick@kitware.com>
* Thaddée Tyl <thaddee.tyl@gmail.com>
* Philipp Wiesemann <philipp.wiesemann@arcor.de>
* Jan Jongboom <janjongboom@gmail.com> (copyright owned by Telenor Digital AS)
* Tiago Quelhas <tiagoq@gmail.com>
* Reinier de Blois <rddeblois@gmail.com>
* Yuichi Nishiwaki <yuichi.nishiwaki@gmail.com>
* Jérôme Bernard <jerome.bernard@ercom.fr> (copyright owned by Ercom)
* Chanhwi Choi <ccwpc@hanmail.net>
* Fábio Santos <fabiosantosart@gmail.com>
* Thibaut Despoulain <thibaut@artillery.com> (copyright owned by Artillery Games, Inc.)
* Wei Tjong Yao <weitjong@gmail.com>
* Tim Guan-tin Chien <timdream@gmail.com>
* Krzysztof Jakubowski <nadult@fastmail.fm>
* Vladimír Vondruš <mosra@centrum.cz>
* Brion Vibber <brion@pobox.com>
* Philip Lafleur <sendsbeak@gmail.com>
* Javier Meseguer de Paz <j.meseguer@gmail.com>
* Michael A. Balazs <michael.balazs@gmail.com>
* Andreas Blixt <me@blixt.nyc>
* Haofeng Zhang <h.z@duke.edu>
* Cody Welsh <codyw@protonmail.com>
* Hoong Ern Ng <hoongern@gmail.com>
* Kagami Hiiragi <kagami@genshiken.org>
* Jan Bölsche <jan@lagomorph.de>
* Sebastian Matthes <sebastianmatthes@outlook.com> (copyright owned by Volkswagen AG)
* Robert Goulet <robert.goulet@autodesk.com> (copyright owned by Autodesk, Inc.)
* Juha Järvi <befunge@gmail.com>
* Louis Lagrange <lagrange.louis@gmail.com>
* Ying-Ruei Liang <thumbd03803@gmail.com>
* Stuart Geipel <lapimlu@gmail.com>
* Yeonjun Lim <yjroot@gmail.com>
* Andrew Karpushin <reven86@gmail.com>
* Felix Zimmermann <fzimmermann89@gmail.com>
* Sven-Hendrik Haase <svenstaro@gmail.com>
* Simon Sandström <simon@nikanor.nu>
* Khaled Sami <k.sami.mohammed@gmail.com>
* Omar El-Mohandes <omar.elmohandes90@gmail.com>
* Florian Rival <florian.rival@gmail.com>
* Mark Achée <mark@achee.com>
* Piotr Paczkowski <kontakt@trzeci.eu>
* Braden MacDonald <braden@bradenmacdonald.com>
* Kevin Cheung <kevin.cheung@autodesk.com> (copyright owned by Autodesk, Inc.)
* Josh Peterson <petersonjm1@gmail.com>
* eska <eska@eska.me>
* Nate Burr <nate.oo@gmail.com>
* Paul "TBBle" Hampson <Paul.Hampson@Pobox.com>
* Andreas Plesch <andreasplesch@gmail.com>
* Brian Armstrong <brian.armstrong.ece+github@gmail.com>
* Vincenzo Chianese <vincenz.chianese@icloud.com>
* Noam T.Cohen <noam@ecb.co.il>
* Nick Shin <nick.shin@gmail.com>
* Gregg Tavares <github@greggman.com>
* Tanner Rogalsky <tanner@tannerrogalsky.com>
* Richard Cook <rcook@tableau.com> (copyright owned by Tableau Software, Inc.)
* Arnab Choudhury <achoudhury@tableau.com> (copyright owned by Tableau Software, Inc.)
* Charles Vaughn <cvaughn@tableau.com> (copyright owned by Tableau Software, Inc.)
* Pierre Krieger <pierre.krieger1708@gmail.com>
* Jakob Stoklund Olesen <stoklund@2pi.dk>
* Jérémy Anger <angerj.dev@gmail.com>
* Derek Schuff <dschuff@chromium.org> (copyright owned by Google, Inc.)
* Ashley Sommer <flubba86@gmail.com>
* Dave Fletcher <graveyhead@gmail.com>
* Lars-Magnus Skog <ralphtheninja@riseup.net>
* Pieter Vantorre <pietervantorre@gmail.com>
* Maher Sallam <maher@sallam.me>
* Andrey Burov <burik666@gmail.com>
* Holland Schutte <hgschutte1@gmail.com>
* Kerby Geffrard <kerby.geffrard@gmail.com>
* cynecx <me@cynecx.net>
* Chris Gibson <cgibson@mrvoxel.com>
* Harald Reingruber <code*at*h-reingruber.at>
* Aiden Koss <madd0131@umn.edu>
* Dustin VanLerberghe <good_ol_dv@hotmail.com>
* Philip Bielby <pmb45-github@srcf.ucam.org> (copyright owned by Jagex Ltd.)
* Régis Fénéon <regis.feneon@gmail.com>
* Dominic Chen <d.c.ddcc@gmail.com> (copyright owned by Google, Inc.)
* Junji Hashimoto <junji.hashimoto@gmail.com>
* Heejin Ahn <aheejin@gmail.com> (copyright owned by Google, Inc.)
* Andras Kucsma <andras.kucsma@gmail.com>
* Mateusz Borycki <mateuszborycki@gmail.com>
* Franklin Ta <fta2012@gmail.com>
* Jacob Gravelle <jgravelle@google.com> (copyright owned by Google, Inc.)
* Kagami Sascha Rosylight <saschanaz@outlook.com>
* Benny Jacobs <benny@gmx.it>
* Ray Brown <code@liquibits.com>
* Christopher Serr <christopher.serr@gmail.com>
* Aaron Ruß <aaron.russ@dfki.de> (copyright owned by DFKI GmbH)
* Vilibald Wanča <vilibald@wvi.cz>
* Alex Hixon <alex@alexhixon.com>
* Vladimir Davidovich <thy.ringo@gmail.com>
* Yuriy Levchenko <irov13@mail.ru>
* Dmitry Tolmachov <dmitolm@gmail.com>
* Dylan McKay <me@dylanmckay.io>
* Christophe Gragnic <cgragnic@netc.fr>
* Murphy McCauley <murphy.mccauley@gmail.com>
* Anatoly Trosinenko <anatoly.trosinenko@gmail.com>
* Brad Grantham <grantham@plunk.org>
* Sam Clegg <sbc@chromium.org> (copyright owned by Google, Inc.)
* Joshua Lind <joshualind007@hotmail.com>
* Hiroaki GOTO as "GORRY" <gorry@hauN.org>
* Mikhail Kremnyov <mkremnyov@gmail.com> (copyright owned by XCDS International)
* Tasuku SUENAGA a.k.a. gunyarakun <tasuku-s-github@titech.ac>
* Vitorio Miguel Prieto Cilia <vdrbandeiras@gmail.com>
* Evan Wallace <evan.exe@gmail.com>
* Henning Pohl <henning@still-hidden.de>
* Tim Neumann <mail@timnn.me>
* Ondrej Stava <ondrej.stava@gmail.com> (copyright owned by Google, Inc.)
* Jakub Jirutka <jakub@jirutka.cz>
* Loo Rong Jie <loorongjie@gmail.com>
* Jean-François Geyelin <jfgeyelin@gmail.com>
* Matthew Collins <thethinkofdeath@gmail.com>
* Satoshi N. M <snmatsutake@yahoo.co.jp>
* Ryan Speets <ryan@speets.ca>
* Fumiya Chiba <fumiya.chiba@nifty.com>
* Ryan C. Gordon <icculus@icculus.org>
* Inseok Lee <dlunch@gmail.com>
* Yair Levinson (copyright owned by Autodesk, Inc.)
* Matjaž Drolc <mdrolc@gmail.com>
* James Swift <james@3dengineer.com> (copyright owned by PSPDFKit GmbH)
* Ryan Lester <ryan@cyph.com> (copyright owned by Cyph, Inc.)
* Nikolay Zapolnov <zapolnov@gmail.com>
* Nazar Mokrynskyi <nazar@mokrynskyi.com>
* Yury Delendik <ydelendik@mozilla.com> (copyright owned by Mozilla Foundation)
* Kenneth Perry <thothonegan@gmail.com>
* Jim Mussared <jim.mussared@gmail.com>
* Dirk Vanden Boer <dirk.vdb@gmail.com>
* Mitchell Foley <mitchfoley@google.com> (copyright owned by Google, Inc.)
* Oleksandr Chekhovskyi <oleksandr.chekhovskyi@gmail.com>
* Michael Siebert <michael.siebert2k@gmail.com>
* Jonathan Hale <squareys@googlemail.com>
* Etienne Brateau <etienne.brateau@gmail.com>
* Zhiming Wang <zmwangx@gmail.com>
* Jameson Ernst <jameson@jpernst.com>
* Yoan Lecoq <yoanlecoq.io@gmail.com>
* Jiajie Hu <jiajie.hu@intel.com> (copyright owned by Intel Corporation)
* Kamil Klimek <naresh@tlen.pl>
* José Carlos Pujol <josecpujol(at)gmail.com>
* Dannii Willis <curiousdannii@gmail.com>
* Erik Dubbelboer <erik@dubbelboer.com>
* Sergey Tsatsulin <tsatsulin@gmail.com>
* varkor <github@varkor.com>
* Stuart Knightley <website@stuartk.com>
* Amadeus Guo <gliheng@foxmail.com>
* Nathan Froyd <froydnj@gmail.com> (copyright owned by Mozilla Foundation)
* Daniel Wirtz <dcode@dcode.io>
* Kibeom Kim <kk1674@nyu.edu>
* Marcel Klammer <m.klammer@tastenkunst.com>
* Axel Forsman <axelsfor@gmail.com>
* Ebrahim Byagowi <ebrahim@gnu.org>
* Thorsten Möller <thorsten.moeller@sbi.ch>
* Michael Droettboom <mdroettboom@mozilla.com>
* Nicolas Bouquet <hgy01@hieroglyphe.net>
* Miguel Saldivar <miguel.saldivar22@hotmail.com>
* Gert Van Hoey <gert.vanhoey@gmail.com>
* Valtteri Heikkilä <rnd@nic.fi>
* Daniel McNab <daniel.mcnab6+emcc(at)gmail.com>
* Tyler Limkemann <tslimkemann42 gmail.com>
* Ben Smith <binji@google.com> (copyright owned by Google, Inc.)
* Sylvain Beucler <beuc@beuc.net>
* Patrik Weiskircher <patrik@weiskircher.name>
* Tobias Widlund <widlundtobias(at)gmail.com>
* Rob Fors <mail@robfors.com>
* Mike Frysinger <vapier@chromium.org> (copyright owned by Google, Inc.)
* Sébasiten Crozet <developer@crozet.re>
* Andrey Nagikh <andrey@nagih.ru>
* Dzmitry Malyshau <dmalyshau@mozilla.com> (copyright owned by Mozilla Foundation)
* Bjorn Swenson <tie.372@gmail.com>
* Ryhor Spivak <grisha@rusteddreams.net>
* Jan Schär <jscissr@gmail.com>
* Ryhor Spivak <grisha@rusteddreams.net>
* Alexander Bich <quyse0@gmail.com>
* Ashleigh Thomas <ashleighbcthomas@gmail.com>
* Veniamin Petrenko <bjpbjpbjp10@gmail.com>
* Ian Henderson <ian@ianhenderson.org>
* Siim Kallas <siimkallas@gmail.com>
* Carl Woffenden <cwoffenden@gmail.com> (copyright owned by Numfum GmbH)
* Patrick Berger <patrick.berger@xmail.net> (copyright owned by Compusoft Group)
* Alexander Frank Lehmann <alexander.frank.lehmann@compusoftgroup.com> (copyright owned by Compusoft Group)
* Tommy Nguyen <tn0502@gmail.com>
* Thomas Schander <info@thomasschander.com> (copyright owned by Enscape GmbH)
* Benjamin S. Rodgers <acdimalev@gmail.com>
* Paul Shapiro <paul@mymonero.com>
* Elmo Todurov <elmo.todurov@eesti.ee>
* Zoltán Žarkov <zeko@freecivweb.org>
* Roman Yurchak <rth.yurchak@pm.me>
* Hampton Maxwell <me@hamptonmaxwell.com>
* Eric Fiselier <ericwf@google.com> (copyright owned by Google, Inc.)
* Sirapop Wongstapornpat <sirapop.wongstapornpat@student.oulu.fi>
* Matt Kane <m@mk.gg>
* Altan Özlü <altanozlu7@gmail.com>
* Mary S <ipadlover8322@gmail.com>
* Martin Birks <mbirks@gmail.com>
* Kirill Smelkov <kirr@nexedi.com> (copyright owned by Nexedi)
* Lutz Hören <laitch383@gmail.com>
* Pedro K Custodio <git@pedrokcustodio.com>
* Nicolas Allemand <contact@nicolasallemand.com>
* Gabriel Cuvillier <contact@gabrielcuvillier.pro>
* Thomas Lively <tlively@google.com> (copyright owned by Google, Inc.)
* Brandon Surmanski <b.surmanski@gmail.com>
* Rian Hunter <rian@alum.mit.edu>
* Kai Ninomiya <kainino@chromium.org> (copyright owned by Google, Inc.)
* Mickaël Schoentgen <contact@tiger-222.fr>
* Renaud Leroy <capitnflam@gmail.com>
* Florian Stellbrink <florian@stellbr.ink>
* Shane Peelar <lookatyouhacker@gmail.com>
* Alessandro Pignotti <alessandro@leaningtech.com>
* Zheng Tao Lee <zhengtao.lee@autodesk.com> (copyright owned by Autodesk, Inc.)
* Martina Kraus <kraus.martina.m@googlemail.com>
* Jacob Adelgren <jake@eevo.com>
* Ingvar Stepanyan <me@rreverser.com>
* Ben Trapani <ben.trapani1995@gmail.com> (copyright owned by Microsoft, Inc.)
* Tim Lander <tim57282＠hotmail.com>
* Jacob Greenfield <jacob@jacobgreenfield.me>
* Joseph Kogut <joseph.kogut@gmail.com>
* Yi Zhang <milizhang@gmail.com>
* Marc Abramowitz <msabramo@gmail.com>
* Daniel Ruf <daniel@daniel-ruf.de>
* Timothy Trindle <titrindl@microsoft.com> (copyright owned by Microsoft, Inc.)
* Matthew Andres Moreno <m.more500@gmail.com>
* Eric Mandel <eric@cfa.harvard.edu>
* Anthony Catel <paraboul@gmail.com>
* Simon Cooper <simon.d.cooper@hotmail.co.uk>
* Amir Rasouli <arasouli91@gmail.com>
* Nico Weber <thakis@chromium.org>
* Bas Doorn <code@keyn.app> (copyright owned by Keyn B.V.)
* Adam Bujalski <a.bujalski@samsung.com> (copyright owned by Samsung Electronics)
* Guanzhong Chen <gzchen@google.com> (copyright owned by Google, Inc.)
* Denis Serebro <densilver3000@gmail.com>
* Lucas Ramage <ramage.lucas@protonmail.com>
* Andy Wingo <wingo@igalia.com> (copyright owned by Igalia)
* Philipp Gloor <philipp.gloor@pdf-tools.com> (copyright owned by PDF Tools AG)
* Joshua Minter <josh@minteronline.com> (copyright owned by Clipchamp Pty Ltd.)
* Ferris Kwaijtaal <ferrispc@hotmail.com>
* Konstantin Podsvirov <konstantin@podsvirov.pro>
* Eduardo Bart <edub4rt@gmail.com>
* Zoltan Varga <vargaz@gmail.com> (copyright owned by Microsoft, Inc.)
* Fernando Serboncini <fserb@google.com>
* Christian Clauss <cclauss@me.com> (copyright owned by IBM)
* Henry Kleynhans <hkleynhans@bloomberg.net> (copyright owned by Bloomberg L.P.)
* FUJI Goro <g.psy.va@gmail.com>
* Egor Suvorov <esuvorov@think-cell.com> (copyright owned by think-cell Software GmbH)
* James Kuszmaul <jabukuszmaul@gmail.com>
* Wei Mingzhi <whistler_wmz@users.sourceforge.net>
* Sergey karchevsky <sergey.ext@gmail.com>
* Ajay Patel <patel.ajay285@gmail.com>
* Adrien Devresse <adev@adev.name>
* Petr Penzin <petr.penzin@intel.com> (copyright owned by Intel Corporation)
* Tayeb Al Karim <tay@google.com> (copyright owned by Google, Inc.)
* Andrei Alexeyev <akari@taisei-project.org>
* Cesar Guirao Robles <cesar@no2.es>
* Ricky Claven <ricksterhd123@gmail.com>
* Mehdi Sabwat <mehdisabwat@gmail.com>
* MinganMuon <mingan-muon@outlook.com>
* Jonathan Feinberg <feinberg@google.com>
* Osman Turan <osman@osmanturan.com>
* Jaikanth J <jaikanthjay46@gmail.com>
* Gernot Lassnig <gernot.lassnig@gmail.com>
* Christian Boos <cboos@bct-technology.com>
* Erik Scholz <greenNO@SPAMg-s.xyz>
* Michael de Lang <kingoipo@gmail.com>
* Gergely Nagy <ngg@tresorit.com>
* Jan Habermann <jan@habermann.io>
* John Granström <granstrom.john@gmail.com>
* Clemens Backes <clemensb@google.com> (copyright owned by Google, Inc.)
* Tibor Klajnscek <tiborkl@numfum.com>
* Benjamin Golinvaux <benjamin@golinvaux.com>
* Peter Salomonsen <pjsalomonsen@gmail.com>
* Niklas Fiekas <niklas.fiekas@backscattering.de>
* Martín Lucas Golini <spartanj@gmail.com>
* Bumsik Kim <k.bumsik@gmail.com>
* Corentin Wallez <cwallez@chromium.org> (copyright owned by Google, Inc.)
* Austin Eng <enga@chromium.org> (copyright owned by Google, Inc.)
* Hugo Amiard <hugo.amiard@laposte.net>
* Diego Casorran <dcasorran@gmail.com>
* sssooonnnggg <sssooonnnggg111@gmail.com>
* Guillaume Racicot <gufideg@gmail.com>
* SK Min <oranke@gmail.com>
* Fabio Alessandrelli <fabio.alessandrelli@gmail.com>
* Kirill Gavrilov <kirill@sview.ru>
* Karl Semich <0xloem@gmail.com>
* Louis DeScioli <descioli@google.com> (copyright owned by Google, LLC)
* Kleis Auke Wolthuizen <info@kleisauke.nl>
* Michael Potthoff <michael@potthoff.eu>
* Abigail Bunyan <abigail@bold.claims> (copyright owned by Microsoft Corporation)
* David García Paredes <davidgparedes@gmail.com>
* Mike Swierczek <mike@swierczek.io>
* Vasily <just.one.man@yandex.ru>
* Jānis Rūcis <parasti@gmail.com>
* rssqian <rssqian@gmail.com>
* Shachar Langbeheim <nihohit@gmail.com>
* Laurin Agostini <thevolut@gmail.com>
* David Carlier <devnexen@gmail.com>
* Paul Du <du.paul136@gmail.com> (copyright owned by ARSKAN)
* Piotr Doan <doanpiotr@gmail.com>
* Stuart Schechter <stuart.schechter@gmail.com>
* Brett Paterson <brett@fmod.com>
* Robert Aboukhalil <robert.aboukhalil@gmail.com>
* Jonathan Poelen <jonathan.poelen@gmail.com>
* Ashley Hauck <github@khyperia.com>
* Junyue Cao <junyuecao@gmail.com>
* Elías Serrano <feserr3@gmail.com>
* Philip Pfaffe <pfaffe@google.com> (copyright owned by Google, LLC)
* Troy Tae <tjy970721@gmail.com>
* Sky Wang <sky-wang@qq.com>
* popomen <nz_nuaa@163.com>
* Artyom Lebedev <vagran.ast@gmail.com>
* Sebastián Gurin (cancerberoSgx) <sebastigurin@gmail.com>
* Benedikt Meurer <bmeurer@google.com> (copyright owned by Google, LLC)
* Jiulong Wang <jiulongw@gmail.com>
* pudinha <rogi@skylittlesystem.org>
* Nicholas Phillips <nwp2@illinois.edu>
* Colin Guyon <colin.guyon@insimo.fr> (copyright owned by InSimo, SAS)
* Mathias Westerdahl <mwesterdahl76@gmail.com>
* Philip Rideout <prideout@google.com> (copyright owned by Google, LLC)
* Shrek Shao (shrekshao@google.com) (copyright owned by Google, LLC)
* Arran Ireland <ion92@protonmail.com>
* Jia Yuan Lo <jylo06g@gmail.com>
* Antoine du Hamel <duhamelantoine1995@gmail.com>
* Alexander Köplinger <alex.koeplinger@outlook.com> (copyright owned by Microsoft, Inc.)
<<<<<<< HEAD
* Kenneth Pouncey <kepounce@microsoft.com> (copyright owned by Microsoft, Inc.)
=======
* Mitchell Hwang <mihw@microsoft.com> (copyright owned by Microsoft, Inc.)
>>>>>>> 10563dd4
<|MERGE_RESOLUTION|>--- conflicted
+++ resolved
@@ -498,8 +498,5 @@
 * Jia Yuan Lo <jylo06g@gmail.com>
 * Antoine du Hamel <duhamelantoine1995@gmail.com>
 * Alexander Köplinger <alex.koeplinger@outlook.com> (copyright owned by Microsoft, Inc.)
-<<<<<<< HEAD
 * Kenneth Pouncey <kepounce@microsoft.com> (copyright owned by Microsoft, Inc.)
-=======
-* Mitchell Hwang <mihw@microsoft.com> (copyright owned by Microsoft, Inc.)
->>>>>>> 10563dd4
+* Mitchell Hwang <mihw@microsoft.com> (copyright owned by Microsoft, Inc.)