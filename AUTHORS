The following authors have all licensed their contributions to Emscripten
under the licensing terms detailed in LICENSE.

(Authors keep copyright of their contributions, of course; they just grant
a license to everyone to use it as detailed in LICENSE.)

* Alon Zakai <alonzakai@gmail.com> (copyright owned by Mozilla Foundation)
* Tim Dawborn <tim.dawborn@gmail.com>
* Max Shawabkeh <max99x@gmail.com>
* Sigmund Vik <sigmund_vik@yahoo.com>
* Jeff Terrace <jterrace@gmail.com>
* Benoit Tremblay <trembl.ben@gmail.com>
* Andreas Bergmeier <abergmeier@gmx.net>
* Ben Schwartz <bens@alum.mit.edu>
* David Claughton <dave@eclecticdave.com>
* David Yip <yipdw@member.fsf.org>
* Julien Hamaide <julien.hamaide@gmail.com>
* Ehsan Akhgari <ehsan.akhgari@gmail.com> (copyright owned by Mozilla Foundation)
* Adrian Taylor <adrian@macrobug.com>
* Richard Assar <richard.assar@gmail.com>
* Nathan Hammond <emscripten@nathanhammond.com>
* Behdad Esfahbod <behdad@behdad.org>
* David Benjamin <davidben@mit.edu>
* Pierre Renaux <pierre@talansoft.com>
* Brian Anderson <banderson@mozilla.com>
* Jon Bardin <diclophis@gmail.com>
* Jukka Jylänki <jujjyl@gmail.com>
* Aleksander Guryanov <caiiiycuk@gmail.com>
* Chad Austin <chad@chadaustin.me> (copyright owned by IMVU)
* nandhp <nandhp@gmail.com>
* YeZhongWen <linghuye2.0@gmail.com>
* Xingxing Pan <forandom@gmail.com>
* Justin Kerk <dopefishjustin@gmail.com>
* Andrea Bedini <andrea.bedini@gmail.com>
* James Pike <totoro.friend@chilon.net>
* Mokhtar Naamani <mokhtar.naamani@gmail.com>
* Benjamin Stover <benjamin.stover@gmail.com>
* Riccardo Magliocchetti <riccardo.magliocchetti@gmail.com>
* Janus Troelsen <janus.troelsen@stud.tu-darmstadt.de>
* Lars Schneider <lars.schneider@autodesk.com> (copyright owned by Autodesk, Inc.)
* Joel Martin <github@martintribe.org>
* Manuel Wellmann <manuel.wellmann@autodesk.com> (copyright owned by Autodesk, Inc.)
* Xuejie Xiao <xxuejie@gmail.com>
* Dominic Wong <dom@slowbunyip.org>
* Alan Kligman <alan.kligman@gmail.com> (copyright owned by Mozilla Foundation)
* Anthony Liot <wolfviking0@yahoo.com>
* Michael Riss <Michael.Riss@gmx.de>
* Jasper St. Pierre <jstpierre@mecheye.net>
* Manuel Schölling <manuel.schoelling@gmx.de>
* Bruce Mitchener, Jr. <bruce.mitchener@gmail.com>
* Michael Bishop <mbtyke@gmail.com>
* Roger Braun <roger@rogerbraun.net>
* Vladimir Vukicevic <vladimir@pobox.com> (copyright owned by Mozilla Foundation)
* Lorant Pinter <lorant.pinter@prezi.com>
* Tobias Doerffel <tobias.doerffel@gmail.com>
* Martin von Gagern <martin@von-gagern.net>
* Ting-Yuan Huang <thuang@mozilla.com>
* Joshua Granick <jgranick@blackberry.com>
* Felix H. Dahlke <fhd@ubercode.de>
* Éloi Rivard <azmeuk@gmail.com>
* Alexander Gladysh <ag@logiceditor.com>
* Arlo Breault <arlolra@gmail.com>
* Jacob Lee <artdent@gmail.com> (copyright owned by Google, Inc.)
* Joe Lee <jlee@imvu.com> (copyright owned by IMVU)
* Andy Friesen <andy@imvu.com> (copyright owned by IMVU)
* Bill Welden <bwelden@imvu.com> (copyright owned by IMVU)
* Michael Ey <mey@imvu.com> (copyright owned by IMVU)
* Llorens Marti Garcia <lgarcia@imvu.com> (copyright owned by IMVU)
* Jinsuck Kim <jkim@imvu.com> (copyright owned by IMVU)
* Todd Lee <tlee@imvu.com> (copyright owned by IMVU)
* Anthony Pesch <inolen@gmail.com>
* Robert Bragg <robert.bragg@intel.com> (copyright owned by Intel Corporation)
* Sylvestre Ledru <sylvestre@debian.org>
* Tom Fairfield <fairfield@cs.xu.edu>
* Anthony J. Thibault <ajt@hyperlogic.org>
* John Allwine <jallwine86@gmail.com>
* Martin Gerhardy <martin.gerhardy@gmail.com>
* James Gregory <jgregory@zynga.com> (copyright owned by Zynga, Inc.)
* Dan Gohman <sunfish@google.com> (copyright owned by Google, Inc.)
* Jeff Gilbert <jgilbert@mozilla.com> (copyright owned by Mozilla Foundation)
* Frits Talbot <frits@metapathy.com>
* Onno Jongbloed <hey@onnoj.net>
* Jez Ng <me@jezng.com>
* Marc Feeley <mfeeley@mozilla.com> (copyright owned by Mozilla Foundation)
* Ludovic Perrine <jazzzz@gmail.com>
* David Barksdale <david.barksdale@adcedosolutions.com>
* Manfred Manik Nerurkar <nerurkar*at*made-apps.biz> (copyright owned by MADE, GmbH)
* Joseph Gentle <me@josephg.com>
* Douglas T. Crosher <dtc-moz@scieneer.com> (copyright owned by Mozilla Foundation)
* Douglas T. Crosher <info@jsstats.com> (copyright owned by Scieneer Pty Ltd.)
* Soeren Balko <soeren.balko@gmail.com>
* Ryan Kelly (ryan@rfk.id.au)
* Michael Lelli <toadking@toadking.com>
* Yu Kobayashi <yukoba@accelart.jp>
* Pin Zhang <zhangpin04@gmail.com>
* Nick Bray <ncbray@chromium.org> (copyright owned by Google, Inc.)
* Aidan Hobson Sayers <aidanhs@cantab.net>
* Charlie Birks <admin@daftgames.net>
* Ranger Harke <ranger.harke@autodesk.com> (copyright owned by Autodesk, Inc.)
* Tobias Vrinssen <tobias@vrinssen.de>
* Patrick R. Martin <patrick.martin.r@gmail.com>
* Richard Quirk <richard.quirk@gmail.com>
* Marcos Scriven <marcos@scriven.org>
* Antoine Lambert <antoine.lambert33@gmail.com>
* Daniel Aquino <mr.danielaquino@gmail.com>
* Remi Papillie <remi.papillie@gmail.com>
* Fraser Adams <fraser.adams@blueyonder.co.uk>
* Michael Tirado <icetooth333@gmail.com>
* Ben Noordhuis <info@bnoordhuis.nl>
* Bob Roberts <bobroberts177@gmail.com>
* John Vilk <jvilk@cs.umass.edu>
* Daniel Baulig <dbaulig@fb.com> (copyright owned by Facebook, Inc.)
* Lu Wang <coolwanglu@gmail.com>
* Heidi Pan <heidi.pan@intel.com> (copyright owned by Intel)
* Vasilis Kalintiris <ehostunreach@gmail.com>
* Adam C. Clifton <adam@hulkamaniac.com>
* Volo Zyko <volo.zyko@gmail.com>
* Andre Weissflog <floooh@gmail.com>
* Alexandre Perrot <alexandre.perrot@gmail.com>
* Emerson José Silveira da Costa <emerson.costa@gmail.com>
* Jari Vetoniemi <mailroxas@gmail.com>
* Sindre Sorhus <sindresorhus@gmail.com>
* James S Urquhart <jamesu@gmail.com>
* Boris Gjenero <boris.gjenero@gmail.com>
* jonas echterhoff <jonas@unity3d.com>
* Sami Vaarala <sami.vaarala@iki.fi>
* Jack A. Arrington <jack@epicpineapple.com>
* Richard Janicek <r@janicek.co>
* Joel Croteau <jcroteau@gmail.com>
* Haneef Mubarak <haneef503@gmail.com>
* Nicolas Peri <nicox@shivaengine.com> (copyright owned by ShiVa Technologies, SAS)
* Bernhard Fey <e-male@web.de>
* Dave Nicponski <dave.nicponski@gmail.com>
* Jonathan Jarri <noxalus@gmail.com>
* Daniele Di Proietto <daniele.di.proietto@gmail.com>
* Dan Dascalescu <dNOSPAMdascalescu@gmail.com>
* Thomas Borsos <thomasborsos@gmail.com>
* Ori Avtalion <ori@avtalion.name>
* Guillaume Blanc <guillaumeblanc.sc@gmail.com>
* Usagi Ito <usagi@WonderRabbitProject.net>
* Camilo Polymeris <cpolymeris@gmail.com>
* Markus Henschel <markus.henschel@yager.de>
* Ophir Lojkine <ophir.lojkine@eleves.ec-nantes.fr>
* Ryan Sturgell <ryan.sturgell@gmail.com> (copyright owned by Google, Inc.)
* Jason Green <jason@transgaming.com> (copyright owned by TransGaming, Inc.)
* Ningxin Hu <ningxin.hu@intel.com> (copyright owned by Intel)
* Nicolas Guillemot <nlguillemot@gmail.com>
* Sathyanarayanan Gunasekaran <gsathya.ceg@gmail.com> (copyright owned by Mozilla Foundation)
* Nikolay Vorobyov <nik.vorobyov@gmail.com>
* Jonas Platte <mail@jonasplatte.de>
* Sebastien Ronsse <sronsse@gmail.com>
* Glenn R. Wichman <gwichman@zynga.com>
* Hamish Willee <hamishwillee@gmail.com> (copyright owned by Mozilla Foundation)
* Sylvain Chevalier <sylvain.chevalier@gmail.com>
* Nathan Ross <nross.se@gmail.com>
* Zachary Pomerantz <zmp@umich.edu>
* Boris Tsarev <boristsarev@gmail.com>
* Mark Logan <mark@artillery.com> (copyright owned by Artillery Games, Inc.)
* Коренберг Марк <socketpair@gmail.com>
* Gauthier Billot <gogoprog@gmail.com>
* Árpád Goretity <h2co3@h2co3.org>
* Nicholas Wilson <nicholas@nicholaswilson.me.uk>
* Aaron Mandle <aaronmandle@gmail.com>
* Bailey Hayes <Bailey.Hayes@sas.com> (copyright owned by SAS Institute Inc.)
* Paul Holland <pholland@adobe.com>
* James Long <longster@gmail.com>
* David Anderson <danderson@mozilla.com> (copyright owned by Mozilla Foundation)
* Eric Rannaud <e@nanocritical.com> (copyright owned by Nanocritical Corp.)
* William Furr <wfurr@google.com> (copyright owned by Google, Inc.)
* Dan Glastonbury <dglastonbury@mozilla.com> (copyright owned by Mozilla Foundation)
* Warren Seine <warren.seine@aerys.in> (copyright owned by Aerys SAS)
* Petr Babicka <babcca@gmail.com>
* Akira Takahashi <faithandbrave@gmail.com>
* Victor Costan <costan@gmail.com>
* Pepijn Van Eeckhoudt <pepijn.vaneeckhoudt@luciad.com> (copyright owned by Luciad NV)
* Stevie Trujillo <stevie.trujillo@gmail.com>
* Edward Rudd <urkle@outoforder.cc>
* Rene Eichhorn <rene.eichhorn1@gmail.com>
* Nick Desaulniers <nick@mozilla.com> (copyright owned by Mozilla Foundation)
* Luke Wagner <luke@mozilla.com> (copyright owned by Mozilla Foundation)
* Matt McCormick <matt.mccormick@kitware.com>
* Thaddée Tyl <thaddee.tyl@gmail.com>
* Philipp Wiesemann <philipp.wiesemann@arcor.de>
* Jan Jongboom <janjongboom@gmail.com> (copyright owned by Telenor Digital AS)
* Tiago Quelhas <tiagoq@gmail.com>
* Reinier de Blois <rddeblois@gmail.com>
* Yuichi Nishiwaki <yuichi.nishiwaki@gmail.com>
* Jérôme Bernard <jerome.bernard@ercom.fr> (copyright owned by Ercom)
* Chanhwi Choi <ccwpc@hanmail.net>
* Fábio Santos <fabiosantosart@gmail.com>
* Thibaut Despoulain <thibaut@artillery.com> (copyright owned by Artillery Games, Inc.)
* Wei Tjong Yao <weitjong@gmail.com>
* Tim Guan-tin Chien <timdream@gmail.com>
* Krzysztof Jakubowski <nadult@fastmail.fm>
* Vladimír Vondruš <mosra@centrum.cz>
* Brion Vibber <brion@pobox.com>
* Philip Lafleur <sendsbeak@gmail.com>
* Javier Meseguer de Paz <j.meseguer@gmail.com>
* Michael A. Balazs <michael.balazs@gmail.com>
* Andreas Blixt <me@blixt.nyc>
* Haofeng Zhang <h.z@duke.edu>
* Cody Welsh <codyw@protonmail.com>
* Hoong Ern Ng <hoongern@gmail.com>
* Kagami Hiiragi <kagami@genshiken.org>
* Jan Bölsche <jan@lagomorph.de>
* Sebastian Matthes <sebastianmatthes@outlook.com> (copyright owned by Volkswagen AG)
* Robert Goulet <robert.goulet@autodesk.com> (copyright owned by Autodesk, Inc.)
* Juha Järvi <befunge@gmail.com>
* Louis Lagrange <lagrange.louis@gmail.com>
* Ying-Ruei Liang <thumbd03803@gmail.com>
* Stuart Geipel <lapimlu@gmail.com>
* Yeonjun Lim <yjroot@gmail.com>
* Andrew Karpushin <reven86@gmail.com>
* Felix Zimmermann <fzimmermann89@gmail.com>
* Sven-Hendrik Haase <svenstaro@gmail.com>
* Simon Sandström <simon@nikanor.nu>
* Khaled Sami <k.sami.mohammed@gmail.com>
* Omar El-Mohandes <omar.elmohandes90@gmail.com>
* Florian Rival <florian.rival@gmail.com>
* Mark Achée <mark@achee.com>
* Piotr Paczkowski <kontakt@trzeci.eu>
* Braden MacDonald <braden@bradenmacdonald.com>
* Kevin Cheung <kevin.cheung@autodesk.com> (copyright owned by Autodesk, Inc.)
* Josh Peterson <petersonjm1@gmail.com>
* eska <eska@eska.me>
* Nate Burr <nate.oo@gmail.com>
* Paul "TBBle" Hampson <Paul.Hampson@Pobox.com>
* Andreas Plesch <andreasplesch@gmail.com>
* Brian Armstrong <brian.armstrong.ece+github@gmail.com>
* Vincenzo Chianese <vincenz.chianese@icloud.com>
* Noam T.Cohen <noam@ecb.co.il>
* Nick Shin <nick.shin@gmail.com>
* Gregg Tavares <github@greggman.com>
* Tanner Rogalsky <tanner@tannerrogalsky.com>
* Richard Cook <rcook@tableau.com> (copyright owned by Tableau Software, Inc.)
* Arnab Choudhury <achoudhury@tableau.com> (copyright owned by Tableau Software, Inc.)
* Charles Vaughn <cvaughn@tableau.com> (copyright owned by Tableau Software, Inc.)
* Pierre Krieger <pierre.krieger1708@gmail.com>
* Jakob Stoklund Olesen <stoklund@2pi.dk>
* Jérémy Anger <angerj.dev@gmail.com>
* Derek Schuff <dschuff@chromium.org> (copyright owned by Google, Inc.)
* Ashley Sommer <flubba86@gmail.com>
* Dave Fletcher <graveyhead@gmail.com>
* Lars-Magnus Skog <ralphtheninja@riseup.net>
* Pieter Vantorre <pietervantorre@gmail.com>
* Maher Sallam <maher@sallam.me>
* Andrey Burov <burik666@gmail.com>
* Holland Schutte <hgschutte1@gmail.com>
* Kerby Geffrard <kerby.geffrard@gmail.com>
* cynecx <me@cynecx.net>
* Chris Gibson <cgibson@mrvoxel.com>
* Harald Reingruber <code*at*h-reingruber.at>
* Aiden Koss <madd0131@umn.edu>
* Dustin VanLerberghe <good_ol_dv@hotmail.com>
* Philip Bielby <pmb45-github@srcf.ucam.org> (copyright owned by Jagex Ltd.)
* Régis Fénéon <regis.feneon@gmail.com>
* Dominic Chen <d.c.ddcc@gmail.com> (copyright owned by Google, Inc.)
* Junji Hashimoto <junji.hashimoto@gmail.com>
* Heejin Ahn <aheejin@gmail.com> (copyright owned by Google, Inc.)
* Andras Kucsma <andras.kucsma@gmail.com>
* Mateusz Borycki <mateuszborycki@gmail.com>
* Franklin Ta <fta2012@gmail.com>
* Jacob Gravelle <jgravelle@google.com> (copyright owned by Google, Inc.)
* Kagami Sascha Rosylight <saschanaz@outlook.com>
* Benny Jacobs <benny@gmx.it>
* Ray Brown <code@liquibits.com>
* Christopher Serr <christopher.serr@gmail.com>
* Aaron Ruß <aaron.russ@dfki.de> (copyright owned by DFKI GmbH)
* Vilibald Wanča <vilibald@wvi.cz>
* Alex Hixon <alex@alexhixon.com>
* Vladimir Davidovich <thy.ringo@gmail.com>
* Yuriy Levchenko <irov13@mail.ru>
* Dmitry Tolmachov <dmitolm@gmail.com>
* Dylan McKay <me@dylanmckay.io>
* Christophe Gragnic <cgragnic@netc.fr>
* Murphy McCauley <murphy.mccauley@gmail.com>
* Anatoly Trosinenko <anatoly.trosinenko@gmail.com>
* Brad Grantham <grantham@plunk.org>
* Sam Clegg <sbc@chromium.org> (copyright owned by Google, Inc.)
* Joshua Lind <joshualind007@hotmail.com>
* Hiroaki GOTO as "GORRY" <gorry@hauN.org>
* Mikhail Kremnyov <mkremnyov@gmail.com> (copyright owned by XCDS International)
* Tasuku SUENAGA a.k.a. gunyarakun <tasuku-s-github@titech.ac>
* Evan Wallace <evan.exe@gmail.com>
* Henning Pohl <henning@still-hidden.de>
* Tim Neumann <mail@timnn.me>
* Ondrej Stava <ondrej.stava@gmail.com> (copyright owned by Google, Inc.)
* Jakub Jirutka <jakub@jirutka.cz>
* Loo Rong Jie <loorongjie@gmail.com>
* Jean-François Geyelin <jfgeyelin@gmail.com>
* Matthew Collins <thethinkofdeath@gmail.com>
* Satoshi N. M <snmatsutake@yahoo.co.jp>
* Ryan Speets <ryan@speets.ca>
* Fumiya Chiba <fumiya.chiba@nifty.com>
* Ryan C. Gordon <icculus@icculus.org>
* Inseok Lee <dlunch@gmail.com>
* Yair Levinson (copyright owned by Autodesk, Inc.)
* Matjaž Drolc <mdrolc@gmail.com>
* James Swift <james@3dengineer.com> (copyright owned by PSPDFKit GmbH)
* Ryan Lester <ryan@cyph.com> (copyright owned by Cyph, Inc.)
* Nikolay Zapolnov <zapolnov@gmail.com>
* Nazar Mokrynskyi <nazar@mokrynskyi.com>
* Yury Delendik <ydelendik@mozilla.com> (copyright owned by Mozilla Foundation)
* Kenneth Perry <thothonegan@gmail.com>
* Jim Mussared <jim.mussared@gmail.com>
* Dirk Vanden Boer <dirk.vdb@gmail.com>
* Mitchell Foley <mitchfoley@google.com> (copyright owned by Google, Inc.)
* Oleksandr Chekhovskyi <oleksandr.chekhovskyi@gmail.com>
* Michael Siebert <michael.siebert2k@gmail.com>
* Jonathan Hale <squareys@googlemail.com>
* Etienne Brateau <etienne.brateau@gmail.com>
* Zhiming Wang <zmwangx@gmail.com>
* Jameson Ernst <jameson@jpernst.com>
* Yoan Lecoq <yoanlecoq.io@gmail.com>
* Jiajie Hu <jiajie.hu@intel.com> (copyright owned by Intel Corporation)
* Kamil Klimek <naresh@tlen.pl>
* José Carlos Pujol <josecpujol(at)gmail.com>
* Dannii Willis <curiousdannii@gmail.com>
* Erik Dubbelboer <erik@dubbelboer.com>
* Sergey Tsatsulin <tsatsulin@gmail.com>
* varkor <github@varkor.com>
* Stuart Knightley <website@stuartk.com>
* Amadeus Guo<gliheng@foxmail.com>
* Nathan Froyd <froydnj@gmail.com> (copyright owned by Mozilla Foundation)
* Daniel Wirtz <dcode@dcode.io>
* Kibeom Kim <kk1674@nyu.edu>
* Marcel Klammer <m.klammer@tastenkunst.com>
* Axel Forsman <axelsfor@gmail.com>
* Ebrahim Byagowi <ebrahim@gnu.org>
* Thorsten Möller <thorsten.moeller@sbi.ch>
* Michael Droettboom <mdroettboom@mozilla.com>
* Nicolas Bouquet <hgy01@hieroglyphe.net>
* Miguel Saldivar <miguel.saldivar22@hotmail.com>
* Gert Van Hoey <gert.vanhoey@gmail.com>
* Valtteri Heikkilä <rnd@nic.fi>
* Daniel McNab <daniel.mcnab6+emcc(at)gmail.com>
* Tyler Limkemann <tslimkemann42 gmail.com>
* Ben Smith <binji@google.com> (copyright owned by Google, Inc.)
* Sylvain Beucler <beuc@beuc.net>
* Patrik Weiskircher <patrik@weiskircher.name>
* Tobias Widlund <widlundtobias(at)gmail.com>
* Rob Fors <mail@robfors.com>
* Mike Frysinger <vapier@chromium.org> (copyright owned by Google, Inc.)
* Sébasiten Crozet <developer@crozet.re>
* Andrey Nagikh <andrey@nagih.ru>
* Dzmitry Malyshau <dmalyshau@mozilla.com> (copyright owned by Mozilla Foundation)
* Bjorn Swenson <tie.372@gmail.com>
* Ryhor Spivak <grisha@rusteddreams.net>
* Jan Schär <jscissr@gmail.com>
* Ryhor Spivak <grisha@rusteddreams.net>
* Alexander Bich <quyse0@gmail.com>
* Ashleigh Thomas <ashleighbcthomas@gmail.com>
* Veniamin Petrenko <bjpbjpbjp10@gmail.com>
* Ian Henderson <ian@ianhenderson.org>
<<<<<<< HEAD
* Carl Woffenden <cwoffenden@gmail.com> (copyright owned by Numfum GmbH)
=======
* Siim Kallas <siimkallas@gmail.com>
>>>>>>> e3f79df0
<|MERGE_RESOLUTION|>--- conflicted
+++ resolved
@@ -352,8 +352,5 @@
 * Ashleigh Thomas <ashleighbcthomas@gmail.com>
 * Veniamin Petrenko <bjpbjpbjp10@gmail.com>
 * Ian Henderson <ian@ianhenderson.org>
-<<<<<<< HEAD
-* Carl Woffenden <cwoffenden@gmail.com> (copyright owned by Numfum GmbH)
-=======
 * Siim Kallas <siimkallas@gmail.com>
->>>>>>> e3f79df0
+* Carl Woffenden <cwoffenden@gmail.com> (copyright owned by Numfum GmbH)