--- conflicted
+++ resolved
@@ -573,8 +573,5 @@
 * Chris Craig <emscripten@goldwave.com>
 * Le Yao <le.yao@intel.com> (copyright owned by Intel Corporation)
 * José Cadete <crudelios@gmail.com>
-<<<<<<< HEAD
-* Andrew Shaitorov <andrew.shaitorov@gmail.com>
-=======
 * Cynthia K. Rey <cynthia@cynthia.dev>
->>>>>>> f4194ddb
+* Andrew Shaitorov <andrew.shaitorov@gmail.com>