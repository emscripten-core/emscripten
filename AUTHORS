The following authors have all licensed their contributions to Emscripten
under the licensing terms detailed in LICENSE.

(Authors keep copyright of their contributions, of course; they just grant
a license to everyone to use it as detailed in LICENSE.)

* Alon Zakai <alonzakai@gmail.com> (copyright owned by Mozilla Foundation)
* Tim Dawborn <tim.dawborn@gmail.com>
* Max Shawabkeh <max99x@gmail.com>
* Sigmund Vik <sigmund_vik@yahoo.com>
* Jeff Terrace <jterrace@gmail.com>
* Benoit Tremblay <trembl.ben@gmail.com>
* Andreas Bergmeier <abergmeier@gmx.net>
* Ben Schwartz <bens@alum.mit.edu>
* David Claughton <dave@eclecticdave.com>
* David Yip <yipdw@member.fsf.org>
* Julien Hamaide <julien.hamaide@gmail.com>
* Ehsan Akhgari <ehsan.akhgari@gmail.com> (copyright owned by Mozilla Foundation)
* Adrian Taylor <adrian@macrobug.com>
* Richard Assar <richard.assar@gmail.com>
* Nathan Hammond <emscripten@nathanhammond.com>
* Behdad Esfahbod <behdad@behdad.org>
* David Benjamin <davidben@mit.edu>
* Pierre Renaux <pierre@talansoft.com>
* Brian Anderson <banderson@mozilla.com>
* Jon Bardin <diclophis@gmail.com>
* Jukka Jylänki <jujjyl@gmail.com>
* Aleksander Guryanov <caiiiycuk@gmail.com>
* Chad Austin <chad@chadaustin.me> (copyright owned by IMVU)
* nandhp <nandhp@gmail.com>
* YeZhongWen <linghuye2.0@gmail.com>
* Xingxing Pan <forandom@gmail.com>
* Justin Kerk <dopefishjustin@gmail.com>
* Andrea Bedini <andrea.bedini@gmail.com>
* James Pike <totoro.friend@chilon.net>
* Mokhtar Naamani <mokhtar.naamani@gmail.com>
* Benjamin Stover <benjamin.stover@gmail.com>
* Riccardo Magliocchetti <riccardo.magliocchetti@gmail.com>
* Janus Troelsen <janus.troelsen@stud.tu-darmstadt.de>
* Lars Schneider <lars.schneider@autodesk.com> (copyright owned by Autodesk, Inc.)
* Joel Martin <github@martintribe.org>
* Manuel Wellmann <manuel.wellmann@autodesk.com> (copyright owned by Autodesk, Inc.)
* Xuejie Xiao <xxuejie@gmail.com>
* Dominic Wong <dom@slowbunyip.org>
* Alan Kligman <alan.kligman@gmail.com> (copyright owned by Mozilla Foundation)
* Anthony Liot <wolfviking0@yahoo.com>
* Michael Riss <Michael.Riss@gmx.de>
* Jasper St. Pierre <jstpierre@mecheye.net>
* Manuel Schölling <manuel.schoelling@gmx.de>
* Bruce Mitchener, Jr. <bruce.mitchener@gmail.com>
* Michael Bishop <mbtyke@gmail.com>
* Roger Braun <roger@rogerbraun.net>
* Vladimir Vukicevic <vladimir@pobox.com> (copyright owned by Mozilla Foundation)
* Lorant Pinter <lorant.pinter@prezi.com>
* Tobias Doerffel <tobias.doerffel@gmail.com>
* Martin von Gagern <martin@von-gagern.net>
* Ting-Yuan Huang <thuang@mozilla.com>
* Joshua Granick <jgranick@blackberry.com>
* Felix H. Dahlke <fhd@ubercode.de>
* Éloi Rivard <azmeuk@gmail.com>
* Alexander Gladysh <ag@logiceditor.com>
* Arlo Breault <arlolra@gmail.com>
* Jacob Lee <artdent@gmail.com> (copyright owned by Google, Inc.)
* Joe Lee <jlee@imvu.com> (copyright owned by IMVU)
* Andy Friesen <andy@imvu.com> (copyright owned by IMVU)
* Bill Welden <bwelden@imvu.com> (copyright owned by IMVU)
* Michael Ey <mey@imvu.com> (copyright owned by IMVU)
* Llorens Marti Garcia <lgarcia@imvu.com> (copyright owned by IMVU)
* Jinsuck Kim <jkim@imvu.com> (copyright owned by IMVU)
* Todd Lee <tlee@imvu.com> (copyright owned by IMVU)
* Anthony Pesch <inolen@gmail.com>
* Robert Bragg <robert.bragg@intel.com> (copyright owned by Intel Corporation)
* Sylvestre Ledru <sylvestre@debian.org>
* Tom Fairfield <fairfield@cs.xu.edu>
* Anthony J. Thibault <ajt@hyperlogic.org>
* John Allwine <jallwine86@gmail.com>
* Martin Gerhardy <martin.gerhardy@gmail.com>
* James Gregory <jgregory@zynga.com> (copyright owned by Zynga, Inc.)
* Dan Gohman <sunfish@google.com> (copyright owned by Google, Inc.)
* Jeff Gilbert <jgilbert@mozilla.com> (copyright owned by Mozilla Foundation)
* Frits Talbot <frits@metapathy.com>
* Onno Jongbloed <hey@onnoj.net>
* Jez Ng <me@jezng.com>
* Marc Feeley <mfeeley@mozilla.com> (copyright owned by Mozilla Foundation)
* Ludovic Perrine <jazzzz@gmail.com>
* David Barksdale <david.barksdale@adcedosolutions.com>
* Manfred Manik Nerurkar <nerurkar*at*made-apps.biz> (copyright owned by MADE, GmbH)
* Joseph Gentle <me@josephg.com>
* Douglas T. Crosher <dtc-moz@scieneer.com> (copyright owned by Mozilla Foundation)
* Douglas T. Crosher <info@jsstats.com> (copyright owned by Scieneer Pty Ltd.)
* Soeren Balko <soeren.balko@gmail.com>
* Ryan Kelly (ryan@rfk.id.au)
* Michael Lelli <toadking@toadking.com>
* Yu Kobayashi <yukoba@accelart.jp>
* Pin Zhang <zhangpin04@gmail.com>
* Nick Bray <ncbray@chromium.org> (copyright owned by Google, Inc.)
* Aidan Hobson Sayers <aidanhs@cantab.net>
* Charlie Birks <admin@daftgames.net>
* Ranger Harke <ranger.harke@autodesk.com> (copyright owned by Autodesk, Inc.)
* Tobias Vrinssen <tobias@vrinssen.de>
* Patrick R. Martin <patrick.martin.r@gmail.com>
* Richard Quirk <richard.quirk@gmail.com>
* Marcos Scriven <marcos@scriven.org>
* Antoine Lambert <antoine.lambert33@gmail.com>
* Daniel Aquino <mr.danielaquino@gmail.com>
* Remi Papillie <remi.papillie@gmail.com>
* Fraser Adams <fraser.adams@blueyonder.co.uk>
* Michael Tirado <icetooth333@gmail.com>
* Ben Noordhuis <info@bnoordhuis.nl>
* Bob Roberts <bobroberts177@gmail.com>
* John Vilk <jvilk@cs.umass.edu>
* Daniel Baulig <dbaulig@fb.com> (copyright owned by Facebook, Inc.)
* Lu Wang <coolwanglu@gmail.com>
* Heidi Pan <heidi.pan@intel.com> (copyright owned by Intel)
* Vasilis Kalintiris <ehostunreach@gmail.com>
* Adam C. Clifton <adam@hulkamaniac.com>
* Volo Zyko <volo.zyko@gmail.com>
* Andre Weissflog <floooh@gmail.com>
* Alexandre Perrot <alexandre.perrot@gmail.com>
* Emerson José Silveira da Costa <emerson.costa@gmail.com>
* Jari Vetoniemi <mailroxas@gmail.com>
* Sindre Sorhus <sindresorhus@gmail.com>
* James S Urquhart <jamesu@gmail.com>
* Boris Gjenero <boris.gjenero@gmail.com>
* jonas echterhoff <jonas@unity3d.com>
* Sami Vaarala <sami.vaarala@iki.fi>
* Jack A. Arrington <jack@epicpineapple.com>
* Richard Janicek <r@janicek.co>
* Joel Croteau <jcroteau@gmail.com>
* Haneef Mubarak <haneef503@gmail.com>
* Nicolas Peri <nicox@shivaengine.com> (copyright owned by ShiVa Technologies, SAS)
* Bernhard Fey <e-male@web.de>
* Dave Nicponski <dave.nicponski@gmail.com>
* Jonathan Jarri <noxalus@gmail.com>
* Daniele Di Proietto <daniele.di.proietto@gmail.com>
* Dan Dascalescu <dNOSPAMdascalescu@gmail.com>
* Thomas Borsos <thomasborsos@gmail.com>
* Ori Avtalion <ori@avtalion.name>
* Guillaume Blanc <guillaumeblanc.sc@gmail.com>
* Usagi Ito <usagi@WonderRabbitProject.net>
* Camilo Polymeris <cpolymeris@gmail.com>
* Markus Henschel <markus.henschel@yager.de>
* Ophir Lojkine <ophir.lojkine@eleves.ec-nantes.fr>
* Ryan Sturgell <ryan.sturgell@gmail.com> (copyright owned by Google, Inc.)
* Jason Green <jason@transgaming.com> (copyright owned by TransGaming, Inc.)
* Ningxin Hu <ningxin.hu@intel.com> (copyright owned by Intel)
* Nicolas Guillemot <nlguillemot@gmail.com>
* Sathyanarayanan Gunasekaran <gsathya.ceg@gmail.com> (copyright owned by Mozilla Foundation)
* Nikolay Vorobyov <nik.vorobyov@gmail.com>
* Jonas Platte <mail@jonasplatte.de>
* Sebastien Ronsse <sronsse@gmail.com>
* Glenn R. Wichman <gwichman@zynga.com>
* Hamish Willee <hamishwillee@gmail.com> (copyright owned by Mozilla Foundation)
* Sylvain Chevalier <sylvain.chevalier@gmail.com>
* Nathan Ross <nross.se@gmail.com>
* Zachary Pomerantz <zmp@umich.edu>
* Boris Tsarev <boristsarev@gmail.com>
* Mark Logan <mark@artillery.com> (copyright owned by Artillery Games, Inc.)
* Коренберг Марк <socketpair@gmail.com>
* Gauthier Billot <gogoprog@gmail.com>
* Árpád Goretity <h2co3@h2co3.org>
* Nicholas Wilson <nicholas@nicholaswilson.me.uk>
* Aaron Mandle <aaronmandle@gmail.com>
* Bailey Hayes <Bailey.Hayes@sas.com> (copyright owned by SAS Institute Inc.)
* Paul Holland <pholland@adobe.com>
* James Long <longster@gmail.com>
* David Anderson <danderson@mozilla.com> (copyright owned by Mozilla Foundation)
* Eric Rannaud <e@nanocritical.com> (copyright owned by Nanocritical Corp.)
* William Furr <wfurr@google.com> (copyright owned by Google, Inc.)
* Dan Glastonbury <dglastonbury@mozilla.com> (copyright owned by Mozilla Foundation)
* Warren Seine <warren.seine@aerys.in> (copyright owned by Aerys SAS)
* Petr Babicka <babcca@gmail.com>
* Akira Takahashi <faithandbrave@gmail.com>
* Victor Costan <costan@gmail.com>
* Pepijn Van Eeckhoudt <pepijn.vaneeckhoudt@luciad.com> (copyright owned by Luciad NV)
* Stevie Trujillo <stevie.trujillo@gmail.com>
* Edward Rudd <urkle@outoforder.cc>
* Rene Eichhorn <rene.eichhorn1@gmail.com>
* Nick Desaulniers <nick@mozilla.com> (copyright owned by Mozilla Foundation)
* Luke Wagner <luke@mozilla.com> (copyright owned by Mozilla Foundation)
* Matt McCormick <matt.mccormick@kitware.com>
* Thaddée Tyl <thaddee.tyl@gmail.com>
* Philipp Wiesemann <philipp.wiesemann@arcor.de>
* Jan Jongboom <janjongboom@gmail.com> (copyright owned by Telenor Digital AS)
* Tiago Quelhas <tiagoq@gmail.com>
* Reinier de Blois <rddeblois@gmail.com>
* Yuichi Nishiwaki <yuichi.nishiwaki@gmail.com>
* Jérôme Bernard <jerome.bernard@ercom.fr> (copyright owned by Ercom)
* Chanhwi Choi <ccwpc@hanmail.net>
* Fábio Santos <fabiosantosart@gmail.com>
* Thibaut Despoulain <thibaut@artillery.com> (copyright owned by Artillery Games, Inc.)
* Wei Tjong Yao <weitjong@gmail.com>
* Tim Guan-tin Chien <timdream@gmail.com>
* Krzysztof Jakubowski <nadult@fastmail.fm>
* Vladimír Vondruš <mosra@centrum.cz>
* Brion Vibber <brion@pobox.com>
* Philip Lafleur <sendsbeak@gmail.com>
* Javier Meseguer de Paz <j.meseguer@gmail.com>
* Michael A. Balazs <michael.balazs@gmail.com>
* Andreas Blixt <me@blixt.nyc>
* Haofeng Zhang <h.z@duke.edu>
* Cody Welsh <codyw@protonmail.com>
* Hoong Ern Ng <hoongern@gmail.com>
* Kagami Hiiragi <kagami@genshiken.org>
* Jan Bölsche <jan@lagomorph.de>
* Sebastian Matthes <sebastianmatthes@outlook.com> (copyright owned by Volkswagen AG)
* Robert Goulet <robert.goulet@autodesk.com> (copyright owned by Autodesk, Inc.)
* Juha Järvi <befunge@gmail.com>
* Louis Lagrange <lagrange.louis@gmail.com>
* Ying-Ruei Liang <thumbd03803@gmail.com>
* Stuart Geipel <lapimlu@gmail.com>
* Yeonjun Lim <yjroot@gmail.com>
* Andrew Karpushin <reven86@gmail.com>
* Felix Zimmermann <fzimmermann89@gmail.com>
* Sven-Hendrik Haase <svenstaro@gmail.com>
* Simon Sandström <simon@nikanor.nu>
* Khaled Sami <k.sami.mohammed@gmail.com>
* Omar El-Mohandes <omar.elmohandes90@gmail.com>
* Florian Rival <florian.rival@gmail.com>
* Mark Achée <mark@achee.com>
* Piotr Paczkowski <kontakt@trzeci.eu>
* Braden MacDonald <braden@bradenmacdonald.com>
* Kevin Cheung <kevin.cheung@autodesk.com> (copyright owned by Autodesk, Inc.)
* Josh Peterson <petersonjm1@gmail.com>
* eska <eska@eska.me>
* Nate Burr <nate.oo@gmail.com>
* Paul "TBBle" Hampson <Paul.Hampson@Pobox.com>
* Andreas Plesch <andreasplesch@gmail.com>
* Brian Armstrong <brian.armstrong.ece+github@gmail.com>
* Vincenzo Chianese <vincenz.chianese@icloud.com>
* Noam T.Cohen <noam@ecb.co.il>
* Nick Shin <nick.shin@gmail.com>
* Gregg Tavares <github@greggman.com>
* Tanner Rogalsky <tanner@tannerrogalsky.com>
* Richard Cook <rcook@tableau.com> (copyright owned by Tableau Software, Inc.)
* Arnab Choudhury <achoudhury@tableau.com> (copyright owned by Tableau Software, Inc.)
* Charles Vaughn <cvaughn@tableau.com> (copyright owned by Tableau Software, Inc.)
* Pierre Krieger <pierre.krieger1708@gmail.com>
* Jakob Stoklund Olesen <stoklund@2pi.dk>
* Jérémy Anger <angerj.dev@gmail.com>
* Derek Schuff <dschuff@chromium.org> (copyright owned by Google, Inc.)
* Ashley Sommer <flubba86@gmail.com>
* Dave Fletcher <graveyhead@gmail.com>
* Lars-Magnus Skog <ralphtheninja@riseup.net>
* Pieter Vantorre <pietervantorre@gmail.com>
* Maher Sallam <maher@sallam.me>
* Andrey Burov <burik666@gmail.com>
* Holland Schutte <hgschutte1@gmail.com>
* Kerby Geffrard <kerby.geffrard@gmail.com>
* cynecx <me@cynecx.net>
* Chris Gibson <cgibson@mrvoxel.com>
* Harald Reingruber <code*at*h-reingruber.at>
* Aiden Koss <madd0131@umn.edu>
* Dustin VanLerberghe <good_ol_dv@hotmail.com>
* Philip Bielby <pmb45-github@srcf.ucam.org> (copyright owned by Jagex Ltd.)
* Régis Fénéon <regis.feneon@gmail.com>
* Dominic Chen <d.c.ddcc@gmail.com> (copyright owned by Google, Inc.)
* Junji Hashimoto <junji.hashimoto@gmail.com>
* Heejin Ahn <aheejin@gmail.com> (copyright owned by Google, Inc.)
* Andras Kucsma <andras.kucsma@gmail.com>
* Mateusz Borycki <mateuszborycki@gmail.com>
* Franklin Ta <fta2012@gmail.com>
* Jacob Gravelle <jgravelle@google.com> (copyright owned by Google, Inc.)
* Kagami Sascha Rosylight <saschanaz@outlook.com>
* Benny Jacobs <benny@gmx.it>
* Ray Brown <code@liquibits.com>
* Christopher Serr <christopher.serr@gmail.com>
* Aaron Ruß <aaron.russ@dfki.de> (copyright owned by DFKI GmbH)
* Vilibald Wanča <vilibald@wvi.cz>
* Alex Hixon <alex@alexhixon.com>
* Vladimir Davidovich <thy.ringo@gmail.com>
* Yuriy Levchenko <irov13@mail.ru>
* Dmitry Tolmachov <dmitolm@gmail.com>
* Dylan McKay <me@dylanmckay.io>
* Christophe Gragnic <cgragnic@netc.fr>
* Murphy McCauley <murphy.mccauley@gmail.com>
* Anatoly Trosinenko <anatoly.trosinenko@gmail.com>
* Brad Grantham <grantham@plunk.org>
* Sam Clegg <sbc@chromium.org> (copyright owned by Google, Inc.)
* Joshua Lind <joshualind007@hotmail.com>
* Hiroaki GOTO as "GORRY" <gorry@hauN.org>
* Mikhail Kremnyov <mkremnyov@gmail.com> (copyright owned by XCDS International)
* Tasuku SUENAGA a.k.a. gunyarakun <tasuku-s-github@titech.ac>
* Evan Wallace <evan.exe@gmail.com>
* Henning Pohl <henning@still-hidden.de>
* Tim Neumann <mail@timnn.me>
* Ondrej Stava <ondrej.stava@gmail.com> (copyright owned by Google, Inc.)
* Jakub Jirutka <jakub@jirutka.cz>
* Loo Rong Jie <loorongjie@gmail.com>
* Jean-François Geyelin <jfgeyelin@gmail.com>
* Matthew Collins <thethinkofdeath@gmail.com>
* Satoshi N. M <snmatsutake@yahoo.co.jp>
* Ryan Speets <ryan@speets.ca>
* Fumiya Chiba <fumiya.chiba@nifty.com>
* Ryan C. Gordon <icculus@icculus.org>
* Inseok Lee <dlunch@gmail.com>
* Yair Levinson (copyright owned by Autodesk, Inc.)
* Matjaž Drolc <mdrolc@gmail.com>
* James Swift <james@3dengineer.com> (copyright owned by PSPDFKit GmbH)
* Ryan Lester <ryan@cyph.com> (copyright owned by Cyph, Inc.)
* Nikolay Zapolnov <zapolnov@gmail.com>
* Nazar Mokrynskyi <nazar@mokrynskyi.com>
* Yury Delendik <ydelendik@mozilla.com> (copyright owned by Mozilla Foundation)
* Kenneth Perry <thothonegan@gmail.com>
* Jim Mussared <jim.mussared@gmail.com>
* Dirk Vanden Boer <dirk.vdb@gmail.com>
* Mitchell Foley <mitchfoley@google.com> (copyright owned by Google, Inc.)
* Oleksandr Chekhovskyi <oleksandr.chekhovskyi@gmail.com>
* Michael Siebert <michael.siebert2k@gmail.com>
* Jonathan Hale <squareys@googlemail.com>
* Etienne Brateau <etienne.brateau@gmail.com>
* Zhiming Wang <zmwangx@gmail.com>
* Jameson Ernst <jameson@jpernst.com>
* Yoan Lecoq <yoanlecoq.io@gmail.com>
* Jiajie Hu <jiajie.hu@intel.com> (copyright owned by Intel Corporation)
* Kamil Klimek <naresh@tlen.pl>
* José Carlos Pujol <josecpujol(at)gmail.com>
* Dannii Willis <curiousdannii@gmail.com>
* Erik Dubbelboer <erik@dubbelboer.com>
* Sergey Tsatsulin <tsatsulin@gmail.com>
* varkor <github@varkor.com>
* Stuart Knightley <website@stuartk.com>
* Amadeus Guo<gliheng@foxmail.com>
* Nathan Froyd <froydnj@gmail.com> (copyright owned by Mozilla Foundation)
* Daniel Wirtz <dcode@dcode.io>
* Kibeom Kim <kk1674@nyu.edu>
<<<<<<< HEAD
* Marcel Klammer <m.klammer@tastenkunst.com>
=======
* Axel Forsman <axelsfor@gmail.com>
>>>>>>> 6c15ec0c
<|MERGE_RESOLUTION|>--- conflicted
+++ resolved
@@ -324,8 +324,5 @@
 * Nathan Froyd <froydnj@gmail.com> (copyright owned by Mozilla Foundation)
 * Daniel Wirtz <dcode@dcode.io>
 * Kibeom Kim <kk1674@nyu.edu>
-<<<<<<< HEAD
 * Marcel Klammer <m.klammer@tastenkunst.com>
-=======
-* Axel Forsman <axelsfor@gmail.com>
->>>>>>> 6c15ec0c
+* Axel Forsman <axelsfor@gmail.com>