The following authors have all licensed their contributions to Emscripten
under the licensing terms detailed in LICENSE.

(Authors keep copyright of their contributions, of course; they just grant
a license to everyone to use it as detailed in LICENSE.)

* Alon Zakai <alonzakai@gmail.com> (copyright owned by Mozilla Foundation)
* Tim Dawborn <tim.dawborn@gmail.com>
* Max Shawabkeh <max99x@gmail.com>
* Sigmund Vik <sigmund_vik@yahoo.com>
* Jeff Terrace <jterrace@gmail.com>
* Benoit Tremblay <trembl.ben@gmail.com>
* Andreas Bergmeier <abergmeier@gmx.net>
* Ben Schwartz <bens@alum.mit.edu>
* David Claughton <dave@eclecticdave.com>
* David Yip <yipdw@member.fsf.org>
* Julien Hamaide <julien.hamaide@gmail.com>
* Ehsan Akhgari <ehsan.akhgari@gmail.com> (copyright owned by Mozilla Foundation)
* Adrian Taylor <adrian@macrobug.com>
* Richard Assar <richard.assar@gmail.com>
* Nathan Hammond <emscripten@nathanhammond.com>
* Behdad Esfahbod <behdad@behdad.org>
* David Benjamin <davidben@mit.edu>
* Pierre Renaux <pierre@talansoft.com>
* Brian Anderson <banderson@mozilla.com>
* Jon Bardin <diclophis@gmail.com>
* Jukka Jylänki <jujjyl@gmail.com>
* Aleksander Guryanov <caiiiycuk@gmail.com>
* Chad Austin <chad@chadaustin.me> (copyright owned by IMVU)
* nandhp <nandhp@gmail.com>
* YeZhongWen <linghuye2.0@gmail.com>
* Xingxing Pan <forandom@gmail.com>
* Justin Kerk <dopefishjustin@gmail.com>
* Andrea Bedini <andrea.bedini@gmail.com>
* James Pike <totoro.friend@chilon.net>
* Mokhtar Naamani <mokhtar.naamani@gmail.com>
* Benjamin Stover <benjamin.stover@gmail.com>
* Riccardo Magliocchetti <riccardo.magliocchetti@gmail.com>
* Janus Troelsen <janus.troelsen@stud.tu-darmstadt.de>
* Lars Schneider <lars.schneider@autodesk.com> (copyright owned by Autodesk, Inc.)
* Joel Martin <github@martintribe.org>
* Manuel Wellmann <manuel.wellmann@autodesk.com> (copyright owned by Autodesk, Inc.)
* Xuejie Xiao <xxuejie@gmail.com>
* Dominic Wong <dom@slowbunyip.org>
* Alan Kligman <alan.kligman@gmail.com> (copyright owned by Mozilla Foundation)
* Anthony Liot <wolfviking0@yahoo.com>
* Michael Riss <Michael.Riss@gmx.de>
* Jasper St. Pierre <jstpierre@mecheye.net>
* Manuel Schölling <manuel.schoelling@gmx.de>
* Bruce Mitchener, Jr. <bruce.mitchener@gmail.com>
* Michael Bishop <mbtyke@gmail.com>
* Roger Braun <roger@rogerbraun.net>
* Vladimir Vukicevic <vladimir@pobox.com> (copyright owned by Mozilla Foundation)
* Lorant Pinter <lorant.pinter@prezi.com>
* Tobias Doerffel <tobias.doerffel@gmail.com>
* Martin von Gagern <martin@von-gagern.net>
* Ting-Yuan Huang <thuang@mozilla.com>
* Joshua Granick <jgranick@blackberry.com>
* Felix H. Dahlke <fhd@ubercode.de>
* Éloi Rivard <azmeuk@gmail.com>
* Alexander Gladysh <ag@logiceditor.com>
* Arlo Breault <arlolra@gmail.com>
* Jacob Lee <artdent@gmail.com> (copyright owned by Google, Inc.)
* Joe Lee <jlee@imvu.com> (copyright owned by IMVU)
* Andy Friesen <andy@imvu.com> (copyright owned by IMVU)
* Bill Welden <bwelden@imvu.com> (copyright owned by IMVU)
* Michael Ey <mey@imvu.com> (copyright owned by IMVU)
* Llorens Marti Garcia <lgarcia@imvu.com> (copyright owned by IMVU)
* Jinsuck Kim <jkim@imvu.com> (copyright owned by IMVU)
* Todd Lee <tlee@imvu.com> (copyright owned by IMVU)
* Anthony Pesch <inolen@gmail.com>
* Robert Bragg <robert.bragg@intel.com> (copyright owned by Intel Corporation)
* Sylvestre Ledru <sylvestre@debian.org>
* Tom Fairfield <fairfield@cs.xu.edu>
* Anthony J. Thibault <ajt@hyperlogic.org>
* John Allwine <jallwine86@gmail.com>
* Martin Gerhardy <martin.gerhardy@gmail.com>
* James Gregory <jgregory@zynga.com> (copyright owned by Zynga, Inc.)
* Dan Gohman <sunfish@google.com> (copyright owned by Google, Inc.)
* Jeff Gilbert <jgilbert@mozilla.com> (copyright owned by Mozilla Foundation)
* Frits Talbot <frits@metapathy.com>
* Onno Jongbloed <hey@onnoj.net>
* Jez Ng <me@jezng.com>
* Marc Feeley <mfeeley@mozilla.com> (copyright owned by Mozilla Foundation)
* Ludovic Perrine <jazzzz@gmail.com>
* David Barksdale <david.barksdale@adcedosolutions.com>
* Manfred Manik Nerurkar <nerurkar*at*made-apps.biz> (copyright owned by MADE, GmbH)
* Joseph Gentle <me@josephg.com>
* Douglas T. Crosher <dtc-moz@scieneer.com> (copyright owned by Mozilla Foundation)
* Douglas T. Crosher <info@jsstats.com> (copyright owned by Scieneer Pty Ltd.)
* Soeren Balko <soeren.balko@gmail.com>
* Ryan Kelly (ryan@rfk.id.au)
* Michael Lelli <toadking@toadking.com>
* Yu Kobayashi <yukoba@accelart.jp>
* Pin Zhang <zhangpin04@gmail.com>
* Nick Bray <ncbray@chromium.org> (copyright owned by Google, Inc.)
* Aidan Hobson Sayers <aidanhs@cantab.net>
* Charlie Birks <admin@daftgames.net>
* Ranger Harke <ranger.harke@autodesk.com> (copyright owned by Autodesk, Inc.)
* Tobias Vrinssen <tobias@vrinssen.de>
* Patrick R. Martin <patrick.martin.r@gmail.com>
* Richard Quirk <richard.quirk@gmail.com>
* Marcos Scriven <marcos@scriven.org>
* Antoine Lambert <antoine.lambert33@gmail.com>
* Daniel Aquino <mr.danielaquino@gmail.com>
* Remi Papillie <remi.papillie@gmail.com>
* Fraser Adams <fraser.adams@blueyonder.co.uk>
* Michael Tirado <icetooth333@gmail.com>
* Ben Noordhuis <info@bnoordhuis.nl>
* Bob Roberts <bobroberts177@gmail.com>
* John Vilk <jvilk@cs.umass.edu>
* Daniel Baulig <dbaulig@fb.com> (copyright owned by Facebook, Inc.)
* Lu Wang <coolwanglu@gmail.com>
* Heidi Pan <heidi.pan@intel.com> (copyright owned by Intel)
* Vasilis Kalintiris <ehostunreach@gmail.com>
* Adam C. Clifton <adam@hulkamaniac.com>
* Volo Zyko <volo.zyko@gmail.com>
* Andre Weissflog <floooh@gmail.com>
* Alexandre Perrot <alexandre.perrot@gmail.com>
* Emerson José Silveira da Costa <emerson.costa@gmail.com>
* Jari Vetoniemi <mailroxas@gmail.com>
* Sindre Sorhus <sindresorhus@gmail.com>
* James S Urquhart <jamesu@gmail.com>
* Boris Gjenero <boris.gjenero@gmail.com>
* jonas echterhoff <jonas@unity3d.com>
* Sami Vaarala <sami.vaarala@iki.fi>
* Jack A. Arrington <jack@epicpineapple.com>
* Richard Janicek <r@janicek.co>
* Joel Croteau <jcroteau@gmail.com>
* Haneef Mubarak <haneef503@gmail.com>
* Nicolas Peri <nicox@shivaengine.com> (copyright owned by ShiVa Technologies, SAS)
* Bernhard Fey <e-male@web.de>
* Dave Nicponski <dave.nicponski@gmail.com>
* Jonathan Jarri <noxalus@gmail.com>
* Daniele Di Proietto <daniele.di.proietto@gmail.com>
* Dan Dascalescu <dNOSPAMdascalescu@gmail.com>
* Thomas Borsos <thomasborsos@gmail.com>
* Ori Avtalion <ori@avtalion.name>
* Guillaume Blanc <guillaumeblanc.sc@gmail.com>
* Usagi Ito <usagi@WonderRabbitProject.net>
* Camilo Polymeris <cpolymeris@gmail.com>
* Markus Henschel <markus.henschel@yager.de>
* Ophir Lojkine <ophir.lojkine@eleves.ec-nantes.fr>
* Ryan Sturgell <ryan.sturgell@gmail.com> (copyright owned by Google, Inc.)
* Jason Green <jason@transgaming.com> (copyright owned by TransGaming, Inc.)
* Ningxin Hu <ningxin.hu@intel.com> (copyright owned by Intel)
* Nicolas Guillemot <nlguillemot@gmail.com>
* Sathyanarayanan Gunasekaran <gsathya.ceg@gmail.com> (copyright owned by Mozilla Foundation)
* Nikolay Vorobyov <nik.vorobyov@gmail.com>
* Jonas Platte <mail@jonasplatte.de>
* Sebastien Ronsse <sronsse@gmail.com>
* Glenn R. Wichman <gwichman@zynga.com>
* Hamish Willee <hamishwillee@gmail.com> (copyright owned by Mozilla Foundation)
* Sylvain Chevalier <sylvain.chevalier@gmail.com>
* Nathan Ross <nross.se@gmail.com>
* Zachary Pomerantz <zmp@umich.edu>
* Boris Tsarev <boristsarev@gmail.com>
* Mark Logan <mark@artillery.com> (copyright owned by Artillery Games, Inc.)
* Коренберг Марк <socketpair@gmail.com>
* Gauthier Billot <gogoprog@gmail.com>
* Árpád Goretity <h2co3@h2co3.org>
* Nicholas Wilson <nicholas@nicholaswilson.me.uk>
* Aaron Mandle <aaronmandle@gmail.com>
* Bailey Hayes <Bailey.Hayes@sas.com> (copyright owned by SAS Institute Inc.)
* Paul Holland <pholland@adobe.com>
* James Long <longster@gmail.com>
* David Anderson <danderson@mozilla.com> (copyright owned by Mozilla Foundation)
* Eric Rannaud <e@nanocritical.com> (copyright owned by Nanocritical Corp.)
* William Furr <wfurr@google.com> (copyright owned by Google, Inc.)
* Dan Glastonbury <dglastonbury@mozilla.com> (copyright owned by Mozilla Foundation)
* Warren Seine <warren.seine@aerys.in> (copyright owned by Aerys SAS)
* Petr Babicka <babcca@gmail.com>
* Akira Takahashi <faithandbrave@gmail.com>
* Victor Costan <costan@gmail.com>
* Pepijn Van Eeckhoudt <pepijn.vaneeckhoudt@luciad.com> (copyright owned by Luciad NV)
* Stevie Trujillo <stevie.trujillo@gmail.com>
* Edward Rudd <urkle@outoforder.cc>
* Rene Eichhorn <rene.eichhorn1@gmail.com>
* Nick Desaulniers <nick@mozilla.com> (copyright owned by Mozilla Foundation)
* Luke Wagner <luke@mozilla.com> (copyright owned by Mozilla Foundation)
* Matt McCormick <matt.mccormick@kitware.com>
* Thaddée Tyl <thaddee.tyl@gmail.com>
* Philipp Wiesemann <philipp.wiesemann@arcor.de>
* Jan Jongboom <janjongboom@gmail.com> (copyright owned by Telenor Digital AS)
* Tiago Quelhas <tiagoq@gmail.com>
* Reinier de Blois <rddeblois@gmail.com>
* Yuichi Nishiwaki <yuichi.nishiwaki@gmail.com>
* Jérôme Bernard <jerome.bernard@ercom.fr> (copyright owned by Ercom)
* Chanhwi Choi <ccwpc@hanmail.net>
* Fábio Santos <fabiosantosart@gmail.com>
* Thibaut Despoulain <thibaut@artillery.com> (copyright owned by Artillery Games, Inc.)
* Wei Tjong Yao <weitjong@gmail.com>
* Tim Guan-tin Chien <timdream@gmail.com>
* Krzysztof Jakubowski <nadult@fastmail.fm>
* Vladimír Vondruš <mosra@centrum.cz>
* Brion Vibber <brion@pobox.com>
* Philip Lafleur <sendsbeak@gmail.com>
* Javier Meseguer de Paz <j.meseguer@gmail.com>
* Michael A. Balazs <michael.balazs@gmail.com>
* Andreas Blixt <me@blixt.nyc>
* Haofeng Zhang <h.z@duke.edu>
* Cody Welsh <codyw@protonmail.com>
* Hoong Ern Ng <hoongern@gmail.com>
* Kagami Hiiragi <kagami@genshiken.org>
* Jan Bölsche <jan@lagomorph.de>
* Sebastian Matthes <sebastianmatthes@outlook.com> (copyright owned by Volkswagen AG)
* Robert Goulet <robert.goulet@autodesk.com> (copyright owned by Autodesk, Inc.)
* Juha Järvi <befunge@gmail.com>
* Louis Lagrange <lagrange.louis@gmail.com>
* Ying-Ruei Liang <thumbd03803@gmail.com>
* Stuart Geipel <lapimlu@gmail.com>
* Yeonjun Lim <yjroot@gmail.com>
* Andrew Karpushin <reven86@gmail.com>
* Felix Zimmermann <fzimmermann89@gmail.com>
* Sven-Hendrik Haase <svenstaro@gmail.com>
* Simon Sandström <simon@nikanor.nu>
* Khaled Sami <k.sami.mohammed@gmail.com>
* Omar El-Mohandes <omar.elmohandes90@gmail.com>
* Florian Rival <florian.rival@gmail.com>
* Mark Achée <mark@achee.com>
* Piotr Paczkowski <kontakt@trzeci.eu>
* Braden MacDonald <braden@bradenmacdonald.com>
* Kevin Cheung <kevin.cheung@autodesk.com> (copyright owned by Autodesk, Inc.)
* Josh Peterson <petersonjm1@gmail.com>
* eska <eska@eska.me>
* Nate Burr <nate.oo@gmail.com>
* Paul "TBBle" Hampson <Paul.Hampson@Pobox.com>
* Andreas Plesch <andreasplesch@gmail.com>
* Brian Armstrong <brian.armstrong.ece+github@gmail.com>
* Vincenzo Chianese <vincenz.chianese@icloud.com>
* Noam T.Cohen <noam@ecb.co.il>
* Nick Shin <nick.shin@gmail.com>
* Gregg Tavares <github@greggman.com>
* Tanner Rogalsky <tanner@tannerrogalsky.com>
* Richard Cook <rcook@tableau.com> (copyright owned by Tableau Software, Inc.)
* Arnab Choudhury <achoudhury@tableau.com> (copyright owned by Tableau Software, Inc.)
* Charles Vaughn <cvaughn@tableau.com> (copyright owned by Tableau Software, Inc.)
* Pierre Krieger <pierre.krieger1708@gmail.com>
* Jakob Stoklund Olesen <stoklund@2pi.dk>
* Jérémy Anger <angerj.dev@gmail.com>
* Derek Schuff <dschuff@chromium.org> (copyright owned by Google, Inc.)
* Ashley Sommer <flubba86@gmail.com>
* Dave Fletcher <graveyhead@gmail.com>
* Lars-Magnus Skog <ralphtheninja@riseup.net>
* Pieter Vantorre <pietervantorre@gmail.com>
* Maher Sallam <maher@sallam.me>
* Andrey Burov <burik666@gmail.com>
* Holland Schutte <hgschutte1@gmail.com>
* Kerby Geffrard <kerby.geffrard@gmail.com>
* cynecx <me@cynecx.net>
* Chris Gibson <cgibson@mrvoxel.com>
* Harald Reingruber <code*at*h-reingruber.at>
* Aiden Koss <madd0131@umn.edu>
* Dustin VanLerberghe <good_ol_dv@hotmail.com>
* Philip Bielby <pmb45-github@srcf.ucam.org> (copyright owned by Jagex Ltd.)
* Régis Fénéon <regis.feneon@gmail.com>
* Dominic Chen <d.c.ddcc@gmail.com> (copyright owned by Google, Inc.)
* Junji Hashimoto <junji.hashimoto@gmail.com>
* Heejin Ahn <aheejin@gmail.com> (copyright owned by Google, Inc.)
* Andras Kucsma <andras.kucsma@gmail.com>
* Mateusz Borycki <mateuszborycki@gmail.com>
* Franklin Ta <fta2012@gmail.com>
* Jacob Gravelle <jgravelle@google.com> (copyright owned by Google, Inc.)
* Kagami Sascha Rosylight <saschanaz@outlook.com>
* Benny Jacobs <benny@gmx.it>
* Ray Brown <code@liquibits.com>
* Christopher Serr <christopher.serr@gmail.com>
* Aaron Ruß <aaron.russ@dfki.de> (copyright owned by DFKI GmbH)
* Vilibald Wanča <vilibald@wvi.cz>
* Alex Hixon <alex@alexhixon.com>
* Vladimir Davidovich <thy.ringo@gmail.com>
* Yuriy Levchenko <irov13@mail.ru>
* Dmitry Tolmachov <dmitolm@gmail.com>
* Dylan McKay <me@dylanmckay.io>
* Christophe Gragnic <cgragnic@netc.fr>
* Murphy McCauley <murphy.mccauley@gmail.com>
* Anatoly Trosinenko <anatoly.trosinenko@gmail.com>
* Brad Grantham <grantham@plunk.org>
* Sam Clegg <sbc@chromium.org> (copyright owned by Google, Inc.)
* Joshua Lind <joshualind007@hotmail.com>
* Hiroaki GOTO as "GORRY" <gorry@hauN.org>
* Mikhail Kremnyov <mkremnyov@gmail.com> (copyright owned by XCDS International)
* Tasuku SUENAGA a.k.a. gunyarakun <tasuku-s-github@titech.ac>
* Evan Wallace <evan.exe@gmail.com>
* Henning Pohl <henning@still-hidden.de>
* Tim Neumann <mail@timnn.me>
* Ondrej Stava <ondrej.stava@gmail.com> (copyright owned by Google, Inc.)
* Jakub Jirutka <jakub@jirutka.cz>
* Loo Rong Jie <loorongjie@gmail.com>
* Jean-François Geyelin <jfgeyelin@gmail.com>
* Matthew Collins <thethinkofdeath@gmail.com>
* Satoshi N. M <snmatsutake@yahoo.co.jp>
* Ryan Speets <ryan@speets.ca>
* Fumiya Chiba <fumiya.chiba@nifty.com>
* Ryan C. Gordon <icculus@icculus.org>
* Inseok Lee <dlunch@gmail.com>
* Yair Levinson (copyright owned by Autodesk, Inc.)
* Matjaž Drolc <mdrolc@gmail.com>
* James Swift <james@3dengineer.com> (copyright owned by PSPDFKit GmbH)
* Ryan Lester <ryan@cyph.com> (copyright owned by Cyph, Inc.)
* Nikolay Zapolnov <zapolnov@gmail.com>
* Nazar Mokrynskyi <nazar@mokrynskyi.com>
* Yury Delendik <ydelendik@mozilla.com> (copyright owned by Mozilla Foundation)
* Kenneth Perry <thothonegan@gmail.com>
* Jim Mussared <jim.mussared@gmail.com>
* Dirk Vanden Boer <dirk.vdb@gmail.com>
* Mitchell Foley <mitchfoley@google.com> (copyright owned by Google, Inc.)
* Oleksandr Chekhovskyi <oleksandr.chekhovskyi@gmail.com>
* Michael Siebert <michael.siebert2k@gmail.com>
* Jonathan Hale <squareys@googlemail.com>
* Etienne Brateau <etienne.brateau@gmail.com>
* Zhiming Wang <zmwangx@gmail.com>
* Jameson Ernst <jameson@jpernst.com>
* Yoan Lecoq <yoanlecoq.io@gmail.com>
* Jiajie Hu <jiajie.hu@intel.com> (copyright owned by Intel Corporation)
* Kamil Klimek <naresh@tlen.pl>
* José Carlos Pujol <josecpujol(at)gmail.com>
* Dannii Willis <curiousdannii@gmail.com>
* Erik Dubbelboer <erik@dubbelboer.com>
* Sergey Tsatsulin <tsatsulin@gmail.com>
* varkor <github@varkor.com>
* Stuart Knightley <website@stuartk.com>
* Amadeus Guo<gliheng@foxmail.com>
* Nathan Froyd <froydnj@gmail.com> (copyright owned by Mozilla Foundation)
* Daniel Wirtz <dcode@dcode.io>
* Kibeom Kim <kk1674@nyu.edu>
* Marcel Klammer <m.klammer@tastenkunst.com>
* Axel Forsman <axelsfor@gmail.com>
* Ebrahim Byagowi <ebrahim@gnu.org>
* Thorsten Möller <thorsten.moeller@sbi.ch>
* Michael Droettboom <mdroettboom@mozilla.com>
* Nicolas Bouquet <hgy01@hieroglyphe.net>
* Miguel Saldivar <miguel.saldivar22@hotmail.com>
* Gert Van Hoey <gert.vanhoey@gmail.com>
* Valtteri Heikkilä <rnd@nic.fi>
* Daniel McNab <daniel.mcnab6+emcc(at)gmail.com>
* Tyler Limkemann <tslimkemann42 gmail.com>
* Ben Smith <binji@google.com> (copyright owned by Google, Inc.)
* Sylvain Beucler <beuc@beuc.net>
* Patrik Weiskircher <patrik@weiskircher.name>
* Tobias Widlund <widlundtobias(at)gmail.com>
* Rob Fors <mail@robfors.com>
* Mike Frysinger <vapier@chromium.org> (copyright owned by Google, Inc.)
* Sébasiten Crozet <developer@crozet.re>
* Andrey Nagikh <andrey@nagih.ru>
* Dzmitry Malyshau <dmalyshau@mozilla.com> (copyright owned by Mozilla Foundation)
* Bjorn Swenson <tie.372@gmail.com>
* Ryhor Spivak <grisha@rusteddreams.net>
* Jan Schär <jscissr@gmail.com>
* Ryhor Spivak <grisha@rusteddreams.net>
* Alexander Bich <quyse0@gmail.com>
* Ashleigh Thomas <ashleighbcthomas@gmail.com>
* Veniamin Petrenko <bjpbjpbjp10@gmail.com>
* Ian Henderson <ian@ianhenderson.org>
* Siim Kallas <siimkallas@gmail.com>
* Carl Woffenden <cwoffenden@gmail.com> (copyright owned by Numfum GmbH)
* Patrick Berger <patrick.berger@xmail.net> (copyright owned by Compusoft Group)
* Alexander Frank Lehmann <alexander.frank.lehmann@compusoftgroup.com> (copyright owned by Compusoft Group)
* Tommy Nguyen <tn0502@gmail.com>
* Thomas Schander <info@thomasschander.com> (copyright owned by Enscape GmbH)
* Benjamin S. Rodgers <acdimalev@gmail.com>
* Paul Shapiro <paul@mymonero.com>
* Elmo Todurov <elmo.todurov@eesti.ee>
* Zoltán Žarkov <zeko@freecivweb.org>
* Roman Yurchak <rth.yurchak@pm.me>
* Hampton Maxwell <me@hamptonmaxwell.com>
<<<<<<< HEAD
* Sirapop Wongstapornpat <sirapop.wongstapornpat@student.oulu.fi>
=======
* Matt Kane <m@mk.gg>
>>>>>>> 5e33efb9
<|MERGE_RESOLUTION|>--- conflicted
+++ resolved
@@ -364,8 +364,5 @@
 * Zoltán Žarkov <zeko@freecivweb.org>
 * Roman Yurchak <rth.yurchak@pm.me>
 * Hampton Maxwell <me@hamptonmaxwell.com>
-<<<<<<< HEAD
 * Sirapop Wongstapornpat <sirapop.wongstapornpat@student.oulu.fi>
-=======
-* Matt Kane <m@mk.gg>
->>>>>>> 5e33efb9
+* Matt Kane <m@mk.gg>