--- conflicted
+++ resolved
@@ -343,8 +343,5 @@
 * Sébasiten Crozet <developer@crozet.re>
 * Dzmitry Malyshau <dmalyshau@mozilla.com> (copyright owned by Mozilla Foundation)
 * Bjorn Swenson <tie.372@gmail.com>
-<<<<<<< HEAD
-* Patrick Berger <patrick.berger@xmail.net>
-=======
 * Ryhor Spivak <grisha@rusteddreams.net>
->>>>>>> 70085740
+* Patrick Berger <patrick.berger@xmail.net>