The following authors have all licensed their contributions to Emscripten
under the licensing terms detailed in LICENSE.

(Authors keep copyright of their contributions, of course; they just grant
a license to everyone to use it as detailed in LICENSE.)

* Alon Zakai <alonzakai@gmail.com> (copyright owned by Mozilla Foundation)
* Tim Dawborn <tim.dawborn@gmail.com>
* Max Shawabkeh <max99x@gmail.com>
* Sigmund Vik <sigmund_vik@yahoo.com>
* Jeff Terrace <jterrace@gmail.com>
* Benoit Tremblay <trembl.ben@gmail.com>
* Andreas Bergmeier <abergmeier@gmx.net>
* Ben Schwartz <bens@alum.mit.edu>
* David Claughton <dave@eclecticdave.com>
* David Yip <yipdw@member.fsf.org>
* Julien Hamaide <julien.hamaide@gmail.com>
* Ehsan Akhgari <ehsan.akhgari@gmail.com> (copyright owned by Mozilla Foundation)
* Adrian Taylor <adrian@macrobug.com>
* Richard Assar <richard.assar@gmail.com>
* Nathan Hammond <emscripten@nathanhammond.com>
* Behdad Esfahbod <behdad@behdad.org>
* David Benjamin <davidben@mit.edu>
* Pierre Renaux <pierre@talansoft.com>
* Brian Anderson <banderson@mozilla.com>
* Jon Bardin <diclophis@gmail.com>
* Jukka Jylänki <jujjyl@gmail.com>
* Aleksander Guryanov <caiiiycuk@gmail.com>
* Chad Austin <chad@chadaustin.me> (copyright owned by IMVU)
* nandhp <nandhp@gmail.com>
* YeZhongWen <linghuye2.0@gmail.com>
* Xingxing Pan <forandom@gmail.com>
* Justin Kerk <dopefishjustin@gmail.com>
* Andrea Bedini <andrea.bedini@gmail.com>
* James Pike <totoro.friend@chilon.net>
* Mokhtar Naamani <mokhtar.naamani@gmail.com>
* Benjamin Stover <benjamin.stover@gmail.com>
* Riccardo Magliocchetti <riccardo.magliocchetti@gmail.com>
* Janus Troelsen <janus.troelsen@stud.tu-darmstadt.de>
* Lars Schneider <lars.schneider@autodesk.com> (copyright owned by Autodesk, Inc.)
* Joel Martin <github@martintribe.org>
* Manuel Wellmann <manuel.wellmann@autodesk.com> (copyright owned by Autodesk, Inc.)
* Xuejie Xiao <xxuejie@gmail.com>
* Dominic Wong <dom@slowbunyip.org>
* Alan Kligman <alan.kligman@gmail.com> (copyright owned by Mozilla Foundation)
* Anthony Liot <wolfviking0@yahoo.com>
* Michael Riss <Michael.Riss@gmx.de>
* Jasper St. Pierre <jstpierre@mecheye.net>
* Manuel Schölling <manuel.schoelling@gmx.de>
* Bruce Mitchener, Jr. <bruce.mitchener@gmail.com>
* Michael Bishop <mbtyke@gmail.com>
* Roger Braun <roger@rogerbraun.net>
* Vladimir Vukicevic <vladimir@pobox.com> (copyright owned by Mozilla Foundation)
* Lorant Pinter <lorant.pinter@prezi.com>
* Tobias Doerffel <tobias.doerffel@gmail.com>
* Martin von Gagern <martin@von-gagern.net>
* Ting-Yuan Huang <thuang@mozilla.com>
* Joshua Granick <jgranick@blackberry.com>
* Felix H. Dahlke <fhd@ubercode.de>
* Éloi Rivard <azmeuk@gmail.com>
* Alexander Gladysh <ag@logiceditor.com>
* Arlo Breault <arlolra@gmail.com>
* Jacob Lee <artdent@gmail.com> (copyright owned by Google, Inc.)
* Joe Lee <jlee@imvu.com> (copyright owned by IMVU)
* Andy Friesen <andy@imvu.com> (copyright owned by IMVU)
* Bill Welden <bwelden@imvu.com> (copyright owned by IMVU)
* Michael Ey <mey@imvu.com> (copyright owned by IMVU)
* Llorens Marti Garcia <lgarcia@imvu.com> (copyright owned by IMVU)
* Jinsuck Kim <jkim@imvu.com> (copyright owned by IMVU)
* Todd Lee <tlee@imvu.com> (copyright owned by IMVU)
* Anthony Pesch <inolen@gmail.com>
* Robert Bragg <robert.bragg@intel.com> (copyright owned by Intel Corporation)
* Sylvestre Ledru <sylvestre@debian.org>
* Tom Fairfield <fairfield@cs.xu.edu>
* Anthony J. Thibault <ajt@hyperlogic.org>
* John Allwine <jallwine86@gmail.com>
* Martin Gerhardy <martin.gerhardy@gmail.com>
* James Gregory <jgregory@zynga.com> (copyright owned by Zynga, Inc.)
* Dan Gohman <sunfish@google.com> (copyright owned by Google, Inc.)
* Jeff Gilbert <jgilbert@mozilla.com> (copyright owned by Mozilla Foundation)
* Frits Talbot <frits@metapathy.com>
* Onno Jongbloed <hey@onnoj.net>
* Jez Ng <me@jezng.com>
* Marc Feeley <mfeeley@mozilla.com> (copyright owned by Mozilla Foundation)
* Ludovic Perrine <jazzzz@gmail.com>
* David Barksdale <david.barksdale@adcedosolutions.com>
* Manfred Manik Nerurkar <nerurkar*at*made-apps.biz> (copyright owned by MADE, GmbH)
* Joseph Gentle <me@josephg.com>
* Douglas T. Crosher <dtc-moz@scieneer.com> (copyright owned by Mozilla Foundation)
* Douglas T. Crosher <info@jsstats.com> (copyright owned by Scieneer Pty Ltd.)
* Soeren Balko <soeren.balko@gmail.com> (copyright owned by Clipchamp Pty Ltd.)
* Ryan Kelly (ryan@rfk.id.au)
* Michael Lelli <toadking@toadking.com>
* Yu Kobayashi <yukoba@accelart.jp>
* Pin Zhang <zhangpin04@gmail.com>
* Nick Bray <ncbray@chromium.org> (copyright owned by Google, Inc.)
* Aidan Hobson Sayers <aidanhs@cantab.net>
* Charlie Birks <admin@daftgames.net>
* Ranger Harke <ranger.harke@autodesk.com> (copyright owned by Autodesk, Inc.)
* Tobias Vrinssen <tobias@vrinssen.de>
* Patrick R. Martin <patrick.martin.r@gmail.com>
* Richard Quirk <richard.quirk@gmail.com>
* Marcos Scriven <marcos@scriven.org>
* Antoine Lambert <antoine.lambert33@gmail.com>
* Daniel Aquino <mr.danielaquino@gmail.com>
* Remi Papillie <remi.papillie@gmail.com>
* Fraser Adams <fraser.adams@blueyonder.co.uk>
* Michael Tirado <icetooth333@gmail.com>
* Ben Noordhuis <info@bnoordhuis.nl>
* Bob Roberts <bobroberts177@gmail.com>
* John Vilk <jvilk@cs.umass.edu>
* Daniel Baulig <dbaulig@fb.com> (copyright owned by Facebook, Inc.)
* Lu Wang <coolwanglu@gmail.com>
* Heidi Pan <heidi.pan@intel.com> (copyright owned by Intel)
* Vasilis Kalintiris <ehostunreach@gmail.com>
* Adam C. Clifton <adam@hulkamaniac.com>
* Volo Zyko <volo.zyko@gmail.com>
* Andre Weissflog <floooh@gmail.com>
* Alexandre Perrot <alexandre.perrot@gmail.com>
* Emerson José Silveira da Costa <emerson.costa@gmail.com>
* Jari Vetoniemi <mailroxas@gmail.com>
* Sindre Sorhus <sindresorhus@gmail.com>
* James S Urquhart <jamesu@gmail.com>
* Boris Gjenero <boris.gjenero@gmail.com>
* jonas echterhoff <jonas@unity3d.com>
* Sami Vaarala <sami.vaarala@iki.fi>
* Jack A. Arrington <jack@epicpineapple.com>
* Richard Janicek <r@janicek.co>
* Joel Croteau <jcroteau@gmail.com>
* Haneef Mubarak <haneef503@gmail.com>
* Nicolas Peri <nicox@shivaengine.com> (copyright owned by ShiVa Technologies, SAS)
* Bernhard Fey <e-male@web.de>
* Dave Nicponski <dave.nicponski@gmail.com>
* Jonathan Jarri <noxalus@gmail.com>
* Daniele Di Proietto <daniele.di.proietto@gmail.com>
* Dan Dascalescu <dNOSPAMdascalescu@gmail.com>
* Thomas Borsos <thomasborsos@gmail.com>
* Ori Avtalion <ori@avtalion.name>
* Guillaume Blanc <guillaumeblanc.sc@gmail.com>
* Usagi Ito <usagi@WonderRabbitProject.net>
* Camilo Polymeris <cpolymeris@gmail.com>
* Markus Henschel <markus.henschel@yager.de>
* Ophir Lojkine <ophir.lojkine@eleves.ec-nantes.fr>
* Ryan Sturgell <ryan.sturgell@gmail.com> (copyright owned by Google, Inc.)
* Jason Green <jason@transgaming.com> (copyright owned by TransGaming, Inc.)
* Ningxin Hu <ningxin.hu@intel.com> (copyright owned by Intel)
* Nicolas Guillemot <nlguillemot@gmail.com>
* Sathyanarayanan Gunasekaran <gsathya.ceg@gmail.com> (copyright owned by Mozilla Foundation)
* Nikolay Vorobyov <nik.vorobyov@gmail.com>
* Jonas Platte <mail@jonasplatte.de>
* Sebastien Ronsse <sronsse@gmail.com>
* Glenn R. Wichman <gwichman@zynga.com>
* Hamish Willee <hamishwillee@gmail.com> (copyright owned by Mozilla Foundation)
* Sylvain Chevalier <sylvain.chevalier@gmail.com>
* Nathan Ross <nross.se@gmail.com>
* Zachary Pomerantz <zmp@umich.edu>
* Boris Tsarev <boristsarev@gmail.com>
* Mark Logan <mark@artillery.com> (copyright owned by Artillery Games, Inc.)
* Коренберг Марк <socketpair@gmail.com>
* Gauthier Billot <gogoprog@gmail.com>
* Árpád Goretity <h2co3@h2co3.org>
* Nicholas Wilson <nicholas@nicholaswilson.me.uk>
* Aaron Mandle <aaronmandle@gmail.com>
* Bailey Hayes <Bailey.Hayes@sas.com> (copyright owned by SAS Institute Inc.)
* Paul Holland <pholland@adobe.com>
* James Long <longster@gmail.com>
* David Anderson <danderson@mozilla.com> (copyright owned by Mozilla Foundation)
* Eric Rannaud <e@nanocritical.com> (copyright owned by Nanocritical Corp.)
* William Furr <wfurr@google.com> (copyright owned by Google, Inc.)
* Dan Glastonbury <dglastonbury@mozilla.com> (copyright owned by Mozilla Foundation)
* Warren Seine <warren.seine@aerys.in> (copyright owned by Aerys SAS)
* Petr Babicka <babcca@gmail.com>
* Akira Takahashi <faithandbrave@gmail.com>
* Victor Costan <costan@gmail.com>
* Pepijn Van Eeckhoudt <pepijn.vaneeckhoudt@luciad.com> (copyright owned by Luciad NV)
* Stevie Trujillo <stevie.trujillo@gmail.com>
* Edward Rudd <urkle@outoforder.cc>
* Rene Eichhorn <rene.eichhorn1@gmail.com>
* Nick Desaulniers <nick@mozilla.com> (copyright owned by Mozilla Foundation)
* Luke Wagner <luke@mozilla.com> (copyright owned by Mozilla Foundation)
* Matt McCormick <matt.mccormick@kitware.com>
* Thaddée Tyl <thaddee.tyl@gmail.com>
* Philipp Wiesemann <philipp.wiesemann@arcor.de>
* Jan Jongboom <janjongboom@gmail.com> (copyright owned by Telenor Digital AS)
* Tiago Quelhas <tiagoq@gmail.com>
* Reinier de Blois <rddeblois@gmail.com>
* Yuichi Nishiwaki <yuichi.nishiwaki@gmail.com>
* Jérôme Bernard <jerome.bernard@ercom.fr> (copyright owned by Ercom)
* Chanhwi Choi <ccwpc@hanmail.net>
* Fábio Santos <fabiosantosart@gmail.com>
* Thibaut Despoulain <thibaut@artillery.com> (copyright owned by Artillery Games, Inc.)
* Wei Tjong Yao <weitjong@gmail.com>
* Tim Guan-tin Chien <timdream@gmail.com>
* Krzysztof Jakubowski <nadult@fastmail.fm>
* Vladimír Vondruš <mosra@centrum.cz>
* Brion Vibber <brion@pobox.com>
* Philip Lafleur <sendsbeak@gmail.com>
* Javier Meseguer de Paz <j.meseguer@gmail.com>
* Michael A. Balazs <michael.balazs@gmail.com>
* Andreas Blixt <me@blixt.nyc>
* Haofeng Zhang <h.z@duke.edu>
* Cody Welsh <codyw@protonmail.com>
* Hoong Ern Ng <hoongern@gmail.com>
* Kagami Hiiragi <kagami@genshiken.org>
* Jan Bölsche <jan@lagomorph.de>
* Sebastian Matthes <sebastianmatthes@outlook.com> (copyright owned by Volkswagen AG)
* Robert Goulet <robert.goulet@autodesk.com> (copyright owned by Autodesk, Inc.)
* Juha Järvi <befunge@gmail.com>
* Louis Lagrange <lagrange.louis@gmail.com>
* Ying-Ruei Liang <thumbd03803@gmail.com>
* Stuart Geipel <lapimlu@gmail.com>
* Yeonjun Lim <yjroot@gmail.com>
* Andrew Karpushin <reven86@gmail.com>
* Felix Zimmermann <fzimmermann89@gmail.com>
* Sven-Hendrik Haase <svenstaro@gmail.com>
* Simon Sandström <simon@nikanor.nu>
* Khaled Sami <k.sami.mohammed@gmail.com>
* Omar El-Mohandes <omar.elmohandes90@gmail.com>
* Florian Rival <florian.rival@gmail.com>
* Mark Achée <mark@achee.com>
* Piotr Paczkowski <kontakt@trzeci.eu>
* Braden MacDonald <braden@bradenmacdonald.com>
* Kevin Cheung <kevin.cheung@autodesk.com> (copyright owned by Autodesk, Inc.)
* Josh Peterson <petersonjm1@gmail.com>
* eska <eska@eska.me>
* Nate Burr <nate.oo@gmail.com>
* Paul "TBBle" Hampson <Paul.Hampson@Pobox.com>
* Andreas Plesch <andreasplesch@gmail.com>
* Brian Armstrong <brian.armstrong.ece+github@gmail.com>
* Vincenzo Chianese <vincenz.chianese@icloud.com>
* Noam T.Cohen <noam@ecb.co.il>
* Nick Shin <nick.shin@gmail.com>
* Gregg Tavares <github@greggman.com>
* Tanner Rogalsky <tanner@tannerrogalsky.com>
* Richard Cook <rcook@tableau.com> (copyright owned by Tableau Software, Inc.)
* Arnab Choudhury <achoudhury@tableau.com> (copyright owned by Tableau Software, Inc.)
* Charles Vaughn <cvaughn@tableau.com> (copyright owned by Tableau Software, Inc.)
* Pierre Krieger <pierre.krieger1708@gmail.com>
* Jakob Stoklund Olesen <stoklund@2pi.dk>
* Jérémy Anger <angerj.dev@gmail.com>
* Derek Schuff <dschuff@chromium.org> (copyright owned by Google, Inc.)
* Ashley Sommer <flubba86@gmail.com>
* Dave Fletcher <graveyhead@gmail.com>
* Lars-Magnus Skog <ralphtheninja@riseup.net>
* Pieter Vantorre <pietervantorre@gmail.com>
* Maher Sallam <maher@sallam.me>
* Andrey Burov <burik666@gmail.com>
* Holland Schutte <hgschutte1@gmail.com>
* Kerby Geffrard <kerby.geffrard@gmail.com>
* cynecx <me@cynecx.net>
* Chris Gibson <cgibson@mrvoxel.com>
* Harald Reingruber <code*at*h-reingruber.at>
* Aiden Koss <madd0131@umn.edu>
* Dustin VanLerberghe <good_ol_dv@hotmail.com>
* Philip Bielby <pmb45-github@srcf.ucam.org> (copyright owned by Jagex Ltd.)
* Régis Fénéon <regis.feneon@gmail.com>
* Dominic Chen <d.c.ddcc@gmail.com> (copyright owned by Google, Inc.)
* Junji Hashimoto <junji.hashimoto@gmail.com>
* Heejin Ahn <aheejin@gmail.com> (copyright owned by Google, Inc.)
* Andras Kucsma <andras.kucsma@gmail.com>
* Mateusz Borycki <mateuszborycki@gmail.com>
* Franklin Ta <fta2012@gmail.com>
* Jacob Gravelle <jgravelle@google.com> (copyright owned by Google, Inc.)
* Kagami Sascha Rosylight <saschanaz@outlook.com>
* Benny Jacobs <benny@gmx.it>
* Ray Brown <code@liquibits.com>
* Christopher Serr <christopher.serr@gmail.com>
* Aaron Ruß <aaron.russ@dfki.de> (copyright owned by DFKI GmbH)
* Vilibald Wanča <vilibald@wvi.cz>
* Alex Hixon <alex@alexhixon.com>
* Vladimir Davidovich <thy.ringo@gmail.com>
* Yuriy Levchenko <irov13@mail.ru>
* Dmitry Tolmachov <dmitolm@gmail.com>
* Dylan McKay <me@dylanmckay.io>
* Christophe Gragnic <cgragnic@netc.fr>
* Murphy McCauley <murphy.mccauley@gmail.com>
* Anatoly Trosinenko <anatoly.trosinenko@gmail.com>
* Brad Grantham <grantham@plunk.org>
* Sam Clegg <sbc@chromium.org> (copyright owned by Google, Inc.)
* Joshua Lind <joshualind007@hotmail.com>
* Hiroaki GOTO as "GORRY" <gorry@hauN.org>
* Mikhail Kremnyov <mkremnyov@gmail.com> (copyright owned by XCDS International)
* Tasuku SUENAGA a.k.a. gunyarakun <tasuku-s-github@titech.ac>
* Vitorio Miguel Prieto Cilia <vdrbandeiras@gmail.com>
* Evan Wallace <evan.exe@gmail.com>
* Henning Pohl <henning@still-hidden.de>
* Tim Neumann <mail@timnn.me>
* Ondrej Stava <ondrej.stava@gmail.com> (copyright owned by Google, Inc.)
* Jakub Jirutka <jakub@jirutka.cz>
* Loo Rong Jie <loorongjie@gmail.com>
* Jean-François Geyelin <jfgeyelin@gmail.com>
* Matthew Collins <thethinkofdeath@gmail.com>
* Satoshi N. M <snmatsutake@yahoo.co.jp>
* Ryan Speets <ryan@speets.ca>
* Fumiya Chiba <fumiya.chiba@nifty.com>
* Ryan C. Gordon <icculus@icculus.org>
* Inseok Lee <dlunch@gmail.com>
* Yair Levinson (copyright owned by Autodesk, Inc.)
* Matjaž Drolc <mdrolc@gmail.com>
* James Swift <james@3dengineer.com> (copyright owned by PSPDFKit GmbH)
* Ryan Lester <ryan@cyph.com> (copyright owned by Cyph, Inc.)
* Nikolay Zapolnov <zapolnov@gmail.com>
* Nazar Mokrynskyi <nazar@mokrynskyi.com>
* Yury Delendik <ydelendik@mozilla.com> (copyright owned by Mozilla Foundation)
* Kenneth Perry <thothonegan@gmail.com>
* Jim Mussared <jim.mussared@gmail.com>
* Dirk Vanden Boer <dirk.vdb@gmail.com>
* Mitchell Foley <mitchfoley@google.com> (copyright owned by Google, Inc.)
* Oleksandr Chekhovskyi <oleksandr.chekhovskyi@gmail.com>
* Michael Siebert <michael.siebert2k@gmail.com>
* Jonathan Hale <squareys@googlemail.com>
* Etienne Brateau <etienne.brateau@gmail.com>
* Zhiming Wang <zmwangx@gmail.com>
* Jameson Ernst <jameson@jpernst.com>
* Yoan Lecoq <yoanlecoq.io@gmail.com>
* Jiajie Hu <jiajie.hu@intel.com> (copyright owned by Intel Corporation)
* Kamil Klimek <naresh@tlen.pl>
* José Carlos Pujol <josecpujol(at)gmail.com>
* Dannii Willis <curiousdannii@gmail.com>
* Erik Dubbelboer <erik@dubbelboer.com>
* Sergey Tsatsulin <tsatsulin@gmail.com>
* varkor <github@varkor.com>
* Stuart Knightley <website@stuartk.com>
* Amadeus Guo <gliheng@foxmail.com>
* Nathan Froyd <froydnj@gmail.com> (copyright owned by Mozilla Foundation)
* Daniel Wirtz <dcode@dcode.io>
* Kibeom Kim <kk1674@nyu.edu>
* Marcel Klammer <m.klammer@tastenkunst.com>
* Axel Forsman <axelsfor@gmail.com>
* Ebrahim Byagowi <ebrahim@gnu.org>
* Thorsten Möller <thorsten.moeller@sbi.ch>
* Michael Droettboom <mdroettboom@mozilla.com>
* Nicolas Bouquet <hgy01@hieroglyphe.net>
* Miguel Saldivar <miguel.saldivar22@hotmail.com>
* Gert Van Hoey <gert.vanhoey@gmail.com>
* Valtteri Heikkilä <rnd@nic.fi>
* Daniel McNab <daniel.mcnab6+emcc(at)gmail.com>
* Tyler Limkemann <tslimkemann42 gmail.com>
* Ben Smith <binji@google.com> (copyright owned by Google, Inc.)
* Sylvain Beucler <beuc@beuc.net>
* Patrik Weiskircher <patrik@weiskircher.name>
* Tobias Widlund <widlundtobias(at)gmail.com>
* Rob Fors <mail@robfors.com>
* Mike Frysinger <vapier@chromium.org> (copyright owned by Google, Inc.)
* Sébasiten Crozet <developer@crozet.re>
* Andrey Nagikh <andrey@nagih.ru>
* Dzmitry Malyshau <dmalyshau@mozilla.com> (copyright owned by Mozilla Foundation)
* Bjorn Swenson <tie.372@gmail.com>
* Ryhor Spivak <grisha@rusteddreams.net>
* Jan Schär <jscissr@gmail.com>
* Ryhor Spivak <grisha@rusteddreams.net>
* Alexander Bich <quyse0@gmail.com>
* Ashleigh Thomas <ashleighbcthomas@gmail.com>
* Veniamin Petrenko <bjpbjpbjp10@gmail.com>
* Ian Henderson <ian@ianhenderson.org>
* Siim Kallas <siimkallas@gmail.com>
* Carl Woffenden <cwoffenden@gmail.com> (copyright owned by Numfum GmbH)
* Patrick Berger <patrick.berger@xmail.net> (copyright owned by Compusoft Group)
* Alexander Frank Lehmann <alexander.frank.lehmann@compusoftgroup.com> (copyright owned by Compusoft Group)
* Tommy Nguyen <tn0502@gmail.com>
* Thomas Schander <info@thomasschander.com> (copyright owned by Enscape GmbH)
* Benjamin S. Rodgers <acdimalev@gmail.com>
* Paul Shapiro <paul@mymonero.com>
* Elmo Todurov <elmo.todurov@eesti.ee>
* Zoltán Žarkov <zeko@freecivweb.org>
* Roman Yurchak <rth.yurchak@pm.me>
* Hampton Maxwell <me@hamptonmaxwell.com>
* Eric Fiselier <ericwf@google.com> (copyright owned by Google, Inc.)
* Sirapop Wongstapornpat <sirapop.wongstapornpat@student.oulu.fi>
* Matt Kane <m@mk.gg>
* Altan Özlü <altanozlu7@gmail.com>
* Mary S <ipadlover8322@gmail.com>
* Martin Birks <mbirks@gmail.com>
* Kirill Smelkov <kirr@nexedi.com> (copyright owned by Nexedi)
* Lutz Hören <laitch383@gmail.com>
* Pedro K Custodio <git@pedrokcustodio.com>
* Nicolas Allemand <contact@nicolasallemand.com>
* Gabriel Cuvillier <contact@gabrielcuvillier.pro>
* Thomas Lively <tlively@google.com> (copyright owned by Google, Inc.)
* Brandon Surmanski <b.surmanski@gmail.com>
* Rian Hunter <rian@alum.mit.edu>
* Kai Ninomiya <kainino@chromium.org> (copyright owned by Google, Inc.)
* Mickaël Schoentgen <contact@tiger-222.fr>
* Renaud Leroy <capitnflam@gmail.com>
* Florian Stellbrink <florian@stellbr.ink>
* Shane Peelar <lookatyouhacker@gmail.com>
* Alessandro Pignotti <alessandro@leaningtech.com>
* Zheng Tao Lee <zhengtao.lee@autodesk.com> (copyright owned by Autodesk, Inc.)
* Martina Kraus <kraus.martina.m@googlemail.com>
* Jacob Adelgren <jake@eevo.com>
* Ingvar Stepanyan <me@rreverser.com>
* Ben Trapani <ben.trapani1995@gmail.com> (copyright owned by Microsoft, Inc.)
* Tim Lander <tim57282＠hotmail.com>
* Jacob Greenfield <jacob@jacobgreenfield.me>
* Joseph Kogut <joseph.kogut@gmail.com>
* Yi Zhang <milizhang@gmail.com>
* Marc Abramowitz <msabramo@gmail.com>
* Daniel Ruf <daniel@daniel-ruf.de>
* Timothy Trindle <titrindl@microsoft.com> (copyright owned by Microsoft, Inc.)
* Matthew Andres Moreno <m.more500@gmail.com>
* Eric Mandel <eric@cfa.harvard.edu>
* Anthony Catel <paraboul@gmail.com>
* Simon Cooper <simon.d.cooper@hotmail.co.uk>
* Amir Rasouli <arasouli91@gmail.com>
* Nico Weber <thakis@chromium.org>
* Bas Doorn <code@keyn.app> (copyright owned by Keyn B.V.)
* Adam Bujalski <a.bujalski@samsung.com> (copyright owned by Samsung Electronics)
* Guanzhong Chen <gzchen@google.com> (copyright owned by Google, Inc.)
* Denis Serebro <densilver3000@gmail.com>
* Lucas Ramage <ramage.lucas@protonmail.com>
* Andy Wingo <wingo@igalia.com> (copyright owned by Igalia)
* Philipp Gloor <philipp.gloor@pdf-tools.com> (copyright owned by PDF Tools AG)
* Joshua Minter <josh@minteronline.com> (copyright owned by Clipchamp Pty Ltd.)
* Ferris Kwaijtaal <ferrispc@hotmail.com>
* Konstantin Podsvirov <konstantin@podsvirov.pro>
* Eduardo Bart <edub4rt@gmail.com>
* Zoltan Varga <vargaz@gmail.com> (copyright owned by Microsoft, Inc.)
* Fernando Serboncini <fserb@google.com>
* Christian Clauss <cclauss@me.com> (copyright owned by IBM)
* Henry Kleynhans <hkleynhans@bloomberg.net> (copyright owned by Bloomberg L.P.)
* FUJI Goro <g.psy.va@gmail.com>
* Egor Suvorov <esuvorov@think-cell.com> (copyright owned by think-cell Software GmbH)
* James Kuszmaul <jabukuszmaul@gmail.com>
* Wei Mingzhi <whistler_wmz@users.sourceforge.net>
* Sergey karchevsky <sergey.ext@gmail.com>
* Ajay Patel <patel.ajay285@gmail.com>
* Adrien Devresse <adev@adev.name>
* Petr Penzin <petr.penzin@intel.com> (copyright owned by Intel Corporation)
* Tayeb Al Karim <tay@google.com> (copyright owned by Google, Inc.)
* Andrei Alexeyev <akari@taisei-project.org>
* Cesar Guirao Robles <cesar@no2.es>
* Ricky Claven <ricksterhd123@gmail.com>
* Mehdi Sabwat <mehdisabwat@gmail.com>
* MinganMuon <mingan-muon@outlook.com>
* Jonathan Feinberg <feinberg@google.com>
* Osman Turan <osman@osmanturan.com>
* Jaikanth J <jaikanthjay46@gmail.com>
* Gernot Lassnig <gernot.lassnig@gmail.com>
* Christian Boos <cboos@bct-technology.com>
* Erik Scholz <greenNO@SPAMg-s.xyz>
* Michael de Lang <kingoipo@gmail.com>
* Gergely Nagy <ngg@tresorit.com>
* Jan Habermann <jan@habermann.io>
* John Granström <granstrom.john@gmail.com>
* Clemens Backes <clemensb@google.com> (copyright owned by Google, Inc.)
* Tibor Klajnscek <tiborkl@numfum.com>
* Benjamin Golinvaux <benjamin@golinvaux.com>
* Peter Salomonsen <pjsalomonsen@gmail.com>
* Niklas Fiekas <niklas.fiekas@backscattering.de>
* Martín Lucas Golini <spartanj@gmail.com>
* Bumsik Kim <k.bumsik@gmail.com>
* Corentin Wallez <cwallez@chromium.org> (copyright owned by Google, Inc.)
* Austin Eng <enga@chromium.org> (copyright owned by Google, Inc.)
* Hugo Amiard <hugo.amiard@laposte.net>
* Diego Casorran <dcasorran@gmail.com>
* sssooonnnggg <sssooonnnggg111@gmail.com>
* Guillaume Racicot <gufideg@gmail.com>
* SK Min <oranke@gmail.com>
* Fabio Alessandrelli <fabio.alessandrelli@gmail.com>
* Kirill Gavrilov <kirill@sview.ru>
* Karl Semich <0xloem@gmail.com>
* Louis DeScioli <descioli@google.com> (copyright owned by Google, LLC)
* Kleis Auke Wolthuizen <info@kleisauke.nl>
* Michael Potthoff <michael@potthoff.eu>
* Abigail Bunyan <abigail@bold.claims> (copyright owned by Microsoft Corporation)
* David García Paredes <davidgparedes@gmail.com>
* Dan Field <dfield@gmail.com> (copyright owned by Google, Inc.)
* Mike Swierczek <mike@swierczek.io>
* Vasily <just.one.man@yandex.ru>
* Jānis Rūcis <parasti@gmail.com>
* rssqian <rssqian@gmail.com>
* Shachar Langbeheim <nihohit@gmail.com>
* Laurin Agostini <thevolut@gmail.com>
* David Carlier <devnexen@gmail.com>
* Paul Du <du.paul136@gmail.com> (copyright owned by ARSKAN)
* Piotr Doan <doanpiotr@gmail.com>
* Stuart Schechter <stuart.schechter@gmail.com>
* Brett Paterson <brett@fmod.com>
* Robert Aboukhalil <robert.aboukhalil@gmail.com>
* Jonathan Poelen <jonathan.poelen@gmail.com>
* Ashley Hauck <github@khyperia.com>
* Junyue Cao <junyuecao@gmail.com>
* Elías Serrano <feserr3@gmail.com>
* Philip Pfaffe <pfaffe@google.com> (copyright owned by Google, LLC)
* Troy Tae <tjy970721@gmail.com>
* Sky Wang <sky-wang@qq.com>
* popomen <nz_nuaa@163.com>
* Artyom Lebedev <vagran.ast@gmail.com>
* Sebastián Gurin (cancerberoSgx) <sebastigurin@gmail.com>
* Benedikt Meurer <bmeurer@google.com> (copyright owned by Google, LLC)
* Jiulong Wang <jiulongw@gmail.com>
* pudinha <rogi@skylittlesystem.org>
* Nicholas Phillips <nwp2@illinois.edu>
* Colin Guyon <colin.guyon@insimo.fr> (copyright owned by InSimo, SAS)
* Mathias Westerdahl <mwesterdahl76@gmail.com>
* Philip Rideout <prideout@google.com> (copyright owned by Google, LLC)
* Shrek Shao (shrekshao@google.com) (copyright owned by Google, LLC)
* Arran Ireland <ion92@protonmail.com>
* Jia Yuan Lo <jylo06g@gmail.com>
* Antoine du Hamel <duhamelantoine1995@gmail.com>
* Alexander Köplinger <alex.koeplinger@outlook.com> (copyright owned by Microsoft, Inc.)
* Kenneth Pouncey <kepounce@microsoft.com> (copyright owned by Microsoft, Inc.)
* Mitchell Hwang <mihw@microsoft.com> (copyright owned by Microsoft, Inc.)
* Sean Maher <seanptmaher@gmail.com> (copyright owned by Google, LLC)
* Paul Peny <pmpp.pub@gmail.com>
* Prashanth Nethi <prashant@adobe.com>
* Max Weisel <max@maxweisel.com>
* Georg Rottensteiner <georg@georg-rottensteiner.de>
* Tristan Griffin <tristan.griffin@hcl.com> (Copyright owned by HCL)
* Julien Jorge <julien.jorge@gmx.fr>
* Benjamin Lee <bnllee@ucdavis.edu>
* Attila Oláh <atl@google.com> (copyright owned by Google, LLC)
* Marat Dukhan <maratek@google.com> (copyright owned by Google, LLC)
* Raphael Siegel <siegel.raphael@gmail.com>
* Stephan Reiter <reste@google.com> (copyright owned by Google, LLC)
* kamenokonyokonyoko <kamenokonokotan@gmail.com>
* Lectem <lectem@gmail.com>
* Henrik Algestam <henrik@algestam.se>
* Rocco Musolino <roccomusolino92@gmail.com>
* Pawel Czarnecki <pawel@8thwall.com> (copyright owned by 8th Wall, Inc.)
* Dhairya Bahl < dhairyabahl5@gmail.com >
* Sam Gao <gaoshan274@gmail.com>
* Sebastian Mayr <me@sam.st>
* Vladimir Gamalyan <vladimir.gamalyan@gmail.com>
* Jean-Sébastien Nadeau <mundusnine@gmail.com> (copyright owned by Foundry Interactive Inc.)
* Wouter van Oortmerssen <wvo@google.com> (copyright owned by Google, LLC)
* Alexey Sokolov <sokolov@google.com> (copyright owned by Google, LLC)
* Lukas Rieger <rieger@progress-psd.com>
* Ivan Romanovski <ivan.romanovski@gmail.com>
* Max Brunsfeld <maxbrunsfeld@gmail.com>
* Basil Fierz <basil.fierz@hotmail.com>
* Rod Hyde <rod@badlydrawngames.com>
* Aleksey Kliger <aleksey@lambdageek.org> (copyright owned by Microsoft, Inc.)
* Nicolas Ollinger <nopid@free.fr>
* Michael R. Crusoe <crusoe@debian.org>
<<<<<<< HEAD
* Thomas Ballinger <thomasballinger@gmail.com>
* Mehdi Sadeghi <mehdi@mehdix.org>
=======
* Dexter Chua <dec41@srcf.net>
* Thomas Ballinger <thomasballinger@gmail.com>
* Amin Yahyaabadi <aminyahyaabadi74@gmail.com>
* Adam Leskis <leskis@gmail.com>
* Raffaele Pertile <raffarti@zoho.com>
>>>>>>> 36a3fa59
<|MERGE_RESOLUTION|>--- conflicted
+++ resolved
@@ -533,13 +533,9 @@
 * Aleksey Kliger <aleksey@lambdageek.org> (copyright owned by Microsoft, Inc.)
 * Nicolas Ollinger <nopid@free.fr>
 * Michael R. Crusoe <crusoe@debian.org>
-<<<<<<< HEAD
+* Dexter Chua <dec41@srcf.net>
 * Thomas Ballinger <thomasballinger@gmail.com>
 * Mehdi Sadeghi <mehdi@mehdix.org>
-=======
-* Dexter Chua <dec41@srcf.net>
-* Thomas Ballinger <thomasballinger@gmail.com>
 * Amin Yahyaabadi <aminyahyaabadi74@gmail.com>
 * Adam Leskis <leskis@gmail.com>
-* Raffaele Pertile <raffarti@zoho.com>
->>>>>>> 36a3fa59
+* Raffaele Pertile <raffarti@zoho.com>