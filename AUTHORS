The following authors have all licensed their contributions to Emscripten
under the licensing terms detailed in LICENSE.

(Authors keep copyright of their contributions, of course; they just grant
a license to everyone to use it as detailed in LICENSE.)

* Alon Zakai <alonzakai@gmail.com> (copyright owned by Mozilla Foundation)
* Tim Dawborn <tim.dawborn@gmail.com>
* Max Shawabkeh <max99x@gmail.com>
* Sigmund Vik <sigmund_vik@yahoo.com>
* Jeff Terrace <jterrace@gmail.com>
* Benoit Tremblay <trembl.ben@gmail.com>
* Andreas Bergmeier <abergmeier@gmx.net>
* Ben Schwartz <bens@alum.mit.edu>
* David Claughton <dave@eclecticdave.com>
* David Yip <yipdw@member.fsf.org>
* Julien Hamaide <julien.hamaide@gmail.com>
* Ehsan Akhgari <ehsan.akhgari@gmail.com> (copyright owned by Mozilla Foundation)
* Adrian Taylor <adrian@macrobug.com>
* Richard Assar <richard.assar@gmail.com>
* Nathan Hammond <emscripten@nathanhammond.com>
* Behdad Esfahbod <behdad@behdad.org>
* David Benjamin <davidben@mit.edu>
* Pierre Renaux <pierre@talansoft.com>
* Brian Anderson <banderson@mozilla.com>
* Jon Bardin <diclophis@gmail.com>
* Jukka Jylänki <jujjyl@gmail.com>
* Aleksander Guryanov <caiiiycuk@gmail.com>
* Chad Austin <chad@chadaustin.me> (copyright owned by IMVU)
* nandhp <nandhp@gmail.com>
* YeZhongWen <linghuye2.0@gmail.com>
* Xingxing Pan <forandom@gmail.com>
* Justin Kerk <dopefishjustin@gmail.com>
* Andrea Bedini <andrea.bedini@gmail.com>
* James Pike <totoro.friend@chilon.net>
* Mokhtar Naamani <mokhtar.naamani@gmail.com>
* Benjamin Stover <benjamin.stover@gmail.com>
* Riccardo Magliocchetti <riccardo.magliocchetti@gmail.com>
* Janus Troelsen <janus.troelsen@stud.tu-darmstadt.de>
* Lars Schneider <lars.schneider@autodesk.com> (copyright owned by Autodesk, Inc.)
* Joel Martin <github@martintribe.org>
* Manuel Wellmann <manuel.wellmann@autodesk.com> (copyright owned by Autodesk, Inc.)
* Xuejie Xiao <xxuejie@gmail.com>
* Dominic Wong <dom@slowbunyip.org>
* Alan Kligman <alan.kligman@gmail.com> (copyright owned by Mozilla Foundation)
* Anthony Liot <wolfviking0@yahoo.com>
* Michael Riss <Michael.Riss@gmx.de>
* Jasper St. Pierre <jstpierre@mecheye.net>
* Manuel Schölling <manuel.schoelling@gmx.de>
* Bruce Mitchener, Jr. <bruce.mitchener@gmail.com>
* Michael Bishop <mbtyke@gmail.com>
* Roger Braun <roger@rogerbraun.net>
* Vladimir Vukicevic <vladimir@pobox.com> (copyright owned by Mozilla Foundation)
* Lorant Pinter <lorant.pinter@prezi.com>
* Tobias Doerffel <tobias.doerffel@gmail.com>
* Martin von Gagern <martin@von-gagern.net>
* Ting-Yuan Huang <thuang@mozilla.com>
* Joshua Granick <jgranick@blackberry.com>
* Felix H. Dahlke <fhd@ubercode.de>
* Éloi Rivard <azmeuk@gmail.com>
* Alexander Gladysh <ag@logiceditor.com>
* Arlo Breault <arlolra@gmail.com>
* Jacob Lee <artdent@gmail.com> (copyright owned by Google, Inc.)
* Joe Lee <jlee@imvu.com> (copyright owned by IMVU)
* Andy Friesen <andy@imvu.com> (copyright owned by IMVU)
* Bill Welden <bwelden@imvu.com> (copyright owned by IMVU)
* Michael Ey <mey@imvu.com> (copyright owned by IMVU)
* Llorens Marti Garcia <lgarcia@imvu.com> (copyright owned by IMVU)
* Jinsuck Kim <jkim@imvu.com> (copyright owned by IMVU)
* Todd Lee <tlee@imvu.com> (copyright owned by IMVU)
* Anthony Pesch <inolen@gmail.com>
* Robert Bragg <robert.bragg@intel.com> (copyright owned by Intel Corporation)
* Sylvestre Ledru <sylvestre@debian.org>
* Tom Fairfield <fairfield@cs.xu.edu>
* Anthony J. Thibault <ajt@hyperlogic.org>
* John Allwine <jallwine86@gmail.com>
* Martin Gerhardy <martin.gerhardy@gmail.com>
* James Gregory <jgregory@zynga.com> (copyright owned by Zynga, Inc.)
* Dan Gohman <sunfish@google.com> (copyright owned by Google, Inc.)
* Jeff Gilbert <jgilbert@mozilla.com> (copyright owned by Mozilla Foundation)
* Frits Talbot <frits@metapathy.com>
* Onno Jongbloed <hey@onnoj.net>
* Jez Ng <me@jezng.com>
* Marc Feeley <mfeeley@mozilla.com> (copyright owned by Mozilla Foundation)
* Ludovic Perrine <jazzzz@gmail.com>
* David Barksdale <david.barksdale@adcedosolutions.com>
* Manfred Manik Nerurkar <nerurkar*at*made-apps.biz> (copyright owned by MADE, GmbH)
* Joseph Gentle <me@josephg.com>
* Douglas T. Crosher <dtc-moz@scieneer.com> (copyright owned by Mozilla Foundation)
* Douglas T. Crosher <info@jsstats.com> (copyright owned by Scieneer Pty Ltd.)
* Soeren Balko <soeren.balko@gmail.com> (copyright owned by Clipchamp Pty Ltd.)
* Ryan Kelly (ryan@rfk.id.au)
* Michael Lelli <toadking@toadking.com>
* Yu Kobayashi <yukoba@accelart.jp>
* Pin Zhang <zhangpin04@gmail.com>
* Nick Bray <ncbray@chromium.org> (copyright owned by Google, Inc.)
* Aidan Hobson Sayers <aidanhs@cantab.net>
* Charlie Birks <admin@daftgames.net>
* Ranger Harke <ranger.harke@autodesk.com> (copyright owned by Autodesk, Inc.)
* Tobias Vrinssen <tobias@vrinssen.de>
* Patrick R. Martin <patrick.martin.r@gmail.com>
* Richard Quirk <richard.quirk@gmail.com>
* Marcos Scriven <marcos@scriven.org>
* Antoine Lambert <antoine.lambert33@gmail.com>
* Daniel Aquino <mr.danielaquino@gmail.com>
* Remi Papillie <remi.papillie@gmail.com>
* Fraser Adams <fraser.adams@blueyonder.co.uk>
* Michael Tirado <icetooth333@gmail.com>
* Ben Noordhuis <info@bnoordhuis.nl>
* Bob Roberts <bobroberts177@gmail.com>
* John Vilk <jvilk@cs.umass.edu>
* Daniel Baulig <dbaulig@fb.com> (copyright owned by Facebook, Inc.)
* Lu Wang <coolwanglu@gmail.com>
* Heidi Pan <heidi.pan@intel.com> (copyright owned by Intel)
* Vasilis Kalintiris <ehostunreach@gmail.com>
* Adam C. Clifton <adam@hulkamaniac.com>
* Volo Zyko <volo.zyko@gmail.com>
* Andre Weissflog <floooh@gmail.com>
* Alexandre Perrot <alexandre.perrot@gmail.com>
* Emerson José Silveira da Costa <emerson.costa@gmail.com>
* Jari Vetoniemi <mailroxas@gmail.com>
* Sindre Sorhus <sindresorhus@gmail.com>
* James S Urquhart <jamesu@gmail.com>
* Boris Gjenero <boris.gjenero@gmail.com>
* jonas echterhoff <jonas@unity3d.com>
* Sami Vaarala <sami.vaarala@iki.fi>
* Jack A. Arrington <jack@epicpineapple.com>
* Richard Janicek <r@janicek.co>
* Joel Croteau <jcroteau@gmail.com>
* Haneef Mubarak <haneef503@gmail.com>
* Nicolas Peri <nicox@shivaengine.com> (copyright owned by ShiVa Technologies, SAS)
* Bernhard Fey <e-male@web.de>
* Dave Nicponski <dave.nicponski@gmail.com>
* Jonathan Jarri <noxalus@gmail.com>
* Daniele Di Proietto <daniele.di.proietto@gmail.com>
* Dan Dascalescu <dNOSPAMdascalescu@gmail.com>
* Thomas Borsos <thomasborsos@gmail.com>
* Ori Avtalion <ori@avtalion.name>
* Guillaume Blanc <guillaumeblanc.sc@gmail.com>
* Usagi Ito <usagi@WonderRabbitProject.net>
* Camilo Polymeris <cpolymeris@gmail.com>
* Markus Henschel <markus.henschel@yager.de>
* Ophir Lojkine <ophir.lojkine@eleves.ec-nantes.fr>
* Ryan Sturgell <ryan.sturgell@gmail.com> (copyright owned by Google, Inc.)
* Jason Green <jason@transgaming.com> (copyright owned by TransGaming, Inc.)
* Ningxin Hu <ningxin.hu@intel.com> (copyright owned by Intel)
* Nicolas Guillemot <nlguillemot@gmail.com>
* Sathyanarayanan Gunasekaran <gsathya.ceg@gmail.com> (copyright owned by Mozilla Foundation)
* Nikolay Vorobyov <nik.vorobyov@gmail.com>
* Jonas Platte <mail@jonasplatte.de>
* Sebastien Ronsse <sronsse@gmail.com>
* Glenn R. Wichman <gwichman@zynga.com>
* Hamish Willee <hamishwillee@gmail.com> (copyright owned by Mozilla Foundation)
* Sylvain Chevalier <sylvain.chevalier@gmail.com>
* Nathan Ross <nross.se@gmail.com>
* Zachary Pomerantz <zmp@umich.edu>
* Boris Tsarev <boristsarev@gmail.com>
* Mark Logan <mark@artillery.com> (copyright owned by Artillery Games, Inc.)
* Коренберг Марк <socketpair@gmail.com>
* Gauthier Billot <gogoprog@gmail.com>
* Árpád Goretity <h2co3@h2co3.org>
* Nicholas Wilson <nicholas@nicholaswilson.me.uk>
* Aaron Mandle <aaronmandle@gmail.com>
* Bailey Hayes <Bailey.Hayes@sas.com> (copyright owned by SAS Institute Inc.)
* Paul Holland <pholland@adobe.com>
* James Long <longster@gmail.com>
* David Anderson <danderson@mozilla.com> (copyright owned by Mozilla Foundation)
* Eric Rannaud <e@nanocritical.com> (copyright owned by Nanocritical Corp.)
* William Furr <wfurr@google.com> (copyright owned by Google, Inc.)
* Dan Glastonbury <dglastonbury@mozilla.com> (copyright owned by Mozilla Foundation)
* Warren Seine <warren.seine@aerys.in> (copyright owned by Aerys SAS)
* Petr Babicka <babcca@gmail.com>
* Akira Takahashi <faithandbrave@gmail.com>
* Victor Costan <costan@gmail.com>
* Pepijn Van Eeckhoudt <pepijn.vaneeckhoudt@luciad.com> (copyright owned by Luciad NV)
* Stevie Trujillo <stevie.trujillo@gmail.com>
* Edward Rudd <urkle@outoforder.cc>
* Rene Eichhorn <rene.eichhorn1@gmail.com>
* Nick Desaulniers <nick@mozilla.com> (copyright owned by Mozilla Foundation)
* Luke Wagner <luke@mozilla.com> (copyright owned by Mozilla Foundation)
* Matt McCormick <matt.mccormick@kitware.com>
* Thaddée Tyl <thaddee.tyl@gmail.com>
* Philipp Wiesemann <philipp.wiesemann@arcor.de>
* Jan Jongboom <janjongboom@gmail.com> (copyright owned by Telenor Digital AS)
* Tiago Quelhas <tiagoq@gmail.com>
* Reinier de Blois <rddeblois@gmail.com>
* Yuichi Nishiwaki <yuichi.nishiwaki@gmail.com>
* Jérôme Bernard <jerome.bernard@ercom.fr> (copyright owned by Ercom)
* Chanhwi Choi <ccwpc@hanmail.net>
* Fábio Santos <fabiosantosart@gmail.com>
* Thibaut Despoulain <thibaut@artillery.com> (copyright owned by Artillery Games, Inc.)
* Wei Tjong Yao <weitjong@gmail.com>
* Tim Guan-tin Chien <timdream@gmail.com>
* Krzysztof Jakubowski <nadult@fastmail.fm>
* Vladimír Vondruš <mosra@centrum.cz>
* Brion Vibber <brion@pobox.com>
* Philip Lafleur <sendsbeak@gmail.com>
* Javier Meseguer de Paz <j.meseguer@gmail.com>
* Michael A. Balazs <michael.balazs@gmail.com>
* Andreas Blixt <me@blixt.nyc>
* Haofeng Zhang <h.z@duke.edu>
* Cody Welsh <codyw@protonmail.com>
* Hoong Ern Ng <hoongern@gmail.com>
* Kagami Hiiragi <kagami@genshiken.org>
* Jan Bölsche <jan@lagomorph.de>
* Sebastian Matthes <sebastianmatthes@outlook.com> (copyright owned by Volkswagen AG)
* Robert Goulet <robert.goulet@autodesk.com> (copyright owned by Autodesk, Inc.)
* Juha Järvi <befunge@gmail.com>
* Louis Lagrange <lagrange.louis@gmail.com>
* Ying-Ruei Liang <thumbd03803@gmail.com>
* Stuart Geipel <lapimlu@gmail.com>
* Yeonjun Lim <yjroot@gmail.com>
* Andrew Karpushin <reven86@gmail.com>
* Felix Zimmermann <fzimmermann89@gmail.com>
* Sven-Hendrik Haase <svenstaro@gmail.com>
* Simon Sandström <simon@nikanor.nu>
* Khaled Sami <k.sami.mohammed@gmail.com>
* Omar El-Mohandes <omar.elmohandes90@gmail.com>
* Florian Rival <florian.rival@gmail.com>
* Mark Achée <mark@achee.com>
* Piotr Paczkowski <kontakt@trzeci.eu>
* Braden MacDonald <braden@bradenmacdonald.com>
* Kevin Cheung <kevin.cheung@autodesk.com> (copyright owned by Autodesk, Inc.)
* Josh Peterson <petersonjm1@gmail.com>
* eska <eska@eska.me>
* Nate Burr <nate.oo@gmail.com>
* Paul "TBBle" Hampson <Paul.Hampson@Pobox.com>
* Andreas Plesch <andreasplesch@gmail.com>
* Brian Armstrong <brian.armstrong.ece+github@gmail.com>
* Vincenzo Chianese <vincenz.chianese@icloud.com>
* Noam T.Cohen <noam@ecb.co.il>
* Nick Shin <nick.shin@gmail.com>
* Gregg Tavares <github@greggman.com>
* Tanner Rogalsky <tanner@tannerrogalsky.com>
* Richard Cook <rcook@tableau.com> (copyright owned by Tableau Software, Inc.)
* Arnab Choudhury <achoudhury@tableau.com> (copyright owned by Tableau Software, Inc.)
* Charles Vaughn <cvaughn@tableau.com> (copyright owned by Tableau Software, Inc.)
* Pierre Krieger <pierre.krieger1708@gmail.com>
* Jakob Stoklund Olesen <stoklund@2pi.dk>
* Jérémy Anger <angerj.dev@gmail.com>
* Derek Schuff <dschuff@chromium.org> (copyright owned by Google, Inc.)
* Ashley Sommer <flubba86@gmail.com>
* Dave Fletcher <graveyhead@gmail.com>
* Lars-Magnus Skog <ralphtheninja@riseup.net>
* Pieter Vantorre <pietervantorre@gmail.com>
* Maher Sallam <maher@sallam.me>
* Andrey Burov <burik666@gmail.com>
* Holland Schutte <hgschutte1@gmail.com>
* Kerby Geffrard <kerby.geffrard@gmail.com>
* cynecx <me@cynecx.net>
* Chris Gibson <cgibson@mrvoxel.com>
* Harald Reingruber <code*at*h-reingruber.at>
* Aiden Koss <madd0131@umn.edu>
* Dustin VanLerberghe <good_ol_dv@hotmail.com>
* Philip Bielby <pmb45-github@srcf.ucam.org> (copyright owned by Jagex Ltd.)
* Régis Fénéon <regis.feneon@gmail.com>
* Dominic Chen <d.c.ddcc@gmail.com> (copyright owned by Google, Inc.)
* Junji Hashimoto <junji.hashimoto@gmail.com>
* Heejin Ahn <aheejin@gmail.com> (copyright owned by Google, Inc.)
* Andras Kucsma <andras.kucsma@gmail.com>
* Mateusz Borycki <mateuszborycki@gmail.com>
* Franklin Ta <fta2012@gmail.com>
* Jacob Gravelle <jgravelle@google.com> (copyright owned by Google, Inc.)
* Kagami Sascha Rosylight <saschanaz@outlook.com>
* Benny Jacobs <benny@gmx.it>
* Ray Brown <code@liquibits.com>
* Christopher Serr <christopher.serr@gmail.com>
* Aaron Ruß <aaron.russ@dfki.de> (copyright owned by DFKI GmbH)
* Vilibald Wanča <vilibald@wvi.cz>
* Alex Hixon <alex@alexhixon.com>
* Vladimir Davidovich <thy.ringo@gmail.com>
* Yuriy Levchenko <irov13@mail.ru>
* Dmitry Tolmachov <dmitolm@gmail.com>
* Dylan McKay <me@dylanmckay.io>
* Christophe Gragnic <cgragnic@netc.fr>
* Murphy McCauley <murphy.mccauley@gmail.com>
* Anatoly Trosinenko <anatoly.trosinenko@gmail.com>
* Brad Grantham <grantham@plunk.org>
* Sam Clegg <sbc@chromium.org> (copyright owned by Google, Inc.)
* Joshua Lind <joshualind007@hotmail.com>
* Hiroaki GOTO as "GORRY" <gorry@hauN.org>
* Mikhail Kremnyov <mkremnyov@gmail.com> (copyright owned by XCDS International)
* Tasuku SUENAGA a.k.a. gunyarakun <tasuku-s-github@titech.ac>
* Vitorio Miguel Prieto Cilia <vdrbandeiras@gmail.com>
* Evan Wallace <evan.exe@gmail.com>
* Henning Pohl <henning@still-hidden.de>
* Tim Neumann <mail@timnn.me>
* Ondrej Stava <ondrej.stava@gmail.com> (copyright owned by Google, Inc.)
* Jakub Jirutka <jakub@jirutka.cz>
* Loo Rong Jie <loorongjie@gmail.com>
* Jean-François Geyelin <jfgeyelin@gmail.com>
* Matthew Collins <thethinkofdeath@gmail.com>
* Satoshi N. M <snmatsutake@yahoo.co.jp>
* Ryan Speets <ryan@speets.ca>
* Fumiya Chiba <fumiya.chiba@nifty.com>
* Ryan C. Gordon <icculus@icculus.org>
* Inseok Lee <dlunch@gmail.com>
* Yair Levinson (copyright owned by Autodesk, Inc.)
* Matjaž Drolc <mdrolc@gmail.com>
* James Swift <james@3dengineer.com> (copyright owned by PSPDFKit GmbH)
* Ryan Lester <ryan@cyph.com> (copyright owned by Cyph, Inc.)
* Nikolay Zapolnov <zapolnov@gmail.com>
* Nazar Mokrynskyi <nazar@mokrynskyi.com>
* Yury Delendik <ydelendik@mozilla.com> (copyright owned by Mozilla Foundation)
* Kenneth Perry <thothonegan@gmail.com>
* Jim Mussared <jim.mussared@gmail.com>
* Dirk Vanden Boer <dirk.vdb@gmail.com>
* Mitchell Foley <mitchfoley@google.com> (copyright owned by Google, Inc.)
* Oleksandr Chekhovskyi <oleksandr.chekhovskyi@gmail.com>
* Michael Siebert <michael.siebert2k@gmail.com>
* Jonathan Hale <squareys@googlemail.com>
* Etienne Brateau <etienne.brateau@gmail.com>
* Zhiming Wang <zmwangx@gmail.com>
* Jameson Ernst <jameson@jpernst.com>
* Yoan Lecoq <yoanlecoq.io@gmail.com>
* Jiajie Hu <jiajie.hu@intel.com> (copyright owned by Intel Corporation)
* Kamil Klimek <naresh@tlen.pl>
* José Carlos Pujol <josecpujol(at)gmail.com>
* Dannii Willis <curiousdannii@gmail.com>
* Erik Dubbelboer <erik@dubbelboer.com>
* Sergey Tsatsulin <tsatsulin@gmail.com>
* varkor <github@varkor.com>
* Stuart Knightley <website@stuartk.com>
* Amadeus Guo <gliheng@foxmail.com>
* Nathan Froyd <froydnj@gmail.com> (copyright owned by Mozilla Foundation)
* Daniel Wirtz <dcode@dcode.io>
* Kibeom Kim <kk1674@nyu.edu>
* Marcel Klammer <m.klammer@tastenkunst.com>
* Axel Forsman <axelsfor@gmail.com>
* Ebrahim Byagowi <ebrahim@gnu.org>
* Thorsten Möller <thorsten.moeller@sbi.ch>
* Michael Droettboom <mdroettboom@mozilla.com>
* Nicolas Bouquet <hgy01@hieroglyphe.net>
* Miguel Saldivar <miguel.saldivar22@hotmail.com>
* Gert Van Hoey <gert.vanhoey@gmail.com>
* Valtteri Heikkilä <rnd@nic.fi>
* Daniel McNab <daniel.mcnab6+emcc(at)gmail.com>
* Tyler Limkemann <tslimkemann42 gmail.com>
* Ben Smith <binji@google.com> (copyright owned by Google, Inc.)
* Sylvain Beucler <beuc@beuc.net>
* Patrik Weiskircher <patrik@weiskircher.name>
* Tobias Widlund <widlundtobias(at)gmail.com>
* Rob Fors <mail@robfors.com>
* Mike Frysinger <vapier@chromium.org> (copyright owned by Google, Inc.)
* Sébasiten Crozet <developer@crozet.re>
* Andrey Nagikh <andrey@nagih.ru>
* Dzmitry Malyshau <dmalyshau@mozilla.com> (copyright owned by Mozilla Foundation)
* Bjorn Swenson <tie.372@gmail.com>
* Ryhor Spivak <grisha@rusteddreams.net>
* Jan Schär <jscissr@gmail.com>
* Ryhor Spivak <grisha@rusteddreams.net>
* Alexander Bich <quyse0@gmail.com>
* Ashleigh Thomas <ashleighbcthomas@gmail.com>
* Veniamin Petrenko <bjpbjpbjp10@gmail.com>
* Ian Henderson <ian@ianhenderson.org>
* Siim Kallas <siimkallas@gmail.com>
* Carl Woffenden <cwoffenden@gmail.com> (copyright owned by Numfum GmbH)
* Patrick Berger <patrick.berger@xmail.net> (copyright owned by Compusoft Group)
* Alexander Frank Lehmann <alexander.frank.lehmann@compusoftgroup.com> (copyright owned by Compusoft Group)
* Tommy Nguyen <tn0502@gmail.com>
* Thomas Schander <info@thomasschander.com> (copyright owned by Enscape GmbH)
* Benjamin S. Rodgers <acdimalev@gmail.com>
* Paul Shapiro <paul@mymonero.com>
* Elmo Todurov <elmo.todurov@eesti.ee>
* Zoltán Žarkov <zeko@freecivweb.org>
* Roman Yurchak <rth.yurchak@pm.me>
* Hampton Maxwell <me@hamptonmaxwell.com>
* Eric Fiselier <ericwf@google.com> (copyright owned by Google, Inc.)
* Sirapop Wongstapornpat <sirapop.wongstapornpat@student.oulu.fi>
* Matt Kane <m@mk.gg>
* Altan Özlü <altanozlu7@gmail.com>
* Mary S <ipadlover8322@gmail.com>
* Martin Birks <mbirks@gmail.com>
* Kirill Smelkov <kirr@nexedi.com> (copyright owned by Nexedi)
* Lutz Hören <laitch383@gmail.com>
* Pedro K Custodio <git@pedrokcustodio.com>
* Nicolas Allemand <contact@nicolasallemand.com>
* Gabriel Cuvillier <contact@gabrielcuvillier.pro>
* Thomas Lively <tlively@google.com> (copyright owned by Google, Inc.)
* Brandon Surmanski <b.surmanski@gmail.com>
* Rian Hunter <rian@alum.mit.edu>
* Kai Ninomiya <kainino@chromium.org> (copyright owned by Google, Inc.)
* Mickaël Schoentgen <contact@tiger-222.fr>
* Renaud Leroy <capitnflam@gmail.com>
* Florian Stellbrink <florian@stellbr.ink>
* Shane Peelar <lookatyouhacker@gmail.com>
* Alessandro Pignotti <alessandro@leaningtech.com>
* Zheng Tao Lee <zhengtao.lee@autodesk.com> (copyright owned by Autodesk, Inc.)
* Martina Kraus <kraus.martina.m@googlemail.com>
* Jacob Adelgren <jake@eevo.com>
* Ingvar Stepanyan <me@rreverser.com>
* Ben Trapani <ben.trapani1995@gmail.com> (copyright owned by Microsoft, Inc.)
* Tim Lander <tim57282＠hotmail.com>
* Jacob Greenfield <jacob@jacobgreenfield.me>
* Joseph Kogut <joseph.kogut@gmail.com>
* Yi Zhang <milizhang@gmail.com>
* Marc Abramowitz <msabramo@gmail.com>
* Daniel Ruf <daniel@daniel-ruf.de>
* Timothy Trindle <titrindl@microsoft.com> (copyright owned by Microsoft, Inc.)
* Matthew Andres Moreno <m.more500@gmail.com>
* Eric Mandel <eric@cfa.harvard.edu>
* Anthony Catel <paraboul@gmail.com>
* Simon Cooper <simon.d.cooper@hotmail.co.uk>
* Amir Rasouli <arasouli91@gmail.com>
* Nico Weber <thakis@chromium.org>
* Bas Doorn <code@keyn.app> (copyright owned by Keyn B.V.)
* Adam Bujalski <a.bujalski@samsung.com> (copyright owned by Samsung Electronics)
* Guanzhong Chen <gzchen@google.com> (copyright owned by Google, Inc.)
* Denis Serebro <densilver3000@gmail.com>
* Lucas Ramage <ramage.lucas@protonmail.com>
* Andy Wingo <wingo@igalia.com> (copyright owned by Igalia)
* Philipp Gloor <philipp.gloor@pdf-tools.com> (copyright owned by PDF Tools AG)
* Joshua Minter <josh@minteronline.com> (copyright owned by Clipchamp Pty Ltd.)
* Ferris Kwaijtaal <ferrispc@hotmail.com>
* Konstantin Podsvirov <konstantin@podsvirov.pro>
* Eduardo Bart <edub4rt@gmail.com>
* Zoltan Varga <vargaz@gmail.com> (copyright owned by Microsoft, Inc.)
* Fernando Serboncini <fserb@google.com>
* Christian Clauss <cclauss@me.com> (copyright owned by IBM)
* Henry Kleynhans <hkleynhans@bloomberg.net> (copyright owned by Bloomberg L.P.)
* FUJI Goro <g.psy.va@gmail.com>
* Egor Suvorov <esuvorov@think-cell.com> (copyright owned by think-cell Software GmbH)
* James Kuszmaul <jabukuszmaul@gmail.com>
* Wei Mingzhi <whistler_wmz@users.sourceforge.net>
* Sergey karchevsky <sergey.ext@gmail.com>
* Ajay Patel <patel.ajay285@gmail.com>
* Adrien Devresse <adev@adev.name>
* Petr Penzin <petr.penzin@intel.com> (copyright owned by Intel Corporation)
* Tayeb Al Karim <tay@google.com> (copyright owned by Google, Inc.)
* Andrei Alexeyev <akari@taisei-project.org>
* Cesar Guirao Robles <cesar@no2.es>
* Ricky Claven <ricksterhd123@gmail.com>
* Mehdi Sabwat <mehdisabwat@gmail.com>
* MinganMuon <mingan-muon@outlook.com>
* Jonathan Feinberg <feinberg@google.com>
* Osman Turan <osman@osmanturan.com>
* Jaikanth J <jaikanthjay46@gmail.com>
* Gernot Lassnig <gernot.lassnig@gmail.com>
* Christian Boos <cboos@bct-technology.com>
* Erik Scholz <greenNO@SPAMg-s.xyz>
* Michael de Lang <kingoipo@gmail.com>
* Gergely Nagy <ngg@tresorit.com>
* Jan Habermann <jan@habermann.io>
* John Granström <granstrom.john@gmail.com>
* Clemens Backes <clemensb@google.com> (copyright owned by Google, Inc.)
* Tibor Klajnscek <tiborkl@numfum.com>
* Benjamin Golinvaux <benjamin@golinvaux.com>
* Peter Salomonsen <pjsalomonsen@gmail.com>
* Niklas Fiekas <niklas.fiekas@backscattering.de>
* Martín Lucas Golini <spartanj@gmail.com>
* Bumsik Kim <k.bumsik@gmail.com>
* Corentin Wallez <cwallez@chromium.org> (copyright owned by Google, Inc.)
* Austin Eng <enga@chromium.org> (copyright owned by Google, Inc.)
* Hugo Amiard <hugo.amiard@laposte.net>
* Diego Casorran <dcasorran@gmail.com>
* sssooonnnggg <sssooonnnggg111@gmail.com>
* Guillaume Racicot <gufideg@gmail.com>
* SK Min <oranke@gmail.com>
* Fabio Alessandrelli <fabio.alessandrelli@gmail.com>
* Kirill Gavrilov <kirill@sview.ru>
* Karl Semich <0xloem@gmail.com>
* Louis DeScioli <descioli@google.com> (copyright owned by Google, LLC)
* Kleis Auke Wolthuizen <info@kleisauke.nl>
* Michael Potthoff <michael@potthoff.eu>
* Abigail Bunyan <abigail@bold.claims> (copyright owned by Microsoft Corporation)
* David García Paredes <davidgparedes@gmail.com>
* Mike Swierczek <mike@swierczek.io>
* Vasily <just.one.man@yandex.ru>
* Jānis Rūcis <parasti@gmail.com>
* rssqian <rssqian@gmail.com>
* Shachar Langbeheim <nihohit@gmail.com>
* Laurin Agostini <thevolut@gmail.com>
* David Carlier <devnexen@gmail.com>
* Paul Du <du.paul136@gmail.com> (copyright owned by ARSKAN)
* Piotr Doan <doanpiotr@gmail.com>
* Stuart Schechter <stuart.schechter@gmail.com>
* Brett Paterson <brett@fmod.com>
* Robert Aboukhalil <robert.aboukhalil@gmail.com>
* Jonathan Poelen <jonathan.poelen@gmail.com>
* Ashley Hauck <github@khyperia.com>
<<<<<<< HEAD
* Elías Serrano <feserr3@gmail.com>
* Philip Pfaffe <pfaffe@google.com> (copyright owned by Google, LLC)
=======
* Junyue Cao <junyuecao@gmail.com>
* Elías Serrano <feserr3@gmail.com>
>>>>>>> 26a44621
<|MERGE_RESOLUTION|>--- conflicted
+++ resolved
@@ -478,10 +478,6 @@
 * Robert Aboukhalil <robert.aboukhalil@gmail.com>
 * Jonathan Poelen <jonathan.poelen@gmail.com>
 * Ashley Hauck <github@khyperia.com>
-<<<<<<< HEAD
-* Elías Serrano <feserr3@gmail.com>
-* Philip Pfaffe <pfaffe@google.com> (copyright owned by Google, LLC)
-=======
 * Junyue Cao <junyuecao@gmail.com>
 * Elías Serrano <feserr3@gmail.com>
->>>>>>> 26a44621
+* Philip Pfaffe <pfaffe@google.com> (copyright owned by Google, LLC)