The following authors have all licensed their contributions to Emscripten
under the licensing terms detailed in LICENSE.

(Authors keep copyright of their contributions, of course; they just grant
a license to everyone to use it as detailed in LICENSE.)

* Alon Zakai <alonzakai@gmail.com> (copyright owned by Mozilla Foundation)
* Tim Dawborn <tim.dawborn@gmail.com>
* Max Shawabkeh <max99x@gmail.com>
* Sigmund Vik <sigmund_vik@yahoo.com>
* Jeff Terrace <jterrace@gmail.com>
* Benoit Tremblay <trembl.ben@gmail.com>
* Andreas Bergmeier <abergmeier@gmx.net>
* Ben Schwartz <bens@alum.mit.edu>
* David Claughton <dave@eclecticdave.com>
* David Yip <yipdw@member.fsf.org>
* Julien Hamaide <julien.hamaide@gmail.com>
* Ehsan Akhgari <ehsan.akhgari@gmail.com> (copyright owned by Mozilla Foundation)
* Adrian Taylor <adrian@macrobug.com>
* Richard Assar <richard.assar@gmail.com>
* Nathan Hammond <emscripten@nathanhammond.com>
* Behdad Esfahbod <behdad@behdad.org>
* David Benjamin <davidben@mit.edu>
* Pierre Renaux <pierre@talansoft.com>
* Brian Anderson <banderson@mozilla.com>
* Jon Bardin <diclophis@gmail.com>
* Jukka Jylänki <jujjyl@gmail.com>
* Aleksander Guryanov <caiiiycuk@gmail.com>
* Chad Austin <chad@chadaustin.me> (copyright owned by IMVU)
* nandhp <nandhp@gmail.com>
* YeZhongWen <linghuye2.0@gmail.com>
* Xingxing Pan <forandom@gmail.com>
* Justin Kerk <dopefishjustin@gmail.com>
* Andrea Bedini <andrea.bedini@gmail.com>
* James Pike <totoro.friend@chilon.net>
* Mokhtar Naamani <mokhtar.naamani@gmail.com>
* Benjamin Stover <benjamin.stover@gmail.com>
* Riccardo Magliocchetti <riccardo.magliocchetti@gmail.com>
* Janus Troelsen <janus.troelsen@stud.tu-darmstadt.de>
* Lars Schneider <lars.schneider@autodesk.com> (copyright owned by Autodesk, Inc.)
* Joel Martin <github@martintribe.org>
* Manuel Wellmann <manuel.wellmann@autodesk.com> (copyright owned by Autodesk, Inc.)
* Xuejie Xiao <xxuejie@gmail.com>
* Dominic Wong <dom@slowbunyip.org>
* Alan Kligman <alan.kligman@gmail.com> (copyright owned by Mozilla Foundation)
* Anthony Liot <wolfviking0@yahoo.com>
* Michael Riss <Michael.Riss@gmx.de>
* Jasper St. Pierre <jstpierre@mecheye.net>
* Manuel Schölling <manuel.schoelling@gmx.de>
* Bruce Mitchener, Jr. <bruce.mitchener@gmail.com>
* Michael Bishop <mbtyke@gmail.com>
* Roger Braun <roger@rogerbraun.net>
* Vladimir Vukicevic <vladimir@pobox.com> (copyright owned by Mozilla Foundation)
* Lorant Pinter <lorant.pinter@prezi.com>
* Tobias Doerffel <tobias.doerffel@gmail.com>
* Martin von Gagern <martin@von-gagern.net>
* Ting-Yuan Huang <thuang@mozilla.com>
* Joshua Granick <jgranick@blackberry.com>
* Felix H. Dahlke <fhd@ubercode.de>
* Éloi Rivard <azmeuk@gmail.com>
* Alexander Gladysh <ag@logiceditor.com>
* Arlo Breault <arlolra@gmail.com>
* Jacob Lee <artdent@gmail.com> (copyright owned by Google, Inc.)
* Joe Lee <jlee@imvu.com> (copyright owned by IMVU)
* Andy Friesen <andy@imvu.com> (copyright owned by IMVU)
* Bill Welden <bwelden@imvu.com> (copyright owned by IMVU)
* Michael Ey <mey@imvu.com> (copyright owned by IMVU)
* Llorens Marti Garcia <lgarcia@imvu.com> (copyright owned by IMVU)
* Jinsuck Kim <jkim@imvu.com> (copyright owned by IMVU)
* Todd Lee <tlee@imvu.com> (copyright owned by IMVU)
* Anthony Pesch <inolen@gmail.com>
* Robert Bragg <robert.bragg@intel.com> (copyright owned by Intel Corporation)
* Sylvestre Ledru <sylvestre@debian.org>
* Tom Fairfield <fairfield@cs.xu.edu>
* Anthony J. Thibault <ajt@hyperlogic.org>
* John Allwine <jallwine86@gmail.com>
* Martin Gerhardy <martin.gerhardy@gmail.com>
* James Gregory <jgregory@zynga.com> (copyright owned by Zynga, Inc.)
* Dan Gohman <sunfish@google.com> (copyright owned by Google, Inc.)
* Jeff Gilbert <jgilbert@mozilla.com> (copyright owned by Mozilla Foundation)
* Frits Talbot <frits@metapathy.com>
* Onno Jongbloed <hey@onnoj.net>
* Jez Ng <me@jezng.com>
* Marc Feeley <mfeeley@mozilla.com> (copyright owned by Mozilla Foundation)
* Ludovic Perrine <jazzzz@gmail.com>
* David Barksdale <david.barksdale@adcedosolutions.com>
* Manfred Manik Nerurkar <nerurkar*at*made-apps.biz> (copyright owned by MADE, GmbH)
* Joseph Gentle <me@josephg.com>
* Douglas T. Crosher <dtc-moz@scieneer.com> (copyright owned by Mozilla Foundation)
* Douglas T. Crosher <info@jsstats.com> (copyright owned by Scieneer Pty Ltd.)
* Soeren Balko <soeren.balko@gmail.com> (copyright owned by Clipchamp Pty Ltd.)
* Ryan Kelly (ryan@rfk.id.au)
* Michael Lelli <toadking@toadking.com>
* Yu Kobayashi <yukoba@accelart.jp>
* Pin Zhang <zhangpin04@gmail.com>
* Nick Bray <ncbray@chromium.org> (copyright owned by Google, Inc.)
* Aidan Hobson Sayers <aidanhs@cantab.net>
* Charlie Birks <admin@daftgames.net>
* Ranger Harke <ranger.harke@autodesk.com> (copyright owned by Autodesk, Inc.)
* Tobias Vrinssen <tobias@vrinssen.de>
* Patrick R. Martin <patrick.martin.r@gmail.com>
* Richard Quirk <richard.quirk@gmail.com>
* Marcos Scriven <marcos@scriven.org>
* Antoine Lambert <antoine.lambert33@gmail.com>
* Daniel Aquino <mr.danielaquino@gmail.com>
* Remi Papillie <remi.papillie@gmail.com>
* Fraser Adams <fraser.adams@blueyonder.co.uk>
* Michael Tirado <icetooth333@gmail.com>
* Ben Noordhuis <info@bnoordhuis.nl>
* Bob Roberts <bobroberts177@gmail.com>
* John Vilk <jvilk@cs.umass.edu>
* Daniel Baulig <dbaulig@fb.com> (copyright owned by Facebook, Inc.)
* Lu Wang <coolwanglu@gmail.com>
* Heidi Pan <heidi.pan@intel.com> (copyright owned by Intel)
* Vasilis Kalintiris <ehostunreach@gmail.com>
* Adam C. Clifton <adam@hulkamaniac.com>
* Volo Zyko <volo.zyko@gmail.com>
* Andre Weissflog <floooh@gmail.com>
* Alexandre Perrot <alexandre.perrot@gmail.com>
* Emerson José Silveira da Costa <emerson.costa@gmail.com>
* Jari Vetoniemi <mailroxas@gmail.com>
* Sindre Sorhus <sindresorhus@gmail.com>
* James S Urquhart <jamesu@gmail.com>
* Boris Gjenero <boris.gjenero@gmail.com>
* jonas echterhoff <jonas@unity3d.com>
* Sami Vaarala <sami.vaarala@iki.fi>
* Jack A. Arrington <jack@epicpineapple.com>
* Richard Janicek <r@janicek.co>
* Joel Croteau <jcroteau@gmail.com>
* Haneef Mubarak <haneef503@gmail.com>
* Nicolas Peri <nicox@shivaengine.com> (copyright owned by ShiVa Technologies, SAS)
* Bernhard Fey <e-male@web.de>
* Dave Nicponski <dave.nicponski@gmail.com>
* Jonathan Jarri <noxalus@gmail.com>
* Daniele Di Proietto <daniele.di.proietto@gmail.com>
* Dan Dascalescu <dNOSPAMdascalescu@gmail.com>
* Thomas Borsos <thomasborsos@gmail.com>
* Ori Avtalion <ori@avtalion.name>
* Guillaume Blanc <guillaumeblanc.sc@gmail.com>
* Usagi Ito <usagi@WonderRabbitProject.net>
* Camilo Polymeris <cpolymeris@gmail.com>
* Markus Henschel <markus.henschel@yager.de>
* Ophir Lojkine <ophir.lojkine@eleves.ec-nantes.fr>
* Ryan Sturgell <ryan.sturgell@gmail.com> (copyright owned by Google, Inc.)
* Jason Green <jason@transgaming.com> (copyright owned by TransGaming, Inc.)
* Ningxin Hu <ningxin.hu@intel.com> (copyright owned by Intel)
* Nicolas Guillemot <nlguillemot@gmail.com>
* Sathyanarayanan Gunasekaran <gsathya.ceg@gmail.com> (copyright owned by Mozilla Foundation)
* Nikolay Vorobyov <nik.vorobyov@gmail.com>
* Jonas Platte <mail@jonasplatte.de>
* Sebastien Ronsse <sronsse@gmail.com>
* Glenn R. Wichman <gwichman@zynga.com>
* Hamish Willee <hamishwillee@gmail.com> (copyright owned by Mozilla Foundation)
* Sylvain Chevalier <sylvain.chevalier@gmail.com>
* Nathan Ross <nross.se@gmail.com>
* Zachary Pomerantz <zmp@umich.edu>
* Boris Tsarev <boristsarev@gmail.com>
* Mark Logan <mark@artillery.com> (copyright owned by Artillery Games, Inc.)
* Коренберг Марк <socketpair@gmail.com>
* Gauthier Billot <gogoprog@gmail.com>
* Árpád Goretity <h2co3@h2co3.org>
* Nicholas Wilson <nicholas@nicholaswilson.me.uk>
* Aaron Mandle <aaronmandle@gmail.com>
* Bailey Hayes <Bailey.Hayes@sas.com> (copyright owned by SAS Institute Inc.)
* Paul Holland <pholland@adobe.com>
* James Long <longster@gmail.com>
* David Anderson <danderson@mozilla.com> (copyright owned by Mozilla Foundation)
* Eric Rannaud <e@nanocritical.com> (copyright owned by Nanocritical Corp.)
* William Furr <wfurr@google.com> (copyright owned by Google, Inc.)
* Dan Glastonbury <dglastonbury@mozilla.com> (copyright owned by Mozilla Foundation)
* Warren Seine <warren.seine@aerys.in> (copyright owned by Aerys SAS)
* Petr Babicka <babcca@gmail.com>
* Akira Takahashi <faithandbrave@gmail.com>
* Victor Costan <costan@gmail.com>
* Pepijn Van Eeckhoudt <pepijn.vaneeckhoudt@luciad.com> (copyright owned by Luciad NV)
* Stevie Trujillo <stevie.trujillo@gmail.com>
* Edward Rudd <urkle@outoforder.cc>
* Rene Eichhorn <rene.eichhorn1@gmail.com>
* Nick Desaulniers <nick@mozilla.com> (copyright owned by Mozilla Foundation)
* Luke Wagner <luke@mozilla.com> (copyright owned by Mozilla Foundation)
* Matt McCormick <matt.mccormick@kitware.com>
* Thaddée Tyl <thaddee.tyl@gmail.com>
* Philipp Wiesemann <philipp.wiesemann@arcor.de>
* Jan Jongboom <janjongboom@gmail.com> (copyright owned by Telenor Digital AS)
* Tiago Quelhas <tiagoq@gmail.com>
* Reinier de Blois <rddeblois@gmail.com>
* Yuichi Nishiwaki <yuichi.nishiwaki@gmail.com>
* Jérôme Bernard <jerome.bernard@ercom.fr> (copyright owned by Ercom)
* Chanhwi Choi <ccwpc@hanmail.net>
* Fábio Santos <fabiosantosart@gmail.com>
* Thibaut Despoulain <thibaut@artillery.com> (copyright owned by Artillery Games, Inc.)
* Wei Tjong Yao <weitjong@gmail.com>
* Tim Guan-tin Chien <timdream@gmail.com>
* Krzysztof Jakubowski <nadult@fastmail.fm>
* Vladimír Vondruš <mosra@centrum.cz>
* Brion Vibber <brion@pobox.com>
* Philip Lafleur <sendsbeak@gmail.com>
* Javier Meseguer de Paz <j.meseguer@gmail.com>
* Michael A. Balazs <michael.balazs@gmail.com>
* Andreas Blixt <me@blixt.nyc>
* Haofeng Zhang <h.z@duke.edu>
* Cody Welsh <codyw@protonmail.com>
* Hoong Ern Ng <hoongern@gmail.com>
* Kagami Hiiragi <kagami@genshiken.org>
* Jan Bölsche <jan@lagomorph.de>
* Sebastian Matthes <sebastianmatthes@outlook.com> (copyright owned by Volkswagen AG)
* Robert Goulet <robert.goulet@autodesk.com> (copyright owned by Autodesk, Inc.)
* Juha Järvi <befunge@gmail.com>
* Louis Lagrange <lagrange.louis@gmail.com>
* Ying-Ruei Liang <thumbd03803@gmail.com>
* Stuart Geipel <lapimlu@gmail.com>
* Yeonjun Lim <yjroot@gmail.com>
* Andrew Karpushin <reven86@gmail.com>
* Felix Zimmermann <fzimmermann89@gmail.com>
* Sven-Hendrik Haase <svenstaro@gmail.com>
* Simon Sandström <simon@nikanor.nu>
* Khaled Sami <k.sami.mohammed@gmail.com>
* Omar El-Mohandes <omar.elmohandes90@gmail.com>
* Florian Rival <florian.rival@gmail.com>
* Mark Achée <mark@achee.com>
* Piotr Paczkowski <kontakt@trzeci.eu>
* Braden MacDonald <braden@bradenmacdonald.com>
* Kevin Cheung <kevin.cheung@autodesk.com> (copyright owned by Autodesk, Inc.)
* Josh Peterson <petersonjm1@gmail.com>
* eska <eska@eska.me>
* Nate Burr <nate.oo@gmail.com>
* Paul "TBBle" Hampson <Paul.Hampson@Pobox.com>
* Andreas Plesch <andreasplesch@gmail.com>
* Brian Armstrong <brian.armstrong.ece+github@gmail.com>
* Vincenzo Chianese <vincenz.chianese@icloud.com>
* Noam T.Cohen <noam@ecb.co.il>
* Nick Shin <nick.shin@gmail.com>
* Gregg Tavares <github@greggman.com>
* Tanner Rogalsky <tanner@tannerrogalsky.com>
* Richard Cook <rcook@tableau.com> (copyright owned by Tableau Software, Inc.)
* Arnab Choudhury <achoudhury@tableau.com> (copyright owned by Tableau Software, Inc.)
* Charles Vaughn <cvaughn@tableau.com> (copyright owned by Tableau Software, Inc.)
* Pierre Krieger <pierre.krieger1708@gmail.com>
* Jakob Stoklund Olesen <stoklund@2pi.dk>
* Jérémy Anger <angerj.dev@gmail.com>
* Derek Schuff <dschuff@chromium.org> (copyright owned by Google, Inc.)
* Ashley Sommer <flubba86@gmail.com>
* Dave Fletcher <graveyhead@gmail.com>
* Lars-Magnus Skog <ralphtheninja@riseup.net>
* Pieter Vantorre <pietervantorre@gmail.com>
* Maher Sallam <maher@sallam.me>
* Andrey Burov <burik666@gmail.com>
* Holland Schutte <hgschutte1@gmail.com>
* Kerby Geffrard <kerby.geffrard@gmail.com>
* cynecx <me@cynecx.net>
* Chris Gibson <cgibson@mrvoxel.com>
* Harald Reingruber <code*at*h-reingruber.at>
* Aiden Koss <madd0131@umn.edu>
* Dustin VanLerberghe <good_ol_dv@hotmail.com>
* Philip Bielby <pmb45-github@srcf.ucam.org> (copyright owned by Jagex Ltd.)
* Régis Fénéon <regis.feneon@gmail.com>
* Dominic Chen <d.c.ddcc@gmail.com> (copyright owned by Google, Inc.)
* Junji Hashimoto <junji.hashimoto@gmail.com>
* Heejin Ahn <aheejin@gmail.com> (copyright owned by Google, Inc.)
* Andras Kucsma <andras.kucsma@gmail.com>
* Mateusz Borycki <mateuszborycki@gmail.com>
* Franklin Ta <fta2012@gmail.com>
* Jacob Gravelle <jgravelle@google.com> (copyright owned by Google, Inc.)
* Kagami Sascha Rosylight <saschanaz@outlook.com>
* Benny Jacobs <benny@gmx.it>
* Ray Brown <code@liquibits.com>
* Christopher Serr <christopher.serr@gmail.com>
* Aaron Ruß <aaron.russ@dfki.de> (copyright owned by DFKI GmbH)
* Vilibald Wanča <vilibald@wvi.cz>
* Alex Hixon <alex@alexhixon.com>
* Vladimir Davidovich <thy.ringo@gmail.com>
* Yuriy Levchenko <irov13@mail.ru>
* Dmitry Tolmachov <dmitolm@gmail.com>
* Dylan McKay <me@dylanmckay.io>
* Christophe Gragnic <cgragnic@netc.fr>
* Murphy McCauley <murphy.mccauley@gmail.com>
* Anatoly Trosinenko <anatoly.trosinenko@gmail.com>
* Brad Grantham <grantham@plunk.org>
* Sam Clegg <sbc@chromium.org> (copyright owned by Google, Inc.)
* Joshua Lind <joshualind007@hotmail.com>
* Hiroaki GOTO as "GORRY" <gorry@hauN.org>
* Mikhail Kremnyov <mkremnyov@gmail.com> (copyright owned by XCDS International)
* Tasuku SUENAGA a.k.a. gunyarakun <tasuku-s-github@titech.ac>
* Vitorio Miguel Prieto Cilia <vdrbandeiras@gmail.com>
* Evan Wallace <evan.exe@gmail.com>
* Henning Pohl <henning@still-hidden.de>
* Tim Neumann <mail@timnn.me>
* Ondrej Stava <ondrej.stava@gmail.com> (copyright owned by Google, Inc.)
* Jakub Jirutka <jakub@jirutka.cz>
* Loo Rong Jie <loorongjie@gmail.com>
* Jean-François Geyelin <jfgeyelin@gmail.com>
* Matthew Collins <thethinkofdeath@gmail.com>
* Satoshi N. M <snmatsutake@yahoo.co.jp>
* Ryan Speets <ryan@speets.ca>
* Fumiya Chiba <fumiya.chiba@nifty.com>
* Ryan C. Gordon <icculus@icculus.org>
* Inseok Lee <dlunch@gmail.com>
* Yair Levinson (copyright owned by Autodesk, Inc.)
* Matjaž Drolc <mdrolc@gmail.com>
* James Swift <james@3dengineer.com> (copyright owned by PSPDFKit GmbH)
* Ryan Lester <ryan@cyph.com> (copyright owned by Cyph, Inc.)
* Nikolay Zapolnov <zapolnov@gmail.com>
* Nazar Mokrynskyi <nazar@mokrynskyi.com>
* Yury Delendik <ydelendik@mozilla.com> (copyright owned by Mozilla Foundation)
* Kenneth Perry <thothonegan@gmail.com>
* Jim Mussared <jim.mussared@gmail.com>
* Dirk Vanden Boer <dirk.vdb@gmail.com>
* Mitchell Foley <mitchfoley@google.com> (copyright owned by Google, Inc.)
* Oleksandr Chekhovskyi <oleksandr.chekhovskyi@gmail.com>
* Michael Siebert <michael.siebert2k@gmail.com>
* Jonathan Hale <squareys@googlemail.com>
* Etienne Brateau <etienne.brateau@gmail.com>
* Zhiming Wang <zmwangx@gmail.com>
* Jameson Ernst <jameson@jpernst.com>
* Yoan Lecoq <yoanlecoq.io@gmail.com>
* Jiajie Hu <jiajie.hu@intel.com> (copyright owned by Intel Corporation)
* Kamil Klimek <naresh@tlen.pl>
* José Carlos Pujol <josecpujol(at)gmail.com>
* Dannii Willis <curiousdannii@gmail.com>
* Erik Dubbelboer <erik@dubbelboer.com>
* Sergey Tsatsulin <tsatsulin@gmail.com>
* varkor <github@varkor.com>
* Stuart Knightley <website@stuartk.com>
* Amadeus Guo <gliheng@foxmail.com>
* Nathan Froyd <froydnj@gmail.com> (copyright owned by Mozilla Foundation)
* Daniel Wirtz <dcode@dcode.io>
* Kibeom Kim <kk1674@nyu.edu>
* Marcel Klammer <m.klammer@tastenkunst.com>
* Axel Forsman <axelsfor@gmail.com>
* Ebrahim Byagowi <ebrahim@gnu.org>
* Thorsten Möller <thorsten.moeller@sbi.ch>
* Michael Droettboom <mdroettboom@mozilla.com>
* Nicolas Bouquet <hgy01@hieroglyphe.net>
* Miguel Saldivar <miguel.saldivar22@hotmail.com>
* Gert Van Hoey <gert.vanhoey@gmail.com>
* Valtteri Heikkilä <rnd@nic.fi>
* Daniel McNab <daniel.mcnab6+emcc(at)gmail.com>
* Tyler Limkemann <tslimkemann42 gmail.com>
* Ben Smith <binji@google.com> (copyright owned by Google, Inc.)
* Sylvain Beucler <beuc@beuc.net>
* Patrik Weiskircher <patrik@weiskircher.name>
* Tobias Widlund <widlundtobias(at)gmail.com>
* Rob Fors <mail@robfors.com>
* Mike Frysinger <vapier@chromium.org> (copyright owned by Google, Inc.)
* Sébasiten Crozet <developer@crozet.re>
* Andrey Nagikh <andrey@nagih.ru>
* Dzmitry Malyshau <dmalyshau@mozilla.com> (copyright owned by Mozilla Foundation)
* Bjorn Swenson <tie.372@gmail.com>
* Ryhor Spivak <grisha@rusteddreams.net>
* Jan Schär <jscissr@gmail.com>
* Ryhor Spivak <grisha@rusteddreams.net>
* Alexander Bich <quyse0@gmail.com>
* Ashleigh Thomas <ashleighbcthomas@gmail.com>
* Veniamin Petrenko <bjpbjpbjp10@gmail.com>
* Ian Henderson <ian@ianhenderson.org>
* Siim Kallas <siimkallas@gmail.com>
* Carl Woffenden <cwoffenden@gmail.com> (copyright owned by Numfum GmbH)
* Patrick Berger <patrick.berger@xmail.net> (copyright owned by Compusoft Group)
* Alexander Frank Lehmann <alexander.frank.lehmann@compusoftgroup.com> (copyright owned by Compusoft Group)
* Tommy Nguyen <tn0502@gmail.com>
* Thomas Schander <info@thomasschander.com> (copyright owned by Enscape GmbH)
* Benjamin S. Rodgers <acdimalev@gmail.com>
* Paul Shapiro <paul@mymonero.com>
* Elmo Todurov <elmo.todurov@eesti.ee>
* Zoltán Žarkov <zeko@freecivweb.org>
* Roman Yurchak <rth.yurchak@pm.me>
* Hampton Maxwell <me@hamptonmaxwell.com>
* Eric Fiselier <ericwf@google.com> (copyright owned by Google, Inc.)
* Sirapop Wongstapornpat <sirapop.wongstapornpat@student.oulu.fi>
* Matt Kane <m@mk.gg>
* Altan Özlü <altanozlu7@gmail.com>
* Mary S <ipadlover8322@gmail.com>
* Martin Birks <mbirks@gmail.com>
* Kirill Smelkov <kirr@nexedi.com> (copyright owned by Nexedi)
* Lutz Hören <laitch383@gmail.com>
* Pedro K Custodio <git@pedrokcustodio.com>
* Nicolas Allemand <contact@nicolasallemand.com>
* Gabriel Cuvillier <contact@gabrielcuvillier.pro>
* Thomas Lively <tlively@google.com> (copyright owned by Google, Inc.)
* Brandon Surmanski <b.surmanski@gmail.com>
* Rian Hunter <rian@alum.mit.edu>
* Kai Ninomiya <kainino@chromium.org> (copyright owned by Google, Inc.)
* Mickaël Schoentgen <contact@tiger-222.fr>
* Renaud Leroy <capitnflam@gmail.com>
* Florian Stellbrink <florian@stellbr.ink>
* Shane Peelar <lookatyouhacker@gmail.com>
* Alessandro Pignotti <alessandro@leaningtech.com>
* Zheng Tao Lee <zhengtao.lee@autodesk.com> (copyright owned by Autodesk, Inc.)
* Martina Kraus <kraus.martina.m@googlemail.com>
* Jacob Adelgren <jake@eevo.com>
* Ingvar Stepanyan <me@rreverser.com>
* Ben Trapani <ben.trapani1995@gmail.com> (copyright owned by Microsoft, Inc.)
* Tim Lander <tim57282＠hotmail.com>
* Jacob Greenfield <jacob@jacobgreenfield.me>
* Joseph Kogut <joseph.kogut@gmail.com>
* Yi Zhang <milizhang@gmail.com>
* Marc Abramowitz <msabramo@gmail.com>
* Daniel Ruf <daniel@daniel-ruf.de>
* Timothy Trindle <titrindl@microsoft.com> (copyright owned by Microsoft, Inc.)
* Matthew Andres Moreno <m.more500@gmail.com>
* Eric Mandel <eric@cfa.harvard.edu>
* Anthony Catel <paraboul@gmail.com>
* Simon Cooper <simon.d.cooper@hotmail.co.uk>
* Amir Rasouli <arasouli91@gmail.com>
* Nico Weber <thakis@chromium.org>
* Bas Doorn <code@keyn.app> (copyright owned by Keyn B.V.)
* Adam Bujalski <a.bujalski@samsung.com> (copyright owned by Samsung Electronics)
* Guanzhong Chen <gzchen@google.com> (copyright owned by Google, Inc.)
* Denis Serebro <densilver3000@gmail.com>
* Lucas Ramage <ramage.lucas@protonmail.com>
* Andy Wingo <wingo@igalia.com> (copyright owned by Igalia)
* Philipp Gloor <philipp.gloor@pdf-tools.com> (copyright owned by PDF Tools AG)
* Joshua Minter <josh@minteronline.com> (copyright owned by Clipchamp Pty Ltd.)
* Ferris Kwaijtaal <ferrispc@hotmail.com>
* Konstantin Podsvirov <konstantin@podsvirov.pro>
* Eduardo Bart <edub4rt@gmail.com>
* Zoltan Varga <vargaz@gmail.com> (copyright owned by Microsoft, Inc.)
* Fernando Serboncini <fserb@google.com>
* Christian Clauss <cclauss@me.com> (copyright owned by IBM)
* Henry Kleynhans <hkleynhans@bloomberg.net> (copyright owned by Bloomberg L.P.)
* FUJI Goro <g.psy.va@gmail.com>
* Egor Suvorov <esuvorov@think-cell.com> (copyright owned by think-cell Software GmbH)
* James Kuszmaul <jabukuszmaul@gmail.com>
* Wei Mingzhi <whistler_wmz@users.sourceforge.net>
* Sergey karchevsky <sergey.ext@gmail.com>
* Ajay Patel <patel.ajay285@gmail.com>
* Adrien Devresse <adev@adev.name>
* Petr Penzin <petr.penzin@intel.com> (copyright owned by Intel Corporation)
* Tayeb Al Karim <tay@google.com> (copyright owned by Google, Inc.)
* Andrei Alexeyev <akari@taisei-project.org>
* Cesar Guirao Robles <cesar@no2.es>
* Ricky Claven <ricksterhd123@gmail.com>
* Mehdi Sabwat <mehdisabwat@gmail.com>
* MinganMuon <mingan-muon@outlook.com>
* Jonathan Feinberg <feinberg@google.com>
* Osman Turan <osman@osmanturan.com>
* Jaikanth J <jaikanthjay46@gmail.com>
* Gernot Lassnig <gernot.lassnig@gmail.com>
* Christian Boos <cboos@bct-technology.com>
* Erik Scholz <greenNO@SPAMg-s.xyz>
* Michael de Lang <kingoipo@gmail.com>
* Gergely Nagy <ngg@tresorit.com>
* Jan Habermann <jan@habermann.io>
* John Granström <granstrom.john@gmail.com>
* Clemens Backes <clemensb@google.com> (copyright owned by Google, Inc.)
* Tibor Klajnscek <tiborkl@numfum.com>
* Benjamin Golinvaux <benjamin@golinvaux.com>
* Peter Salomonsen <pjsalomonsen@gmail.com>
* Niklas Fiekas <niklas.fiekas@backscattering.de>
* Martín Lucas Golini <spartanj@gmail.com>
* Bumsik Kim <k.bumsik@gmail.com>
* Corentin Wallez <cwallez@chromium.org> (copyright owned by Google, Inc.)
* Austin Eng <enga@chromium.org> (copyright owned by Google, Inc.)
* Hugo Amiard <hugo.amiard@laposte.net>
* Diego Casorran <dcasorran@gmail.com>
* sssooonnnggg <sssooonnnggg111@gmail.com>
* Guillaume Racicot <gufideg@gmail.com>
* SK Min <oranke@gmail.com>
* Fabio Alessandrelli <fabio.alessandrelli@gmail.com>
* Kirill Gavrilov <kirill@sview.ru>
* Karl Semich <0xloem@gmail.com>
* Louis DeScioli <descioli@google.com> (copyright owned by Google, LLC)
* Kleis Auke Wolthuizen <info@kleisauke.nl>
* Michael Potthoff <michael@potthoff.eu>
* Abigail Bunyan <abigail@bold.claims> (copyright owned by Microsoft Corporation)
* David García Paredes <davidgparedes@gmail.com>
* Dan Field <dfield@gmail.com> (copyright owned by Google, Inc.)
* Mike Swierczek <mike@swierczek.io>
* Vasily <just.one.man@yandex.ru>
* Jānis Rūcis <parasti@gmail.com>
* rssqian <rssqian@gmail.com>
* Shachar Langbeheim <nihohit@gmail.com>
* Laurin Agostini <thevolut@gmail.com>
* David Carlier <devnexen@gmail.com>
* Paul Du <du.paul136@gmail.com> (copyright owned by ARSKAN)
* Piotr Doan <doanpiotr@gmail.com>
* Stuart Schechter <stuart.schechter@gmail.com>
* Brett Paterson <brett@fmod.com>
* Robert Aboukhalil <robert.aboukhalil@gmail.com>
* Jonathan Poelen <jonathan.poelen@gmail.com>
* Ashley Hauck <github@khyperia.com>
* Junyue Cao <junyuecao@gmail.com>
* Elías Serrano <feserr3@gmail.com>
* Philip Pfaffe <pfaffe@google.com> (copyright owned by Google, LLC)
* Troy Tae <tjy970721@gmail.com>
* Sky Wang <sky-wang@qq.com>
* popomen <nz_nuaa@163.com>
* Artyom Lebedev <vagran.ast@gmail.com>
* Sebastián Gurin (cancerberoSgx) <sebastigurin@gmail.com>
* Benedikt Meurer <bmeurer@google.com> (copyright owned by Google, LLC)
* Jiulong Wang <jiulongw@gmail.com>
* pudinha <rogi@skylittlesystem.org>
* Nicholas Phillips <nwp2@illinois.edu>
* Colin Guyon <colin.guyon@insimo.fr> (copyright owned by InSimo, SAS)
* Mathias Westerdahl <mwesterdahl76@gmail.com>
* Philip Rideout <prideout@google.com> (copyright owned by Google, LLC)
* Shrek Shao (shrekshao@google.com) (copyright owned by Google, LLC)
* Arran Ireland <ion92@protonmail.com>
* Jia Yuan Lo <jylo06g@gmail.com>
* Antoine du Hamel <duhamelantoine1995@gmail.com>
* Alexander Köplinger <alex.koeplinger@outlook.com> (copyright owned by Microsoft, Inc.)
* Kenneth Pouncey <kepounce@microsoft.com> (copyright owned by Microsoft, Inc.)
* Mitchell Hwang <mihw@microsoft.com> (copyright owned by Microsoft, Inc.)
* Sean Maher <seanptmaher@gmail.com> (copyright owned by Google, LLC)
* Paul Peny <pmpp.pub@gmail.com>
* Prashanth Nethi <prashant@adobe.com>
* Max Weisel <max@maxweisel.com>
* Georg Rottensteiner <georg@georg-rottensteiner.de>
* Tristan Griffin <tristan.griffin@hcl.com> (Copyright owned by HCL)
* Julien Jorge <julien.jorge@gmx.fr>
* Benjamin Lee <bnllee@ucdavis.edu>
* Attila Oláh <atl@google.com> (copyright owned by Google, LLC)
* Marat Dukhan <maratek@google.com> (copyright owned by Google, LLC)
* Raphael Siegel <siegel.raphael@gmail.com>
* Stephan Reiter <reste@google.com> (copyright owned by Google, LLC)
* kamenokonyokonyoko <kamenokonokotan@gmail.com>
* Lectem <lectem@gmail.com>
* Henrik Algestam <henrik@algestam.se>
* Rocco Musolino <roccomusolino92@gmail.com>
* Pawel Czarnecki <pawel@8thwall.com> (copyright owned by 8th Wall, Inc.)
* Dhairya Bahl < dhairyabahl5@gmail.com >
* Sam Gao <gaoshan274@gmail.com>
* Sebastian Mayr <me@sam.st>
* Vladimir Gamalyan <vladimir.gamalyan@gmail.com>
* Jean-Sébastien Nadeau <mundusnine@gmail.com> (copyright owned by Foundry Interactive Inc.)
* Wouter van Oortmerssen <wvo@google.com> (copyright owned by Google, LLC)
* Alexey Sokolov <sokolov@google.com> (copyright owned by Google, LLC)
* Lukas Rieger <rieger@progress-psd.com>
* Ivan Romanovski <ivan.romanovski@gmail.com>
* Max Brunsfeld <maxbrunsfeld@gmail.com>
* Basil Fierz <basil.fierz@hotmail.com>
* Rod Hyde <rod@badlydrawngames.com>
* Aleksey Kliger <aleksey@lambdageek.org> (copyright owned by Microsoft, Inc.)
* Nicolas Ollinger <nopid@free.fr>
* Michael R. Crusoe <crusoe@debian.org>
* Dexter Chua <dec41@srcf.net>
* Thomas Ballinger <thomasballinger@gmail.com>
* Mehdi Sadeghi <mehdi@mehdix.org>
* Amin Yahyaabadi <aminyahyaabadi74@gmail.com>
* Adam Leskis <leskis@gmail.com>
* Raffaele Pertile <raffarti@zoho.com>
* Patric Stout <github@truebrain.nl>
* Jinoh Kang <jinoh.kang.kr@gmail.com>
* Jorge Prendes <jorge.prendes@gmail.com>
* Alexey Shamrin <shamrin@gmail.com>
<<<<<<< HEAD
* Wirtos <wirtos.new@gmail.com>
* Akul Penugonda <akulvp@gmail.com>
=======
* Ben den Hollander <bdenhollander@dynascape.com> (copyright owned by DynaScape Software Inc.)
* Akul Penugonda <akulvp@gmail.com>
* Jan Wolff <contact@jancc.de>
* Pawel Czarnecki <pawel@8thwall.com> (copyright owned by 8th Wall, Inc.)
* Camil Staps <info@camilstaps.nl>
* Michael Kircher <michael.kircher.github@gmail.com>
* Sharad Saxena <sharad.saxena@autodesk.com> (copyright owned by Autodesk, Inc.)
* Vasili Skurydzin <vasili.skurydzin@ibm.com>
* Jakub Nowakowski <jn925+emcc@o2.pl>
* Michael Taylor <mitaylor@adobe.com>
* Andrew Brown <andrew.brown@intel.com> (copyright owned by Intel Corporation)
* Benjamin Puzycki <bpuzycki@umich.edu>
* Marco Buono <marcobuono@invisionapp.com> (copyright owned by InVisionApp, Inc.)
* Philip Gossweiler <philip.gossweiler@outlook.com>
* Rafael Brune <mail@rbrune.de>
* Aleksi Sapon <aleksi.sapon@faro.com> (copyright owned by FARO Technologies, Inc.)
* Radek Doulik <radek.doulik@gmail.com> (copyright owned by Microsoft, Inc.)
* Érico Porto <ericoporto2008@gmail.com>
* Albert Vaca Cintora <albertvaka@gmail.com>
* Zhi An Ng <zhin@google.com> (copyright owned by Google, Inc.)
>>>>>>> b8724b8e
<|MERGE_RESOLUTION|>--- conflicted
+++ resolved
@@ -543,10 +543,7 @@
 * Jinoh Kang <jinoh.kang.kr@gmail.com>
 * Jorge Prendes <jorge.prendes@gmail.com>
 * Alexey Shamrin <shamrin@gmail.com>
-<<<<<<< HEAD
 * Wirtos <wirtos.new@gmail.com>
-* Akul Penugonda <akulvp@gmail.com>
-=======
 * Ben den Hollander <bdenhollander@dynascape.com> (copyright owned by DynaScape Software Inc.)
 * Akul Penugonda <akulvp@gmail.com>
 * Jan Wolff <contact@jancc.de>
@@ -566,5 +563,4 @@
 * Radek Doulik <radek.doulik@gmail.com> (copyright owned by Microsoft, Inc.)
 * Érico Porto <ericoporto2008@gmail.com>
 * Albert Vaca Cintora <albertvaka@gmail.com>
-* Zhi An Ng <zhin@google.com> (copyright owned by Google, Inc.)
->>>>>>> b8724b8e
+* Zhi An Ng <zhin@google.com> (copyright owned by Google, Inc.)