--- conflicted
+++ resolved
@@ -520,8 +520,5 @@
 * Pawel Czarnecki <pawel@8thwall.com> (copyright owned by 8th Wall, Inc.)
 * Dhairya Bahl < dhairyabahl5@gmail.com >
 * Sam Gao <gaoshan274@gmail.com>
-<<<<<<< HEAD
 * Keith Rosenberg <kthrosenberg@gmail.com>
-=======
-* Sebastian Mayr <me@sam.st>
->>>>>>> 699996cf
+* Sebastian Mayr <me@sam.st>