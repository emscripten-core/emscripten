The following authors have all licensed their contributions to Emscripten
under the licensing terms detailed in LICENSE.

(Authors keep copyright of their contributions, of course; they just grant
a license to everyone to use it as detailed in LICENSE.)

* Alon Zakai <alonzakai@gmail.com> (copyright owned by Mozilla Foundation)
* Tim Dawborn <tim.dawborn@gmail.com>
* Max Shawabkeh <max99x@gmail.com>
* Sigmund Vik <sigmund_vik@yahoo.com>
* Jeff Terrace <jterrace@gmail.com>
* Benoit Tremblay <trembl.ben@gmail.com>
* Andreas Bergmeier <abergmeier@gmx.net>
* Ben Schwartz <bens@alum.mit.edu>
* David Claughton <dave@eclecticdave.com>
* David Yip <yipdw@member.fsf.org>
* Julien Hamaide <julien.hamaide@gmail.com>
* Ehsan Akhgari <ehsan.akhgari@gmail.com> (copyright owned by Mozilla Foundation)
* Adrian Taylor <adrian@macrobug.com>
* Richard Assar <richard.assar@gmail.com>
* Nathan Hammond <emscripten@nathanhammond.com>
* Behdad Esfahbod <behdad@behdad.org>
* David Benjamin <davidben@mit.edu>
* Pierre Renaux <pierre@talansoft.com>
* Brian Anderson <banderson@mozilla.com>
* Jon Bardin <diclophis@gmail.com>
* Jukka Jylänki <jujjyl@gmail.com>
* Aleksander Guryanov <caiiiycuk@gmail.com>
* Chad Austin <chad@chadaustin.me> (copyright owned by IMVU)
* nandhp <nandhp@gmail.com>
* YeZhongWen <linghuye2.0@gmail.com>
* Xingxing Pan <forandom@gmail.com>
* Justin Kerk <dopefishjustin@gmail.com>
* Andrea Bedini <andrea.bedini@gmail.com>
* James Pike <totoro.friend@chilon.net>
* Mokhtar Naamani <mokhtar.naamani@gmail.com>
* Benjamin Stover <benjamin.stover@gmail.com>
* Riccardo Magliocchetti <riccardo.magliocchetti@gmail.com>
* Janus Troelsen <janus.troelsen@stud.tu-darmstadt.de>
* Lars Schneider <lars.schneider@autodesk.com> (copyright owned by Autodesk, Inc.)
* Joel Martin <github@martintribe.org>
* Manuel Wellmann <manuel.wellmann@autodesk.com> (copyright owned by Autodesk, Inc.)
* Xuejie Xiao <xxuejie@gmail.com>
* Dominic Wong <dom@slowbunyip.org>
* Alan Kligman <alan.kligman@gmail.com> (copyright owned by Mozilla Foundation)
* Anthony Liot <wolfviking0@yahoo.com>
* Michael Riss <Michael.Riss@gmx.de>
* Jasper St. Pierre <jstpierre@mecheye.net>
* Manuel Schölling <manuel.schoelling@gmx.de>
* Bruce Mitchener, Jr. <bruce.mitchener@gmail.com>
* Michael Bishop <mbtyke@gmail.com>
* Roger Braun <roger@rogerbraun.net>
* Vladimir Vukicevic <vladimir@pobox.com> (copyright owned by Mozilla Foundation)
* Lorant Pinter <lorant.pinter@prezi.com>
* Tobias Doerffel <tobias.doerffel@gmail.com>
* Martin von Gagern <martin@von-gagern.net>
* Ting-Yuan Huang <thuang@mozilla.com>
* Joshua Granick <jgranick@blackberry.com>
* Felix H. Dahlke <fhd@ubercode.de>
* Éloi Rivard <azmeuk@gmail.com>
* Alexander Gladysh <ag@logiceditor.com>
* Arlo Breault <arlolra@gmail.com>
* Jacob Lee <artdent@gmail.com> (copyright owned by Google, Inc.)
* Joe Lee <jlee@imvu.com> (copyright owned by IMVU)
* Andy Friesen <andy@imvu.com> (copyright owned by IMVU)
* Bill Welden <bwelden@imvu.com> (copyright owned by IMVU)
* Michael Ey <mey@imvu.com> (copyright owned by IMVU)
* Llorens Marti Garcia <lgarcia@imvu.com> (copyright owned by IMVU)
* Jinsuck Kim <jkim@imvu.com> (copyright owned by IMVU)
* Todd Lee <tlee@imvu.com> (copyright owned by IMVU)
* Anthony Pesch <inolen@gmail.com>
* Robert Bragg <robert.bragg@intel.com> (copyright owned by Intel Corporation)
* Sylvestre Ledru <sylvestre@debian.org>
* Tom Fairfield <fairfield@cs.xu.edu>
* Anthony J. Thibault <ajt@hyperlogic.org>
* John Allwine <jallwine86@gmail.com>
* Martin Gerhardy <martin.gerhardy@gmail.com>
* James Gregory <jgregory@zynga.com> (copyright owned by Zynga, Inc.)
* Dan Gohman <sunfish@google.com> (copyright owned by Google, Inc.)
* Jeff Gilbert <jgilbert@mozilla.com> (copyright owned by Mozilla Foundation)
* Frits Talbot <frits@metapathy.com>
* Onno Jongbloed <hey@onnoj.net>
* Jez Ng <me@jezng.com>
* Marc Feeley <mfeeley@mozilla.com> (copyright owned by Mozilla Foundation)
* Ludovic Perrine <jazzzz@gmail.com>
* David Barksdale <david.barksdale@adcedosolutions.com>
* Manfred Manik Nerurkar <nerurkar*at*made-apps.biz> (copyright owned by MADE, GmbH)
* Joseph Gentle <me@josephg.com>
* Douglas T. Crosher <dtc-moz@scieneer.com> (copyright owned by Mozilla Foundation)
* Douglas T. Crosher <info@jsstats.com> (copyright owned by Scieneer Pty Ltd.)
* Soeren Balko <soeren.balko@gmail.com>
* Ryan Kelly (ryan@rfk.id.au)
* Michael Lelli <toadking@toadking.com>
* Yu Kobayashi <yukoba@accelart.jp>
* Pin Zhang <zhangpin04@gmail.com>
* Nick Bray <ncbray@chromium.org> (copyright owned by Google, Inc.)
* Aidan Hobson Sayers <aidanhs@cantab.net>
* Charlie Birks <admin@daftgames.net>
* Ranger Harke <ranger.harke@autodesk.com> (copyright owned by Autodesk, Inc.)
* Tobias Vrinssen <tobias@vrinssen.de>
* Patrick R. Martin <patrick.martin.r@gmail.com>
* Richard Quirk <richard.quirk@gmail.com>
* Marcos Scriven <marcos@scriven.org>
* Antoine Lambert <antoine.lambert33@gmail.com>
* Daniel Aquino <mr.danielaquino@gmail.com>
* Remi Papillie <remi.papillie@gmail.com>
* Fraser Adams <fraser.adams@blueyonder.co.uk>
* Michael Tirado <icetooth333@gmail.com>
* Ben Noordhuis <info@bnoordhuis.nl>
* Bob Roberts <bobroberts177@gmail.com>
* John Vilk <jvilk@cs.umass.edu>
* Daniel Baulig <dbaulig@fb.com> (copyright owned by Facebook, Inc.)
* Lu Wang <coolwanglu@gmail.com>
* Heidi Pan <heidi.pan@intel.com> (copyright owned by Intel)
* Vasilis Kalintiris <ehostunreach@gmail.com>
* Adam C. Clifton <adam@hulkamaniac.com>
* Volo Zyko <volo.zyko@gmail.com>
* Andre Weissflog <floooh@gmail.com>
* Alexandre Perrot <alexandre.perrot@gmail.com>
* Emerson José Silveira da Costa <emerson.costa@gmail.com>
* Jari Vetoniemi <mailroxas@gmail.com>
* Sindre Sorhus <sindresorhus@gmail.com>
* James S Urquhart <jamesu@gmail.com>
* Boris Gjenero <boris.gjenero@gmail.com>
* jonas echterhoff <jonas@unity3d.com>
* Sami Vaarala <sami.vaarala@iki.fi>
* Jack A. Arrington <jack@epicpineapple.com>
* Richard Janicek <r@janicek.co>
* Joel Croteau <jcroteau@gmail.com>
* Haneef Mubarak <haneef503@gmail.com>
* Nicolas Peri <nicox@shivaengine.com> (copyright owned by ShiVa Technologies, SAS)
* Bernhard Fey <e-male@web.de>
* Dave Nicponski <dave.nicponski@gmail.com>
* Jonathan Jarri <noxalus@gmail.com>
* Daniele Di Proietto <daniele.di.proietto@gmail.com>
* Dan Dascalescu <dNOSPAMdascalescu@gmail.com>
* Thomas Borsos <thomasborsos@gmail.com>
* Ori Avtalion <ori@avtalion.name>
* Guillaume Blanc <guillaumeblanc.sc@gmail.com>
* Usagi Ito <usagi@WonderRabbitProject.net>
* Camilo Polymeris <cpolymeris@gmail.com>
* Markus Henschel <markus.henschel@yager.de>
* Ophir Lojkine <ophir.lojkine@eleves.ec-nantes.fr>
* Ryan Sturgell <ryan.sturgell@gmail.com> (copyright owned by Google, Inc.)
* Jason Green <jason@transgaming.com> (copyright owned by TransGaming, Inc.)
* Ningxin Hu <ningxin.hu@intel.com> (copyright owned by Intel)
* Nicolas Guillemot <nlguillemot@gmail.com>
* Sathyanarayanan Gunasekaran <gsathya.ceg@gmail.com> (copyright owned by Mozilla Foundation)
* Nikolay Vorobyov <nik.vorobyov@gmail.com>
* Jonas Platte <mail@jonasplatte.de>
* Sebastien Ronsse <sronsse@gmail.com>
* Glenn R. Wichman <gwichman@zynga.com>
* Hamish Willee <hamishwillee@gmail.com> (copyright owned by Mozilla Foundation)
* Sylvain Chevalier <sylvain.chevalier@gmail.com>
* Nathan Ross <nross.se@gmail.com>
* Zachary Pomerantz <zmp@umich.edu>
* Boris Tsarev <boristsarev@gmail.com>
* Mark Logan <mark@artillery.com> (copyright owned by Artillery Games, Inc.)
* Коренберг Марк <socketpair@gmail.com>
* Gauthier Billot <gogoprog@gmail.com>
* Árpád Goretity <h2co3@h2co3.org>
* Nicholas Wilson <nicholas@nicholaswilson.me.uk>
* Aaron Mandle <aaronmandle@gmail.com>
* Bailey Hayes <Bailey.Hayes@sas.com> (copyright owned by SAS Institute Inc.)
* Paul Holland <pholland@adobe.com>
* James Long <longster@gmail.com>
* David Anderson <danderson@mozilla.com> (copyright owned by Mozilla Foundation)
* Eric Rannaud <e@nanocritical.com> (copyright owned by Nanocritical Corp.)
* William Furr <wfurr@google.com> (copyright owned by Google, Inc.)
* Dan Glastonbury <dglastonbury@mozilla.com> (copyright owned by Mozilla Foundation)
* Warren Seine <warren.seine@aerys.in> (copyright owned by Aerys SAS)
* Petr Babicka <babcca@gmail.com>
* Akira Takahashi <faithandbrave@gmail.com>
* Victor Costan <costan@gmail.com>
* Pepijn Van Eeckhoudt <pepijn.vaneeckhoudt@luciad.com> (copyright owned by Luciad NV)
* Stevie Trujillo <stevie.trujillo@gmail.com>
* Edward Rudd <urkle@outoforder.cc>
* Rene Eichhorn <rene.eichhorn1@gmail.com>
* Nick Desaulniers <nick@mozilla.com> (copyright owned by Mozilla Foundation)
* Luke Wagner <luke@mozilla.com> (copyright owned by Mozilla Foundation)
* Matt McCormick <matt.mccormick@kitware.com>
* Thaddée Tyl <thaddee.tyl@gmail.com>
* Philipp Wiesemann <philipp.wiesemann@arcor.de>
* Jan Jongboom <janjongboom@gmail.com> (copyright owned by Telenor Digital AS)
* Tiago Quelhas <tiagoq@gmail.com>
* Reinier de Blois <rddeblois@gmail.com>
* Yuichi Nishiwaki <yuichi.nishiwaki@gmail.com>
* Jérôme Bernard <jerome.bernard@ercom.fr> (copyright owned by Ercom)
* Chanhwi Choi <ccwpc@hanmail.net>
* Fábio Santos <fabiosantosart@gmail.com>
* Thibaut Despoulain <thibaut@artillery.com> (copyright owned by Artillery Games, Inc.)
* Wei Tjong Yao <weitjong@gmail.com>
* Tim Guan-tin Chien <timdream@gmail.com>
* Krzysztof Jakubowski <nadult@fastmail.fm>
* Vladimír Vondruš <mosra@centrum.cz>
* Brion Vibber <brion@pobox.com>
* Philip Lafleur <sendsbeak@gmail.com>
* Javier Meseguer de Paz <j.meseguer@gmail.com>
* Michael A. Balazs <michael.balazs@gmail.com>
* Andreas Blixt <me@blixt.nyc>
* Haofeng Zhang <h.z@duke.edu>
* Cody Welsh <codyw@protonmail.com>
* Hoong Ern Ng <hoongern@gmail.com>
* Kagami Hiiragi <kagami@genshiken.org>
* Jan Bölsche <jan@lagomorph.de>
* Sebastian Matthes <sebastianmatthes@outlook.com> (copyright owned by Volkswagen AG)
* Robert Goulet <robert.goulet@autodesk.com> (copyright owned by Autodesk, Inc.)
* Juha Järvi <befunge@gmail.com>
* Louis Lagrange <lagrange.louis@gmail.com>
* Ying-Ruei Liang <thumbd03803@gmail.com>
* Stuart Geipel <lapimlu@gmail.com>
* Yeonjun Lim <yjroot@gmail.com>
* Andrew Karpushin <reven86@gmail.com>
* Felix Zimmermann <fzimmermann89@gmail.com>
* Sven-Hendrik Haase <svenstaro@gmail.com>
* Simon Sandström <simon@nikanor.nu>
* Khaled Sami <k.sami.mohammed@gmail.com>
* Omar El-Mohandes <omar.elmohandes90@gmail.com>
* Florian Rival <florian.rival@gmail.com>
* Mark Achée <mark@achee.com>
* Piotr Paczkowski <kontakt@trzeci.eu>
* Braden MacDonald <braden@bradenmacdonald.com>
* Kevin Cheung <kevin.cheung@autodesk.com> (copyright owned by Autodesk, Inc.)
* Josh Peterson <petersonjm1@gmail.com>
* eska <eska@eska.me>
* Nate Burr <nate.oo@gmail.com>
* Paul "TBBle" Hampson <Paul.Hampson@Pobox.com>
* Andreas Plesch <andreasplesch@gmail.com>
* Brian Armstrong <brian.armstrong.ece+github@gmail.com>
* Vincenzo Chianese <vincenz.chianese@icloud.com>
* Noam T.Cohen <noam@ecb.co.il>
* Nick Shin <nick.shin@gmail.com>
* Gregg Tavares <github@greggman.com>
* Tanner Rogalsky <tanner@tannerrogalsky.com>
* Richard Cook <rcook@tableau.com> (copyright owned by Tableau Software, Inc.)
* Arnab Choudhury <achoudhury@tableau.com> (copyright owned by Tableau Software, Inc.)
* Charles Vaughn <cvaughn@tableau.com> (copyright owned by Tableau Software, Inc.)
* Pierre Krieger <pierre.krieger1708@gmail.com>
* Jakob Stoklund Olesen <stoklund@2pi.dk>
* Jérémy Anger <angerj.dev@gmail.com>
* Derek Schuff <dschuff@chromium.org> (copyright owned by Google, Inc.)
* Ashley Sommer <flubba86@gmail.com>
* Dave Fletcher <graveyhead@gmail.com>
* Lars-Magnus Skog <ralphtheninja@riseup.net>
* Pieter Vantorre <pietervantorre@gmail.com>
* Maher Sallam <maher@sallam.me>
* Andrey Burov <burik666@gmail.com>
* Holland Schutte <hgschutte1@gmail.com>
* Kerby Geffrard <kerby.geffrard@gmail.com>
* cynecx <me@cynecx.net>
* Chris Gibson <cgibson@mrvoxel.com>
* Harald Reingruber <code*at*h-reingruber.at>
* Aiden Koss <madd0131@umn.edu>
* Dustin VanLerberghe <good_ol_dv@hotmail.com>
* Philip Bielby <pmb45-github@srcf.ucam.org> (copyright owned by Jagex Ltd.)
* Régis Fénéon <regis.feneon@gmail.com>
* Dominic Chen <d.c.ddcc@gmail.com> (copyright owned by Google, Inc.)
* Junji Hashimoto <junji.hashimoto@gmail.com>
* Heejin Ahn <aheejin@gmail.com> (copyright owned by Google, Inc.)
* Andras Kucsma <andras.kucsma@gmail.com>
* Mateusz Borycki <mateuszborycki@gmail.com>
* Franklin Ta <fta2012@gmail.com>
* Jacob Gravelle <jgravelle@google.com> (copyright owned by Google, Inc.)
* Kagami Sascha Rosylight <saschanaz@outlook.com>
* Benny Jacobs <benny@gmx.it>
* Ray Brown <code@liquibits.com>
* Christopher Serr <christopher.serr@gmail.com>
* Aaron Ruß <aaron.russ@dfki.de> (copyright owned by DFKI GmbH)
* Vilibald Wanča <vilibald@wvi.cz>
* Alex Hixon <alex@alexhixon.com>
* Vladimir Davidovich <thy.ringo@gmail.com>
* Yuriy Levchenko <irov13@mail.ru>
* Dmitry Tolmachov <dmitolm@gmail.com>
* Dylan McKay <me@dylanmckay.io>
* Christophe Gragnic <cgragnic@netc.fr>
* Murphy McCauley <murphy.mccauley@gmail.com>
* Anatoly Trosinenko <anatoly.trosinenko@gmail.com>
* Brad Grantham <grantham@plunk.org>
* Sam Clegg <sbc@chromium.org> (copyright owned by Google, Inc.)
* Joshua Lind <joshualind007@hotmail.com>
* Hiroaki GOTO as "GORRY" <gorry@hauN.org>
* Mikhail Kremnyov <mkremnyov@gmail.com> (copyright owned by XCDS International)
* Tasuku SUENAGA a.k.a. gunyarakun <tasuku-s-github@titech.ac>
* Vitorio Miguel Prieto Cilia <vdrbandeiras@gmail.com>
* Evan Wallace <evan.exe@gmail.com>
* Henning Pohl <henning@still-hidden.de>
* Tim Neumann <mail@timnn.me>
* Ondrej Stava <ondrej.stava@gmail.com> (copyright owned by Google, Inc.)
* Jakub Jirutka <jakub@jirutka.cz>
* Loo Rong Jie <loorongjie@gmail.com>
* Jean-François Geyelin <jfgeyelin@gmail.com>
* Matthew Collins <thethinkofdeath@gmail.com>
* Satoshi N. M <snmatsutake@yahoo.co.jp>
* Ryan Speets <ryan@speets.ca>
* Fumiya Chiba <fumiya.chiba@nifty.com>
* Ryan C. Gordon <icculus@icculus.org>
* Inseok Lee <dlunch@gmail.com>
* Yair Levinson (copyright owned by Autodesk, Inc.)
* Matjaž Drolc <mdrolc@gmail.com>
* James Swift <james@3dengineer.com> (copyright owned by PSPDFKit GmbH)
* Ryan Lester <ryan@cyph.com> (copyright owned by Cyph, Inc.)
* Nikolay Zapolnov <zapolnov@gmail.com>
* Nazar Mokrynskyi <nazar@mokrynskyi.com>
* Yury Delendik <ydelendik@mozilla.com> (copyright owned by Mozilla Foundation)
* Kenneth Perry <thothonegan@gmail.com>
* Jim Mussared <jim.mussared@gmail.com>
* Dirk Vanden Boer <dirk.vdb@gmail.com>
* Mitchell Foley <mitchfoley@google.com> (copyright owned by Google, Inc.)
* Oleksandr Chekhovskyi <oleksandr.chekhovskyi@gmail.com>
* Michael Siebert <michael.siebert2k@gmail.com>
* Jonathan Hale <squareys@googlemail.com>
* Etienne Brateau <etienne.brateau@gmail.com>
* Zhiming Wang <zmwangx@gmail.com>
* Jameson Ernst <jameson@jpernst.com>
* Yoan Lecoq <yoanlecoq.io@gmail.com>
* Jiajie Hu <jiajie.hu@intel.com> (copyright owned by Intel Corporation)
* Kamil Klimek <naresh@tlen.pl>
* José Carlos Pujol <josecpujol(at)gmail.com>
* Dannii Willis <curiousdannii@gmail.com>
* Erik Dubbelboer <erik@dubbelboer.com>
* Sergey Tsatsulin <tsatsulin@gmail.com>
* varkor <github@varkor.com>
* Stuart Knightley <website@stuartk.com>
* Amadeus Guo<gliheng@foxmail.com>
* Nathan Froyd <froydnj@gmail.com> (copyright owned by Mozilla Foundation)
* Daniel Wirtz <dcode@dcode.io>
* Kibeom Kim <kk1674@nyu.edu>
* Marcel Klammer <m.klammer@tastenkunst.com>
* Axel Forsman <axelsfor@gmail.com>
* Ebrahim Byagowi <ebrahim@gnu.org>
* Thorsten Möller <thorsten.moeller@sbi.ch>
* Michael Droettboom <mdroettboom@mozilla.com>
* Nicolas Bouquet <hgy01@hieroglyphe.net>
* Miguel Saldivar <miguel.saldivar22@hotmail.com>
* Gert Van Hoey <gert.vanhoey@gmail.com>
* Valtteri Heikkilä <rnd@nic.fi>
* Daniel McNab <daniel.mcnab6+emcc(at)gmail.com>
* Tyler Limkemann <tslimkemann42 gmail.com>
* Ben Smith <binji@google.com> (copyright owned by Google, Inc.)
* Sylvain Beucler <beuc@beuc.net>
* Patrik Weiskircher <patrik@weiskircher.name>
* Tobias Widlund <widlundtobias(at)gmail.com>
* Rob Fors <mail@robfors.com>
* Mike Frysinger <vapier@chromium.org> (copyright owned by Google, Inc.)
* Sébasiten Crozet <developer@crozet.re>
* Andrey Nagikh <andrey@nagih.ru>
* Dzmitry Malyshau <dmalyshau@mozilla.com> (copyright owned by Mozilla Foundation)
* Bjorn Swenson <tie.372@gmail.com>
* Ryhor Spivak <grisha@rusteddreams.net>
* Jan Schär <jscissr@gmail.com>
* Ryhor Spivak <grisha@rusteddreams.net>
* Alexander Bich <quyse0@gmail.com>
* Ashleigh Thomas <ashleighbcthomas@gmail.com>
* Veniamin Petrenko <bjpbjpbjp10@gmail.com>
* Ian Henderson <ian@ianhenderson.org>
* Siim Kallas <siimkallas@gmail.com>
* Carl Woffenden <cwoffenden@gmail.com> (copyright owned by Numfum GmbH)
* Patrick Berger <patrick.berger@xmail.net> (copyright owned by Compusoft Group)
* Alexander Frank Lehmann <alexander.frank.lehmann@compusoftgroup.com> (copyright owned by Compusoft Group)
* Tommy Nguyen <tn0502@gmail.com>
* Thomas Schander <info@thomasschander.com> (copyright owned by Enscape GmbH)
* Benjamin S. Rodgers <acdimalev@gmail.com>
* Paul Shapiro <paul@mymonero.com>
* Elmo Todurov <elmo.todurov@eesti.ee>
* Zoltán Žarkov <zeko@freecivweb.org>
* Roman Yurchak <rth.yurchak@pm.me>
* Hampton Maxwell <me@hamptonmaxwell.com>
* Eric Fiselier <ericwf@google.com> (copyright owned by Google, Inc.)
* Sirapop Wongstapornpat <sirapop.wongstapornpat@student.oulu.fi>
* Matt Kane <m@mk.gg>
* Altan Özlü <altanozlu7@gmail.com>
* Mary S <ipadlover8322@gmail.com>
* Martin Birks <mbirks@gmail.com>
* Kirill Smelkov <kirr@nexedi.com> (copyright owned by Nexedi)
* Lutz Hören <laitch383@gmail.com>
* Pedro K Custodio <git@pedrokcustodio.com>
* Nicolas Allemand <contact@nicolasallemand.com>
* Gabriel Cuvillier <contact@gabrielcuvillier.pro>
* Thomas Lively <tlively@google.com> (copyright owned by Google, Inc.)
* Brandon Surmanski <b.surmanski@gmail.com>
* Rian Hunter <rian@alum.mit.edu>
* Kai Ninomiya <kainino@chromium.org> (copyright owned by Google, Inc.)
* Mickaël Schoentgen <contact@tiger-222.fr>
* Renaud Leroy <capitnflam@gmail.com>
* Florian Stellbrink <florian@stellbr.ink>
* Shane Peelar <lookatyouhacker@gmail.com>
* Alessandro Pignotti <alessandro@leaningtech.com>
* Zheng Tao Lee <zhengtao.lee@autodesk.com> (copyright owned by Autodesk, Inc.)
* Martina Kraus <kraus.martina.m@googlemail.com>
* Jacob Adelgren <jake@eevo.com>
* Ingvar Stepanyan <me@rreverser.com>
<<<<<<< HEAD
* Ben Trapani <ben.trapani1995@gmail.com> (copyright owned by Microsoft, Inc.)
=======
* Tim Lander <tim57282＠hotmail.com>
* Jacob Greenfield <jacob@jacobgreenfield.me>
* Joseph Kogut <joseph.kogut@gmail.com>
>>>>>>> 7545a66c
<|MERGE_RESOLUTION|>--- conflicted
+++ resolved
@@ -389,10 +389,7 @@
 * Martina Kraus <kraus.martina.m@googlemail.com>
 * Jacob Adelgren <jake@eevo.com>
 * Ingvar Stepanyan <me@rreverser.com>
-<<<<<<< HEAD
 * Ben Trapani <ben.trapani1995@gmail.com> (copyright owned by Microsoft, Inc.)
-=======
 * Tim Lander <tim57282＠hotmail.com>
 * Jacob Greenfield <jacob@jacobgreenfield.me>
-* Joseph Kogut <joseph.kogut@gmail.com>
->>>>>>> 7545a66c
+* Joseph Kogut <joseph.kogut@gmail.com>