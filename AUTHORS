The following authors have all licensed their contributions to Emscripten
under the licensing terms detailed in LICENSE.

(Authors keep copyright of their contributions, of course; they just grant
a license to everyone to use it as detailed in LICENSE.)

* Alon Zakai <alonzakai@gmail.com> (copyright owned by Mozilla Foundation)
* Tim Dawborn <tim.dawborn@gmail.com>
* Max Shawabkeh <max99x@gmail.com>
* Sigmund Vik <sigmund_vik@yahoo.com>
* Jeff Terrace <jterrace@gmail.com>
* Benoit Tremblay <trembl.ben@gmail.com>
* Andreas Bergmeier <abergmeier@gmx.net>
* Ben Schwartz <bens@alum.mit.edu>
* David Claughton <dave@eclecticdave.com>
* David Yip <yipdw@member.fsf.org>
* Julien Hamaide <julien.hamaide@gmail.com>
* Ehsan Akhgari <ehsan.akhgari@gmail.com> (copyright owned by Mozilla Foundation)
* Adrian Taylor <adrian@macrobug.com>
* Richard Assar <richard.assar@gmail.com>
* Nathan Hammond <emscripten@nathanhammond.com>
* Behdad Esfahbod <behdad@behdad.org>
* David Benjamin <davidben@mit.edu>
* Pierre Renaux <pierre@talansoft.com>
* Brian Anderson <banderson@mozilla.com>
* Jon Bardin <diclophis@gmail.com>
* Jukka Jylänki <jujjyl@gmail.com>
* Aleksander Guryanov <caiiiycuk@gmail.com>
* Chad Austin <chad@chadaustin.me> (copyright owned by IMVU)
* nandhp <nandhp@gmail.com>
* YeZhongWen <linghuye2.0@gmail.com>
* Xingxing Pan <forandom@gmail.com>
* Justin Kerk <dopefishjustin@gmail.com>
* Andrea Bedini <andrea.bedini@gmail.com>
* James Pike <totoro.friend@chilon.net>
* Mokhtar Naamani <mokhtar.naamani@gmail.com>
* Benjamin Stover <benjamin.stover@gmail.com>
* Riccardo Magliocchetti <riccardo.magliocchetti@gmail.com>
* Janus Troelsen <janus.troelsen@stud.tu-darmstadt.de>
* Lars Schneider <lars.schneider@autodesk.com> (copyright owned by Autodesk, Inc.)
* Joel Martin <github@martintribe.org>
* Manuel Wellmann <manuel.wellmann@autodesk.com> (copyright owned by Autodesk, Inc.)
* Xuejie Xiao <xxuejie@gmail.com>
* Dominic Wong <dom@slowbunyip.org>
* Alan Kligman <alan.kligman@gmail.com> (copyright owned by Mozilla Foundation)
* Anthony Liot <wolfviking0@yahoo.com>
* Michael Riss <Michael.Riss@gmx.de>
* Jasper St. Pierre <jstpierre@mecheye.net>
* Manuel Schölling <manuel.schoelling@gmx.de>
* Bruce Mitchener, Jr. <bruce.mitchener@gmail.com>
* Michael Bishop <mbtyke@gmail.com>
* Roger Braun <roger@rogerbraun.net>
* Vladimir Vukicevic <vladimir@pobox.com> (copyright owned by Mozilla Foundation)
* Lorant Pinter <lorant.pinter@prezi.com>
* Tobias Doerffel <tobias.doerffel@gmail.com>
* Martin von Gagern <martin@von-gagern.net>
* Ting-Yuan Huang <thuang@mozilla.com>
* Joshua Granick <jgranick@blackberry.com>
* Felix H. Dahlke <fhd@ubercode.de>
* Éloi Rivard <azmeuk@gmail.com>
* Alexander Gladysh <ag@logiceditor.com>
* Arlo Breault <arlolra@gmail.com>
* Jacob Lee <artdent@gmail.com> (copyright owned by Google, Inc.)
* Joe Lee <jlee@imvu.com> (copyright owned by IMVU)
* Andy Friesen <andy@imvu.com> (copyright owned by IMVU)
* Bill Welden <bwelden@imvu.com> (copyright owned by IMVU)
* Michael Ey <mey@imvu.com> (copyright owned by IMVU)
* Llorens Marti Garcia <lgarcia@imvu.com> (copyright owned by IMVU)
* Jinsuck Kim <jkim@imvu.com> (copyright owned by IMVU)
* Todd Lee <tlee@imvu.com> (copyright owned by IMVU)
* Anthony Pesch <inolen@gmail.com>
* Robert Bragg <robert.bragg@intel.com> (copyright owned by Intel Corporation)
* Sylvestre Ledru <sylvestre@debian.org>
* Tom Fairfield <fairfield@cs.xu.edu>
* Anthony J. Thibault <ajt@hyperlogic.org>
* John Allwine <jallwine86@gmail.com>
* Martin Gerhardy <martin.gerhardy@gmail.com>
* James Gregory <jgregory@zynga.com> (copyright owned by Zynga, Inc.)
* Dan Gohman <sunfish@google.com> (copyright owned by Google, Inc.)
* Jeff Gilbert <jgilbert@mozilla.com> (copyright owned by Mozilla Foundation)
* Frits Talbot <frits@metapathy.com>
* Onno Jongbloed <hey@onnoj.net>
* Jez Ng <me@jezng.com>
* Marc Feeley <mfeeley@mozilla.com> (copyright owned by Mozilla Foundation)
* Ludovic Perrine <jazzzz@gmail.com>
* David Barksdale <david.barksdale@adcedosolutions.com>
* Manfred Manik Nerurkar <nerurkar*at*made-apps.biz> (copyright owned by MADE, GmbH)
* Joseph Gentle <me@josephg.com>
* Douglas T. Crosher <dtc-moz@scieneer.com> (copyright owned by Mozilla Foundation)
* Douglas T. Crosher <info@jsstats.com> (copyright owned by Scieneer Pty Ltd.)
* Soeren Balko <soeren.balko@gmail.com>
* Ryan Kelly (ryan@rfk.id.au)
* Michael Lelli <toadking@toadking.com>
* Yu Kobayashi <yukoba@accelart.jp>
* Pin Zhang <zhangpin04@gmail.com>
* Nick Bray <ncbray@chromium.org> (copyright owned by Google, Inc.)
* Aidan Hobson Sayers <aidanhs@cantab.net>
* Charlie Birks <admin@daftgames.net>
* Ranger Harke <ranger.harke@autodesk.com> (copyright owned by Autodesk, Inc.)
* Tobias Vrinssen <tobias@vrinssen.de>
* Patrick R. Martin <patrick.martin.r@gmail.com>
* Richard Quirk <richard.quirk@gmail.com>
* Marcos Scriven <marcos@scriven.org>
* Antoine Lambert <antoine.lambert33@gmail.com>
* Daniel Aquino <mr.danielaquino@gmail.com>
* Remi Papillie <remi.papillie@gmail.com>
* Fraser Adams <fraser.adams@blueyonder.co.uk>
* Michael Tirado <icetooth333@gmail.com>
* Ben Noordhuis <info@bnoordhuis.nl>
* Bob Roberts <bobroberts177@gmail.com>
* John Vilk <jvilk@cs.umass.edu>
* Daniel Baulig <dbaulig@fb.com> (copyright owned by Facebook, Inc.)
* Lu Wang <coolwanglu@gmail.com>
* Heidi Pan <heidi.pan@intel.com> (copyright owned by Intel)
* Vasilis Kalintiris <ehostunreach@gmail.com>
* Adam C. Clifton <adam@hulkamaniac.com>
* Volo Zyko <volo.zyko@gmail.com>
* Andre Weissflog <floooh@gmail.com>
* Alexandre Perrot <alexandre.perrot@gmail.com>
* Emerson José Silveira da Costa <emerson.costa@gmail.com>
* Jari Vetoniemi <mailroxas@gmail.com>
* Sindre Sorhus <sindresorhus@gmail.com>
* James S Urquhart <jamesu@gmail.com>
* Boris Gjenero <boris.gjenero@gmail.com>
* jonas echterhoff <jonas@unity3d.com>
* Sami Vaarala <sami.vaarala@iki.fi>
* Jack A. Arrington <jack@epicpineapple.com>
* Richard Janicek <r@janicek.co>
* Joel Croteau <jcroteau@gmail.com>
* Haneef Mubarak <haneef503@gmail.com>
* Nicolas Peri <nicox@shivaengine.com> (copyright owned by ShiVa Technologies, SAS)
* Bernhard Fey <e-male@web.de>
* Dave Nicponski <dave.nicponski@gmail.com>
* Jonathan Jarri <noxalus@gmail.com>
* Daniele Di Proietto <daniele.di.proietto@gmail.com>
* Dan Dascalescu <dNOSPAMdascalescu@gmail.com>
* Thomas Borsos <thomasborsos@gmail.com>
* Ori Avtalion <ori@avtalion.name>
* Guillaume Blanc <guillaumeblanc.sc@gmail.com>
* Usagi Ito <usagi@WonderRabbitProject.net>
* Camilo Polymeris <cpolymeris@gmail.com>
* Markus Henschel <markus.henschel@yager.de>
* Ophir Lojkine <ophir.lojkine@eleves.ec-nantes.fr>
* Ryan Sturgell <ryan.sturgell@gmail.com> (copyright owned by Google, Inc.)
* Jason Green <jason@transgaming.com> (copyright owned by TransGaming, Inc.)
* Ningxin Hu <ningxin.hu@intel.com> (copyright owned by Intel)
* Nicolas Guillemot <nlguillemot@gmail.com>
* Sathyanarayanan Gunasekaran <gsathya.ceg@gmail.com> (copyright owned by Mozilla Foundation)
* Nikolay Vorobyov <nik.vorobyov@gmail.com>
* Jonas Platte <mail@jonasplatte.de>
* Sebastien Ronsse <sronsse@gmail.com>
* Glenn R. Wichman <gwichman@zynga.com>
* Hamish Willee <hamishwillee@gmail.com> (copyright owned by Mozilla Foundation)
* Sylvain Chevalier <sylvain.chevalier@gmail.com>
* Nathan Ross <nross.se@gmail.com>
* Zachary Pomerantz <zmp@umich.edu>
* Boris Tsarev <boristsarev@gmail.com>
* Mark Logan <mark@artillery.com> (copyright owned by Artillery Games, Inc.)
* Коренберг Марк <socketpair@gmail.com>
* Gauthier Billot <gogoprog@gmail.com>
* Árpád Goretity <h2co3@h2co3.org>
* Nicholas Wilson <nicholas@nicholaswilson.me.uk>
* Aaron Mandle <aaronmandle@gmail.com>
* Bailey Hayes <Bailey.Hayes@sas.com> (copyright owned by SAS Institute Inc.)
* Paul Holland <pholland@adobe.com>
* James Long <longster@gmail.com>
* David Anderson <danderson@mozilla.com> (copyright owned by Mozilla Foundation)
* Eric Rannaud <e@nanocritical.com> (copyright owned by Nanocritical Corp.)
* William Furr <wfurr@google.com> (copyright owned by Google, Inc.)
* Dan Glastonbury <dglastonbury@mozilla.com> (copyright owned by Mozilla Foundation)
* Warren Seine <warren.seine@aerys.in> (copyright owned by Aerys SAS)
* Petr Babicka <babcca@gmail.com>
* Akira Takahashi <faithandbrave@gmail.com>
* Victor Costan <costan@gmail.com>
* Pepijn Van Eeckhoudt <pepijn.vaneeckhoudt@luciad.com> (copyright owned by Luciad NV)
* Stevie Trujillo <stevie.trujillo@gmail.com>
* Edward Rudd <urkle@outoforder.cc>
* Rene Eichhorn <rene.eichhorn1@gmail.com>
* Nick Desaulniers <nick@mozilla.com> (copyright owned by Mozilla Foundation)
* Luke Wagner <luke@mozilla.com> (copyright owned by Mozilla Foundation)
* Matt McCormick <matt.mccormick@kitware.com>
* Thaddée Tyl <thaddee.tyl@gmail.com>
* Philipp Wiesemann <philipp.wiesemann@arcor.de>
* Jan Jongboom <janjongboom@gmail.com> (copyright owned by Telenor Digital AS)
* Tiago Quelhas <tiagoq@gmail.com>
* Reinier de Blois <rddeblois@gmail.com>
* Yuichi Nishiwaki <yuichi.nishiwaki@gmail.com>
* Jérôme Bernard <jerome.bernard@ercom.fr> (copyright owned by Ercom)
* Chanhwi Choi <ccwpc@hanmail.net>
* Fábio Santos <fabiosantosart@gmail.com>
* Thibaut Despoulain <thibaut@artillery.com> (copyright owned by Artillery Games, Inc.)
* Wei Tjong Yao <weitjong@gmail.com>
* Tim Guan-tin Chien <timdream@gmail.com>
* Krzysztof Jakubowski <nadult@fastmail.fm>
* Vladimír Vondruš <mosra@centrum.cz>
* Brion Vibber <brion@pobox.com>
* Philip Lafleur <sendsbeak@gmail.com>
* Javier Meseguer de Paz <j.meseguer@gmail.com>
* Michael A. Balazs <michael.balazs@gmail.com>
* Andreas Blixt <me@blixt.nyc>
* Haofeng Zhang <h.z@duke.edu>
* Cody Welsh <codyw@protonmail.com>
* Hoong Ern Ng <hoongern@gmail.com>
* Kagami Hiiragi <kagami@genshiken.org>
* Jan Bölsche <jan@lagomorph.de>
* Sebastian Matthes <sebastianmatthes@outlook.com> (copyright owned by Volkswagen AG)
* Robert Goulet <robert.goulet@autodesk.com> (copyright owned by Autodesk, Inc.)
* Juha Järvi <befunge@gmail.com>
* Louis Lagrange <lagrange.louis@gmail.com>
* Ying-Ruei Liang <thumbd03803@gmail.com>
* Stuart Geipel <lapimlu@gmail.com>
* Yeonjun Lim <yjroot@gmail.com>
* Andrew Karpushin <reven86@gmail.com>
* Felix Zimmermann <fzimmermann89@gmail.com>
* Sven-Hendrik Haase <svenstaro@gmail.com>
* Simon Sandström <simon@nikanor.nu>
* Khaled Sami <k.sami.mohammed@gmail.com>
* Omar El-Mohandes <omar.elmohandes90@gmail.com>
* Florian Rival <florian.rival@gmail.com>
* Mark Achée <mark@achee.com>
* Piotr Paczkowski <kontakt@trzeci.eu>
* Braden MacDonald <braden@bradenmacdonald.com>
* Kevin Cheung <kevin.cheung@autodesk.com> (copyright owned by Autodesk, Inc.)
* Josh Peterson <petersonjm1@gmail.com>
* eska <eska@eska.me>
* Nate Burr <nate.oo@gmail.com>
* Paul "TBBle" Hampson <Paul.Hampson@Pobox.com>
* Andreas Plesch <andreasplesch@gmail.com>
* Brian Armstrong <brian.armstrong.ece+github@gmail.com>
* Vincenzo Chianese <vincenz.chianese@icloud.com>
* Noam T.Cohen <noam@ecb.co.il>
* Nick Shin <nick.shin@gmail.com>
* Gregg Tavares <github@greggman.com>
* Tanner Rogalsky <tanner@tannerrogalsky.com>
* Richard Cook <rcook@tableau.com> (copyright owned by Tableau Software, Inc.)
* Arnab Choudhury <achoudhury@tableau.com> (copyright owned by Tableau Software, Inc.)
* Charles Vaughn <cvaughn@tableau.com> (copyright owned by Tableau Software, Inc.)
* Pierre Krieger <pierre.krieger1708@gmail.com>
* Jakob Stoklund Olesen <stoklund@2pi.dk>
* Jérémy Anger <angerj.dev@gmail.com>
* Derek Schuff <dschuff@chromium.org> (copyright owned by Google, Inc.)
* Ashley Sommer <flubba86@gmail.com>
* Dave Fletcher <graveyhead@gmail.com>
* Lars-Magnus Skog <ralphtheninja@riseup.net>
* Pieter Vantorre <pietervantorre@gmail.com>
* Maher Sallam <maher@sallam.me>
* Andrey Burov <burik666@gmail.com>
* Holland Schutte <hgschutte1@gmail.com>
* Kerby Geffrard <kerby.geffrard@gmail.com>
* cynecx <me@cynecx.net>
* Chris Gibson <cgibson@mrvoxel.com>
* Harald Reingruber <code*at*h-reingruber.at>
* Aiden Koss <madd0131@umn.edu>
* Dustin VanLerberghe <good_ol_dv@hotmail.com>
* Philip Bielby <pmb45-github@srcf.ucam.org> (copyright owned by Jagex Ltd.)
* Régis Fénéon <regis.feneon@gmail.com>
* Dominic Chen <d.c.ddcc@gmail.com> (copyright owned by Google, Inc.)
* Junji Hashimoto <junji.hashimoto@gmail.com>
* Heejin Ahn <aheejin@gmail.com> (copyright owned by Google, Inc.)
* Andras Kucsma <andras.kucsma@gmail.com>
* Mateusz Borycki <mateuszborycki@gmail.com>
* Franklin Ta <fta2012@gmail.com>
* Jacob Gravelle <jgravelle@google.com> (copyright owned by Google, Inc.)
* Kagami Sascha Rosylight <saschanaz@outlook.com>
* Benny Jacobs <benny@gmx.it>
* Ray Brown <code@liquibits.com>
* Christopher Serr <christopher.serr@gmail.com>
* Aaron Ruß <aaron.russ@dfki.de> (copyright owned by DFKI GmbH)
* Vilibald Wanča <vilibald@wvi.cz>
* Alex Hixon <alex@alexhixon.com>
* Vladimir Davidovich <thy.ringo@gmail.com>
* Yuriy Levchenko <irov13@mail.ru>
* Dmitry Tolmachov <dmitolm@gmail.com>
* Dylan McKay <me@dylanmckay.io>
* Christophe Gragnic <cgragnic@netc.fr>
* Murphy McCauley <murphy.mccauley@gmail.com>
* Anatoly Trosinenko <anatoly.trosinenko@gmail.com>
* Brad Grantham <grantham@plunk.org>
* Sam Clegg <sbc@chromium.org> (copyright owned by Google, Inc.)
* Joshua Lind <joshualind007@hotmail.com>
* Hiroaki GOTO as "GORRY" <gorry@hauN.org>
* Mikhail Kremnyov <mkremnyov@gmail.com> (copyright owned by XCDS International)
* Tasuku SUENAGA a.k.a. gunyarakun <tasuku-s-github@titech.ac>
* Evan Wallace <evan.exe@gmail.com>
* Henning Pohl <henning@still-hidden.de>
* Tim Neumann <mail@timnn.me>
* Ondrej Stava <ondrej.stava@gmail.com> (copyright owned by Google, Inc.)
* Jakub Jirutka <jakub@jirutka.cz>
* Loo Rong Jie <loorongjie@gmail.com>
* Jean-François Geyelin <jfgeyelin@gmail.com>
* Matthew Collins <thethinkofdeath@gmail.com>
* Satoshi N. M <snmatsutake@yahoo.co.jp>
* Ryan Speets <ryan@speets.ca>
* Fumiya Chiba <fumiya.chiba@nifty.com>
* Ryan C. Gordon <icculus@icculus.org>
* Inseok Lee <dlunch@gmail.com>
* Yair Levinson (copyright owned by Autodesk, Inc.)
* Matjaž Drolc <mdrolc@gmail.com>
* James Swift <james@3dengineer.com> (copyright owned by PSPDFKit GmbH)
* Ryan Lester <ryan@cyph.com> (copyright owned by Cyph, Inc.)
* Nikolay Zapolnov <zapolnov@gmail.com>
* Nazar Mokrynskyi <nazar@mokrynskyi.com>
* Yury Delendik <ydelendik@mozilla.com> (copyright owned by Mozilla Foundation)
* Kenneth Perry <thothonegan@gmail.com>
* Jim Mussared <jim.mussared@gmail.com>
* Dirk Vanden Boer <dirk.vdb@gmail.com>
* Mitchell Foley <mitchfoley@google.com> (copyright owned by Google, Inc.)
* Oleksandr Chekhovskyi <oleksandr.chekhovskyi@gmail.com>
* Michael Siebert <michael.siebert2k@gmail.com>
* Jonathan Hale <squareys@googlemail.com>
* Etienne Brateau <etienne.brateau@gmail.com>
* Zhiming Wang <zmwangx@gmail.com>
* Jameson Ernst <jameson@jpernst.com>
* Yoan Lecoq <yoanlecoq.io@gmail.com>
* Jiajie Hu <jiajie.hu@intel.com> (copyright owned by Intel Corporation)
* Kamil Klimek <naresh@tlen.pl>
* José Carlos Pujol <josecpujol(at)gmail.com>
* Dannii Willis <curiousdannii@gmail.com>
* Erik Dubbelboer <erik@dubbelboer.com>
* Sergey Tsatsulin <tsatsulin@gmail.com>
* varkor <github@varkor.com>
* Stuart Knightley <website@stuartk.com>
* Amadeus Guo<gliheng@foxmail.com>
* Nathan Froyd <froydnj@gmail.com> (copyright owned by Mozilla Foundation)
* Daniel Wirtz <dcode@dcode.io>
* Kibeom Kim <kk1674@nyu.edu>
* Marcel Klammer <m.klammer@tastenkunst.com>
* Axel Forsman <axelsfor@gmail.com>
* Ebrahim Byagowi <ebrahim@gnu.org>
* Thorsten Möller <thorsten.moeller@sbi.ch>
* Michael Droettboom <mdroettboom@mozilla.com>
* Nicolas Bouquet <hgy01@hieroglyphe.net>
* Miguel Saldivar <miguel.saldivar22@hotmail.com>
* Valtteri Heikkilä <rnd@nic.fi>
* Daniel McNab <daniel.mcnab6+emcc(at)gmail.com>
* Tyler Limkemann <tslimkemann42 gmail.com>
* Ben Smith <binji@google.com> (copyright owned by Google, Inc.)
* Sylvain Beucler <beuc@beuc.net>
* Patrik Weiskircher <patrik@weiskircher.name>
* Tobias Widlund <widlundtobias(at)gmail.com>
* Rob Fors <mail@robfors.com>
* Mike Frysinger <vapier@chromium.org> (copyright owned by Google, Inc.)
* Sébasiten Crozet <developer@crozet.re>
* Andrey Nagikh <andrey@nagih.ru>
* Dzmitry Malyshau <dmalyshau@mozilla.com> (copyright owned by Mozilla Foundation)
* Bjorn Swenson <tie.372@gmail.com>
* Ryhor Spivak <grisha@rusteddreams.net>
<<<<<<< HEAD
* Alexander Bich <quyse0@gmail.com>
* Ashleigh Thomas <ashleighbcthomas@gmail.com>
=======
* Jan Schär <jscissr@gmail.com>
* Ryhor Spivak <grisha@rusteddreams.net>
>>>>>>> 64e89051
<|MERGE_RESOLUTION|>--- conflicted
+++ resolved
@@ -345,10 +345,7 @@
 * Dzmitry Malyshau <dmalyshau@mozilla.com> (copyright owned by Mozilla Foundation)
 * Bjorn Swenson <tie.372@gmail.com>
 * Ryhor Spivak <grisha@rusteddreams.net>
-<<<<<<< HEAD
-* Alexander Bich <quyse0@gmail.com>
-* Ashleigh Thomas <ashleighbcthomas@gmail.com>
-=======
 * Jan Schär <jscissr@gmail.com>
 * Ryhor Spivak <grisha@rusteddreams.net>
->>>>>>> 64e89051
+* Alexander Bich <quyse0@gmail.com>
+* Ashleigh Thomas <ashleighbcthomas@gmail.com>