The following authors have all licensed their contributions to Emscripten
under the licensing terms detailed in LICENSE.

(Authors keep copyright of their contributions, of course; they just grant
a license to everyone to use it as detailed in LICENSE.)

* Alon Zakai <alonzakai@gmail.com> (copyright owned by Mozilla Foundation)
* Tim Dawborn <tim.dawborn@gmail.com>
* Max Shawabkeh <max99x@gmail.com>
* Sigmund Vik <sigmund_vik@yahoo.com>
* Jeff Terrace <jterrace@gmail.com>
* Benoit Tremblay <trembl.ben@gmail.com>
* Andreas Bergmeier <abergmeier@gmx.net>
* Ben Schwartz <bens@alum.mit.edu>
* David Claughton <dave@eclecticdave.com>
* David Yip <yipdw@member.fsf.org>
* Julien Hamaide <julien.hamaide@gmail.com>
* Ehsan Akhgari <ehsan.akhgari@gmail.com> (copyright owned by Mozilla Foundation)
* Adrian Taylor <adrian@macrobug.com>
* Richard Assar <richard.assar@gmail.com>
* Nathan Hammond <emscripten@nathanhammond.com>
* Behdad Esfahbod <behdad@behdad.org>
* David Benjamin <davidben@mit.edu>
* Pierre Renaux <pierre@talansoft.com>
* Brian Anderson <banderson@mozilla.com>
* Jon Bardin <diclophis@gmail.com>
* Jukka Jylänki <jujjyl@gmail.com>
* Aleksander Guryanov <caiiiycuk@gmail.com>
* Chad Austin <chad@chadaustin.me> (copyright owned by IMVU)
* nandhp <nandhp@gmail.com>
* YeZhongWen <linghuye2.0@gmail.com>
* Xingxing Pan <forandom@gmail.com>
* Justin Kerk <dopefishjustin@gmail.com>
* Andrea Bedini <andrea.bedini@gmail.com>
* James Pike <totoro.friend@chilon.net>
* Mokhtar Naamani <mokhtar.naamani@gmail.com>
* Benjamin Stover <benjamin.stover@gmail.com>
* Riccardo Magliocchetti <riccardo.magliocchetti@gmail.com>
* Janus Troelsen <janus.troelsen@stud.tu-darmstadt.de>
* Lars Schneider <lars.schneider@autodesk.com> (copyright owned by Autodesk, Inc.)
* Joel Martin <github@martintribe.org>
* Manuel Wellmann <manuel.wellmann@autodesk.com> (copyright owned by Autodesk, Inc.)
* Xuejie Xiao <xxuejie@gmail.com>
* Dominic Wong <dom@slowbunyip.org>
* Alan Kligman <alan.kligman@gmail.com> (copyright owned by Mozilla Foundation)
* Anthony Liot <wolfviking0@yahoo.com>
* Michael Riss <Michael.Riss@gmx.de>
* Jasper St. Pierre <jstpierre@mecheye.net>
* Manuel Schölling <manuel.schoelling@gmx.de>
* Bruce Mitchener, Jr. <bruce.mitchener@gmail.com>
* Michael Bishop <mbtyke@gmail.com>
* Roger Braun <roger@rogerbraun.net>
* Vladimir Vukicevic <vladimir@pobox.com> (copyright owned by Mozilla Foundation)
* Lorant Pinter <lorant.pinter@prezi.com>
* Tobias Doerffel <tobias.doerffel@gmail.com>
* Martin von Gagern <martin@von-gagern.net>
* Ting-Yuan Huang <thuang@mozilla.com>
* Joshua Granick <jgranick@blackberry.com>
* Felix H. Dahlke <fhd@ubercode.de>
* Éloi Rivard <azmeuk@gmail.com>
* Alexander Gladysh <ag@logiceditor.com>
* Arlo Breault <arlolra@gmail.com>
* Jacob Lee <artdent@gmail.com> (copyright owned by Google, Inc.)
* Joe Lee <jlee@imvu.com> (copyright owned by IMVU)
* Andy Friesen <andy@imvu.com> (copyright owned by IMVU)
* Bill Welden <bwelden@imvu.com> (copyright owned by IMVU)
* Michael Ey <mey@imvu.com> (copyright owned by IMVU)
* Llorens Marti Garcia <lgarcia@imvu.com> (copyright owned by IMVU)
* Jinsuck Kim <jkim@imvu.com> (copyright owned by IMVU)
* Todd Lee <tlee@imvu.com> (copyright owned by IMVU)
* Anthony Pesch <inolen@gmail.com>
* Robert Bragg <robert.bragg@intel.com> (copyright owned by Intel Corporation)
* Sylvestre Ledru <sylvestre@debian.org>
* Tom Fairfield <fairfield@cs.xu.edu>
* Anthony J. Thibault <ajt@hyperlogic.org>
* John Allwine <jallwine86@gmail.com>
* Martin Gerhardy <martin.gerhardy@gmail.com>
* James Gregory <jgregory@zynga.com> (copyright owned by Zynga, Inc.)
* Dan Gohman <sunfish@google.com> (copyright owned by Google, Inc.)
* Jeff Gilbert <jgilbert@mozilla.com> (copyright owned by Mozilla Foundation)
* Frits Talbot <frits@metapathy.com>
* Onno Jongbloed <hey@onnoj.net>
* Jez Ng <me@jezng.com>
* Marc Feeley <mfeeley@mozilla.com> (copyright owned by Mozilla Foundation)
* Ludovic Perrine <jazzzz@gmail.com>
* David Barksdale <david.barksdale@adcedosolutions.com>
* Manfred Manik Nerurkar <nerurkar*at*made-apps.biz> (copyright owned by MADE, GmbH)
* Joseph Gentle <me@josephg.com>
* Douglas T. Crosher <dtc-moz@scieneer.com> (copyright owned by Mozilla Foundation)
* Douglas T. Crosher <info@jsstats.com> (copyright owned by Scieneer Pty Ltd.)
* Soeren Balko <soeren.balko@gmail.com>
* Ryan Kelly (ryan@rfk.id.au)
* Michael Lelli <toadking@toadking.com>
* Yu Kobayashi <yukoba@accelart.jp>
* Pin Zhang <zhangpin04@gmail.com>
* Nick Bray <ncbray@chromium.org> (copyright owned by Google, Inc.)
* Aidan Hobson Sayers <aidanhs@cantab.net>
* Charlie Birks <admin@daftgames.net>
* Ranger Harke <ranger.harke@autodesk.com> (copyright owned by Autodesk, Inc.)
* Tobias Vrinssen <tobias@vrinssen.de>
* Patrick R. Martin <patrick.martin.r@gmail.com>
* Richard Quirk <richard.quirk@gmail.com>
* Marcos Scriven <marcos@scriven.org>
* Antoine Lambert <antoine.lambert33@gmail.com>
* Daniel Aquino <mr.danielaquino@gmail.com>
* Remi Papillie <remi.papillie@gmail.com>
* Fraser Adams <fraser.adams@blueyonder.co.uk>
* Michael Tirado <icetooth333@gmail.com>
* Ben Noordhuis <info@bnoordhuis.nl>
* Bob Roberts <bobroberts177@gmail.com>
* John Vilk <jvilk@cs.umass.edu>
* Daniel Baulig <dbaulig@fb.com> (copyright owned by Facebook, Inc.)
* Lu Wang <coolwanglu@gmail.com>
* Heidi Pan <heidi.pan@intel.com> (copyright owned by Intel)
* Vasilis Kalintiris <ehostunreach@gmail.com>
* Adam C. Clifton <adam@hulkamaniac.com>
* Volo Zyko <volo.zyko@gmail.com>
* Andre Weissflog <floooh@gmail.com>
* Alexandre Perrot <alexandre.perrot@gmail.com>
* Emerson José Silveira da Costa <emerson.costa@gmail.com>
* Jari Vetoniemi <mailroxas@gmail.com>
* Sindre Sorhus <sindresorhus@gmail.com>
* James S Urquhart <jamesu@gmail.com>
* Boris Gjenero <boris.gjenero@gmail.com>
* jonas echterhoff <jonas@unity3d.com>
* Sami Vaarala <sami.vaarala@iki.fi>
* Jack A. Arrington <jack@epicpineapple.com>
* Richard Janicek <r@janicek.co>
* Joel Croteau <jcroteau@gmail.com>
* Haneef Mubarak <haneef503@gmail.com>
* Nicolas Peri <nicox@shivaengine.com> (copyright owned by ShiVa Technologies, SAS)
* Bernhard Fey <e-male@web.de>
* Dave Nicponski <dave.nicponski@gmail.com>
* Jonathan Jarri <noxalus@gmail.com>
* Daniele Di Proietto <daniele.di.proietto@gmail.com>
* Dan Dascalescu <dNOSPAMdascalescu@gmail.com>
* Thomas Borsos <thomasborsos@gmail.com>
* Ori Avtalion <ori@avtalion.name>
* Guillaume Blanc <guillaumeblanc.sc@gmail.com>
* Usagi Ito <usagi@WonderRabbitProject.net>
* Camilo Polymeris <cpolymeris@gmail.com>
* Markus Henschel <markus.henschel@yager.de>
* Ophir Lojkine <ophir.lojkine@eleves.ec-nantes.fr>
* Ryan Sturgell <ryan.sturgell@gmail.com> (copyright owned by Google, Inc.)
* Jason Green <jason@transgaming.com> (copyright owned by TransGaming, Inc.)
* Ningxin Hu <ningxin.hu@intel.com> (copyright owned by Intel)
* Nicolas Guillemot <nlguillemot@gmail.com>
* Sathyanarayanan Gunasekaran <gsathya.ceg@gmail.com> (copyright owned by Mozilla Foundation)
* Nikolay Vorobyov <nik.vorobyov@gmail.com>
* Jonas Platte <mail@jonasplatte.de>
* Sebastien Ronsse <sronsse@gmail.com>
* Glenn R. Wichman <gwichman@zynga.com>
* Hamish Willee <hamishwillee@gmail.com> (copyright owned by Mozilla Foundation)
* Sylvain Chevalier <sylvain.chevalier@gmail.com>
* Nathan Ross <nross.se@gmail.com>
* Zachary Pomerantz <zmp@umich.edu>
* Boris Tsarev <boristsarev@gmail.com>
* Mark Logan <mark@artillery.com> (copyright owned by Artillery Games, Inc.)
* Коренберг Марк <socketpair@gmail.com>
* Gauthier Billot <gogoprog@gmail.com>
* Árpád Goretity <h2co3@h2co3.org>
* Nicholas Wilson <nicholas@nicholaswilson.me.uk>
* Aaron Mandle <aaronmandle@gmail.com>
* Bailey Hayes <Bailey.Hayes@sas.com> (copyright owned by SAS Institute Inc.)
* Paul Holland <pholland@adobe.com>
* James Long <longster@gmail.com>
* David Anderson <danderson@mozilla.com> (copyright owned by Mozilla Foundation)
* Eric Rannaud <e@nanocritical.com> (copyright owned by Nanocritical Corp.)
* William Furr <wfurr@google.com> (copyright owned by Google, Inc.)
* Dan Glastonbury <dglastonbury@mozilla.com> (copyright owned by Mozilla Foundation)
* Warren Seine <warren.seine@aerys.in> (copyright owned by Aerys SAS)
* Petr Babicka <babcca@gmail.com>
* Akira Takahashi <faithandbrave@gmail.com>
* Victor Costan <costan@gmail.com>
* Pepijn Van Eeckhoudt <pepijn.vaneeckhoudt@luciad.com> (copyright owned by Luciad NV)
* Stevie Trujillo <stevie.trujillo@gmail.com>
* Edward Rudd <urkle@outoforder.cc>
* Rene Eichhorn <rene.eichhorn1@gmail.com>
* Nick Desaulniers <nick@mozilla.com> (copyright owned by Mozilla Foundation)
* Luke Wagner <luke@mozilla.com> (copyright owned by Mozilla Foundation)
* Matt McCormick <matt.mccormick@kitware.com>
* Thaddée Tyl <thaddee.tyl@gmail.com>
* Philipp Wiesemann <philipp.wiesemann@arcor.de>
* Jan Jongboom <janjongboom@gmail.com> (copyright owned by Telenor Digital AS)
* Tiago Quelhas <tiagoq@gmail.com>
* Reinier de Blois <rddeblois@gmail.com>
* Yuichi Nishiwaki <yuichi.nishiwaki@gmail.com>
* Jérôme Bernard <jerome.bernard@ercom.fr> (copyright owned by Ercom)
* Chanhwi Choi <ccwpc@hanmail.net>
* Fábio Santos <fabiosantosart@gmail.com>
* Thibaut Despoulain <thibaut@artillery.com> (copyright owned by Artillery Games, Inc.)
* Wei Tjong Yao <weitjong@gmail.com>
* Tim Guan-tin Chien <timdream@gmail.com>
* Krzysztof Jakubowski <nadult@fastmail.fm>
* Vladimír Vondruš <mosra@centrum.cz>
* Brion Vibber <brion@pobox.com>
* Philip Lafleur <sendsbeak@gmail.com>
* Javier Meseguer de Paz <j.meseguer@gmail.com>
* Michael A. Balazs <michael.balazs@gmail.com>
* Andreas Blixt <me@blixt.nyc>
* Haofeng Zhang <h.z@duke.edu>
* Cody Welsh <codyw@protonmail.com>
* Hoong Ern Ng <hoongern@gmail.com>
* Kagami Hiiragi <kagami@genshiken.org>
* Jan Bölsche <jan@lagomorph.de>
* Sebastian Matthes <sebastianmatthes@outlook.com> (copyright owned by Volkswagen AG)
* Robert Goulet <robert.goulet@autodesk.com> (copyright owned by Autodesk, Inc.)
* Juha Järvi <befunge@gmail.com>
* Louis Lagrange <lagrange.louis@gmail.com>
* Ying-Ruei Liang <thumbd03803@gmail.com>
* Stuart Geipel <lapimlu@gmail.com>
* Yeonjun Lim <yjroot@gmail.com>
* Andrew Karpushin <reven86@gmail.com>
* Felix Zimmermann <fzimmermann89@gmail.com>
* Sven-Hendrik Haase <svenstaro@gmail.com>
* Simon Sandström <simon@nikanor.nu>
* Khaled Sami <k.sami.mohammed@gmail.com>
* Omar El-Mohandes <omar.elmohandes90@gmail.com>
* Florian Rival <florian.rival@gmail.com>
* Mark Achée <mark@achee.com>
* Piotr Paczkowski <kontakt@trzeci.eu>
* Braden MacDonald <braden@bradenmacdonald.com>
* Kevin Cheung <kevin.cheung@autodesk.com> (copyright owned by Autodesk, Inc.)
* Josh Peterson <petersonjm1@gmail.com>
* eska <eska@eska.me>
* Nate Burr <nate.oo@gmail.com>
* Paul "TBBle" Hampson <Paul.Hampson@Pobox.com>
* Andreas Plesch <andreasplesch@gmail.com>
* Brian Armstrong <brian.armstrong.ece+github@gmail.com>
* Vincenzo Chianese <vincenz.chianese@icloud.com>
* Noam T.Cohen <noam@ecb.co.il>
* Nick Shin <nick.shin@gmail.com>
* Gregg Tavares <github@greggman.com>
* Tanner Rogalsky <tanner@tannerrogalsky.com>
* Richard Cook <rcook@tableau.com> (copyright owned by Tableau Software, Inc.)
* Arnab Choudhury <achoudhury@tableau.com> (copyright owned by Tableau Software, Inc.)
* Charles Vaughn <cvaughn@tableau.com> (copyright owned by Tableau Software, Inc.)
* Pierre Krieger <pierre.krieger1708@gmail.com>
* Jakob Stoklund Olesen <stoklund@2pi.dk>
* Jérémy Anger <angerj.dev@gmail.com>
* Derek Schuff <dschuff@chromium.org> (copyright owned by Google, Inc.)
* Ashley Sommer <flubba86@gmail.com>
* Dave Fletcher <graveyhead@gmail.com>
* Lars-Magnus Skog <ralphtheninja@riseup.net>
* Pieter Vantorre <pietervantorre@gmail.com>
* Maher Sallam <maher@sallam.me>
* Andrey Burov <burik666@gmail.com>
* Holland Schutte <hgschutte1@gmail.com>
* Kerby Geffrard <kerby.geffrard@gmail.com>
* cynecx <me@cynecx.net>
* Chris Gibson <cgibson@mrvoxel.com>
* Harald Reingruber <code*at*h-reingruber.at>
* Aiden Koss <madd0131@umn.edu>
* Dustin VanLerberghe <good_ol_dv@hotmail.com>
* Philip Bielby <pmb45-github@srcf.ucam.org> (copyright owned by Jagex Ltd.)
* Régis Fénéon <regis.feneon@gmail.com>
* Dominic Chen <d.c.ddcc@gmail.com> (copyright owned by Google, Inc.)
* Junji Hashimoto <junji.hashimoto@gmail.com>
* Heejin Ahn <aheejin@gmail.com> (copyright owned by Google, Inc.)
* Andras Kucsma <andras.kucsma@gmail.com>
* Mateusz Borycki <mateuszborycki@gmail.com>
* Franklin Ta <fta2012@gmail.com>
* Jacob Gravelle <jgravelle@google.com> (copyright owned by Google, Inc.)
* Kagami Sascha Rosylight <saschanaz@outlook.com>
* Benny Jacobs <benny@gmx.it>
* Ray Brown <code@liquibits.com>
* Christopher Serr <christopher.serr@gmail.com>
* Aaron Ruß <aaron.russ@dfki.de> (copyright owned by DFKI GmbH)
* Vilibald Wanča <vilibald@wvi.cz>
* Alex Hixon <alex@alexhixon.com>
* Vladimir Davidovich <thy.ringo@gmail.com>
* Yuriy Levchenko <irov13@mail.ru>
* Dmitry Tolmachov <dmitolm@gmail.com>
* Dylan McKay <me@dylanmckay.io>
* Christophe Gragnic <cgragnic@netc.fr>
* Murphy McCauley <murphy.mccauley@gmail.com>
* Anatoly Trosinenko <anatoly.trosinenko@gmail.com>
* Brad Grantham <grantham@plunk.org>
* Sam Clegg <sbc@chromium.org> (copyright owned by Google, Inc.)
* Joshua Lind <joshualind007@hotmail.com>
* Hiroaki GOTO as "GORRY" <gorry@hauN.org>
* Mikhail Kremnyov <mkremnyov@gmail.com> (copyright owned by XCDS International)
* Tasuku SUENAGA a.k.a. gunyarakun <tasuku-s-github@titech.ac>
* Vitorio Miguel Prieto Cilia <vdrbandeiras@gmail.com>
* Evan Wallace <evan.exe@gmail.com>
* Henning Pohl <henning@still-hidden.de>
* Tim Neumann <mail@timnn.me>
* Ondrej Stava <ondrej.stava@gmail.com> (copyright owned by Google, Inc.)
* Jakub Jirutka <jakub@jirutka.cz>
* Loo Rong Jie <loorongjie@gmail.com>
* Jean-François Geyelin <jfgeyelin@gmail.com>
* Matthew Collins <thethinkofdeath@gmail.com>
* Satoshi N. M <snmatsutake@yahoo.co.jp>
* Ryan Speets <ryan@speets.ca>
* Fumiya Chiba <fumiya.chiba@nifty.com>
* Ryan C. Gordon <icculus@icculus.org>
* Inseok Lee <dlunch@gmail.com>
* Yair Levinson (copyright owned by Autodesk, Inc.)
* Matjaž Drolc <mdrolc@gmail.com>
* James Swift <james@3dengineer.com> (copyright owned by PSPDFKit GmbH)
* Ryan Lester <ryan@cyph.com> (copyright owned by Cyph, Inc.)
* Nikolay Zapolnov <zapolnov@gmail.com>
* Nazar Mokrynskyi <nazar@mokrynskyi.com>
* Yury Delendik <ydelendik@mozilla.com> (copyright owned by Mozilla Foundation)
* Kenneth Perry <thothonegan@gmail.com>
* Jim Mussared <jim.mussared@gmail.com>
* Dirk Vanden Boer <dirk.vdb@gmail.com>
* Mitchell Foley <mitchfoley@google.com> (copyright owned by Google, Inc.)
* Oleksandr Chekhovskyi <oleksandr.chekhovskyi@gmail.com>
* Michael Siebert <michael.siebert2k@gmail.com>
* Jonathan Hale <squareys@googlemail.com>
* Etienne Brateau <etienne.brateau@gmail.com>
* Zhiming Wang <zmwangx@gmail.com>
* Jameson Ernst <jameson@jpernst.com>
* Yoan Lecoq <yoanlecoq.io@gmail.com>
* Jiajie Hu <jiajie.hu@intel.com> (copyright owned by Intel Corporation)
* Kamil Klimek <naresh@tlen.pl>
* José Carlos Pujol <josecpujol(at)gmail.com>
* Dannii Willis <curiousdannii@gmail.com>
* Erik Dubbelboer <erik@dubbelboer.com>
* Sergey Tsatsulin <tsatsulin@gmail.com>
* varkor <github@varkor.com>
* Stuart Knightley <website@stuartk.com>
* Amadeus Guo<gliheng@foxmail.com>
* Nathan Froyd <froydnj@gmail.com> (copyright owned by Mozilla Foundation)
* Daniel Wirtz <dcode@dcode.io>
* Kibeom Kim <kk1674@nyu.edu>
* Marcel Klammer <m.klammer@tastenkunst.com>
* Axel Forsman <axelsfor@gmail.com>
* Ebrahim Byagowi <ebrahim@gnu.org>
* Thorsten Möller <thorsten.moeller@sbi.ch>
* Michael Droettboom <mdroettboom@mozilla.com>
* Nicolas Bouquet <hgy01@hieroglyphe.net>
* Miguel Saldivar <miguel.saldivar22@hotmail.com>
* Gert Van Hoey <gert.vanhoey@gmail.com>
* Valtteri Heikkilä <rnd@nic.fi>
* Daniel McNab <daniel.mcnab6+emcc(at)gmail.com>
* Tyler Limkemann <tslimkemann42 gmail.com>
* Ben Smith <binji@google.com> (copyright owned by Google, Inc.)
* Sylvain Beucler <beuc@beuc.net>
* Patrik Weiskircher <patrik@weiskircher.name>
* Tobias Widlund <widlundtobias(at)gmail.com>
* Rob Fors <mail@robfors.com>
* Mike Frysinger <vapier@chromium.org> (copyright owned by Google, Inc.)
* Sébasiten Crozet <developer@crozet.re>
* Andrey Nagikh <andrey@nagih.ru>
* Dzmitry Malyshau <dmalyshau@mozilla.com> (copyright owned by Mozilla Foundation)
* Bjorn Swenson <tie.372@gmail.com>
* Ryhor Spivak <grisha@rusteddreams.net>
* Jan Schär <jscissr@gmail.com>
* Ryhor Spivak <grisha@rusteddreams.net>
* Alexander Bich <quyse0@gmail.com>
* Ashleigh Thomas <ashleighbcthomas@gmail.com>
* Veniamin Petrenko <bjpbjpbjp10@gmail.com>
* Ian Henderson <ian@ianhenderson.org>
* Siim Kallas <siimkallas@gmail.com>
* Carl Woffenden <cwoffenden@gmail.com> (copyright owned by Numfum GmbH)
* Patrick Berger <patrick.berger@xmail.net> (copyright owned by Compusoft Group)
* Alexander Frank Lehmann <alexander.frank.lehmann@compusoftgroup.com> (copyright owned by Compusoft Group)
* Tommy Nguyen <tn0502@gmail.com>
* Thomas Schander <info@thomasschander.com> (copyright owned by Enscape GmbH)
* Benjamin S. Rodgers <acdimalev@gmail.com>
* Paul Shapiro <paul@mymonero.com>
* Elmo Todurov <elmo.todurov@eesti.ee>
* Zoltán Žarkov <zeko@freecivweb.org>
* Roman Yurchak <rth.yurchak@pm.me>
* Hampton Maxwell <me@hamptonmaxwell.com>
* Eric Fiselier <ericwf@google.com> (copyright owned by Google, Inc.)
* Sirapop Wongstapornpat <sirapop.wongstapornpat@student.oulu.fi>
* Matt Kane <m@mk.gg>
* Altan Özlü <altanozlu7@gmail.com>
* Mary S <ipadlover8322@gmail.com>
* Martin Birks <mbirks@gmail.com>
* Kirill Smelkov <kirr@nexedi.com> (copyright owned by Nexedi)
* Lutz Hören <laitch383@gmail.com>
* Pedro K Custodio <git@pedrokcustodio.com>
* Nicolas Allemand <contact@nicolasallemand.com>
* Gabriel Cuvillier <contact@gabrielcuvillier.pro>
* Thomas Lively <tlively@google.com> (copyright owned by Google, Inc.)
* Brandon Surmanski <b.surmanski@gmail.com>
* Rian Hunter <rian@alum.mit.edu>
* Kai Ninomiya <kainino@chromium.org> (copyright owned by Google, Inc.)
* Mickaël Schoentgen <contact@tiger-222.fr>
* Renaud Leroy <capitnflam@gmail.com>
* Florian Stellbrink <florian@stellbr.ink>
* Shane Peelar <lookatyouhacker@gmail.com>
* Alessandro Pignotti <alessandro@leaningtech.com>
* Zheng Tao Lee <zhengtao.lee@autodesk.com> (copyright owned by Autodesk, Inc.)
* Martina Kraus <kraus.martina.m@googlemail.com>
* Jacob Adelgren <jake@eevo.com>
* Ingvar Stepanyan <me@rreverser.com>
* Ben Trapani <ben.trapani1995@gmail.com> (copyright owned by Microsoft, Inc.)
* Tim Lander <tim57282＠hotmail.com>
* Jacob Greenfield <jacob@jacobgreenfield.me>
* Joseph Kogut <joseph.kogut@gmail.com>
* Yi Zhang <milizhang@gmail.com>
* Marc Abramowitz <msabramo@gmail.com>
* Daniel Ruf <daniel@daniel-ruf.de>
* Timothy Trindle <titrindl@microsoft.com> (copyright owned by Microsoft, Inc.)
* Matthew Andres Moreno <m.more500@gmail.com>
* Eric Mandel <eric@cfa.harvard.edu>
* Anthony Catel <paraboul@gmail.com>
* Simon Cooper <simon.d.cooper@hotmail.co.uk>
* Amir Rasouli <arasouli91@gmail.com>
* Nico Weber <thakis@chromium.org>
<<<<<<< HEAD
* Bas Doorn <code@keyn.app> (copyright owned by Keyn B.V.)
* Adam Bujalski <a.bujalski@samsung.com> (copyright owner by Samsung Electronics)
=======
* Guanzhong Chen <gzchen@google.com> (copyright owned by Google, Inc.)
>>>>>>> eddcbda0
<|MERGE_RESOLUTION|>--- conflicted
+++ resolved
@@ -403,9 +403,6 @@
 * Simon Cooper <simon.d.cooper@hotmail.co.uk>
 * Amir Rasouli <arasouli91@gmail.com>
 * Nico Weber <thakis@chromium.org>
-<<<<<<< HEAD
 * Bas Doorn <code@keyn.app> (copyright owned by Keyn B.V.)
 * Adam Bujalski <a.bujalski@samsung.com> (copyright owner by Samsung Electronics)
-=======
-* Guanzhong Chen <gzchen@google.com> (copyright owned by Google, Inc.)
->>>>>>> eddcbda0
+* Guanzhong Chen <gzchen@google.com> (copyright owned by Google, Inc.)