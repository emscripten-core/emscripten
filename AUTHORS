The following authors have all licensed their contributions to Emscripten
under the licensing terms detailed in LICENSE.

(Authors keep copyright of their contributions, of course; they just grant
a license to everyone to use it as detailed in LICENSE.)

* Alon Zakai <alonzakai@gmail.com> (copyright owned by Mozilla Foundation)
* Tim Dawborn <tim.dawborn@gmail.com>
* Max Shawabkeh <max99x@gmail.com>
* Sigmund Vik <sigmund_vik@yahoo.com>
* Jeff Terrace <jterrace@gmail.com>
* Benoit Tremblay <trembl.ben@gmail.com>
* Andreas Bergmeier <abergmeier@gmx.net>
* Ben Schwartz <bens@alum.mit.edu>
* David Claughton <dave@eclecticdave.com>
* David Yip <yipdw@member.fsf.org>
* Julien Hamaide <julien.hamaide@gmail.com>
* Ehsan Akhgari <ehsan.akhgari@gmail.com> (copyright owned by Mozilla Foundation)
* Adrian Taylor <adrian@macrobug.com>
* Richard Assar <richard.assar@gmail.com>
* Nathan Hammond <emscripten@nathanhammond.com>
* Behdad Esfahbod <behdad@behdad.org>
* David Benjamin <davidben@mit.edu>
* Pierre Renaux <pierre@talansoft.com>
* Brian Anderson <banderson@mozilla.com>
* Jon Bardin <diclophis@gmail.com>
* Jukka Jylänki <jujjyl@gmail.com>
* Aleksander Guryanov <caiiiycuk@gmail.com>
* Chad Austin <chad@chadaustin.me> (copyright owned by IMVU)
* nandhp <nandhp@gmail.com>
* YeZhongWen <linghuye2.0@gmail.com>
* Xingxing Pan <forandom@gmail.com>
* Justin Kerk <dopefishjustin@gmail.com>
* Andrea Bedini <andrea.bedini@gmail.com>
* James Pike <totoro.friend@chilon.net>
* Mokhtar Naamani <mokhtar.naamani@gmail.com>
* Benjamin Stover <benjamin.stover@gmail.com>
* Riccardo Magliocchetti <riccardo.magliocchetti@gmail.com>
* Janus Troelsen <janus.troelsen@stud.tu-darmstadt.de>
* Lars Schneider <lars.schneider@autodesk.com> (copyright owned by Autodesk, Inc.)
* Joel Martin <github@martintribe.org>
* Manuel Wellmann <manuel.wellmann@autodesk.com> (copyright owned by Autodesk, Inc.)
* Xuejie Xiao <xxuejie@gmail.com>
* Dominic Wong <dom@slowbunyip.org>
* Alan Kligman <alan.kligman@gmail.com> (copyright owned by Mozilla Foundation)
* Anthony Liot <wolfviking0@yahoo.com>
* Michael Riss <Michael.Riss@gmx.de>
* Jasper St. Pierre <jstpierre@mecheye.net>
* Manuel Schölling <manuel.schoelling@gmx.de>
* Bruce Mitchener, Jr. <bruce.mitchener@gmail.com>
* Michael Bishop <mbtyke@gmail.com>
* Roger Braun <roger@rogerbraun.net>
* Vladimir Vukicevic <vladimir@pobox.com> (copyright owned by Mozilla Foundation)
* Lorant Pinter <lorant.pinter@prezi.com>
* Tobias Doerffel <tobias.doerffel@gmail.com>
* Martin von Gagern <martin@von-gagern.net>
* Ting-Yuan Huang <thuang@mozilla.com>
* Joshua Granick <jgranick@blackberry.com>
* Felix H. Dahlke <fhd@ubercode.de>
* Éloi Rivard <azmeuk@gmail.com>
* Alexander Gladysh <ag@logiceditor.com>
* Arlo Breault <arlolra@gmail.com>
* Jacob Lee <artdent@gmail.com> (copyright owned by Google, Inc.)
* Joe Lee <jlee@imvu.com> (copyright owned by IMVU)
* Andy Friesen <andy@imvu.com> (copyright owned by IMVU)
* Bill Welden <bwelden@imvu.com> (copyright owned by IMVU)
* Michael Ey <mey@imvu.com> (copyright owned by IMVU)
* Llorens Marti Garcia <lgarcia@imvu.com> (copyright owned by IMVU)
* Jinsuck Kim <jkim@imvu.com> (copyright owned by IMVU)
* Todd Lee <tlee@imvu.com> (copyright owned by IMVU)
* Anthony Pesch <inolen@gmail.com>
* Robert Bragg <robert.bragg@intel.com> (copyright owned by Intel Corporation)
* Sylvestre Ledru <sylvestre@debian.org>
* Tom Fairfield <fairfield@cs.xu.edu>
* Anthony J. Thibault <ajt@hyperlogic.org>
* John Allwine <jallwine86@gmail.com>
* Martin Gerhardy <martin.gerhardy@gmail.com>
* James Gregory <jgregory@zynga.com> (copyright owned by Zynga, Inc.)
* Dan Gohman <sunfish@google.com> (copyright owned by Google, Inc.)
* Jeff Gilbert <jgilbert@mozilla.com> (copyright owned by Mozilla Foundation)
* Frits Talbot <frits@metapathy.com>
* Onno Jongbloed <hey@onnoj.net>
* Jez Ng <me@jezng.com>
* Marc Feeley <mfeeley@mozilla.com> (copyright owned by Mozilla Foundation)
* Ludovic Perrine <jazzzz@gmail.com>
* David Barksdale <david.barksdale@adcedosolutions.com>
* Manfred Manik Nerurkar <nerurkar*at*made-apps.biz> (copyright owned by MADE, GmbH)
* Joseph Gentle <me@josephg.com>
* Douglas T. Crosher <dtc-moz@scieneer.com> (copyright owned by Mozilla Foundation)
* Douglas T. Crosher <info@jsstats.com> (copyright owned by Scieneer Pty Ltd.)
* Soeren Balko <soeren.balko@gmail.com> (copyright owned by Clipchamp Pty Ltd.)
* Ryan Kelly (ryan@rfk.id.au)
* Michael Lelli <toadking@toadking.com>
* Yu Kobayashi <yukoba@accelart.jp>
* Pin Zhang <zhangpin04@gmail.com>
* Nick Bray <ncbray@chromium.org> (copyright owned by Google, Inc.)
* Aidan Hobson Sayers <aidanhs@cantab.net>
* Charlie Birks <admin@daftgames.net>
* Ranger Harke <ranger.harke@autodesk.com> (copyright owned by Autodesk, Inc.)
* Tobias Vrinssen <tobias@vrinssen.de>
* Patrick R. Martin <patrick.martin.r@gmail.com>
* Richard Quirk <richard.quirk@gmail.com>
* Marcos Scriven <marcos@scriven.org>
* Antoine Lambert <antoine.lambert33@gmail.com>
* Daniel Aquino <mr.danielaquino@gmail.com>
* Remi Papillie <remi.papillie@gmail.com>
* Fraser Adams <fraser.adams@blueyonder.co.uk>
* Michael Tirado <icetooth333@gmail.com>
* Ben Noordhuis <info@bnoordhuis.nl>
* Bob Roberts <bobroberts177@gmail.com>
* John Vilk <jvilk@cs.umass.edu>
* Daniel Baulig <dbaulig@fb.com> (copyright owned by Facebook, Inc.)
* Lu Wang <coolwanglu@gmail.com>
* Heidi Pan <heidi.pan@intel.com> (copyright owned by Intel)
* Vasilis Kalintiris <ehostunreach@gmail.com>
* Adam C. Clifton <adam@hulkamaniac.com>
* Volo Zyko <volo.zyko@gmail.com>
* Andre Weissflog <floooh@gmail.com>
* Alexandre Perrot <alexandre.perrot@gmail.com>
* Emerson José Silveira da Costa <emerson.costa@gmail.com>
* Jari Vetoniemi <mailroxas@gmail.com>
* Sindre Sorhus <sindresorhus@gmail.com>
* James S Urquhart <jamesu@gmail.com>
* Boris Gjenero <boris.gjenero@gmail.com>
* jonas echterhoff <jonas@unity3d.com>
* Sami Vaarala <sami.vaarala@iki.fi>
* Jack A. Arrington <jack@epicpineapple.com>
* Richard Janicek <r@janicek.co>
* Joel Croteau <jcroteau@gmail.com>
* Haneef Mubarak <haneef503@gmail.com>
* Nicolas Peri <nicox@shivaengine.com> (copyright owned by ShiVa Technologies, SAS)
* Bernhard Fey <e-male@web.de>
* Dave Nicponski <dave.nicponski@gmail.com>
* Jonathan Jarri <noxalus@gmail.com>
* Daniele Di Proietto <daniele.di.proietto@gmail.com>
* Dan Dascalescu <dNOSPAMdascalescu@gmail.com>
* Thomas Borsos <thomasborsos@gmail.com>
* Ori Avtalion <ori@avtalion.name>
* Guillaume Blanc <guillaumeblanc.sc@gmail.com>
* Usagi Ito <usagi@WonderRabbitProject.net>
* Camilo Polymeris <cpolymeris@gmail.com>
* Markus Henschel <markus.henschel@yager.de>
* Ophir Lojkine <ophir.lojkine@eleves.ec-nantes.fr>
* Ryan Sturgell <ryan.sturgell@gmail.com> (copyright owned by Google, Inc.)
* Jason Green <jason@transgaming.com> (copyright owned by TransGaming, Inc.)
* Ningxin Hu <ningxin.hu@intel.com> (copyright owned by Intel)
* Nicolas Guillemot <nlguillemot@gmail.com>
* Sathyanarayanan Gunasekaran <gsathya.ceg@gmail.com> (copyright owned by Mozilla Foundation)
* Nikolay Vorobyov <nik.vorobyov@gmail.com>
* Jonas Platte <mail@jonasplatte.de>
* Sebastien Ronsse <sronsse@gmail.com>
* Glenn R. Wichman <gwichman@zynga.com>
* Hamish Willee <hamishwillee@gmail.com> (copyright owned by Mozilla Foundation)
* Sylvain Chevalier <sylvain.chevalier@gmail.com>
* Nathan Ross <nross.se@gmail.com>
* Zachary Pomerantz <zmp@umich.edu>
* Boris Tsarev <boristsarev@gmail.com>
* Mark Logan <mark@artillery.com> (copyright owned by Artillery Games, Inc.)
* Коренберг Марк <socketpair@gmail.com>
* Gauthier Billot <gogoprog@gmail.com>
* Árpád Goretity <h2co3@h2co3.org>
* Nicholas Wilson <nicholas@nicholaswilson.me.uk>
* Aaron Mandle <aaronmandle@gmail.com>
* Bailey Hayes <Bailey.Hayes@sas.com> (copyright owned by SAS Institute Inc.)
* Paul Holland <pholland@adobe.com>
* James Long <longster@gmail.com>
* David Anderson <danderson@mozilla.com> (copyright owned by Mozilla Foundation)
* Eric Rannaud <e@nanocritical.com> (copyright owned by Nanocritical Corp.)
* William Furr <wfurr@google.com> (copyright owned by Google, Inc.)
* Dan Glastonbury <dglastonbury@mozilla.com> (copyright owned by Mozilla Foundation)
* Warren Seine <warren.seine@aerys.in> (copyright owned by Aerys SAS)
* Petr Babicka <babcca@gmail.com>
* Akira Takahashi <faithandbrave@gmail.com>
* Victor Costan <costan@gmail.com>
* Pepijn Van Eeckhoudt <pepijn.vaneeckhoudt@luciad.com> (copyright owned by Luciad NV)
* Stevie Trujillo <stevie.trujillo@gmail.com>
* Edward Rudd <urkle@outoforder.cc>
* Rene Eichhorn <rene.eichhorn1@gmail.com>
* Nick Desaulniers <nick@mozilla.com> (copyright owned by Mozilla Foundation)
* Luke Wagner <luke@mozilla.com> (copyright owned by Mozilla Foundation)
* Matt McCormick <matt.mccormick@kitware.com>
* Thaddée Tyl <thaddee.tyl@gmail.com>
* Philipp Wiesemann <philipp.wiesemann@arcor.de>
* Jan Jongboom <janjongboom@gmail.com> (copyright owned by Telenor Digital AS)
* Tiago Quelhas <tiagoq@gmail.com>
* Reinier de Blois <rddeblois@gmail.com>
* Yuichi Nishiwaki <yuichi.nishiwaki@gmail.com>
* Jérôme Bernard <jerome.bernard@ercom.fr> (copyright owned by Ercom)
* Chanhwi Choi <ccwpc@hanmail.net>
* Fábio Santos <fabiosantosart@gmail.com>
* Thibaut Despoulain <thibaut@artillery.com> (copyright owned by Artillery Games, Inc.)
* Wei Tjong Yao <weitjong@gmail.com>
* Tim Guan-tin Chien <timdream@gmail.com>
* Krzysztof Jakubowski <nadult@fastmail.fm>
* Vladimír Vondruš <mosra@centrum.cz>
* Brion Vibber <brion@pobox.com>
* Philip Lafleur <sendsbeak@gmail.com>
* Javier Meseguer de Paz <j.meseguer@gmail.com>
* Michael A. Balazs <michael.balazs@gmail.com>
* Andreas Blixt <me@blixt.nyc>
* Haofeng Zhang <h.z@duke.edu>
* Cody Welsh <codyw@protonmail.com>
* Hoong Ern Ng <hoongern@gmail.com>
* Kagami Hiiragi <kagami@genshiken.org>
* Jan Bölsche <jan@lagomorph.de>
* Sebastian Matthes <sebastianmatthes@outlook.com> (copyright owned by Volkswagen AG)
* Robert Goulet <robert.goulet@autodesk.com> (copyright owned by Autodesk, Inc.)
* Juha Järvi <befunge@gmail.com>
* Louis Lagrange <lagrange.louis@gmail.com>
* Ying-Ruei Liang <thumbd03803@gmail.com>
* Stuart Geipel <lapimlu@gmail.com>
* Yeonjun Lim <yjroot@gmail.com>
* Andrew Karpushin <reven86@gmail.com>
* Felix Zimmermann <fzimmermann89@gmail.com>
* Sven-Hendrik Haase <svenstaro@gmail.com>
* Simon Sandström <simon@nikanor.nu>
* Khaled Sami <k.sami.mohammed@gmail.com>
* Omar El-Mohandes <omar.elmohandes90@gmail.com>
* Florian Rival <florian.rival@gmail.com>
* Mark Achée <mark@achee.com>
* Piotr Paczkowski <kontakt@trzeci.eu>
* Braden MacDonald <braden@bradenmacdonald.com>
* Kevin Cheung <kevin.cheung@autodesk.com> (copyright owned by Autodesk, Inc.)
* Josh Peterson <petersonjm1@gmail.com>
* eska <eska@eska.me>
* Nate Burr <nate.oo@gmail.com>
* Paul "TBBle" Hampson <Paul.Hampson@Pobox.com>
* Andreas Plesch <andreasplesch@gmail.com>
* Brian Armstrong <brian.armstrong.ece+github@gmail.com>
* Vincenzo Chianese <vincenz.chianese@icloud.com>
* Noam T.Cohen <noam@ecb.co.il>
* Nick Shin <nick.shin@gmail.com>
* Gregg Tavares <github@greggman.com>
* Tanner Rogalsky <tanner@tannerrogalsky.com>
* Richard Cook <rcook@tableau.com> (copyright owned by Tableau Software, Inc.)
* Arnab Choudhury <achoudhury@tableau.com> (copyright owned by Tableau Software, Inc.)
* Charles Vaughn <cvaughn@tableau.com> (copyright owned by Tableau Software, Inc.)
* Pierre Krieger <pierre.krieger1708@gmail.com>
* Jakob Stoklund Olesen <stoklund@2pi.dk>
* Jérémy Anger <angerj.dev@gmail.com>
* Derek Schuff <dschuff@chromium.org> (copyright owned by Google, Inc.)
* Ashley Sommer <flubba86@gmail.com>
* Dave Fletcher <graveyhead@gmail.com>
* Lars-Magnus Skog <ralphtheninja@riseup.net>
* Pieter Vantorre <pietervantorre@gmail.com>
* Maher Sallam <maher@sallam.me>
* Andrey Burov <burik666@gmail.com>
* Holland Schutte <hgschutte1@gmail.com>
* Kerby Geffrard <kerby.geffrard@gmail.com>
* cynecx <me@cynecx.net>
* Chris Gibson <cgibson@mrvoxel.com>
* Harald Reingruber <code*at*h-reingruber.at>
* Aiden Koss <madd0131@umn.edu>
* Dustin VanLerberghe <good_ol_dv@hotmail.com>
* Philip Bielby <pmb45-github@srcf.ucam.org> (copyright owned by Jagex Ltd.)
* Régis Fénéon <regis.feneon@gmail.com>
* Dominic Chen <d.c.ddcc@gmail.com> (copyright owned by Google, Inc.)
* Junji Hashimoto <junji.hashimoto@gmail.com>
* Heejin Ahn <aheejin@gmail.com> (copyright owned by Google, Inc.)
* Andras Kucsma <andras.kucsma@gmail.com>
* Mateusz Borycki <mateuszborycki@gmail.com>
* Franklin Ta <fta2012@gmail.com>
* Jacob Gravelle <jgravelle@google.com> (copyright owned by Google, Inc.)
* Kagami Sascha Rosylight <saschanaz@outlook.com>
* Benny Jacobs <benny@gmx.it>
* Ray Brown <code@liquibits.com>
* Christopher Serr <christopher.serr@gmail.com>
* Aaron Ruß <aaron.russ@dfki.de> (copyright owned by DFKI GmbH)
* Vilibald Wanča <vilibald@wvi.cz>
* Alex Hixon <alex@alexhixon.com>
* Vladimir Davidovich <thy.ringo@gmail.com>
* Yuriy Levchenko <irov13@mail.ru>
* Dmitry Tolmachov <dmitolm@gmail.com>
* Dylan McKay <me@dylanmckay.io>
* Christophe Gragnic <cgragnic@netc.fr>
* Murphy McCauley <murphy.mccauley@gmail.com>
* Anatoly Trosinenko <anatoly.trosinenko@gmail.com>
* Brad Grantham <grantham@plunk.org>
* Sam Clegg <sbc@chromium.org> (copyright owned by Google, Inc.)
* Joshua Lind <joshualind007@hotmail.com>
* Hiroaki GOTO as "GORRY" <gorry@hauN.org>
* Mikhail Kremnyov <mkremnyov@gmail.com> (copyright owned by XCDS International)
* Tasuku SUENAGA a.k.a. gunyarakun <tasuku-s-github@titech.ac>
* Vitorio Miguel Prieto Cilia <vdrbandeiras@gmail.com>
* Evan Wallace <evan.exe@gmail.com>
* Henning Pohl <henning@still-hidden.de>
* Tim Neumann <mail@timnn.me>
* Ondrej Stava <ondrej.stava@gmail.com> (copyright owned by Google, Inc.)
* Jakub Jirutka <jakub@jirutka.cz>
* Loo Rong Jie <loorongjie@gmail.com>
* Jean-François Geyelin <jfgeyelin@gmail.com>
* Matthew Collins <thethinkofdeath@gmail.com>
* Satoshi N. M <snmatsutake@yahoo.co.jp>
* Ryan Speets <ryan@speets.ca>
* Fumiya Chiba <fumiya.chiba@nifty.com>
* Ryan C. Gordon <icculus@icculus.org>
* Inseok Lee <dlunch@gmail.com>
* Yair Levinson (copyright owned by Autodesk, Inc.)
* Matjaž Drolc <mdrolc@gmail.com>
* James Swift <james@3dengineer.com> (copyright owned by PSPDFKit GmbH)
* Ryan Lester <ryan@cyph.com> (copyright owned by Cyph, Inc.)
* Nikolay Zapolnov <zapolnov@gmail.com>
* Nazar Mokrynskyi <nazar@mokrynskyi.com>
* Yury Delendik <ydelendik@mozilla.com> (copyright owned by Mozilla Foundation)
* Kenneth Perry <thothonegan@gmail.com>
* Jim Mussared <jim.mussared@gmail.com>
* Dirk Vanden Boer <dirk.vdb@gmail.com>
* Mitchell Foley <mitchfoley@google.com> (copyright owned by Google, Inc.)
* Oleksandr Chekhovskyi <oleksandr.chekhovskyi@gmail.com>
* Michael Siebert <michael.siebert2k@gmail.com>
* Jonathan Hale <squareys@googlemail.com>
* Etienne Brateau <etienne.brateau@gmail.com>
* Zhiming Wang <zmwangx@gmail.com>
* Jameson Ernst <jameson@jpernst.com>
* Yoan Lecoq <yoanlecoq.io@gmail.com>
* Jiajie Hu <jiajie.hu@intel.com> (copyright owned by Intel Corporation)
* Kamil Klimek <naresh@tlen.pl>
* José Carlos Pujol <josecpujol(at)gmail.com>
* Dannii Willis <curiousdannii@gmail.com>
* Erik Dubbelboer <erik@dubbelboer.com>
* Sergey Tsatsulin <tsatsulin@gmail.com>
* varkor <github@varkor.com>
* Stuart Knightley <website@stuartk.com>
* Amadeus Guo <gliheng@foxmail.com>
* Nathan Froyd <froydnj@gmail.com> (copyright owned by Mozilla Foundation)
* Daniel Wirtz <dcode@dcode.io>
* Kibeom Kim <kk1674@nyu.edu>
* Marcel Klammer <m.klammer@tastenkunst.com>
* Axel Forsman <axelsfor@gmail.com>
* Ebrahim Byagowi <ebrahim@gnu.org>
* Thorsten Möller <thorsten.moeller@sbi.ch>
* Michael Droettboom <mdroettboom@mozilla.com>
* Nicolas Bouquet <hgy01@hieroglyphe.net>
* Miguel Saldivar <miguel.saldivar22@hotmail.com>
* Gert Van Hoey <gert.vanhoey@gmail.com>
* Valtteri Heikkilä <rnd@nic.fi>
* Daniel McNab <daniel.mcnab6+emcc(at)gmail.com>
* Tyler Limkemann <tslimkemann42 gmail.com>
* Ben Smith <binji@google.com> (copyright owned by Google, Inc.)
* Sylvain Beucler <beuc@beuc.net>
* Patrik Weiskircher <patrik@weiskircher.name>
* Tobias Widlund <widlundtobias(at)gmail.com>
* Rob Fors <mail@robfors.com>
* Mike Frysinger <vapier@chromium.org> (copyright owned by Google, Inc.)
* Sébasiten Crozet <developer@crozet.re>
* Andrey Nagikh <andrey@nagih.ru>
* Dzmitry Malyshau <dmalyshau@mozilla.com> (copyright owned by Mozilla Foundation)
* Bjorn Swenson <tie.372@gmail.com>
* Ryhor Spivak <grisha@rusteddreams.net>
* Jan Schär <jscissr@gmail.com>
* Ryhor Spivak <grisha@rusteddreams.net>
* Alexander Bich <quyse0@gmail.com>
* Ashleigh Thomas <ashleighbcthomas@gmail.com>
* Veniamin Petrenko <bjpbjpbjp10@gmail.com>
* Ian Henderson <ian@ianhenderson.org>
* Siim Kallas <siimkallas@gmail.com>
* Carl Woffenden <cwoffenden@gmail.com> (copyright owned by Numfum GmbH)
* Patrick Berger <patrick.berger@xmail.net> (copyright owned by Compusoft Group)
* Alexander Frank Lehmann <alexander.frank.lehmann@compusoftgroup.com> (copyright owned by Compusoft Group)
* Tommy Nguyen <tn0502@gmail.com>
* Thomas Schander <info@thomasschander.com> (copyright owned by Enscape GmbH)
* Benjamin S. Rodgers <acdimalev@gmail.com>
* Paul Shapiro <paul@mymonero.com>
* Elmo Todurov <elmo.todurov@eesti.ee>
* Zoltán Žarkov <zeko@freecivweb.org>
* Roman Yurchak <rth.yurchak@pm.me>
* Hampton Maxwell <me@hamptonmaxwell.com>
* Eric Fiselier <ericwf@google.com> (copyright owned by Google, Inc.)
* Sirapop Wongstapornpat <sirapop.wongstapornpat@student.oulu.fi>
* Matt Kane <m@mk.gg>
* Altan Özlü <altanozlu7@gmail.com>
* Mary S <ipadlover8322@gmail.com>
* Martin Birks <mbirks@gmail.com>
* Kirill Smelkov <kirr@nexedi.com> (copyright owned by Nexedi)
* Lutz Hören <laitch383@gmail.com>
* Pedro K Custodio <git@pedrokcustodio.com>
* Nicolas Allemand <contact@nicolasallemand.com>
* Gabriel Cuvillier <contact@gabrielcuvillier.pro>
* Thomas Lively <tlively@google.com> (copyright owned by Google, Inc.)
* Brandon Surmanski <b.surmanski@gmail.com>
* Rian Hunter <rian@alum.mit.edu>
* Kai Ninomiya <kainino@chromium.org> (copyright owned by Google, Inc.)
* Mickaël Schoentgen <contact@tiger-222.fr>
* Renaud Leroy <capitnflam@gmail.com>
* Florian Stellbrink <florian@stellbr.ink>
* Shane Peelar <lookatyouhacker@gmail.com>
* Alessandro Pignotti <alessandro@leaningtech.com>
* Zheng Tao Lee <zhengtao.lee@autodesk.com> (copyright owned by Autodesk, Inc.)
* Martina Kraus <kraus.martina.m@googlemail.com>
* Jacob Adelgren <jake@eevo.com>
* Ingvar Stepanyan <me@rreverser.com>
* Ben Trapani <ben.trapani1995@gmail.com> (copyright owned by Microsoft, Inc.)
* Tim Lander <tim57282＠hotmail.com>
* Jacob Greenfield <jacob@jacobgreenfield.me>
* Joseph Kogut <joseph.kogut@gmail.com>
* Yi Zhang <milizhang@gmail.com>
* Marc Abramowitz <msabramo@gmail.com>
* Daniel Ruf <daniel@daniel-ruf.de>
* Timothy Trindle <titrindl@microsoft.com> (copyright owned by Microsoft, Inc.)
* Matthew Andres Moreno <m.more500@gmail.com>
* Eric Mandel <eric@cfa.harvard.edu>
* Anthony Catel <paraboul@gmail.com>
* Simon Cooper <simon.d.cooper@hotmail.co.uk>
* Amir Rasouli <arasouli91@gmail.com>
* Nico Weber <thakis@chromium.org>
* Bas Doorn <code@keyn.app> (copyright owned by Keyn B.V.)
* Adam Bujalski <a.bujalski@samsung.com> (copyright owned by Samsung Electronics)
* Guanzhong Chen <gzchen@google.com> (copyright owned by Google, Inc.)
* Denis Serebro <densilver3000@gmail.com>
* Lucas Ramage <ramage.lucas@protonmail.com>
* Andy Wingo <wingo@igalia.com> (copyright owned by Igalia)
* Philipp Gloor <philipp.gloor@pdf-tools.com> (copyright owned by PDF Tools AG)
* Joshua Minter <josh@minteronline.com> (copyright owned by Clipchamp Pty Ltd.)
* Ferris Kwaijtaal <ferrispc@hotmail.com>
* Konstantin Podsvirov <konstantin@podsvirov.pro>
* Eduardo Bart <edub4rt@gmail.com>
* Zoltan Varga <vargaz@gmail.com> (copyright owned by Microsoft, Inc.)
* Fernando Serboncini <fserb@google.com>
* Christian Clauss <cclauss@me.com> (copyright owned by IBM)
* Henry Kleynhans <hkleynhans@bloomberg.net> (copyright owned by Bloomberg L.P.)
* FUJI Goro <g.psy.va@gmail.com>
* Egor Suvorov <esuvorov@think-cell.com> (copyright owned by think-cell Software GmbH)
* James Kuszmaul <jabukuszmaul@gmail.com>
* Wei Mingzhi <whistler_wmz@users.sourceforge.net>
* Sergey karchevsky <sergey.ext@gmail.com>
* Ajay Patel <patel.ajay285@gmail.com>
* Adrien Devresse <adev@adev.name>
* Petr Penzin <petr.penzin@intel.com> (copyright owned by Intel Corporation)
* Tayeb Al Karim <tay@google.com> (copyright owned by Google, Inc.)
* Andrei Alexeyev <akari@taisei-project.org>
* Cesar Guirao Robles <cesar@no2.es>
* Ricky Claven <ricksterhd123@gmail.com>
* Mehdi Sabwat <mehdisabwat@gmail.com>
* MinganMuon <mingan-muon@outlook.com>
* Jonathan Feinberg <feinberg@google.com>
* Osman Turan <osman@osmanturan.com>
* Jaikanth J <jaikanthjay46@gmail.com>
* Gernot Lassnig <gernot.lassnig@gmail.com>
* Christian Boos <cboos@bct-technology.com>
* Erik Scholz <greenNO@SPAMg-s.xyz>
* Michael de Lang <kingoipo@gmail.com>
* Gergely Nagy <ngg@tresorit.com>
* Jan Habermann <jan@habermann.io>
* John Granström <granstrom.john@gmail.com>
* Clemens Backes <clemensb@google.com> (copyright owned by Google, Inc.)
* Tibor Klajnscek <tiborkl@numfum.com>
* Benjamin Golinvaux <benjamin@golinvaux.com>
* Peter Salomonsen <pjsalomonsen@gmail.com>
* Niklas Fiekas <niklas.fiekas@backscattering.de>
* Martín Lucas Golini <spartanj@gmail.com>
* Bumsik Kim <k.bumsik@gmail.com>
* Corentin Wallez <cwallez@chromium.org> (copyright owned by Google, Inc.)
* Austin Eng <enga@chromium.org> (copyright owned by Google, Inc.)
* Hugo Amiard <hugo.amiard@laposte.net>
* Diego Casorran <dcasorran@gmail.com>
* sssooonnnggg <sssooonnnggg111@gmail.com>
* Guillaume Racicot <gufideg@gmail.com>
* SK Min <oranke@gmail.com>
* Fabio Alessandrelli <fabio.alessandrelli@gmail.com>
* Kirill Gavrilov <kirill@sview.ru>
* Karl Semich <0xloem@gmail.com>
* Louis DeScioli <descioli@google.com> (copyright owned by Google, LLC)
* Kleis Auke Wolthuizen <info@kleisauke.nl>
* Michael Potthoff <michael@potthoff.eu>
* Abigail Bunyan <abigail@bold.claims> (copyright owned by Microsoft Corporation)
* David García Paredes <davidgparedes@gmail.com>
* Dan Field <dfield@gmail.com> (copyright owned by Google, Inc.)
* Mike Swierczek <mike@swierczek.io>
* Vasily <just.one.man@yandex.ru>
* Jānis Rūcis <parasti@gmail.com>
* rssqian <rssqian@gmail.com>
* Shachar Langbeheim <nihohit@gmail.com>
* Laurin Agostini <thevolut@gmail.com>
* David Carlier <devnexen@gmail.com>
* Paul Du <du.paul136@gmail.com> (copyright owned by ARSKAN)
* Piotr Doan <doanpiotr@gmail.com>
* Stuart Schechter <stuart.schechter@gmail.com>
* Brett Paterson <brett@fmod.com>
* Robert Aboukhalil <robert.aboukhalil@gmail.com>
* Jonathan Poelen <jonathan.poelen@gmail.com>
* Ashley Hauck <github@khyperia.com>
* Junyue Cao <junyuecao@gmail.com>
* Elías Serrano <feserr3@gmail.com>
* Philip Pfaffe <pfaffe@google.com> (copyright owned by Google, LLC)
* Troy Tae <tjy970721@gmail.com>
* Sky Wang <sky-wang@qq.com>
* popomen <nz_nuaa@163.com>
* Artyom Lebedev <vagran.ast@gmail.com>
* Sebastián Gurin (cancerberoSgx) <sebastigurin@gmail.com>
* Benedikt Meurer <bmeurer@google.com> (copyright owned by Google, LLC)
* Jiulong Wang <jiulongw@gmail.com>
* pudinha <rogi@skylittlesystem.org>
* Nicholas Phillips <nwp2@illinois.edu>
* Colin Guyon <colin.guyon@insimo.fr> (copyright owned by InSimo, SAS)
* Mathias Westerdahl <mwesterdahl76@gmail.com>
* Philip Rideout <prideout@google.com> (copyright owned by Google, LLC)
* Shrek Shao (shrekshao@google.com) (copyright owned by Google, LLC)
* Arran Ireland <ion92@protonmail.com>
* Jia Yuan Lo <jylo06g@gmail.com>
* Antoine du Hamel <duhamelantoine1995@gmail.com>
* Alexander Köplinger <alex.koeplinger@outlook.com> (copyright owned by Microsoft, Inc.)
* Kenneth Pouncey <kepounce@microsoft.com> (copyright owned by Microsoft, Inc.)
* Mitchell Hwang <mihw@microsoft.com> (copyright owned by Microsoft, Inc.)
* Sean Maher <seanptmaher@gmail.com> (copyright owned by Google, LLC)
* Paul Peny <pmpp.pub@gmail.com>
* Prashanth Nethi <prashant@adobe.com>
* Max Weisel <max@maxweisel.com>
* Georg Rottensteiner <georg@georg-rottensteiner.de>
* Tristan Griffin <tristan.griffin@hcl.com> (Copyright owned by HCL)
* Julien Jorge <julien.jorge@gmx.fr>
* Benjamin Lee <bnllee@ucdavis.edu>
* Attila Oláh <atl@google.com> (copyright owned by Google, LLC)
* Marat Dukhan <maratek@google.com> (copyright owned by Google, LLC)
* Raphael Siegel <siegel.raphael@gmail.com>
* Stephan Reiter <reste@google.com> (copyright owned by Google, LLC)
* kamenokonyokonyoko <kamenokonokotan@gmail.com>
* Lectem <lectem@gmail.com>
* Henrik Algestam <henrik@algestam.se>
* Rocco Musolino <roccomusolino92@gmail.com>
* Pawel Czarnecki <pawel@8thwall.com> (copyright owned by 8th Wall, Inc.)
* Dhairya Bahl < dhairyabahl5@gmail.com >
* Sam Gao <gaoshan274@gmail.com>
* Sebastian Mayr <me@sam.st>
* Vladimir Gamalyan <vladimir.gamalyan@gmail.com>
* Jean-Sébastien Nadeau <mundusnine@gmail.com> (copyright owned by Foundry Interactive Inc.)
* Wouter van Oortmerssen <wvo@google.com> (copyright owned by Google, LLC)
* Alexey Sokolov <sokolov@google.com> (copyright owned by Google, LLC)
* Lukas Rieger <rieger@progress-psd.com>
* Ivan Romanovski <ivan.romanovski@gmail.com>
* Max Brunsfeld <maxbrunsfeld@gmail.com>
* Basil Fierz <basil.fierz@hotmail.com>
* Rod Hyde <rod@badlydrawngames.com>
* Aleksey Kliger <aleksey@lambdageek.org> (copyright owned by Microsoft, Inc.)
* Nicolas Ollinger <nopid@free.fr>
* Michael R. Crusoe <crusoe@debian.org>
<<<<<<< HEAD
* Raffaele Pertile <raffarti@zoho.com>
=======
* Thomas Ballinger <thomasballinger@gmail.com>
>>>>>>> e0e4f4f3
<|MERGE_RESOLUTION|>--- conflicted
+++ resolved
@@ -533,8 +533,5 @@
 * Aleksey Kliger <aleksey@lambdageek.org> (copyright owned by Microsoft, Inc.)
 * Nicolas Ollinger <nopid@free.fr>
 * Michael R. Crusoe <crusoe@debian.org>
-<<<<<<< HEAD
-* Raffaele Pertile <raffarti@zoho.com>
-=======
 * Thomas Ballinger <thomasballinger@gmail.com>
->>>>>>> e0e4f4f3
+* Raffaele Pertile <raffarti@zoho.com>