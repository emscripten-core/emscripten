--- conflicted
+++ resolved
@@ -568,8 +568,5 @@
 * Ian Jackson <ijackson@chiark.greenend.org.uk>
 * Brian Gontowski <brian@gontowski.com>
 * Bobbie Chen <bobbie.chen75@gmail.com>
-<<<<<<< HEAD
 * Nicholas Hollander <nhollander98@gmail.com>
-=======
-* Camillo Lugaresi <camillol@google.com> (copyright owned by Google LLC)
->>>>>>> 33fb817f
+* Camillo Lugaresi <camillol@google.com> (copyright owned by Google LLC)