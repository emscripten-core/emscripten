The following authors have all licensed their contributions to Emscripten
under the licensing terms detailed in LICENSE.

(Authors keep copyright of their contributions, of course; they just grant
a license to everyone to use it as detailed in LICENSE.)

* Alon Zakai <alonzakai@gmail.com> (copyright owned by Mozilla Foundation)
* Tim Dawborn <tim.dawborn@gmail.com>
* Max Shawabkeh <max99x@gmail.com>
* Sigmund Vik <sigmund_vik@yahoo.com>
* Jeff Terrace <jterrace@gmail.com>
* Benoit Tremblay <trembl.ben@gmail.com>
* Andreas Bergmeier <abergmeier@gmx.net>
* Ben Schwartz <bens@alum.mit.edu>
* David Claughton <dave@eclecticdave.com>
* David Yip <yipdw@member.fsf.org>
* Julien Hamaide <julien.hamaide@gmail.com>
* Ehsan Akhgari <ehsan.akhgari@gmail.com> (copyright owned by Mozilla Foundation)
* Adrian Taylor <adrian@macrobug.com>
* Richard Assar <richard.assar@gmail.com>
* Nathan Hammond <emscripten@nathanhammond.com>
* Behdad Esfahbod <behdad@behdad.org>
* David Benjamin <davidben@mit.edu>
* Pierre Renaux <pierre@talansoft.com>
* Brian Anderson <banderson@mozilla.com>
* Jon Bardin <diclophis@gmail.com>
* Jukka Jylänki <jujjyl@gmail.com>
* Aleksander Guryanov <caiiiycuk@gmail.com>
* Chad Austin <chad@chadaustin.me> (copyright owned by IMVU)
* nandhp <nandhp@gmail.com>
* YeZhongWen <linghuye2.0@gmail.com>
* Xingxing Pan <forandom@gmail.com>
* Justin Kerk <dopefishjustin@gmail.com>
* Andrea Bedini <andrea.bedini@gmail.com>
* James Pike <totoro.friend@chilon.net>
* Mokhtar Naamani <mokhtar.naamani@gmail.com>
* Benjamin Stover <benjamin.stover@gmail.com>
* Riccardo Magliocchetti <riccardo.magliocchetti@gmail.com>
* Janus Troelsen <janus.troelsen@stud.tu-darmstadt.de>
* Lars Schneider <lars.schneider@autodesk.com> (copyright owned by Autodesk, Inc.)
* Joel Martin <github@martintribe.org>
* Manuel Wellmann <manuel.wellmann@autodesk.com> (copyright owned by Autodesk, Inc.)
* Xuejie Xiao <xxuejie@gmail.com>
* Dominic Wong <dom@slowbunyip.org>
* Alan Kligman <alan.kligman@gmail.com> (copyright owned by Mozilla Foundation)
* Anthony Liot <wolfviking0@yahoo.com>
* Michael Riss <Michael.Riss@gmx.de>
* Jasper St. Pierre <jstpierre@mecheye.net>
* Manuel Schölling <manuel.schoelling@gmx.de>
* Bruce Mitchener, Jr. <bruce.mitchener@gmail.com>
* Michael Bishop <mbtyke@gmail.com>
* Roger Braun <roger@rogerbraun.net>
* Vladimir Vukicevic <vladimir@pobox.com> (copyright owned by Mozilla Foundation)
* Lorant Pinter <lorant.pinter@prezi.com>
* Tobias Doerffel <tobias.doerffel@gmail.com>
* Martin von Gagern <martin@von-gagern.net>
* Ting-Yuan Huang <thuang@mozilla.com>
* Joshua Granick <jgranick@blackberry.com>
* Felix H. Dahlke <fhd@ubercode.de>
* Éloi Rivard <azmeuk@gmail.com>
* Alexander Gladysh <ag@logiceditor.com>
* Arlo Breault <arlolra@gmail.com>
* Jacob Lee <artdent@gmail.com> (copyright owned by Google, Inc.)
* Joe Lee <jlee@imvu.com> (copyright owned by IMVU)
* Andy Friesen <andy@imvu.com> (copyright owned by IMVU)
* Bill Welden <bwelden@imvu.com> (copyright owned by IMVU)
* Michael Ey <mey@imvu.com> (copyright owned by IMVU)
* Llorens Marti Garcia <lgarcia@imvu.com> (copyright owned by IMVU)
* Jinsuck Kim <jkim@imvu.com> (copyright owned by IMVU)
* Todd Lee <tlee@imvu.com> (copyright owned by IMVU)
* Anthony Pesch <inolen@gmail.com>
* Robert Bragg <robert.bragg@intel.com> (copyright owned by Intel Corporation)
* Sylvestre Ledru <sylvestre@debian.org>
* Tom Fairfield <fairfield@cs.xu.edu>
* Anthony J. Thibault <ajt@hyperlogic.org>
* John Allwine <jallwine86@gmail.com>
* Martin Gerhardy <martin.gerhardy@gmail.com>
* James Gregory <jgregory@zynga.com> (copyright owned by Zynga, Inc.)
* Dan Gohman <sunfish@google.com> (copyright owned by Google, Inc.)
* Jeff Gilbert <jgilbert@mozilla.com> (copyright owned by Mozilla Foundation)
* Frits Talbot <frits@metapathy.com>
* Onno Jongbloed <hey@onnoj.net>
* Jez Ng <me@jezng.com>
* Marc Feeley <mfeeley@mozilla.com> (copyright owned by Mozilla Foundation)
* Ludovic Perrine <jazzzz@gmail.com>
* David Barksdale <david.barksdale@adcedosolutions.com>
* Manfred Manik Nerurkar <nerurkar*at*made-apps.biz> (copyright owned by MADE, GmbH)
* Joseph Gentle <me@josephg.com>
* Douglas T. Crosher <dtc-moz@scieneer.com> (copyright owned by Mozilla Foundation)
* Douglas T. Crosher <info@jsstats.com> (copyright owned by Scieneer Pty Ltd.)
* Soeren Balko <soeren.balko@gmail.com>
* Ryan Kelly (ryan@rfk.id.au)
* Michael Lelli <toadking@toadking.com>
* Yu Kobayashi <yukoba@accelart.jp>
* Pin Zhang <zhangpin04@gmail.com>
* Nick Bray <ncbray@chromium.org> (copyright owned by Google, Inc.)
* Aidan Hobson Sayers <aidanhs@cantab.net>
* Charlie Birks <admin@daftgames.net>
* Ranger Harke <ranger.harke@autodesk.com> (copyright owned by Autodesk, Inc.)
* Tobias Vrinssen <tobias@vrinssen.de>
* Patrick R. Martin <patrick.martin.r@gmail.com>
* Richard Quirk <richard.quirk@gmail.com>
* Marcos Scriven <marcos@scriven.org>
* Antoine Lambert <antoine.lambert33@gmail.com>
* Daniel Aquino <mr.danielaquino@gmail.com>
* Remi Papillie <remi.papillie@gmail.com>
* Fraser Adams <fraser.adams@blueyonder.co.uk>
* Michael Tirado <icetooth333@gmail.com>
* Ben Noordhuis <info@bnoordhuis.nl>
* Bob Roberts <bobroberts177@gmail.com>
* John Vilk <jvilk@cs.umass.edu>
* Daniel Baulig <dbaulig@fb.com> (copyright owned by Facebook, Inc.)
* Lu Wang <coolwanglu@gmail.com>
* Heidi Pan <heidi.pan@intel.com> (copyright owned by Intel)
* Vasilis Kalintiris <ehostunreach@gmail.com>
* Adam C. Clifton <adam@hulkamaniac.com>
* Volo Zyko <volo.zyko@gmail.com>
* Andre Weissflog <floooh@gmail.com>
* Alexandre Perrot <alexandre.perrot@gmail.com>
* Emerson José Silveira da Costa <emerson.costa@gmail.com>
* Jari Vetoniemi <mailroxas@gmail.com>
* Sindre Sorhus <sindresorhus@gmail.com>
* James S Urquhart <jamesu@gmail.com>
* Boris Gjenero <boris.gjenero@gmail.com>
* jonas echterhoff <jonas@unity3d.com>
* Sami Vaarala <sami.vaarala@iki.fi>
* Jack A. Arrington <jack@epicpineapple.com>
* Richard Janicek <r@janicek.co>
* Joel Croteau <jcroteau@gmail.com>
* Haneef Mubarak <haneef503@gmail.com>
* Nicolas Peri <nicox@shivaengine.com> (copyright owned by ShiVa Technologies, SAS)
* Bernhard Fey <e-male@web.de>
* Dave Nicponski <dave.nicponski@gmail.com>
* Jonathan Jarri <noxalus@gmail.com>
* Daniele Di Proietto <daniele.di.proietto@gmail.com>
* Dan Dascalescu <dNOSPAMdascalescu@gmail.com>
* Thomas Borsos <thomasborsos@gmail.com>
* Ori Avtalion <ori@avtalion.name>
* Guillaume Blanc <guillaumeblanc.sc@gmail.com>
* Usagi Ito <usagi@WonderRabbitProject.net>
* Camilo Polymeris <cpolymeris@gmail.com>
* Markus Henschel <markus.henschel@yager.de>
* Ophir Lojkine <ophir.lojkine@eleves.ec-nantes.fr>
* Ryan Sturgell <ryan.sturgell@gmail.com> (copyright owned by Google, Inc.)
* Jason Green <jason@transgaming.com> (copyright owned by TransGaming, Inc.)
* Ningxin Hu <ningxin.hu@intel.com> (copyright owned by Intel)
* Nicolas Guillemot <nlguillemot@gmail.com>
* Sathyanarayanan Gunasekaran <gsathya.ceg@gmail.com> (copyright owned by Mozilla Foundation)
* Nikolay Vorobyov <nik.vorobyov@gmail.com>
* Jonas Platte <mail@jonasplatte.de>
* Sebastien Ronsse <sronsse@gmail.com>
* Glenn R. Wichman <gwichman@zynga.com>
* Hamish Willee <hamishwillee@gmail.com> (copyright owned by Mozilla Foundation)
* Sylvain Chevalier <sylvain.chevalier@gmail.com>
* Nathan Ross <nross.se@gmail.com>
* Zachary Pomerantz <zmp@umich.edu>
* Boris Tsarev <boristsarev@gmail.com>
* Mark Logan <mark@artillery.com> (copyright owned by Artillery Games, Inc.)
* Коренберг Марк <socketpair@gmail.com>
* Gauthier Billot <gogoprog@gmail.com>
* Árpád Goretity <h2co3@h2co3.org>
* Nicholas Wilson <nicholas@nicholaswilson.me.uk>
* Aaron Mandle <aaronmandle@gmail.com>
* Bailey Hayes <Bailey.Hayes@sas.com> (copyright owned by SAS Institute Inc.)
* Paul Holland <pholland@adobe.com>
* James Long <longster@gmail.com>
* David Anderson <danderson@mozilla.com> (copyright owned by Mozilla Foundation)
* Eric Rannaud <e@nanocritical.com> (copyright owned by Nanocritical Corp.)
* William Furr <wfurr@google.com> (copyright owned by Google, Inc.)
* Dan Glastonbury <dglastonbury@mozilla.com> (copyright owned by Mozilla Foundation)
* Warren Seine <warren.seine@aerys.in> (copyright owned by Aerys SAS)
* Petr Babicka <babcca@gmail.com>
* Akira Takahashi <faithandbrave@gmail.com>
* Victor Costan <costan@gmail.com>
* Pepijn Van Eeckhoudt <pepijn.vaneeckhoudt@luciad.com> (copyright owned by Luciad NV)
* Stevie Trujillo <stevie.trujillo@gmail.com>
* Edward Rudd <urkle@outoforder.cc>
* Rene Eichhorn <rene.eichhorn1@gmail.com>
* Nick Desaulniers <nick@mozilla.com> (copyright owned by Mozilla Foundation)
* Luke Wagner <luke@mozilla.com> (copyright owned by Mozilla Foundation)
* Matt McCormick <matt.mccormick@kitware.com>
* Thaddée Tyl <thaddee.tyl@gmail.com>
* Philipp Wiesemann <philipp.wiesemann@arcor.de>
* Jan Jongboom <janjongboom@gmail.com> (copyright owned by Telenor Digital AS)
* Tiago Quelhas <tiagoq@gmail.com>
* Reinier de Blois <rddeblois@gmail.com>
* Yuichi Nishiwaki <yuichi.nishiwaki@gmail.com>
* Jérôme Bernard <jerome.bernard@ercom.fr> (copyright owned by Ercom)
* Chanhwi Choi <ccwpc@hanmail.net>
* Fábio Santos <fabiosantosart@gmail.com>
* Thibaut Despoulain <thibaut@artillery.com> (copyright owned by Artillery Games, Inc.)
* Wei Tjong Yao <weitjong@gmail.com>
* Tim Guan-tin Chien <timdream@gmail.com>
* Krzysztof Jakubowski <nadult@fastmail.fm>
* Vladimír Vondruš <mosra@centrum.cz>
* Brion Vibber <brion@pobox.com>
* Philip Lafleur <sendsbeak@gmail.com>
* Javier Meseguer de Paz <j.meseguer@gmail.com>
* Michael A. Balazs <michael.balazs@gmail.com>
* Andreas Blixt <me@blixt.nyc>
* Haofeng Zhang <h.z@duke.edu>
* Cody Welsh <codyw@protonmail.com>
* Hoong Ern Ng <hoongern@gmail.com>
* Kagami Hiiragi <kagami@genshiken.org>
* Jan Bölsche <jan@lagomorph.de>
* Sebastian Matthes <sebastianmatthes@outlook.com> (copyright owned by Volkswagen AG)
* Robert Goulet <robert.goulet@autodesk.com> (copyright owned by Autodesk, Inc.)
* Juha Järvi <befunge@gmail.com>
* Louis Lagrange <lagrange.louis@gmail.com>
* Ying-Ruei Liang <thumbd03803@gmail.com>
* Stuart Geipel <lapimlu@gmail.com>
* Yeonjun Lim <yjroot@gmail.com>
* Andrew Karpushin <reven86@gmail.com>
* Felix Zimmermann <fzimmermann89@gmail.com>
* Sven-Hendrik Haase <svenstaro@gmail.com>
* Simon Sandström <simon@nikanor.nu>
* Khaled Sami <k.sami.mohammed@gmail.com>
* Omar El-Mohandes <omar.elmohandes90@gmail.com>
* Florian Rival <florian.rival@gmail.com>
* Mark Achée <mark@achee.com>
* Piotr Paczkowski <kontakt@trzeci.eu>
* Braden MacDonald <braden@bradenmacdonald.com>
* Kevin Cheung <kevin.cheung@autodesk.com> (copyright owned by Autodesk, Inc.)
* Josh Peterson <petersonjm1@gmail.com>
* eska <eska@eska.me>
* Nate Burr <nate.oo@gmail.com>
* Paul "TBBle" Hampson <Paul.Hampson@Pobox.com>
* Andreas Plesch <andreasplesch@gmail.com>
* Brian Armstrong <brian.armstrong.ece+github@gmail.com>
* Vincenzo Chianese <vincenz.chianese@icloud.com>
* Noam T.Cohen <noam@ecb.co.il>
* Nick Shin <nick.shin@gmail.com>
* Gregg Tavares <github@greggman.com>
* Tanner Rogalsky <tanner@tannerrogalsky.com>
* Richard Cook <rcook@tableau.com> (copyright owned by Tableau Software, Inc.)
* Arnab Choudhury <achoudhury@tableau.com> (copyright owned by Tableau Software, Inc.)
* Charles Vaughn <cvaughn@tableau.com> (copyright owned by Tableau Software, Inc.)
* Pierre Krieger <pierre.krieger1708@gmail.com>
* Jakob Stoklund Olesen <stoklund@2pi.dk>
* Jérémy Anger <angerj.dev@gmail.com>
* Derek Schuff <dschuff@chromium.org> (copyright owned by Google, Inc.)
* Ashley Sommer <flubba86@gmail.com>
* Dave Fletcher <graveyhead@gmail.com>
* Lars-Magnus Skog <ralphtheninja@riseup.net>
* Pieter Vantorre <pietervantorre@gmail.com>
* Maher Sallam <maher@sallam.me>
* Andrey Burov <burik666@gmail.com>
* Holland Schutte <hgschutte1@gmail.com>
* Kerby Geffrard <kerby.geffrard@gmail.com>
* cynecx <me@cynecx.net>
* Chris Gibson <cgibson@mrvoxel.com>
* Harald Reingruber <code*at*h-reingruber.at>
* Aiden Koss <madd0131@umn.edu>
* Dustin VanLerberghe <good_ol_dv@hotmail.com>
* Philip Bielby <pmb45-github@srcf.ucam.org> (copyright owned by Jagex Ltd.)
* Régis Fénéon <regis.feneon@gmail.com>
* Dominic Chen <d.c.ddcc@gmail.com> (copyright owned by Google, Inc.)
* Junji Hashimoto <junji.hashimoto@gmail.com>
* Heejin Ahn <aheejin@gmail.com> (copyright owned by Google, Inc.)
* Andras Kucsma <andras.kucsma@gmail.com>
* Mateusz Borycki <mateuszborycki@gmail.com>
* Franklin Ta <fta2012@gmail.com>
* Jacob Gravelle <jgravelle@google.com> (copyright owned by Google, Inc.)
* Kagami Sascha Rosylight <saschanaz@outlook.com>
* Benny Jacobs <benny@gmx.it>
* Ray Brown <code@liquibits.com>
* Christopher Serr <christopher.serr@gmail.com>
* Aaron Ruß <aaron.russ@dfki.de> (copyright owned by DFKI GmbH)
* Vilibald Wanča <vilibald@wvi.cz>
* Alex Hixon <alex@alexhixon.com>
* Vladimir Davidovich <thy.ringo@gmail.com>
* Yuriy Levchenko <irov13@mail.ru>
* Dmitry Tolmachov <dmitolm@gmail.com>
* Dylan McKay <me@dylanmckay.io>
* Christophe Gragnic <cgragnic@netc.fr>
* Murphy McCauley <murphy.mccauley@gmail.com>
* Anatoly Trosinenko <anatoly.trosinenko@gmail.com>
* Brad Grantham <grantham@plunk.org>
* Sam Clegg <sbc@chromium.org> (copyright owned by Google, Inc.)
* Joshua Lind <joshualind007@hotmail.com>
* Hiroaki GOTO as "GORRY" <gorry@hauN.org>
* Mikhail Kremnyov <mkremnyov@gmail.com> (copyright owned by XCDS International)
* Tasuku SUENAGA a.k.a. gunyarakun <tasuku-s-github@titech.ac>
* Evan Wallace <evan.exe@gmail.com>
* Henning Pohl <henning@still-hidden.de>
* Tim Neumann <mail@timnn.me>
* Ondrej Stava <ondrej.stava@gmail.com> (copyright owned by Google, Inc.)
* Jakub Jirutka <jakub@jirutka.cz>
* Loo Rong Jie <loorongjie@gmail.com>
* Jean-François Geyelin <jfgeyelin@gmail.com>
* Matthew Collins <thethinkofdeath@gmail.com>
* Satoshi N. M <snmatsutake@yahoo.co.jp>
* Ryan Speets <ryan@speets.ca>
* Fumiya Chiba <fumiya.chiba@nifty.com>
* Ryan C. Gordon <icculus@icculus.org>
* Inseok Lee <dlunch@gmail.com>
* Yair Levinson (copyright owned by Autodesk, Inc.)
* Matjaž Drolc <mdrolc@gmail.com>
* James Swift <james@3dengineer.com> (copyright owned by PSPDFKit GmbH)
* Ryan Lester <ryan@cyph.com> (copyright owned by Cyph, Inc.)
* Nikolay Zapolnov <zapolnov@gmail.com>
* Nazar Mokrynskyi <nazar@mokrynskyi.com>
* Yury Delendik <ydelendik@mozilla.com> (copyright owned by Mozilla Foundation)
* Kenneth Perry <thothonegan@gmail.com>
* Jim Mussared <jim.mussared@gmail.com>
* Dirk Vanden Boer <dirk.vdb@gmail.com>
* Mitchell Foley <mitchfoley@google.com> (copyright owned by Google, Inc.)
* Oleksandr Chekhovskyi <oleksandr.chekhovskyi@gmail.com>
* Michael Siebert <michael.siebert2k@gmail.com>
* Jonathan Hale <squareys@googlemail.com>
* Etienne Brateau <etienne.brateau@gmail.com>
* Zhiming Wang <zmwangx@gmail.com>
* Jameson Ernst <jameson@jpernst.com>
* Yoan Lecoq <yoanlecoq.io@gmail.com>
* Jiajie Hu <jiajie.hu@intel.com> (copyright owned by Intel Corporation)
* Kamil Klimek <naresh@tlen.pl>
* José Carlos Pujol <josecpujol(at)gmail.com>
* Dannii Willis <curiousdannii@gmail.com>
* Erik Dubbelboer <erik@dubbelboer.com>
* Sergey Tsatsulin <tsatsulin@gmail.com>
* varkor <github@varkor.com>
* Stuart Knightley <website@stuartk.com>
* Amadeus Guo<gliheng@foxmail.com>
* Nathan Froyd <froydnj@gmail.com> (copyright owned by Mozilla Foundation)
* Daniel Wirtz <dcode@dcode.io>
* Kibeom Kim <kk1674@nyu.edu>
* Marcel Klammer <m.klammer@tastenkunst.com>
* Axel Forsman <axelsfor@gmail.com>
* Ebrahim Byagowi <ebrahim@gnu.org>
* Thorsten Möller <thorsten.moeller@sbi.ch>
* Michael Droettboom <mdroettboom@mozilla.com>
* Nicolas Bouquet <hgy01@hieroglyphe.net>
* Miguel Saldivar <miguel.saldivar22@hotmail.com>
* Valtteri Heikkilä <rnd@nic.fi>
* Daniel McNab <daniel.mcnab6+emcc(at)gmail.com>
* Tyler Limkemann <tslimkemann42 gmail.com>
* Ben Smith <binji@google.com> (copyright owned by Google, Inc.)
<<<<<<< HEAD
* Jan Schär <jscissr@gmail.com>
=======
* Sylvain Beucler <beuc@beuc.net>
* Patrik Weiskircher <patrik@weiskircher.name>
* Tobias Widlund <widlundtobias(at)gmail.com>
* Mike Frysinger <vapier@chromium.org> (copyright owned by Google, Inc.)
>>>>>>> c5dfc440
<|MERGE_RESOLUTION|>--- conflicted
+++ resolved
@@ -335,11 +335,8 @@
 * Daniel McNab <daniel.mcnab6+emcc(at)gmail.com>
 * Tyler Limkemann <tslimkemann42 gmail.com>
 * Ben Smith <binji@google.com> (copyright owned by Google, Inc.)
-<<<<<<< HEAD
-* Jan Schär <jscissr@gmail.com>
-=======
 * Sylvain Beucler <beuc@beuc.net>
 * Patrik Weiskircher <patrik@weiskircher.name>
 * Tobias Widlund <widlundtobias(at)gmail.com>
 * Mike Frysinger <vapier@chromium.org> (copyright owned by Google, Inc.)
->>>>>>> c5dfc440
+* Jan Schär <jscissr@gmail.com>