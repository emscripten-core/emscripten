--- conflicted
+++ resolved
@@ -426,9 +426,6 @@
 * Ajay Patel <patel.ajay285@gmail.com>
 * Adrien Devresse <adev@adev.name>
 * Petr Penzin (petr.penzin@intel.com) (copyright owned by Intel Corporation)
-<<<<<<< HEAD
 * Tayeb Al Karim <tay@google.com> (copyright owned by Google, Inc.)
-=======
 * Andrei Alexeyev <akari@taisei-project.org>
-* Cesar Guirao Robles <cesar@no2.es>
->>>>>>> c35319d0
+* Cesar Guirao Robles <cesar@no2.es>