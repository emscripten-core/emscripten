--- conflicted
+++ resolved
@@ -282,8 +282,5 @@
 * Tasuku SUENAGA a.k.a. gunyarakun <tasuku-s-github@titech.ac>
 * Evan Wallace <evan.exe@gmail.com>
 * Henning Pohl <henning@still-hidden.de>
-<<<<<<< HEAD
-* Ondrej Stava <ondrej.stava@gmail.com> (copyright owned by Google, Inc.)
-=======
 * Tim Neumann <mail@timnn.me>
->>>>>>> 21255b20
+* Ondrej Stava <ondrej.stava@gmail.com> (copyright owned by Google, Inc.