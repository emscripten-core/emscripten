The following authors have all licensed their contributions to Emscripten
under the licensing terms detailed in LICENSE.

(Authors keep copyright of their contributions, of course; they just grant
a license to everyone to use it as detailed in LICENSE.)

* Alon Zakai <alonzakai@gmail.com> (copyright owned by Mozilla Foundation)
* Tim Dawborn <tim.dawborn@gmail.com>
* Max Shawabkeh <max99x@gmail.com>
* Sigmund Vik <sigmund_vik@yahoo.com>
* Jeff Terrace <jterrace@gmail.com>
* Benoit Tremblay <trembl.ben@gmail.com>
* Andreas Bergmeier <abergmeier@gmx.net>
* Ben Schwartz <bens@alum.mit.edu>
* David Claughton <dave@eclecticdave.com>
* David Yip <yipdw@member.fsf.org>
* Julien Hamaide <julien.hamaide@gmail.com>
* Ehsan Akhgari <ehsan.akhgari@gmail.com> (copyright owned by Mozilla Foundation)
* Adrian Taylor <adrian@macrobug.com>
* Richard Assar <richard.assar@gmail.com>
* Nathan Hammond <emscripten@nathanhammond.com>
* Behdad Esfahbod <behdad@behdad.org>
* David Benjamin <davidben@mit.edu>
* Pierre Renaux <pierre@talansoft.com>
* Brian Anderson <banderson@mozilla.com>
* Jon Bardin <diclophis@gmail.com>
* Jukka Jylänki <jujjyl@gmail.com>
* Aleksander Guryanov <caiiiycuk@gmail.com>
* Chad Austin <chad@chadaustin.me> (copyright owned by IMVU)
* nandhp <nandhp@gmail.com>
* YeZhongWen <linghuye2.0@gmail.com>
* Xingxing Pan <forandom@gmail.com>
* Justin Kerk <dopefishjustin@gmail.com>
* Andrea Bedini <andrea.bedini@gmail.com>
* James Pike <totoro.friend@chilon.net>
* Mokhtar Naamani <mokhtar.naamani@gmail.com>
* Benjamin Stover <benjamin.stover@gmail.com>
* Riccardo Magliocchetti <riccardo.magliocchetti@gmail.com>
* Janus Troelsen <janus.troelsen@stud.tu-darmstadt.de>
* Lars Schneider <lars.schneider@autodesk.com> (copyright owned by Autodesk, Inc.)
* Joel Martin <github@martintribe.org>
* Manuel Wellmann <manuel.wellmann@autodesk.com> (copyright owned by Autodesk, Inc.)
* Xuejie Xiao <xxuejie@gmail.com>
* Dominic Wong <dom@slowbunyip.org>
* Alan Kligman <alan.kligman@gmail.com> (copyright owned by Mozilla Foundation)
* Anthony Liot <wolfviking0@yahoo.com>
* Michael Riss <Michael.Riss@gmx.de>
* Jasper St. Pierre <jstpierre@mecheye.net>
* Manuel Schölling <manuel.schoelling@gmx.de>
* Bruce Mitchener, Jr. <bruce.mitchener@gmail.com>
* Michael Bishop <mbtyke@gmail.com>
* Roger Braun <roger@rogerbraun.net>
* Vladimir Vukicevic <vladimir@pobox.com> (copyright owned by Mozilla Foundation)
* Lorant Pinter <lorant.pinter@prezi.com>
* Tobias Doerffel <tobias.doerffel@gmail.com>
* Martin von Gagern <martin@von-gagern.net>
* Ting-Yuan Huang <thuang@mozilla.com>
* Joshua Granick <jgranick@blackberry.com>
* Felix H. Dahlke <fhd@ubercode.de>
* Éloi Rivard <azmeuk@gmail.com>
* Alexander Gladysh <ag@logiceditor.com>
* Arlo Breault <arlolra@gmail.com>
* Jacob Lee <artdent@gmail.com> (copyright owned by Google, Inc.)
* Joe Lee <jlee@imvu.com> (copyright owned by IMVU)
* Andy Friesen <andy@imvu.com> (copyright owned by IMVU)
* Bill Welden <bwelden@imvu.com> (copyright owned by IMVU)
* Michael Ey <mey@imvu.com> (copyright owned by IMVU)
* Llorens Marti Garcia <lgarcia@imvu.com> (copyright owned by IMVU)
* Jinsuck Kim <jkim@imvu.com> (copyright owned by IMVU)
* Todd Lee <tlee@imvu.com> (copyright owned by IMVU)
* Anthony Pesch <inolen@gmail.com>
* Robert Bragg <robert.bragg@intel.com> (copyright owned by Intel Corporation)
* Sylvestre Ledru <sylvestre@debian.org>
* Tom Fairfield <fairfield@cs.xu.edu>
* Anthony J. Thibault <ajt@hyperlogic.org>
* John Allwine <jallwine86@gmail.com>
* Martin Gerhardy <martin.gerhardy@gmail.com>
* James Gregory <jgregory@zynga.com> (copyright owned by Zynga, Inc.)
* Dan Gohman <sunfish@google.com> (copyright owned by Google, Inc.)
* Jeff Gilbert <jgilbert@mozilla.com> (copyright owned by Mozilla Foundation)
* Frits Talbot <frits@metapathy.com>
* Onno Jongbloed <hey@onnoj.net>
* Jez Ng <me@jezng.com>
* Marc Feeley <mfeeley@mozilla.com> (copyright owned by Mozilla Foundation)
* Ludovic Perrine <jazzzz@gmail.com>
* David Barksdale <david.barksdale@adcedosolutions.com>
* Manfred Manik Nerurkar <nerurkar*at*made-apps.biz> (copyright owned by MADE, GmbH)
* Joseph Gentle <me@josephg.com>
* Douglas T. Crosher <dtc-moz@scieneer.com> (copyright owned by Mozilla Foundation)
* Douglas T. Crosher <info@jsstats.com> (copyright owned by Scieneer Pty Ltd.)
* Soeren Balko <soeren.balko@gmail.com> (copyright owned by Clipchamp Pty Ltd.)
* Ryan Kelly (ryan@rfk.id.au)
* Michael Lelli <toadking@toadking.com>
* Yu Kobayashi <yukoba@accelart.jp>
* Pin Zhang <zhangpin04@gmail.com>
* Nick Bray <ncbray@chromium.org> (copyright owned by Google, Inc.)
* Aidan Hobson Sayers <aidanhs@cantab.net>
* Charlie Birks <admin@daftgames.net>
* Ranger Harke <ranger.harke@autodesk.com> (copyright owned by Autodesk, Inc.)
* Tobias Vrinssen <tobias@vrinssen.de>
* Patrick R. Martin <patrick.martin.r@gmail.com>
* Richard Quirk <richard.quirk@gmail.com>
* Marcos Scriven <marcos@scriven.org>
* Antoine Lambert <antoine.lambert33@gmail.com>
* Daniel Aquino <mr.danielaquino@gmail.com>
* Remi Papillie <remi.papillie@gmail.com>
* Fraser Adams <fraser.adams@blueyonder.co.uk>
* Michael Tirado <icetooth333@gmail.com>
* Ben Noordhuis <info@bnoordhuis.nl>
* Bob Roberts <bobroberts177@gmail.com>
* John Vilk <jvilk@cs.umass.edu>
* Daniel Baulig <dbaulig@fb.com> (copyright owned by Facebook, Inc.)
* Lu Wang <coolwanglu@gmail.com>
* Heidi Pan <heidi.pan@intel.com> (copyright owned by Intel)
* Vasilis Kalintiris <ehostunreach@gmail.com>
* Adam C. Clifton <adam@hulkamaniac.com>
* Volo Zyko <volo.zyko@gmail.com>
* Andre Weissflog <floooh@gmail.com>
* Alexandre Perrot <alexandre.perrot@gmail.com>
* Emerson José Silveira da Costa <emerson.costa@gmail.com>
* Jari Vetoniemi <mailroxas@gmail.com>
* Sindre Sorhus <sindresorhus@gmail.com>
* James S Urquhart <jamesu@gmail.com>
* Boris Gjenero <boris.gjenero@gmail.com>
* jonas echterhoff <jonas@unity3d.com>
* Sami Vaarala <sami.vaarala@iki.fi>
* Jack A. Arrington <jack@epicpineapple.com>
* Richard Janicek <r@janicek.co>
* Joel Croteau <jcroteau@gmail.com>
* Haneef Mubarak <haneef503@gmail.com>
* Nicolas Peri <nicox@shivaengine.com> (copyright owned by ShiVa Technologies, SAS)
* Bernhard Fey <e-male@web.de>
* Dave Nicponski <dave.nicponski@gmail.com>
* Jonathan Jarri <noxalus@gmail.com>
* Daniele Di Proietto <daniele.di.proietto@gmail.com>
* Dan Dascalescu <dNOSPAMdascalescu@gmail.com>
* Thomas Borsos <thomasborsos@gmail.com>
* Ori Avtalion <ori@avtalion.name>
* Guillaume Blanc <guillaumeblanc.sc@gmail.com>
* Usagi Ito <usagi@WonderRabbitProject.net>
* Camilo Polymeris <cpolymeris@gmail.com>
* Markus Henschel <markus.henschel@yager.de>
* Ophir Lojkine <ophir.lojkine@eleves.ec-nantes.fr>
* Ryan Sturgell <ryan.sturgell@gmail.com> (copyright owned by Google, Inc.)
* Jason Green <jason@transgaming.com> (copyright owned by TransGaming, Inc.)
* Ningxin Hu <ningxin.hu@intel.com> (copyright owned by Intel)
* Nicolas Guillemot <nlguillemot@gmail.com>
* Sathyanarayanan Gunasekaran <gsathya.ceg@gmail.com> (copyright owned by Mozilla Foundation)
* Nikolay Vorobyov <nik.vorobyov@gmail.com>
* Jonas Platte <mail@jonasplatte.de>
* Sebastien Ronsse <sronsse@gmail.com>
* Glenn R. Wichman <gwichman@zynga.com>
* Hamish Willee <hamishwillee@gmail.com> (copyright owned by Mozilla Foundation)
* Sylvain Chevalier <sylvain.chevalier@gmail.com>
* Nathan Ross <nross.se@gmail.com>
* Zachary Pomerantz <zmp@umich.edu>
* Boris Tsarev <boristsarev@gmail.com>
* Mark Logan <mark@artillery.com> (copyright owned by Artillery Games, Inc.)
* Коренберг Марк <socketpair@gmail.com>
* Gauthier Billot <gogoprog@gmail.com>
* Árpád Goretity <h2co3@h2co3.org>
* Nicholas Wilson <nicholas@nicholaswilson.me.uk>
* Aaron Mandle <aaronmandle@gmail.com>
* Bailey Hayes <Bailey.Hayes@sas.com> (copyright owned by SAS Institute Inc.)
* Paul Holland <pholland@adobe.com>
* James Long <longster@gmail.com>
* David Anderson <danderson@mozilla.com> (copyright owned by Mozilla Foundation)
* Eric Rannaud <e@nanocritical.com> (copyright owned by Nanocritical Corp.)
* William Furr <wfurr@google.com> (copyright owned by Google, Inc.)
* Dan Glastonbury <dglastonbury@mozilla.com> (copyright owned by Mozilla Foundation)
* Warren Seine <warren.seine@aerys.in> (copyright owned by Aerys SAS)
* Petr Babicka <babcca@gmail.com>
* Akira Takahashi <faithandbrave@gmail.com>
* Victor Costan <costan@gmail.com>
* Pepijn Van Eeckhoudt <pepijn.vaneeckhoudt@luciad.com> (copyright owned by Luciad NV)
* Stevie Trujillo <stevie.trujillo@gmail.com>
* Edward Rudd <urkle@outoforder.cc>
* Rene Eichhorn <rene.eichhorn1@gmail.com>
* Nick Desaulniers <nick@mozilla.com> (copyright owned by Mozilla Foundation)
* Luke Wagner <luke@mozilla.com> (copyright owned by Mozilla Foundation)
* Matt McCormick <matt.mccormick@kitware.com>
* Thaddée Tyl <thaddee.tyl@gmail.com>
* Philipp Wiesemann <philipp.wiesemann@arcor.de>
* Jan Jongboom <janjongboom@gmail.com> (copyright owned by Telenor Digital AS)
* Tiago Quelhas <tiagoq@gmail.com>
* Reinier de Blois <rddeblois@gmail.com>
* Yuichi Nishiwaki <yuichi.nishiwaki@gmail.com>
* Jérôme Bernard <jerome.bernard@ercom.fr> (copyright owned by Ercom)
* Chanhwi Choi <ccwpc@hanmail.net>
* Fábio Santos <fabiosantosart@gmail.com>
* Thibaut Despoulain <thibaut@artillery.com> (copyright owned by Artillery Games, Inc.)
* Wei Tjong Yao <weitjong@gmail.com>
* Tim Guan-tin Chien <timdream@gmail.com>
* Krzysztof Jakubowski <nadult@fastmail.fm>
* Vladimír Vondruš <mosra@centrum.cz>
* Brion Vibber <brion@pobox.com>
* Philip Lafleur <sendsbeak@gmail.com>
* Javier Meseguer de Paz <j.meseguer@gmail.com>
* Michael A. Balazs <michael.balazs@gmail.com>
* Andreas Blixt <me@blixt.nyc>
* Haofeng Zhang <h.z@duke.edu>
* Cody Welsh <codyw@protonmail.com>
* Hoong Ern Ng <hoongern@gmail.com>
* Kagami Hiiragi <kagami@genshiken.org>
* Jan Bölsche <jan@lagomorph.de>
* Sebastian Matthes <sebastianmatthes@outlook.com> (copyright owned by Volkswagen AG)
* Robert Goulet <robert.goulet@autodesk.com> (copyright owned by Autodesk, Inc.)
* Juha Järvi <befunge@gmail.com>
* Louis Lagrange <lagrange.louis@gmail.com>
* Ying-Ruei Liang <thumbd03803@gmail.com>
* Stuart Geipel <lapimlu@gmail.com>
* Yeonjun Lim <yjroot@gmail.com>
* Andrew Karpushin <reven86@gmail.com>
* Felix Zimmermann <fzimmermann89@gmail.com>
* Sven-Hendrik Haase <svenstaro@gmail.com>
* Simon Sandström <simon@nikanor.nu>
* Khaled Sami <k.sami.mohammed@gmail.com>
* Omar El-Mohandes <omar.elmohandes90@gmail.com>
* Florian Rival <florian.rival@gmail.com>
* Mark Achée <mark@achee.com>
* Piotr Paczkowski <kontakt@trzeci.eu>
* Braden MacDonald <braden@bradenmacdonald.com>
* Kevin Cheung <kevin.cheung@autodesk.com> (copyright owned by Autodesk, Inc.)
* Josh Peterson <petersonjm1@gmail.com>
* eska <eska@eska.me>
* Nate Burr <nate.oo@gmail.com>
* Paul "TBBle" Hampson <Paul.Hampson@Pobox.com>
* Andreas Plesch <andreasplesch@gmail.com>
* Brian Armstrong <brian.armstrong.ece+github@gmail.com>
* Vincenzo Chianese <vincenz.chianese@icloud.com>
* Noam T.Cohen <noam@ecb.co.il>
* Nick Shin <nick.shin@gmail.com>
* Gregg Tavares <github@greggman.com>
* Tanner Rogalsky <tanner@tannerrogalsky.com>
* Richard Cook <rcook@tableau.com> (copyright owned by Tableau Software, Inc.)
* Arnab Choudhury <achoudhury@tableau.com> (copyright owned by Tableau Software, Inc.)
* Charles Vaughn <cvaughn@tableau.com> (copyright owned by Tableau Software, Inc.)
* Pierre Krieger <pierre.krieger1708@gmail.com>
* Jakob Stoklund Olesen <stoklund@2pi.dk>
* Jérémy Anger <angerj.dev@gmail.com>
* Derek Schuff <dschuff@chromium.org> (copyright owned by Google, Inc.)
* Ashley Sommer <flubba86@gmail.com>
* Dave Fletcher <graveyhead@gmail.com>
* Lars-Magnus Skog <ralphtheninja@riseup.net>
* Pieter Vantorre <pietervantorre@gmail.com>
* Maher Sallam <maher@sallam.me>
* Andrey Burov <burik666@gmail.com>
* Holland Schutte <hgschutte1@gmail.com>
* Kerby Geffrard <kerby.geffrard@gmail.com>
* cynecx <me@cynecx.net>
* Chris Gibson <cgibson@mrvoxel.com>
* Harald Reingruber <code*at*h-reingruber.at>
* Aiden Koss <madd0131@umn.edu>
* Dustin VanLerberghe <good_ol_dv@hotmail.com>
* Philip Bielby <pmb45-github@srcf.ucam.org> (copyright owned by Jagex Ltd.)
* Régis Fénéon <regis.feneon@gmail.com>
* Dominic Chen <d.c.ddcc@gmail.com> (copyright owned by Google, Inc.)
* Junji Hashimoto <junji.hashimoto@gmail.com>
* Heejin Ahn <aheejin@gmail.com> (copyright owned by Google, Inc.)
* Andras Kucsma <andras.kucsma@gmail.com>
* Mateusz Borycki <mateuszborycki@gmail.com>
* Franklin Ta <fta2012@gmail.com>
* Jacob Gravelle <jgravelle@google.com> (copyright owned by Google, Inc.)
* Kagami Sascha Rosylight <saschanaz@outlook.com>
* Benny Jacobs <benny@gmx.it>
* Ray Brown <code@liquibits.com>
* Christopher Serr <christopher.serr@gmail.com>
* Aaron Ruß <aaron.russ@dfki.de> (copyright owned by DFKI GmbH)
* Vilibald Wanča <vilibald@wvi.cz>
* Alex Hixon <alex@alexhixon.com>
* Vladimir Davidovich <thy.ringo@gmail.com>
* Yuriy Levchenko <irov13@mail.ru>
* Dmitry Tolmachov <dmitolm@gmail.com>
* Dylan McKay <me@dylanmckay.io>
* Christophe Gragnic <cgragnic@netc.fr>
* Murphy McCauley <murphy.mccauley@gmail.com>
* Anatoly Trosinenko <anatoly.trosinenko@gmail.com>
* Brad Grantham <grantham@plunk.org>
* Sam Clegg <sbc@chromium.org> (copyright owned by Google, Inc.)
* Joshua Lind <joshualind007@hotmail.com>
* Hiroaki GOTO as "GORRY" <gorry@hauN.org>
* Mikhail Kremnyov <mkremnyov@gmail.com> (copyright owned by XCDS International)
* Tasuku SUENAGA a.k.a. gunyarakun <tasuku-s-github@titech.ac>
* Vitorio Miguel Prieto Cilia <vdrbandeiras@gmail.com>
* Evan Wallace <evan.exe@gmail.com>
* Henning Pohl <henning@still-hidden.de>
* Tim Neumann <mail@timnn.me>
* Ondrej Stava <ondrej.stava@gmail.com> (copyright owned by Google, Inc.)
* Jakub Jirutka <jakub@jirutka.cz>
* Loo Rong Jie <loorongjie@gmail.com>
* Jean-François Geyelin <jfgeyelin@gmail.com>
* Matthew Collins <thethinkofdeath@gmail.com>
* Satoshi N. M <snmatsutake@yahoo.co.jp>
* Ryan Speets <ryan@speets.ca>
* Fumiya Chiba <fumiya.chiba@nifty.com>
* Ryan C. Gordon <icculus@icculus.org>
* Inseok Lee <dlunch@gmail.com>
* Yair Levinson (copyright owned by Autodesk, Inc.)
* Matjaž Drolc <mdrolc@gmail.com>
* James Swift <james@3dengineer.com> (copyright owned by PSPDFKit GmbH)
* Ryan Lester <ryan@cyph.com> (copyright owned by Cyph, Inc.)
* Nikolay Zapolnov <zapolnov@gmail.com>
* Nazar Mokrynskyi <nazar@mokrynskyi.com>
* Yury Delendik <ydelendik@mozilla.com> (copyright owned by Mozilla Foundation)
* Kenneth Perry <thothonegan@gmail.com>
* Jim Mussared <jim.mussared@gmail.com>
* Dirk Vanden Boer <dirk.vdb@gmail.com>
* Mitchell Foley <mitchfoley@google.com> (copyright owned by Google, Inc.)
* Oleksandr Chekhovskyi <oleksandr.chekhovskyi@gmail.com>
* Michael Siebert <michael.siebert2k@gmail.com>
* Jonathan Hale <squareys@googlemail.com>
* Etienne Brateau <etienne.brateau@gmail.com>
* Zhiming Wang <zmwangx@gmail.com>
* Jameson Ernst <jameson@jpernst.com>
* Yoan Lecoq <yoanlecoq.io@gmail.com>
* Jiajie Hu <jiajie.hu@intel.com> (copyright owned by Intel Corporation)
* Kamil Klimek <naresh@tlen.pl>
* José Carlos Pujol <josecpujol(at)gmail.com>
* Dannii Willis <curiousdannii@gmail.com>
* Erik Dubbelboer <erik@dubbelboer.com>
* Sergey Tsatsulin <tsatsulin@gmail.com>
* varkor <github@varkor.com>
* Stuart Knightley <website@stuartk.com>
* Amadeus Guo <gliheng@foxmail.com>
* Nathan Froyd <froydnj@gmail.com> (copyright owned by Mozilla Foundation)
* Daniel Wirtz <dcode@dcode.io>
* Kibeom Kim <kk1674@nyu.edu>
* Marcel Klammer <m.klammer@tastenkunst.com>
* Axel Forsman <axelsfor@gmail.com>
* Ebrahim Byagowi <ebrahim@gnu.org>
* Thorsten Möller <thorsten.moeller@sbi.ch>
* Michael Droettboom <mdroettboom@mozilla.com>
* Nicolas Bouquet <hgy01@hieroglyphe.net>
* Miguel Saldivar <miguel.saldivar22@hotmail.com>
* Gert Van Hoey <gert.vanhoey@gmail.com>
* Valtteri Heikkilä <rnd@nic.fi>
* Daniel McNab <daniel.mcnab6+emcc(at)gmail.com>
* Tyler Limkemann <tslimkemann42 gmail.com>
* Ben Smith <binji@google.com> (copyright owned by Google, Inc.)
* Sylvain Beucler <beuc@beuc.net>
* Patrik Weiskircher <patrik@weiskircher.name>
* Tobias Widlund <widlundtobias(at)gmail.com>
* Rob Fors <mail@robfors.com>
* Mike Frysinger <vapier@chromium.org> (copyright owned by Google, Inc.)
* Sébasiten Crozet <developer@crozet.re>
* Andrey Nagikh <andrey@nagih.ru>
* Dzmitry Malyshau <dmalyshau@mozilla.com> (copyright owned by Mozilla Foundation)
* Bjorn Swenson <tie.372@gmail.com>
* Ryhor Spivak <grisha@rusteddreams.net>
* Jan Schär <jscissr@gmail.com>
* Ryhor Spivak <grisha@rusteddreams.net>
* Alexander Bich <quyse0@gmail.com>
* Ashleigh Thomas <ashleighbcthomas@gmail.com>
* Veniamin Petrenko <bjpbjpbjp10@gmail.com>
* Ian Henderson <ian@ianhenderson.org>
* Siim Kallas <siimkallas@gmail.com>
* Carl Woffenden <cwoffenden@gmail.com> (copyright owned by Numfum GmbH)
* Patrick Berger <patrick.berger@xmail.net> (copyright owned by Compusoft Group)
* Alexander Frank Lehmann <alexander.frank.lehmann@compusoftgroup.com> (copyright owned by Compusoft Group)
* Tommy Nguyen <tn0502@gmail.com>
* Thomas Schander <info@thomasschander.com> (copyright owned by Enscape GmbH)
* Benjamin S. Rodgers <acdimalev@gmail.com>
* Paul Shapiro <paul@mymonero.com>
* Elmo Todurov <elmo.todurov@eesti.ee>
* Zoltán Žarkov <zeko@freecivweb.org>
* Roman Yurchak <rth.yurchak@pm.me>
* Hampton Maxwell <me@hamptonmaxwell.com>
* Eric Fiselier <ericwf@google.com> (copyright owned by Google, Inc.)
* Sirapop Wongstapornpat <sirapop.wongstapornpat@student.oulu.fi>
* Matt Kane <m@mk.gg>
* Altan Özlü <altanozlu7@gmail.com>
* Mary S <ipadlover8322@gmail.com>
* Martin Birks <mbirks@gmail.com>
* Kirill Smelkov <kirr@nexedi.com> (copyright owned by Nexedi)
* Lutz Hören <laitch383@gmail.com>
* Pedro K Custodio <git@pedrokcustodio.com>
* Nicolas Allemand <contact@nicolasallemand.com>
* Gabriel Cuvillier <contact@gabrielcuvillier.pro>
* Thomas Lively <tlively@google.com> (copyright owned by Google, Inc.)
* Brandon Surmanski <b.surmanski@gmail.com>
* Rian Hunter <rian@alum.mit.edu>
* Kai Ninomiya <kainino@chromium.org> (copyright owned by Google, Inc.)
* Mickaël Schoentgen <contact@tiger-222.fr>
* Renaud Leroy <capitnflam@gmail.com>
* Florian Stellbrink <florian@stellbr.ink>
* Shane Peelar <lookatyouhacker@gmail.com>
* Alessandro Pignotti <alessandro@leaningtech.com>
* Zheng Tao Lee <zhengtao.lee@autodesk.com> (copyright owned by Autodesk, Inc.)
* Martina Kraus <kraus.martina.m@googlemail.com>
* Jacob Adelgren <jake@eevo.com>
* Ingvar Stepanyan <me@rreverser.com>
* Ben Trapani <ben.trapani1995@gmail.com> (copyright owned by Microsoft, Inc.)
* Tim Lander <tim57282＠hotmail.com>
* Jacob Greenfield <jacob@jacobgreenfield.me>
* Joseph Kogut <joseph.kogut@gmail.com>
* Yi Zhang <milizhang@gmail.com>
* Marc Abramowitz <msabramo@gmail.com>
* Daniel Ruf <daniel@daniel-ruf.de>
* Timothy Trindle <titrindl@microsoft.com> (copyright owned by Microsoft, Inc.)
* Matthew Andres Moreno <m.more500@gmail.com>
* Eric Mandel <eric@cfa.harvard.edu>
* Anthony Catel <paraboul@gmail.com>
* Simon Cooper <simon.d.cooper@hotmail.co.uk>
* Amir Rasouli <arasouli91@gmail.com>
* Nico Weber <thakis@chromium.org>
* Bas Doorn <code@keyn.app> (copyright owned by Keyn B.V.)
* Adam Bujalski <a.bujalski@samsung.com> (copyright owned by Samsung Electronics)
* Guanzhong Chen <gzchen@google.com> (copyright owned by Google, Inc.)
* Denis Serebro <densilver3000@gmail.com>
* Lucas Ramage <ramage.lucas@protonmail.com>
* Andy Wingo <wingo@igalia.com> (copyright owned by Igalia)
* Philipp Gloor <philipp.gloor@pdf-tools.com> (copyright owned by PDF Tools AG)
* Joshua Minter <josh@minteronline.com> (copyright owned by Clipchamp Pty Ltd.)
* Ferris Kwaijtaal <ferrispc@hotmail.com>
* Konstantin Podsvirov <konstantin@podsvirov.pro>
* Eduardo Bart <edub4rt@gmail.com>
* Zoltan Varga <vargaz@gmail.com> (copyright owned by Microsoft, Inc.)
* Fernando Serboncini <fserb@google.com>
* Christian Clauss <cclauss@me.com> (copyright owned by IBM)
* Henry Kleynhans <hkleynhans@bloomberg.net> (copyright owned by Bloomberg L.P.)
* FUJI Goro <g.psy.va@gmail.com>
* Egor Suvorov <esuvorov@think-cell.com> (copyright owned by think-cell Software GmbH)
* James Kuszmaul <jabukuszmaul@gmail.com>
* Wei Mingzhi <whistler_wmz@users.sourceforge.net>
* Sergey karchevsky <sergey.ext@gmail.com>
* Ajay Patel <patel.ajay285@gmail.com>
* Adrien Devresse <adev@adev.name>
* Petr Penzin <petr.penzin@intel.com> (copyright owned by Intel Corporation)
* Tayeb Al Karim <tay@google.com> (copyright owned by Google, Inc.)
* Andrei Alexeyev <akari@taisei-project.org>
* Cesar Guirao Robles <cesar@no2.es>
<<<<<<< HEAD
* Ricky Claven <ricksterhd123@gmail.com>
=======
* Mehdi Sabwat <mehdisabwat@gmail.com>
* MinganMuon <mingan-muon@outlook.com>
* Jonathan Feinberg <feinberg@google.com>
* Osman Turan <osman@osmanturan.com>
* Jaikanth J <jaikanthjay46@gmail.com>
* Gernot Lassnig <gernot.lassnig@gmail.com>
* Christian Boos <cboos@bct-technology.com>
* Erik Scholz <greenNO@SPAMg-s.xyz>
* Michael de Lang <kingoipo@gmail.com>
* Gergely Nagy <ngg@tresorit.com>
* Jan Habermann <jan@habermann.io>
* John Granström <granstrom.john@gmail.com>
* Clemens Backes <clemensb@google.com> (copyright owned by Google, Inc.)
* Tibor Klajnscek <tiborkl@numfum.com>
* Benjamin Golinvaux <benjamin@golinvaux.com>
* Peter Salomonsen <pjsalomonsen@gmail.com>
* Niklas Fiekas <niklas.fiekas@backscattering.de>
* Martín Lucas Golini <spartanj@gmail.com>
* Bumsik Kim <k.bumsik@gmail.com>
* Corentin Wallez <cwallez@chromium.org> (copyright owned by Google, Inc.)
* Austin Eng <enga@chromium.org> (copyright owned by Google, Inc.)
>>>>>>> 8bfd38cb
<|MERGE_RESOLUTION|>--- conflicted
+++ resolved
@@ -429,9 +429,7 @@
 * Tayeb Al Karim <tay@google.com> (copyright owned by Google, Inc.)
 * Andrei Alexeyev <akari@taisei-project.org>
 * Cesar Guirao Robles <cesar@no2.es>
-<<<<<<< HEAD
 * Ricky Claven <ricksterhd123@gmail.com>
-=======
 * Mehdi Sabwat <mehdisabwat@gmail.com>
 * MinganMuon <mingan-muon@outlook.com>
 * Jonathan Feinberg <feinberg@google.com>
@@ -452,5 +450,4 @@
 * Martín Lucas Golini <spartanj@gmail.com>
 * Bumsik Kim <k.bumsik@gmail.com>
 * Corentin Wallez <cwallez@chromium.org> (copyright owned by Google, Inc.)
-* Austin Eng <enga@chromium.org> (copyright owned by Google, Inc.)
->>>>>>> 8bfd38cb
+* Austin Eng <enga@chromium.org> (copyright owned by Google, Inc.)