--- conflicted
+++ resolved
@@ -258,8 +258,5 @@
 * Junji Hashimoto <junji.hashimoto@gmail.com>
 * Heejin Ahn <aheejin@gmail.com> (copyright owned by Google, Inc.)
 * Andras Kucsma <andras.kucsma@gmail.com>
-<<<<<<< HEAD
-* Jacob Gravelle <jgravelle@google.com> (copyright owned by Google, Inc.)
-=======
 * Mateusz Borycki <mateuszborycki@gmail.com>
->>>>>>> 1ead89e5
+* Jacob Gravelle <jgravelle@google.com> (copyright owned by Google, Inc.)