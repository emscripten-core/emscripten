The following authors have all licensed their contributions to Emscripten
under the licensing terms detailed in LICENSE.

(Authors keep copyright of their contributions, of course; they just grant
a license to everyone to use it as detailed in LICENSE.)

* Alon Zakai <alonzakai@gmail.com> (copyright owned by Mozilla Foundation)
* Tim Dawborn <tim.dawborn@gmail.com>
* Max Shawabkeh <max99x@gmail.com>
* Sigmund Vik <sigmund_vik@yahoo.com>
* Jeff Terrace <jterrace@gmail.com>
* Benoit Tremblay <trembl.ben@gmail.com>
* Andreas Bergmeier <abergmeier@gmx.net>
* Ben Schwartz <bens@alum.mit.edu>
* David Claughton <dave@eclecticdave.com>
* David Yip <yipdw@member.fsf.org>
* Julien Hamaide <julien.hamaide@gmail.com>
* Ehsan Akhgari <ehsan.akhgari@gmail.com> (copyright owned by Mozilla Foundation)
* Adrian Taylor <adrian@macrobug.com>
* Richard Assar <richard.assar@gmail.com>
* Nathan Hammond <emscripten@nathanhammond.com>
* Behdad Esfahbod <behdad@behdad.org>
* David Benjamin <davidben@mit.edu>
* Pierre Renaux <pierre@talansoft.com>
* Brian Anderson <banderson@mozilla.com>
* Jon Bardin <diclophis@gmail.com>
* Jukka Jylänki <jujjyl@gmail.com>
* Aleksander Guryanov <caiiiycuk@gmail.com>
* Chad Austin <chad@chadaustin.me> (copyright owned by IMVU)
* nandhp <nandhp@gmail.com>
* YeZhongWen <linghuye2.0@gmail.com>
* Xingxing Pan <forandom@gmail.com>
* Justin Kerk <dopefishjustin@gmail.com>
* Andrea Bedini <andrea.bedini@gmail.com>
* James Pike <totoro.friend@chilon.net>
* Mokhtar Naamani <mokhtar.naamani@gmail.com>
* Benjamin Stover <benjamin.stover@gmail.com>
* Riccardo Magliocchetti <riccardo.magliocchetti@gmail.com>
* Janus Troelsen <janus.troelsen@stud.tu-darmstadt.de>
* Lars Schneider <lars.schneider@autodesk.com> (copyright owned by Autodesk, Inc.)
* Joel Martin <github@martintribe.org>
* Manuel Wellmann <manuel.wellmann@autodesk.com> (copyright owned by Autodesk, Inc.)
* Xuejie Xiao <xxuejie@gmail.com>
* Dominic Wong <dom@slowbunyip.org>
* Alan Kligman <alan.kligman@gmail.com> (copyright owned by Mozilla Foundation)
* Anthony Liot <wolfviking0@yahoo.com>
* Michael Riss <Michael.Riss@gmx.de>
* Jasper St. Pierre <jstpierre@mecheye.net>
* Manuel Schölling <manuel.schoelling@gmx.de>
* Bruce Mitchener, Jr. <bruce.mitchener@gmail.com>
* Michael Bishop <mbtyke@gmail.com>
* Roger Braun <roger@rogerbraun.net>
* Vladimir Vukicevic <vladimir@pobox.com> (copyright owned by Mozilla Foundation)
* Lorant Pinter <lorant.pinter@prezi.com>
* Tobias Doerffel <tobias.doerffel@gmail.com>
* Martin von Gagern <martin@von-gagern.net>
* Ting-Yuan Huang <thuang@mozilla.com>
* Joshua Granick <jgranick@blackberry.com>
* Felix H. Dahlke <fhd@ubercode.de>
* Éloi Rivard <azmeuk@gmail.com>
* Alexander Gladysh <ag@logiceditor.com>
* Arlo Breault <arlolra@gmail.com>
* Jacob Lee <artdent@gmail.com> (copyright owned by Google, Inc.)
* Joe Lee <jlee@imvu.com> (copyright owned by IMVU)
* Andy Friesen <andy@imvu.com> (copyright owned by IMVU)
* Bill Welden <bwelden@imvu.com> (copyright owned by IMVU)
* Michael Ey <mey@imvu.com> (copyright owned by IMVU)
* Llorens Marti Garcia <lgarcia@imvu.com> (copyright owned by IMVU)
* Jinsuck Kim <jkim@imvu.com> (copyright owned by IMVU)
* Todd Lee <tlee@imvu.com> (copyright owned by IMVU)
* Anthony Pesch <inolen@gmail.com>
* Robert Bragg <robert.bragg@intel.com> (copyright owned by Intel Corporation)
* Sylvestre Ledru <sylvestre@debian.org>
* Tom Fairfield <fairfield@cs.xu.edu>
* Anthony J. Thibault <ajt@hyperlogic.org>
* John Allwine <jallwine86@gmail.com>
* Martin Gerhardy <martin.gerhardy@gmail.com>
* James Gregory <jgregory@zynga.com> (copyright owned by Zynga, Inc.)
* Dan Gohman <sunfish@google.com> (copyright owned by Google, Inc.)
* Jeff Gilbert <jgilbert@mozilla.com> (copyright owned by Mozilla Foundation)
* Frits Talbot <frits@metapathy.com>
* Onno Jongbloed <hey@onnoj.net>
* Jez Ng <me@jezng.com>
* Marc Feeley <mfeeley@mozilla.com> (copyright owned by Mozilla Foundation)
* Ludovic Perrine <jazzzz@gmail.com>
* David Barksdale <david.barksdale@adcedosolutions.com>
* Manfred Manik Nerurkar <nerurkar*at*made-apps.biz> (copyright owned by MADE, GmbH)
* Joseph Gentle <me@josephg.com>
* Douglas T. Crosher <dtc-moz@scieneer.com> (copyright owned by Mozilla Foundation)
* Douglas T. Crosher <info@jsstats.com> (copyright owned by Scieneer Pty Ltd.)
* Soeren Balko <soeren.balko@gmail.com>
* Ryan Kelly (ryan@rfk.id.au)
* Michael Lelli <toadking@toadking.com>
* Yu Kobayashi <yukoba@accelart.jp>
* Pin Zhang <zhangpin04@gmail.com>
* Nick Bray <ncbray@chromium.org> (copyright owned by Google, Inc.)
* Aidan Hobson Sayers <aidanhs@cantab.net>
* Charlie Birks <admin@daftgames.net>
* Ranger Harke <ranger.harke@autodesk.com> (copyright owned by Autodesk, Inc.)
* Tobias Vrinssen <tobias@vrinssen.de>
* Patrick R. Martin <patrick.martin.r@gmail.com>
* Richard Quirk <richard.quirk@gmail.com>
* Marcos Scriven <marcos@scriven.org>
* Antoine Lambert <antoine.lambert33@gmail.com>
* Daniel Aquino <mr.danielaquino@gmail.com>
* Remi Papillie <remi.papillie@gmail.com>
* Fraser Adams <fraser.adams@blueyonder.co.uk>
* Michael Tirado <icetooth333@gmail.com>
* Ben Noordhuis <info@bnoordhuis.nl>
* Bob Roberts <bobroberts177@gmail.com>
* John Vilk <jvilk@cs.umass.edu>
* Daniel Baulig <dbaulig@fb.com> (copyright owned by Facebook, Inc.)
* Lu Wang <coolwanglu@gmail.com>
* Heidi Pan <heidi.pan@intel.com> (copyright owned by Intel)
* Vasilis Kalintiris <ehostunreach@gmail.com>
* Adam C. Clifton <adam@hulkamaniac.com>
* Volo Zyko <volo.zyko@gmail.com>
* Andre Weissflog <floooh@gmail.com>
* Alexandre Perrot <alexandre.perrot@gmail.com>
* Emerson José Silveira da Costa <emerson.costa@gmail.com>
* Jari Vetoniemi <mailroxas@gmail.com>
* Sindre Sorhus <sindresorhus@gmail.com>
* James S Urquhart <jamesu@gmail.com>
* Boris Gjenero <boris.gjenero@gmail.com>
* jonas echterhoff <jonas@unity3d.com>
* Sami Vaarala <sami.vaarala@iki.fi>
* Jack A. Arrington <jack@epicpineapple.com>
* Richard Janicek <r@janicek.co>
* Joel Croteau <jcroteau@gmail.com>
* Haneef Mubarak <haneef503@gmail.com>
* Nicolas Peri <nicox@shivaengine.com> (copyright owned by ShiVa Technologies, SAS)
* Bernhard Fey <e-male@web.de>
* Dave Nicponski <dave.nicponski@gmail.com>
* Jonathan Jarri <noxalus@gmail.com>
* Daniele Di Proietto <daniele.di.proietto@gmail.com>
* Dan Dascalescu <dNOSPAMdascalescu@gmail.com>
* Thomas Borsos <thomasborsos@gmail.com>
* Ori Avtalion <ori@avtalion.name>
* Guillaume Blanc <guillaumeblanc.sc@gmail.com>
* Usagi Ito <usagi@WonderRabbitProject.net>
* Camilo Polymeris <cpolymeris@gmail.com>
* Markus Henschel <markus.henschel@yager.de>
* Ophir Lojkine <ophir.lojkine@eleves.ec-nantes.fr>
* Ryan Sturgell <ryan.sturgell@gmail.com> (copyright owned by Google, Inc.)
* Jason Green <jason@transgaming.com> (copyright owned by TransGaming, Inc.)
* Ningxin Hu <ningxin.hu@intel.com> (copyright owned by Intel)
* Nicolas Guillemot <nlguillemot@gmail.com>
* Sathyanarayanan Gunasekaran <gsathya.ceg@gmail.com> (copyright owned by Mozilla Foundation)
* Nikolay Vorobyov <nik.vorobyov@gmail.com>
* Jonas Platte <mail@jonasplatte.de>
* Sebastien Ronsse <sronsse@gmail.com>
* Glenn R. Wichman <gwichman@zynga.com>
* Hamish Willee <hamishwillee@gmail.com> (copyright owned by Mozilla Foundation)
* Sylvain Chevalier <sylvain.chevalier@gmail.com>
* Nathan Ross <nross.se@gmail.com>
* Zachary Pomerantz <zmp@umich.edu>
* Boris Tsarev <boristsarev@gmail.com>
* Mark Logan <mark@artillery.com> (copyright owned by Artillery Games, Inc.)
* Коренберг Марк <socketpair@gmail.com>
* Gauthier Billot <gogoprog@gmail.com>
* Árpád Goretity <h2co3@h2co3.org>
* Nicholas Wilson <nicholas@nicholaswilson.me.uk>
* Aaron Mandle <aaronmandle@gmail.com>
* Bailey Hayes <Bailey.Hayes@sas.com> (copyright owned by SAS Institute Inc.)
* Paul Holland <pholland@adobe.com>
* James Long <longster@gmail.com>
* David Anderson <danderson@mozilla.com> (copyright owned by Mozilla Foundation)
* Eric Rannaud <e@nanocritical.com> (copyright owned by Nanocritical Corp.)
* William Furr <wfurr@google.com> (copyright owned by Google, Inc.)
* Dan Glastonbury <dglastonbury@mozilla.com> (copyright owned by Mozilla Foundation)
* Warren Seine <warren.seine@aerys.in> (copyright owned by Aerys SAS)
* Petr Babicka <babcca@gmail.com>
* Akira Takahashi <faithandbrave@gmail.com>
* Victor Costan <costan@gmail.com>
* Pepijn Van Eeckhoudt <pepijn.vaneeckhoudt@luciad.com> (copyright owned by Luciad NV)
* Stevie Trujillo <stevie.trujillo@gmail.com>
* Edward Rudd <urkle@outoforder.cc>
* Rene Eichhorn <rene.eichhorn1@gmail.com>
* Nick Desaulniers <nick@mozilla.com> (copyright owned by Mozilla Foundation)
* Luke Wagner <luke@mozilla.com> (copyright owned by Mozilla Foundation)
* Matt McCormick <matt.mccormick@kitware.com>
* Thaddée Tyl <thaddee.tyl@gmail.com>
* Philipp Wiesemann <philipp.wiesemann@arcor.de>
* Jan Jongboom <janjongboom@gmail.com> (copyright owned by Telenor Digital AS)
* Tiago Quelhas <tiagoq@gmail.com>
* Reinier de Blois <rddeblois@gmail.com>
* Yuichi Nishiwaki <yuichi.nishiwaki@gmail.com>
* Jérôme Bernard <jerome.bernard@ercom.fr> (copyright owned by Ercom)
* Chanhwi Choi <ccwpc@hanmail.net>
* Fábio Santos <fabiosantosart@gmail.com>
* Thibaut Despoulain <thibaut@artillery.com> (copyright owned by Artillery Games, Inc.)
* Wei Tjong Yao <weitjong@gmail.com>
* Tim Guan-tin Chien <timdream@gmail.com>
* Krzysztof Jakubowski <nadult@fastmail.fm>
* Vladimír Vondruš <mosra@centrum.cz>
* Brion Vibber <brion@pobox.com>
* Philip Lafleur <sendsbeak@gmail.com>
* Javier Meseguer de Paz <j.meseguer@gmail.com>
* Michael A. Balazs <michael.balazs@gmail.com>
* Andreas Blixt <me@blixt.nyc>
* Haofeng Zhang <h.z@duke.edu>
* Cody Welsh <codyw@protonmail.com>
* Hoong Ern Ng <hoongern@gmail.com>
* Kagami Hiiragi <kagami@genshiken.org>
* Jan Bölsche <jan@lagomorph.de>
* Sebastian Matthes <sebastianmatthes@outlook.com> (copyright owned by Volkswagen AG)
* Robert Goulet <robert.goulet@autodesk.com> (copyright owned by Autodesk, Inc.)
* Juha Järvi <befunge@gmail.com>
* Louis Lagrange <lagrange.louis@gmail.com>
* Ying-Ruei Liang <thumbd03803@gmail.com>
* Stuart Geipel <lapimlu@gmail.com>
* Yeonjun Lim <yjroot@gmail.com>
* Andrew Karpushin <reven86@gmail.com>
* Felix Zimmermann <fzimmermann89@gmail.com>
* Sven-Hendrik Haase <svenstaro@gmail.com>
* Simon Sandström <simon@nikanor.nu>
* Khaled Sami <k.sami.mohammed@gmail.com>
* Omar El-Mohandes <omar.elmohandes90@gmail.com>
* Florian Rival <florian.rival@gmail.com>
* Mark Achée <mark@achee.com>
* Piotr Paczkowski <kontakt@trzeci.eu>
* Braden MacDonald <braden@bradenmacdonald.com>
* Kevin Cheung <kevin.cheung@autodesk.com> (copyright owned by Autodesk, Inc.)
* Josh Peterson <petersonjm1@gmail.com>
* eska <eska@eska.me>
* Nate Burr <nate.oo@gmail.com>
* Paul "TBBle" Hampson <Paul.Hampson@Pobox.com>
* Andreas Plesch <andreasplesch@gmail.com>
* Brian Armstrong <brian.armstrong.ece+github@gmail.com>
* Vincenzo Chianese <vincenz.chianese@icloud.com>
* Noam T.Cohen <noam@ecb.co.il>
* Nick Shin <nick.shin@gmail.com>
* Gregg Tavares <github@greggman.com>
* Tanner Rogalsky <tanner@tannerrogalsky.com>
* Richard Cook <rcook@tableau.com> (copyright owned by Tableau Software, Inc.)
* Arnab Choudhury <achoudhury@tableau.com> (copyright owned by Tableau Software, Inc.)
* Charles Vaughn <cvaughn@tableau.com> (copyright owned by Tableau Software, Inc.)
* Pierre Krieger <pierre.krieger1708@gmail.com>
* Jakob Stoklund Olesen <stoklund@2pi.dk>
* Jérémy Anger <angerj.dev@gmail.com>
* Derek Schuff <dschuff@chromium.org> (copyright owned by Google, Inc.)
* Ashley Sommer <flubba86@gmail.com>
* Dave Fletcher <graveyhead@gmail.com>
* Lars-Magnus Skog <ralphtheninja@riseup.net>
* Pieter Vantorre <pietervantorre@gmail.com>
* Maher Sallam <maher@sallam.me>
* Andrey Burov <burik666@gmail.com>
* Holland Schutte <hgschutte1@gmail.com>
* Kerby Geffrard <kerby.geffrard@gmail.com>
* cynecx <me@cynecx.net>
* Chris Gibson <cgibson@mrvoxel.com>
* Harald Reingruber <code*at*h-reingruber.at>
* Aiden Koss <madd0131@umn.edu>
* Dustin VanLerberghe <good_ol_dv@hotmail.com>
* Philip Bielby <pmb45-github@srcf.ucam.org> (copyright owned by Jagex Ltd.)
* Régis Fénéon <regis.feneon@gmail.com>
* Dominic Chen <d.c.ddcc@gmail.com> (copyright owned by Google, Inc.)
* Junji Hashimoto <junji.hashimoto@gmail.com>
* Heejin Ahn <aheejin@gmail.com> (copyright owned by Google, Inc.)
* Andras Kucsma <andras.kucsma@gmail.com>
* Mateusz Borycki <mateuszborycki@gmail.com>
* Franklin Ta <fta2012@gmail.com>
* Jacob Gravelle <jgravelle@google.com> (copyright owned by Google, Inc.)
* Kagami Sascha Rosylight <saschanaz@outlook.com>
* Benny Jacobs <benny@gmx.it>
* Ray Brown <code@liquibits.com>
* Christopher Serr <christopher.serr@gmail.com>
* Aaron Ruß <aaron.russ@dfki.de> (copyright owned by DFKI GmbH)
* Vilibald Wanča <vilibald@wvi.cz>
* Alex Hixon <alex@alexhixon.com>
* Vladimir Davidovich <thy.ringo@gmail.com>
* Yuriy Levchenko <irov13@mail.ru>
* Dmitry Tolmachov <dmitolm@gmail.com>
* Dylan McKay <me@dylanmckay.io>
* Christophe Gragnic <cgragnic@netc.fr>
* Murphy McCauley <murphy.mccauley@gmail.com>
* Anatoly Trosinenko <anatoly.trosinenko@gmail.com>
* Brad Grantham <grantham@plunk.org>
* Sam Clegg <sbc@chromium.org> (copyright owned by Google, Inc.)
* Joshua Lind <joshualind007@hotmail.com>
* Hiroaki GOTO as "GORRY" <gorry@hauN.org>
* Mikhail Kremnyov <mkremnyov@gmail.com> (copyright owned by XCDS International)
* Tasuku SUENAGA a.k.a. gunyarakun <tasuku-s-github@titech.ac>
* Evan Wallace <evan.exe@gmail.com>
* Henning Pohl <henning@still-hidden.de>
* Tim Neumann <mail@timnn.me>
* Ondrej Stava <ondrej.stava@gmail.com> (copyright owned by Google, Inc.)
* Jakub Jirutka <jakub@jirutka.cz>
* Loo Rong Jie <loorongjie@gmail.com>
* Jean-François Geyelin <jfgeyelin@gmail.com>
* Matthew Collins <thethinkofdeath@gmail.com>
* Satoshi N. M <snmatsutake@yahoo.co.jp>
* Ryan Speets <ryan@speets.ca>
* Fumiya Chiba <fumiya.chiba@nifty.com>
* Ryan C. Gordon <icculus@icculus.org>
* Inseok Lee <dlunch@gmail.com>
* Yair Levinson (copyright owned by Autodesk, Inc.)
* Matjaž Drolc <mdrolc@gmail.com>
* James Swift <james@3dengineer.com> (copyright owned by PSPDFKit GmbH)
* Ryan Lester <ryan@cyph.com> (copyright owned by Cyph, Inc.)
* Nikolay Zapolnov <zapolnov@gmail.com>
* Nazar Mokrynskyi <nazar@mokrynskyi.com>
* Yury Delendik <ydelendik@mozilla.com> (copyright owned by Mozilla Foundation)
* Kenneth Perry <thothonegan@gmail.com>
* Jim Mussared <jim.mussared@gmail.com>
* Dirk Vanden Boer <dirk.vdb@gmail.com>
* Mitchell Foley <mitchfoley@google.com> (copyright owned by Google, Inc.)
* Oleksandr Chekhovskyi <oleksandr.chekhovskyi@gmail.com>
* Michael Siebert <michael.siebert2k@gmail.com>
* Jonathan Hale <squareys@googlemail.com>
* Etienne Brateau <etienne.brateau@gmail.com>
* Zhiming Wang <zmwangx@gmail.com>
* Jameson Ernst <jameson@jpernst.com>
* Yoan Lecoq <yoanlecoq.io@gmail.com>
* Jiajie Hu <jiajie.hu@intel.com> (copyright owned by Intel Corporation)
* Kamil Klimek <naresh@tlen.pl>
* José Carlos Pujol <josecpujol(at)gmail.com>
<<<<<<< HEAD
* Ron Cohen <ron28299@gmail.com>
=======
* Dannii Willis <curiousdannii@gmail.com>
>>>>>>> 1ff7294c

<|MERGE_RESOLUTION|>--- conflicted
+++ resolved
@@ -315,9 +315,6 @@
 * Jiajie Hu <jiajie.hu@intel.com> (copyright owned by Intel Corporation)
 * Kamil Klimek <naresh@tlen.pl>
 * José Carlos Pujol <josecpujol(at)gmail.com>
-<<<<<<< HEAD
+* Dannii Willis <curiousdannii@gmail.com>
 * Ron Cohen <ron28299@gmail.com>
-=======
-* Dannii Willis <curiousdannii@gmail.com>
->>>>>>> 1ff7294c
 
