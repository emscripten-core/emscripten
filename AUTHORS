The following authors have all licensed their contributions to Emscripten
under the licensing terms detailed in LICENSE.

(Authors keep copyright of their contributions, of course; they just grant
a license to everyone to use it as detailed in LICENSE.)

* Alon Zakai <alonzakai@gmail.com> (copyright owned by Mozilla Foundation)
* Tim Dawborn <tim.dawborn@gmail.com>
* Max Shawabkeh <max99x@gmail.com>
* Sigmund Vik <sigmund_vik@yahoo.com>
* Jeff Terrace <jterrace@gmail.com>
* Benoit Tremblay <trembl.ben@gmail.com>
* Andreas Bergmeier <abergmeier@gmx.net>
* Ben Schwartz <bens@alum.mit.edu>
* David Claughton <dave@eclecticdave.com>
* David Yip <yipdw@member.fsf.org>
* Julien Hamaide <julien.hamaide@gmail.com>
* Ehsan Akhgari <ehsan.akhgari@gmail.com> (copyright owned by Mozilla Foundation)
* Adrian Taylor <adrian@macrobug.com>
* Richard Assar <richard.assar@gmail.com>
* Nathan Hammond <emscripten@nathanhammond.com>
* Behdad Esfahbod <behdad@behdad.org>
* David Benjamin <davidben@mit.edu>
* Pierre Renaux <pierre@talansoft.com>
* Brian Anderson <banderson@mozilla.com>
* Jon Bardin <diclophis@gmail.com>
* Jukka Jylänki <jujjyl@gmail.com>
* Aleksander Guryanov <caiiiycuk@gmail.com>
* Chad Austin <chad@chadaustin.me> (copyright owned by IMVU)
* nandhp <nandhp@gmail.com>
* YeZhongWen <linghuye2.0@gmail.com>
* Xingxing Pan <forandom@gmail.com>
* Justin Kerk <dopefishjustin@gmail.com>
* Andrea Bedini <andrea.bedini@gmail.com>
* James Pike <totoro.friend@chilon.net>
* Mokhtar Naamani <mokhtar.naamani@gmail.com>
* Benjamin Stover <benjamin.stover@gmail.com>
* Riccardo Magliocchetti <riccardo.magliocchetti@gmail.com>
* Janus Troelsen <janus.troelsen@stud.tu-darmstadt.de>
* Lars Schneider <lars.schneider@autodesk.com> (copyright owned by Autodesk, Inc.)
* Joel Martin <github@martintribe.org>
* Manuel Wellmann <manuel.wellmann@autodesk.com> (copyright owned by Autodesk, Inc.)
* Xuejie Xiao <xxuejie@gmail.com>
* Dominic Wong <dom@slowbunyip.org>
* Alan Kligman <alan.kligman@gmail.com> (copyright owned by Mozilla Foundation)
* Anthony Liot <wolfviking0@yahoo.com>
* Michael Riss <Michael.Riss@gmx.de>
* Jasper St. Pierre <jstpierre@mecheye.net>
* Manuel Schölling <manuel.schoelling@gmx.de>
* Bruce Mitchener, Jr. <bruce.mitchener@gmail.com>
* Michael Bishop <mbtyke@gmail.com>
* Roger Braun <roger@rogerbraun.net>
* Vladimir Vukicevic <vladimir@pobox.com> (copyright owned by Mozilla Foundation)
* Lorant Pinter <lorant.pinter@prezi.com>
* Tobias Doerffel <tobias.doerffel@gmail.com>
* Martin von Gagern <martin@von-gagern.net>
* Ting-Yuan Huang <thuang@mozilla.com>
* Joshua Granick <jgranick@blackberry.com>
* Felix H. Dahlke <fhd@ubercode.de>
* Éloi Rivard <azmeuk@gmail.com>
* Alexander Gladysh <ag@logiceditor.com>
* Arlo Breault <arlolra@gmail.com>
* Jacob Lee <artdent@gmail.com> (copyright owned by Google, Inc.)
* Joe Lee <jlee@imvu.com> (copyright owned by IMVU)
* Andy Friesen <andy@imvu.com> (copyright owned by IMVU)
* Bill Welden <bwelden@imvu.com> (copyright owned by IMVU)
* Michael Ey <mey@imvu.com> (copyright owned by IMVU)
* Llorens Marti Garcia <lgarcia@imvu.com> (copyright owned by IMVU)
* Jinsuck Kim <jkim@imvu.com> (copyright owned by IMVU)
* Todd Lee <tlee@imvu.com> (copyright owned by IMVU)
* Anthony Pesch <inolen@gmail.com>
* Robert Bragg <robert.bragg@intel.com> (copyright owned by Intel Corporation)
* Sylvestre Ledru <sylvestre@debian.org>
* Tom Fairfield <fairfield@cs.xu.edu>
* Anthony J. Thibault <ajt@hyperlogic.org>
* John Allwine <jallwine86@gmail.com>
* Martin Gerhardy <martin.gerhardy@gmail.com>
* James Gregory <jgregory@zynga.com> (copyright owned by Zynga, Inc.)
* Dan Gohman <sunfish@google.com> (copyright owned by Google, Inc.)
* Jeff Gilbert <jgilbert@mozilla.com> (copyright owned by Mozilla Foundation)
* Frits Talbot <frits@metapathy.com>
* Onno Jongbloed <hey@onnoj.net>
* Jez Ng <me@jezng.com>
* Marc Feeley <mfeeley@mozilla.com> (copyright owned by Mozilla Foundation)
* Ludovic Perrine <jazzzz@gmail.com>
* David Barksdale <david.barksdale@adcedosolutions.com>
* Manfred Manik Nerurkar <nerurkar*at*made-apps.biz> (copyright owned by MADE, GmbH)
* Joseph Gentle <me@josephg.com>
* Douglas T. Crosher <dtc-moz@scieneer.com> (copyright owned by Mozilla Foundation)
* Douglas T. Crosher <info@jsstats.com> (copyright owned by Scieneer Pty Ltd.)
* Soeren Balko <soeren.balko@gmail.com>
* Ryan Kelly (ryan@rfk.id.au)
* Michael Lelli <toadking@toadking.com>
* Yu Kobayashi <yukoba@accelart.jp>
* Pin Zhang <zhangpin04@gmail.com>
* Nick Bray <ncbray@chromium.org> (copyright owned by Google, Inc.)
* Aidan Hobson Sayers <aidanhs@cantab.net>
* Charlie Birks <admin@daftgames.net>
* Ranger Harke <ranger.harke@autodesk.com> (copyright owned by Autodesk, Inc.)
* Tobias Vrinssen <tobias@vrinssen.de>
* Patrick R. Martin <patrick.martin.r@gmail.com>
* Richard Quirk <richard.quirk@gmail.com>
* Marcos Scriven <marcos@scriven.org>
* Antoine Lambert <antoine.lambert33@gmail.com>
* Daniel Aquino <mr.danielaquino@gmail.com>
* Remi Papillie <remi.papillie@gmail.com>
* Fraser Adams <fraser.adams@blueyonder.co.uk>
* Michael Tirado <icetooth333@gmail.com>
* Ben Noordhuis <info@bnoordhuis.nl>
* Bob Roberts <bobroberts177@gmail.com>
* John Vilk <jvilk@cs.umass.edu>
* Daniel Baulig <dbaulig@fb.com> (copyright owned by Facebook, Inc.)
* Lu Wang <coolwanglu@gmail.com>
* Heidi Pan <heidi.pan@intel.com> (copyright owned by Intel)
* Vasilis Kalintiris <ehostunreach@gmail.com>
* Adam C. Clifton <adam@hulkamaniac.com>
* Volo Zyko <volo.zyko@gmail.com>
* Andre Weissflog <floooh@gmail.com>
* Alexandre Perrot <alexandre.perrot@gmail.com>
* Emerson José Silveira da Costa <emerson.costa@gmail.com>
* Jari Vetoniemi <mailroxas@gmail.com>
* Sindre Sorhus <sindresorhus@gmail.com>
* James S Urquhart <jamesu@gmail.com>
* Boris Gjenero <boris.gjenero@gmail.com>
* jonas echterhoff <jonas@unity3d.com>
* Sami Vaarala <sami.vaarala@iki.fi>
* Jack A. Arrington <jack@epicpineapple.com>
* Richard Janicek <r@janicek.co>
* Joel Croteau <jcroteau@gmail.com>
* Haneef Mubarak <haneef503@gmail.com>
* Nicolas Peri <nicox@shivaengine.com> (copyright owned by ShiVa Technologies, SAS)
* Bernhard Fey <e-male@web.de>
* Dave Nicponski <dave.nicponski@gmail.com>
* Jonathan Jarri <noxalus@gmail.com>
* Daniele Di Proietto <daniele.di.proietto@gmail.com>
* Dan Dascalescu <dNOSPAMdascalescu@gmail.com>
* Thomas Borsos <thomasborsos@gmail.com>
* Ori Avtalion <ori@avtalion.name>
* Guillaume Blanc <guillaumeblanc.sc@gmail.com>
* Usagi Ito <usagi@WonderRabbitProject.net>
* Camilo Polymeris <cpolymeris@gmail.com>
* Markus Henschel <markus.henschel@yager.de>
* Ophir Lojkine <ophir.lojkine@eleves.ec-nantes.fr>
* Ryan Sturgell <ryan.sturgell@gmail.com> (copyright owned by Google, Inc.)
* Jason Green <jason@transgaming.com> (copyright owned by TransGaming, Inc.)
* Ningxin Hu <ningxin.hu@intel.com> (copyright owned by Intel)
* Nicolas Guillemot <nlguillemot@gmail.com>
* Sathyanarayanan Gunasekaran <gsathya.ceg@gmail.com> (copyright owned by Mozilla Foundation)
* Nikolay Vorobyov <nik.vorobyov@gmail.com>
* Jonas Platte <mail@jonasplatte.de>
* Sebastien Ronsse <sronsse@gmail.com>
* Glenn R. Wichman <gwichman@zynga.com>
* Hamish Willee <hamishwillee@gmail.com> (copyright owned by Mozilla Foundation)
* Sylvain Chevalier <sylvain.chevalier@gmail.com>
* Nathan Ross <nross.se@gmail.com>
* Zachary Pomerantz <zmp@umich.edu>
* Boris Tsarev <boristsarev@gmail.com>
* Mark Logan <mark@artillery.com> (copyright owned by Artillery Games, Inc.)
* Коренберг Марк <socketpair@gmail.com>
* Gauthier Billot <gogoprog@gmail.com>
* Árpád Goretity <h2co3@h2co3.org>
* Nicholas Wilson <nicholas@nicholaswilson.me.uk>
* Aaron Mandle <aaronmandle@gmail.com>
* Bailey Hayes <Bailey.Hayes@sas.com> (copyright owned by SAS Institute Inc.)
* Paul Holland <pholland@adobe.com>
* James Long <longster@gmail.com>
* David Anderson <danderson@mozilla.com> (copyright owned by Mozilla Foundation)
* Eric Rannaud <e@nanocritical.com> (copyright owned by Nanocritical Corp.)
* William Furr <wfurr@google.com> (copyright owned by Google, Inc.)
* Dan Glastonbury <dglastonbury@mozilla.com> (copyright owned by Mozilla Foundation)
* Warren Seine <warren.seine@aerys.in> (copyright owned by Aerys SAS)
* Petr Babicka <babcca@gmail.com>
* Akira Takahashi <faithandbrave@gmail.com>
* Victor Costan <costan@gmail.com>
* Pepijn Van Eeckhoudt <pepijn.vaneeckhoudt@luciad.com> (copyright owned by Luciad NV)
* Stevie Trujillo <stevie.trujillo@gmail.com>
* Edward Rudd <urkle@outoforder.cc>
* Rene Eichhorn <rene.eichhorn1@gmail.com>
* Nick Desaulniers <nick@mozilla.com> (copyright owned by Mozilla Foundation)
* Luke Wagner <luke@mozilla.com> (copyright owned by Mozilla Foundation)
* Matt McCormick <matt.mccormick@kitware.com>
* Thaddée Tyl <thaddee.tyl@gmail.com>
* Philipp Wiesemann <philipp.wiesemann@arcor.de>
* Jan Jongboom <janjongboom@gmail.com> (copyright owned by Telenor Digital AS)
* Tiago Quelhas <tiagoq@gmail.com>
* Reinier de Blois <rddeblois@gmail.com>
* Yuichi Nishiwaki <yuichi.nishiwaki@gmail.com>
* Jérôme Bernard <jerome.bernard@ercom.fr> (copyright owned by Ercom)
* Chanhwi Choi <ccwpc@hanmail.net>
* Fábio Santos <fabiosantosart@gmail.com>
* Thibaut Despoulain <thibaut@artillery.com> (copyright owned by Artillery Games, Inc.)
* Wei Tjong Yao <weitjong@gmail.com>
* Tim Guan-tin Chien <timdream@gmail.com>
* Krzysztof Jakubowski <nadult@fastmail.fm>
* Vladimír Vondruš <mosra@centrum.cz>
* Brion Vibber <brion@pobox.com>
* Philip Lafleur <sendsbeak@gmail.com>
* Javier Meseguer de Paz <j.meseguer@gmail.com>
* Michael A. Balazs <michael.balazs@gmail.com>
* Andreas Blixt <me@blixt.nyc>
* Haofeng Zhang <h.z@duke.edu>
* Cody Welsh <codyw@protonmail.com>
* Hoong Ern Ng <hoongern@gmail.com>
* Kagami Hiiragi <kagami@genshiken.org>
* Jan Bölsche <jan@lagomorph.de>
* Sebastian Matthes <sebastianmatthes@outlook.com> (copyright owned by Volkswagen AG)
* Robert Goulet <robert.goulet@autodesk.com> (copyright owned by Autodesk, Inc.)
* Juha Järvi <befunge@gmail.com>
* Louis Lagrange <lagrange.louis@gmail.com>
* Ying-Ruei Liang <thumbd03803@gmail.com>
* Stuart Geipel <lapimlu@gmail.com>
* Yeonjun Lim <yjroot@gmail.com>
* Andrew Karpushin <reven86@gmail.com>
* Felix Zimmermann <fzimmermann89@gmail.com>
* Sven-Hendrik Haase <svenstaro@gmail.com>
* Simon Sandström <simon@nikanor.nu>
* Khaled Sami <k.sami.mohammed@gmail.com>
* Omar El-Mohandes <omar.elmohandes90@gmail.com>
* Florian Rival <florian.rival@gmail.com>
* Mark Achée <mark@achee.com>
* Piotr Paczkowski <kontakt@trzeci.eu>
* Braden MacDonald <braden@bradenmacdonald.com>
* Kevin Cheung <kevin.cheung@autodesk.com> (copyright owned by Autodesk, Inc.)
* Josh Peterson <petersonjm1@gmail.com>
* eska <eska@eska.me>
* Nate Burr <nate.oo@gmail.com>
* Paul "TBBle" Hampson <Paul.Hampson@Pobox.com>
* Andreas Plesch <andreasplesch@gmail.com>
* Brian Armstrong <brian.armstrong.ece+github@gmail.com>
* Vincenzo Chianese <vincenz.chianese@icloud.com>
* Noam T.Cohen <noam@ecb.co.il>
* Nick Shin <nick.shin@gmail.com>
* Gregg Tavares <github@greggman.com>
* Tanner Rogalsky <tanner@tannerrogalsky.com>
* Richard Cook <rcook@tableau.com> (copyright owned by Tableau Software, Inc.)
* Arnab Choudhury <achoudhury@tableau.com> (copyright owned by Tableau Software, Inc.)
* Charles Vaughn <cvaughn@tableau.com> (copyright owned by Tableau Software, Inc.)
* Pierre Krieger <pierre.krieger1708@gmail.com>
* Jakob Stoklund Olesen <stoklund@2pi.dk>
* Jérémy Anger <angerj.dev@gmail.com>
* Derek Schuff <dschuff@chromium.org> (copyright owned by Google, Inc.)
* Ashley Sommer <flubba86@gmail.com>
* Dave Fletcher <graveyhead@gmail.com>
* Lars-Magnus Skog <ralphtheninja@riseup.net>
* Pieter Vantorre <pietervantorre@gmail.com>
* Maher Sallam <maher@sallam.me>
* Andrey Burov <burik666@gmail.com>
* Holland Schutte <hgschutte1@gmail.com>
* Kerby Geffrard <kerby.geffrard@gmail.com>
* cynecx <me@cynecx.net>
* Chris Gibson <cgibson@mrvoxel.com>
* Harald Reingruber <code*at*h-reingruber.at>
* Aiden Koss <madd0131@umn.edu>
* Dustin VanLerberghe <good_ol_dv@hotmail.com>
* Philip Bielby <pmb45-github@srcf.ucam.org> (copyright owned by Jagex Ltd.)
* Régis Fénéon <regis.feneon@gmail.com>
* Dominic Chen <d.c.ddcc@gmail.com> (copyright owned by Google, Inc.)
* Junji Hashimoto <junji.hashimoto@gmail.com>
* Heejin Ahn <aheejin@gmail.com> (copyright owned by Google, Inc.)
* Andras Kucsma <andras.kucsma@gmail.com>
* Mateusz Borycki <mateuszborycki@gmail.com>
* Franklin Ta <fta2012@gmail.com>
* Jacob Gravelle <jgravelle@google.com> (copyright owned by Google, Inc.)
* Kagami Sascha Rosylight <saschanaz@outlook.com>
* Benny Jacobs <benny@gmx.it>
* Ray Brown <code@liquibits.com>
* Christopher Serr <christopher.serr@gmail.com>
* Aaron Ruß <aaron.russ@dfki.de> (copyright owned by DFKI GmbH)
* Vilibald Wanča <vilibald@wvi.cz>
* Alex Hixon <alex@alexhixon.com>
* Vladimir Davidovich <thy.ringo@gmail.com>
* Yuriy Levchenko <irov13@mail.ru>
* Dmitry Tolmachov <dmitolm@gmail.com>
* Dylan McKay <me@dylanmckay.io>
* Christophe Gragnic <cgragnic@netc.fr>
* Murphy McCauley <murphy.mccauley@gmail.com>
* Anatoly Trosinenko <anatoly.trosinenko@gmail.com>
* Brad Grantham <grantham@plunk.org>
* Sam Clegg <sbc@chromium.org> (copyright owned by Google, Inc.)
* Joshua Lind <joshualind007@hotmail.com>
* Hiroaki GOTO as "GORRY" <gorry@hauN.org>
* Mikhail Kremnyov <mkremnyov@gmail.com> (copyright owned by XCDS International)
* Tasuku SUENAGA a.k.a. gunyarakun <tasuku-s-github@titech.ac>
* Evan Wallace <evan.exe@gmail.com>
* Henning Pohl <henning@still-hidden.de>
* Tim Neumann <mail@timnn.me>
* Ondrej Stava <ondrej.stava@gmail.com> (copyright owned by Google, Inc.)
* Jakub Jirutka <jakub@jirutka.cz>
* Loo Rong Jie <loorongjie@gmail.com>
* Jean-François Geyelin <jfgeyelin@gmail.com>
* Matthew Collins <thethinkofdeath@gmail.com>
* Satoshi N. M <snmatsutake@yahoo.co.jp>
* Ryan Speets <ryan@speets.ca>
* Fumiya Chiba <fumiya.chiba@nifty.com>
* Ryan C. Gordon <icculus@icculus.org>
* Inseok Lee <dlunch@gmail.com>
* Yair Levinson (copyright owned by Autodesk, Inc.)
* Matjaž Drolc <mdrolc@gmail.com>
* James Swift <james@3dengineer.com> (copyright owned by PSPDFKit GmbH)
* Ryan Lester <ryan@cyph.com> (copyright owned by Cyph, Inc.)
* Nikolay Zapolnov <zapolnov@gmail.com>
* Nazar Mokrynskyi <nazar@mokrynskyi.com>
* Yury Delendik <ydelendik@mozilla.com> (copyright owned by Mozilla Foundation)
* Kenneth Perry <thothonegan@gmail.com>
* Jim Mussared <jim.mussared@gmail.com>
* Dirk Vanden Boer <dirk.vdb@gmail.com>
* Mitchell Foley <mitchfoley@google.com> (copyright owned by Google, Inc.)
* Oleksandr Chekhovskyi <oleksandr.chekhovskyi@gmail.com>
* Michael Siebert <michael.siebert2k@gmail.com>
* Jonathan Hale <squareys@googlemail.com>
* Etienne Brateau <etienne.brateau@gmail.com>
* Zhiming Wang <zmwangx@gmail.com>
* Jameson Ernst <jameson@jpernst.com>
* Yoan Lecoq <yoanlecoq.io@gmail.com>
* Jiajie Hu <jiajie.hu@intel.com> (copyright owned by Intel Corporation)
* Kamil Klimek <naresh@tlen.pl>
* José Carlos Pujol <josecpujol(at)gmail.com>
* Dannii Willis <curiousdannii@gmail.com>
* Erik Dubbelboer <erik@dubbelboer.com>
* Sergey Tsatsulin <tsatsulin@gmail.com>
* varkor <github@varkor.com>
* Stuart Knightley <website@stuartk.com>
* Amadeus Guo<gliheng@foxmail.com>
* Nathan Froyd <froydnj@gmail.com> (copyright owned by Mozilla Foundation)
* Daniel Wirtz <dcode@dcode.io>
* Kibeom Kim <kk1674@nyu.edu>
* Marcel Klammer <m.klammer@tastenkunst.com>
* Axel Forsman <axelsfor@gmail.com>
* Ebrahim Byagowi <ebrahim@gnu.org>
* Thorsten Möller <thorsten.moeller@sbi.ch>
* Michael Droettboom <mdroettboom@mozilla.com>
* Nicolas Bouquet <hgy01@hieroglyphe.net>
* Miguel Saldivar <miguel.saldivar22@hotmail.com>
* Valtteri Heikkilä <rnd@nic.fi>
* Daniel McNab <daniel.mcnab6+emcc(at)gmail.com>
* Tyler Limkemann <tslimkemann42 gmail.com>
* Ben Smith <binji@google.com> (copyright owned by Google, Inc.)
* Sylvain Beucler <beuc@beuc.net>
* Patrik Weiskircher <patrik@weiskircher.name>
* Tobias Widlund <widlundtobias(at)gmail.com>
* Rob Fors <mail@robfors.com>
* Mike Frysinger <vapier@chromium.org> (copyright owned by Google, Inc.)
* Sébasiten Crozet <developer@crozet.re>
* Andrey Nagikh <andrey@nagih.ru>
* Dzmitry Malyshau <dmalyshau@mozilla.com> (copyright owned by Mozilla Foundation)
* Bjorn Swenson <tie.372@gmail.com>
* Ryhor Spivak <grisha@rusteddreams.net>
<<<<<<< HEAD
* Patrick Berger <patrick.berger@xmail.net>
=======
* Jan Schär <jscissr@gmail.com>
* Ryhor Spivak <grisha@rusteddreams.net>
>>>>>>> 4e20b641
<|MERGE_RESOLUTION|>--- conflicted
+++ resolved
@@ -345,9 +345,6 @@
 * Dzmitry Malyshau <dmalyshau@mozilla.com> (copyright owned by Mozilla Foundation)
 * Bjorn Swenson <tie.372@gmail.com>
 * Ryhor Spivak <grisha@rusteddreams.net>
-<<<<<<< HEAD
-* Patrick Berger <patrick.berger@xmail.net>
-=======
 * Jan Schär <jscissr@gmail.com>
 * Ryhor Spivak <grisha@rusteddreams.net>
->>>>>>> 4e20b641
+* Patrick Berger <patrick.berger@xmail.net>