The following authors have all licensed their contributions to Emscripten
under the licensing terms detailed in LICENSE.

(Authors keep copyright of their contributions, of course; they just grant
a license to everyone to use it as detailed in LICENSE.)

* Alon Zakai <alonzakai@gmail.com> (copyright owned by Mozilla Foundation)
* Tim Dawborn <tim.dawborn@gmail.com>
* Max Shawabkeh <max99x@gmail.com>
* Sigmund Vik <sigmund_vik@yahoo.com>
* Jeff Terrace <jterrace@gmail.com>
* Benoit Tremblay <trembl.ben@gmail.com>
* Andreas Bergmeier <abergmeier@gmx.net>
* Ben Schwartz <bens@alum.mit.edu>
* David Claughton <dave@eclecticdave.com>
* David Yip <yipdw@member.fsf.org>
* Julien Hamaide <julien.hamaide@gmail.com>
* Ehsan Akhgari <ehsan.akhgari@gmail.com> (copyright owned by Mozilla Foundation)
* Adrian Taylor <adrian@macrobug.com>
* Richard Assar <richard.assar@gmail.com>
* Nathan Hammond <emscripten@nathanhammond.com>
* Behdad Esfahbod <behdad@behdad.org>
* David Benjamin <davidben@mit.edu>
* Pierre Renaux <pierre@talansoft.com>
* Brian Anderson <banderson@mozilla.com>
* Jon Bardin <diclophis@gmail.com>
* Jukka Jylänki <jujjyl@gmail.com>
* Aleksander Guryanov <caiiiycuk@gmail.com>
* Chad Austin <chad@chadaustin.me> (copyright owned by IMVU)
* nandhp <nandhp@gmail.com>
* YeZhongWen <linghuye2.0@gmail.com>
* Xingxing Pan <forandom@gmail.com>
* Justin Kerk <dopefishjustin@gmail.com>
* Andrea Bedini <andrea.bedini@gmail.com>
* James Pike <totoro.friend@chilon.net>
* Mokhtar Naamani <mokhtar.naamani@gmail.com>
* Benjamin Stover <benjamin.stover@gmail.com>
* Riccardo Magliocchetti <riccardo.magliocchetti@gmail.com>
* Janus Troelsen <janus.troelsen@stud.tu-darmstadt.de>
* Lars Schneider <lars.schneider@autodesk.com> (copyright owned by Autodesk, Inc.)
* Joel Martin <github@martintribe.org>
* Manuel Wellmann <manuel.wellmann@autodesk.com> (copyright owned by Autodesk, Inc.)
* Xuejie Xiao <xxuejie@gmail.com>
* Dominic Wong <dom@slowbunyip.org>
* Alan Kligman <alan.kligman@gmail.com> (copyright owned by Mozilla Foundation)
* Anthony Liot <wolfviking0@yahoo.com>
* Michael Riss <Michael.Riss@gmx.de>
* Jasper St. Pierre <jstpierre@mecheye.net>
* Manuel Schölling <manuel.schoelling@gmx.de>
* Bruce Mitchener, Jr. <bruce.mitchener@gmail.com>
* Michael Bishop <mbtyke@gmail.com>
* Roger Braun <roger@rogerbraun.net>
* Vladimir Vukicevic <vladimir@pobox.com> (copyright owned by Mozilla Foundation)
* Lorant Pinter <lorant.pinter@prezi.com>
* Tobias Doerffel <tobias.doerffel@gmail.com>
* Martin von Gagern <martin@von-gagern.net>
* Ting-Yuan Huang <thuang@mozilla.com>
* Joshua Granick <jgranick@blackberry.com>
* Felix H. Dahlke <fhd@ubercode.de>
* Éloi Rivard <azmeuk@gmail.com>
* Alexander Gladysh <ag@logiceditor.com>
* Arlo Breault <arlolra@gmail.com>
* Jacob Lee <artdent@gmail.com> (copyright owned by Google, Inc.)
* Joe Lee <jlee@imvu.com> (copyright owned by IMVU)
* Andy Friesen <andy@imvu.com> (copyright owned by IMVU)
* Bill Welden <bwelden@imvu.com> (copyright owned by IMVU)
* Michael Ey <mey@imvu.com> (copyright owned by IMVU)
* Llorens Marti Garcia <lgarcia@imvu.com> (copyright owned by IMVU)
* Jinsuck Kim <jkim@imvu.com> (copyright owned by IMVU)
* Todd Lee <tlee@imvu.com> (copyright owned by IMVU)
* Anthony Pesch <inolen@gmail.com>
* Robert Bragg <robert.bragg@intel.com> (copyright owned by Intel Corporation)
* Sylvestre Ledru <sylvestre@debian.org>
* Tom Fairfield <fairfield@cs.xu.edu>
* Anthony J. Thibault <ajt@hyperlogic.org>
* John Allwine <jallwine86@gmail.com>
* Martin Gerhardy <martin.gerhardy@gmail.com>
* James Gregory <jgregory@zynga.com> (copyright owned by Zynga, Inc.)
* Dan Gohman <sunfish@google.com> (copyright owned by Google, Inc.)
* Jeff Gilbert <jgilbert@mozilla.com> (copyright owned by Mozilla Foundation)
* Frits Talbot <frits@metapathy.com>
* Onno Jongbloed <hey@onnoj.net>
* Jez Ng <me@jezng.com>
* Marc Feeley <mfeeley@mozilla.com> (copyright owned by Mozilla Foundation)
* Ludovic Perrine <jazzzz@gmail.com>
* David Barksdale <david.barksdale@adcedosolutions.com>
* Manfred Manik Nerurkar <nerurkar*at*made-apps.biz> (copyright owned by MADE, GmbH)
* Joseph Gentle <me@josephg.com>
* Douglas T. Crosher <dtc-moz@scieneer.com> (copyright owned by Mozilla Foundation)
* Douglas T. Crosher <info@jsstats.com> (copyright owned by Scieneer Pty Ltd.)
* Soeren Balko <soeren.balko@gmail.com> (copyright owned by Clipchamp Pty Ltd.)
* Ryan Kelly (ryan@rfk.id.au)
* Michael Lelli <toadking@toadking.com>
* Yu Kobayashi <yukoba@accelart.jp>
* Pin Zhang <zhangpin04@gmail.com>
* Nick Bray <ncbray@chromium.org> (copyright owned by Google, Inc.)
* Aidan Hobson Sayers <aidanhs@cantab.net>
* Charlie Birks <admin@daftgames.net>
* Ranger Harke <ranger.harke@autodesk.com> (copyright owned by Autodesk, Inc.)
* Tobias Vrinssen <tobias@vrinssen.de>
* Patrick R. Martin <patrick.martin.r@gmail.com>
* Richard Quirk <richard.quirk@gmail.com>
* Marcos Scriven <marcos@scriven.org>
* Antoine Lambert <antoine.lambert33@gmail.com>
* Daniel Aquino <mr.danielaquino@gmail.com>
* Remi Papillie <remi.papillie@gmail.com>
* Fraser Adams <fraser.adams@blueyonder.co.uk>
* Michael Tirado <icetooth333@gmail.com>
* Ben Noordhuis <info@bnoordhuis.nl>
* Bob Roberts <bobroberts177@gmail.com>
* John Vilk <jvilk@cs.umass.edu>
* Daniel Baulig <dbaulig@fb.com> (copyright owned by Facebook, Inc.)
* Lu Wang <coolwanglu@gmail.com>
* Heidi Pan <heidi.pan@intel.com> (copyright owned by Intel)
* Vasilis Kalintiris <ehostunreach@gmail.com>
* Adam C. Clifton <adam@hulkamaniac.com>
* Volo Zyko <volo.zyko@gmail.com>
* Andre Weissflog <floooh@gmail.com>
* Alexandre Perrot <alexandre.perrot@gmail.com>
* Emerson José Silveira da Costa <emerson.costa@gmail.com>
* Jari Vetoniemi <mailroxas@gmail.com>
* Sindre Sorhus <sindresorhus@gmail.com>
* James S Urquhart <jamesu@gmail.com>
* Boris Gjenero <boris.gjenero@gmail.com>
* jonas echterhoff <jonas@unity3d.com>
* Sami Vaarala <sami.vaarala@iki.fi>
* Jack A. Arrington <jack@epicpineapple.com>
* Richard Janicek <r@janicek.co>
* Joel Croteau <jcroteau@gmail.com>
* Haneef Mubarak <haneef503@gmail.com>
* Nicolas Peri <nicox@shivaengine.com> (copyright owned by ShiVa Technologies, SAS)
* Bernhard Fey <e-male@web.de>
* Dave Nicponski <dave.nicponski@gmail.com>
* Jonathan Jarri <noxalus@gmail.com>
* Daniele Di Proietto <daniele.di.proietto@gmail.com>
* Dan Dascalescu <dNOSPAMdascalescu@gmail.com>
* Thomas Borsos <thomasborsos@gmail.com>
* Ori Avtalion <ori@avtalion.name>
* Guillaume Blanc <guillaumeblanc.sc@gmail.com>
* Usagi Ito <usagi@WonderRabbitProject.net>
* Camilo Polymeris <cpolymeris@gmail.com>
* Markus Henschel <markus.henschel@yager.de>
* Ophir Lojkine <ophir.lojkine@eleves.ec-nantes.fr>
* Ryan Sturgell <ryan.sturgell@gmail.com> (copyright owned by Google, Inc.)
* Jason Green <jason@transgaming.com> (copyright owned by TransGaming, Inc.)
* Ningxin Hu <ningxin.hu@intel.com> (copyright owned by Intel)
* Nicolas Guillemot <nlguillemot@gmail.com>
* Sathyanarayanan Gunasekaran <gsathya.ceg@gmail.com> (copyright owned by Mozilla Foundation)
* Nikolay Vorobyov <nik.vorobyov@gmail.com>
* Jonas Platte <mail@jonasplatte.de>
* Sebastien Ronsse <sronsse@gmail.com>
* Glenn R. Wichman <gwichman@zynga.com>
* Hamish Willee <hamishwillee@gmail.com> (copyright owned by Mozilla Foundation)
* Sylvain Chevalier <sylvain.chevalier@gmail.com>
* Nathan Ross <nross.se@gmail.com>
* Zachary Pomerantz <zmp@umich.edu>
* Boris Tsarev <boristsarev@gmail.com>
* Mark Logan <mark@artillery.com> (copyright owned by Artillery Games, Inc.)
* Коренберг Марк <socketpair@gmail.com>
* Gauthier Billot <gogoprog@gmail.com>
* Árpád Goretity <h2co3@h2co3.org>
* Nicholas Wilson <nicholas@nicholaswilson.me.uk>
* Aaron Mandle <aaronmandle@gmail.com>
* Bailey Hayes <Bailey.Hayes@sas.com> (copyright owned by SAS Institute Inc.)
* Paul Holland <pholland@adobe.com>
* James Long <longster@gmail.com>
* David Anderson <danderson@mozilla.com> (copyright owned by Mozilla Foundation)
* Eric Rannaud <e@nanocritical.com> (copyright owned by Nanocritical Corp.)
* William Furr <wfurr@google.com> (copyright owned by Google, Inc.)
* Dan Glastonbury <dglastonbury@mozilla.com> (copyright owned by Mozilla Foundation)
* Warren Seine <warren.seine@aerys.in> (copyright owned by Aerys SAS)
* Petr Babicka <babcca@gmail.com>
* Akira Takahashi <faithandbrave@gmail.com>
* Victor Costan <costan@gmail.com>
* Pepijn Van Eeckhoudt <pepijn.vaneeckhoudt@luciad.com> (copyright owned by Luciad NV)
* Stevie Trujillo <stevie.trujillo@gmail.com>
* Edward Rudd <urkle@outoforder.cc>
* Rene Eichhorn <rene.eichhorn1@gmail.com>
* Nick Desaulniers <nick@mozilla.com> (copyright owned by Mozilla Foundation)
* Luke Wagner <luke@mozilla.com> (copyright owned by Mozilla Foundation)
* Matt McCormick <matt.mccormick@kitware.com>
* Thaddée Tyl <thaddee.tyl@gmail.com>
* Philipp Wiesemann <philipp.wiesemann@arcor.de>
* Jan Jongboom <janjongboom@gmail.com> (copyright owned by Telenor Digital AS)
* Tiago Quelhas <tiagoq@gmail.com>
* Reinier de Blois <rddeblois@gmail.com>
* Yuichi Nishiwaki <yuichi.nishiwaki@gmail.com>
* Jérôme Bernard <jerome.bernard@ercom.fr> (copyright owned by Ercom)
* Chanhwi Choi <ccwpc@hanmail.net>
* Fábio Santos <fabiosantosart@gmail.com>
* Thibaut Despoulain <thibaut@artillery.com> (copyright owned by Artillery Games, Inc.)
* Wei Tjong Yao <weitjong@gmail.com>
* Tim Guan-tin Chien <timdream@gmail.com>
* Krzysztof Jakubowski <nadult@fastmail.fm>
* Vladimír Vondruš <mosra@centrum.cz>
* Brion Vibber <brion@pobox.com>
* Philip Lafleur <sendsbeak@gmail.com>
* Javier Meseguer de Paz <j.meseguer@gmail.com>
* Michael A. Balazs <michael.balazs@gmail.com>
* Andreas Blixt <me@blixt.nyc>
* Haofeng Zhang <h.z@duke.edu>
* Cody Welsh <codyw@protonmail.com>
* Hoong Ern Ng <hoongern@gmail.com>
* Kagami Hiiragi <kagami@genshiken.org>
* Jan Bölsche <jan@lagomorph.de>
* Sebastian Matthes <sebastianmatthes@outlook.com> (copyright owned by Volkswagen AG)
* Robert Goulet <robert.goulet@autodesk.com> (copyright owned by Autodesk, Inc.)
* Juha Järvi <befunge@gmail.com>
* Louis Lagrange <lagrange.louis@gmail.com>
* Ying-Ruei Liang <thumbd03803@gmail.com>
* Stuart Geipel <lapimlu@gmail.com>
* Yeonjun Lim <yjroot@gmail.com>
* Andrew Karpushin <reven86@gmail.com>
* Felix Zimmermann <fzimmermann89@gmail.com>
* Sven-Hendrik Haase <svenstaro@gmail.com>
* Simon Sandström <simon@nikanor.nu>
* Khaled Sami <k.sami.mohammed@gmail.com>
* Omar El-Mohandes <omar.elmohandes90@gmail.com>
* Florian Rival <florian.rival@gmail.com>
* Mark Achée <mark@achee.com>
* Piotr Paczkowski <kontakt@trzeci.eu>
* Braden MacDonald <braden@bradenmacdonald.com>
* Kevin Cheung <kevin.cheung@autodesk.com> (copyright owned by Autodesk, Inc.)
* Josh Peterson <petersonjm1@gmail.com>
* eska <eska@eska.me>
* Nate Burr <nate.oo@gmail.com>
* Paul "TBBle" Hampson <Paul.Hampson@Pobox.com>
* Andreas Plesch <andreasplesch@gmail.com>
* Brian Armstrong <brian.armstrong.ece+github@gmail.com>
* Vincenzo Chianese <vincenz.chianese@icloud.com>
* Noam T.Cohen <noam@ecb.co.il>
* Nick Shin <nick.shin@gmail.com>
* Gregg Tavares <github@greggman.com>
* Tanner Rogalsky <tanner@tannerrogalsky.com>
* Richard Cook <rcook@tableau.com> (copyright owned by Tableau Software, Inc.)
* Arnab Choudhury <achoudhury@tableau.com> (copyright owned by Tableau Software, Inc.)
* Charles Vaughn <cvaughn@tableau.com> (copyright owned by Tableau Software, Inc.)
* Pierre Krieger <pierre.krieger1708@gmail.com>
* Jakob Stoklund Olesen <stoklund@2pi.dk>
* Jérémy Anger <angerj.dev@gmail.com>
* Derek Schuff <dschuff@chromium.org> (copyright owned by Google, Inc.)
* Ashley Sommer <flubba86@gmail.com>
* Dave Fletcher <graveyhead@gmail.com>
* Lars-Magnus Skog <ralphtheninja@riseup.net>
* Pieter Vantorre <pietervantorre@gmail.com>
* Maher Sallam <maher@sallam.me>
* Andrey Burov <burik666@gmail.com>
* Holland Schutte <hgschutte1@gmail.com>
* Kerby Geffrard <kerby.geffrard@gmail.com>
* cynecx <me@cynecx.net>
* Chris Gibson <cgibson@mrvoxel.com>
* Harald Reingruber <code*at*h-reingruber.at>
* Aiden Koss <madd0131@umn.edu>
* Dustin VanLerberghe <good_ol_dv@hotmail.com>
* Philip Bielby <pmb45-github@srcf.ucam.org> (copyright owned by Jagex Ltd.)
* Régis Fénéon <regis.feneon@gmail.com>
* Dominic Chen <d.c.ddcc@gmail.com> (copyright owned by Google, Inc.)
* Junji Hashimoto <junji.hashimoto@gmail.com>
* Heejin Ahn <aheejin@gmail.com> (copyright owned by Google, Inc.)
* Andras Kucsma <andras.kucsma@gmail.com>
* Mateusz Borycki <mateuszborycki@gmail.com>
* Franklin Ta <fta2012@gmail.com>
* Jacob Gravelle <jgravelle@google.com> (copyright owned by Google, Inc.)
* Kagami Sascha Rosylight <saschanaz@outlook.com>
* Benny Jacobs <benny@gmx.it>
* Ray Brown <code@liquibits.com>
* Christopher Serr <christopher.serr@gmail.com>
* Aaron Ruß <aaron.russ@dfki.de> (copyright owned by DFKI GmbH)
* Vilibald Wanča <vilibald@wvi.cz>
* Alex Hixon <alex@alexhixon.com>
* Vladimir Davidovich <thy.ringo@gmail.com>
* Yuriy Levchenko <irov13@mail.ru>
* Dmitry Tolmachov <dmitolm@gmail.com>
* Dylan McKay <me@dylanmckay.io>
* Christophe Gragnic <cgragnic@netc.fr>
* Murphy McCauley <murphy.mccauley@gmail.com>
* Anatoly Trosinenko <anatoly.trosinenko@gmail.com>
* Brad Grantham <grantham@plunk.org>
* Sam Clegg <sbc@chromium.org> (copyright owned by Google, Inc.)
* Joshua Lind <joshualind007@hotmail.com>
* Hiroaki GOTO as "GORRY" <gorry@hauN.org>
* Mikhail Kremnyov <mkremnyov@gmail.com> (copyright owned by XCDS International)
* Tasuku SUENAGA a.k.a. gunyarakun <tasuku-s-github@titech.ac>
* Vitorio Miguel Prieto Cilia <vdrbandeiras@gmail.com>
* Evan Wallace <evan.exe@gmail.com>
* Henning Pohl <henning@still-hidden.de>
* Tim Neumann <mail@timnn.me>
* Ondrej Stava <ondrej.stava@gmail.com> (copyright owned by Google, Inc.)
* Jakub Jirutka <jakub@jirutka.cz>
* Loo Rong Jie <loorongjie@gmail.com>
* Jean-François Geyelin <jfgeyelin@gmail.com>
* Matthew Collins <thethinkofdeath@gmail.com>
* Satoshi N. M <snmatsutake@yahoo.co.jp>
* Ryan Speets <ryan@speets.ca>
* Fumiya Chiba <fumiya.chiba@nifty.com>
* Ryan C. Gordon <icculus@icculus.org>
* Inseok Lee <dlunch@gmail.com>
* Yair Levinson (copyright owned by Autodesk, Inc.)
* Matjaž Drolc <mdrolc@gmail.com>
* James Swift <james@3dengineer.com> (copyright owned by PSPDFKit GmbH)
* Ryan Lester <ryan@cyph.com> (copyright owned by Cyph, Inc.)
* Nikolay Zapolnov <zapolnov@gmail.com>
* Nazar Mokrynskyi <nazar@mokrynskyi.com>
* Yury Delendik <ydelendik@mozilla.com> (copyright owned by Mozilla Foundation)
* Kenneth Perry <thothonegan@gmail.com>
* Jim Mussared <jim.mussared@gmail.com>
* Dirk Vanden Boer <dirk.vdb@gmail.com>
* Mitchell Foley <mitchfoley@google.com> (copyright owned by Google, Inc.)
* Oleksandr Chekhovskyi <oleksandr.chekhovskyi@gmail.com>
* Michael Siebert <michael.siebert2k@gmail.com>
* Jonathan Hale <squareys@googlemail.com>
* Etienne Brateau <etienne.brateau@gmail.com>
* Zhiming Wang <zmwangx@gmail.com>
* Jameson Ernst <jameson@jpernst.com>
* Yoan Lecoq <yoanlecoq.io@gmail.com>
* Jiajie Hu <jiajie.hu@intel.com> (copyright owned by Intel Corporation)
* Kamil Klimek <naresh@tlen.pl>
* José Carlos Pujol <josecpujol(at)gmail.com>
* Dannii Willis <curiousdannii@gmail.com>
* Erik Dubbelboer <erik@dubbelboer.com>
* Sergey Tsatsulin <tsatsulin@gmail.com>
* varkor <github@varkor.com>
* Stuart Knightley <website@stuartk.com>
* Amadeus Guo <gliheng@foxmail.com>
* Nathan Froyd <froydnj@gmail.com> (copyright owned by Mozilla Foundation)
* Daniel Wirtz <dcode@dcode.io>
* Kibeom Kim <kk1674@nyu.edu>
* Marcel Klammer <m.klammer@tastenkunst.com>
* Axel Forsman <axelsfor@gmail.com>
* Ebrahim Byagowi <ebrahim@gnu.org>
* Thorsten Möller <thorsten.moeller@sbi.ch>
* Michael Droettboom <mdroettboom@mozilla.com>
* Nicolas Bouquet <hgy01@hieroglyphe.net>
* Miguel Saldivar <miguel.saldivar22@hotmail.com>
* Gert Van Hoey <gert.vanhoey@gmail.com>
* Valtteri Heikkilä <rnd@nic.fi>
* Daniel McNab <daniel.mcnab6+emcc(at)gmail.com>
* Tyler Limkemann <tslimkemann42 gmail.com>
* Ben Smith <binji@google.com> (copyright owned by Google, Inc.)
* Sylvain Beucler <beuc@beuc.net>
* Patrik Weiskircher <patrik@weiskircher.name>
* Tobias Widlund <widlundtobias(at)gmail.com>
* Rob Fors <mail@robfors.com>
* Mike Frysinger <vapier@chromium.org> (copyright owned by Google, Inc.)
* Sébasiten Crozet <developer@crozet.re>
* Andrey Nagikh <andrey@nagih.ru>
* Dzmitry Malyshau <dmalyshau@mozilla.com> (copyright owned by Mozilla Foundation)
* Bjorn Swenson <tie.372@gmail.com>
* Ryhor Spivak <grisha@rusteddreams.net>
* Jan Schär <jscissr@gmail.com>
* Ryhor Spivak <grisha@rusteddreams.net>
* Alexander Bich <quyse0@gmail.com>
* Ashleigh Thomas <ashleighbcthomas@gmail.com>
* Veniamin Petrenko <bjpbjpbjp10@gmail.com>
* Ian Henderson <ian@ianhenderson.org>
* Siim Kallas <siimkallas@gmail.com>
* Carl Woffenden <cwoffenden@gmail.com> (copyright owned by Numfum GmbH)
* Patrick Berger <patrick.berger@xmail.net> (copyright owned by Compusoft Group)
* Alexander Frank Lehmann <alexander.frank.lehmann@compusoftgroup.com> (copyright owned by Compusoft Group)
* Tommy Nguyen <tn0502@gmail.com>
* Thomas Schander <info@thomasschander.com> (copyright owned by Enscape GmbH)
* Benjamin S. Rodgers <acdimalev@gmail.com>
* Paul Shapiro <paul@mymonero.com>
* Elmo Todurov <elmo.todurov@eesti.ee>
* Zoltán Žarkov <zeko@freecivweb.org>
* Roman Yurchak <rth.yurchak@pm.me>
* Hampton Maxwell <me@hamptonmaxwell.com>
* Eric Fiselier <ericwf@google.com> (copyright owned by Google, Inc.)
* Sirapop Wongstapornpat <sirapop.wongstapornpat@student.oulu.fi>
* Matt Kane <m@mk.gg>
* Altan Özlü <altanozlu7@gmail.com>
* Mary S <ipadlover8322@gmail.com>
* Martin Birks <mbirks@gmail.com>
* Kirill Smelkov <kirr@nexedi.com> (copyright owned by Nexedi)
* Lutz Hören <laitch383@gmail.com>
* Pedro K Custodio <git@pedrokcustodio.com>
* Nicolas Allemand <contact@nicolasallemand.com>
* Gabriel Cuvillier <contact@gabrielcuvillier.pro>
* Thomas Lively <tlively@google.com> (copyright owned by Google, Inc.)
* Brandon Surmanski <b.surmanski@gmail.com>
* Rian Hunter <rian@alum.mit.edu>
* Kai Ninomiya <kainino@chromium.org> (copyright owned by Google, Inc.)
* Mickaël Schoentgen <contact@tiger-222.fr>
* Renaud Leroy <capitnflam@gmail.com>
* Florian Stellbrink <florian@stellbr.ink>
* Shane Peelar <lookatyouhacker@gmail.com>
* Alessandro Pignotti <alessandro@leaningtech.com>
* Zheng Tao Lee <zhengtao.lee@autodesk.com> (copyright owned by Autodesk, Inc.)
* Martina Kraus <kraus.martina.m@googlemail.com>
* Jacob Adelgren <jake@eevo.com>
* Ingvar Stepanyan <me@rreverser.com>
* Ben Trapani <ben.trapani1995@gmail.com> (copyright owned by Microsoft, Inc.)
* Tim Lander <tim57282＠hotmail.com>
* Jacob Greenfield <jacob@jacobgreenfield.me>
* Joseph Kogut <joseph.kogut@gmail.com>
* Yi Zhang <milizhang@gmail.com>
* Marc Abramowitz <msabramo@gmail.com>
* Daniel Ruf <daniel@daniel-ruf.de>
* Timothy Trindle <titrindl@microsoft.com> (copyright owned by Microsoft, Inc.)
* Matthew Andres Moreno <m.more500@gmail.com>
* Eric Mandel <eric@cfa.harvard.edu>
* Anthony Catel <paraboul@gmail.com>
* Simon Cooper <simon.d.cooper@hotmail.co.uk>
* Amir Rasouli <arasouli91@gmail.com>
* Nico Weber <thakis@chromium.org>
* Bas Doorn <code@keyn.app> (copyright owned by Keyn B.V.)
* Adam Bujalski <a.bujalski@samsung.com> (copyright owned by Samsung Electronics)
* Guanzhong Chen <gzchen@google.com> (copyright owned by Google, Inc.)
* Denis Serebro <densilver3000@gmail.com>
* Lucas Ramage <ramage.lucas@protonmail.com>
* Andy Wingo <wingo@igalia.com> (copyright owned by Igalia)
* Philipp Gloor <philipp.gloor@pdf-tools.com> (copyright owned by PDF Tools AG)
* Joshua Minter <josh@minteronline.com> (copyright owned by Clipchamp Pty Ltd.)
* Ferris Kwaijtaal <ferrispc@hotmail.com>
* Konstantin Podsvirov <konstantin@podsvirov.pro>
* Eduardo Bart <edub4rt@gmail.com>
* Zoltan Varga <vargaz@gmail.com> (copyright owned by Microsoft, Inc.)
* Fernando Serboncini <fserb@google.com>
* Christian Clauss <cclauss@me.com> (copyright owned by IBM)
* Henry Kleynhans <hkleynhans@bloomberg.net> (copyright owned by Bloomberg L.P.)
* FUJI Goro <g.psy.va@gmail.com>
* Egor Suvorov <esuvorov@think-cell.com> (copyright owned by think-cell Software GmbH)
* James Kuszmaul <jabukuszmaul@gmail.com>
* Wei Mingzhi <whistler_wmz@users.sourceforge.net>
* Sergey karchevsky <sergey.ext@gmail.com>
* Ajay Patel <patel.ajay285@gmail.com>
* Adrien Devresse <adev@adev.name>
* Petr Penzin <petr.penzin@intel.com> (copyright owned by Intel Corporation)
* Tayeb Al Karim <tay@google.com> (copyright owned by Google, Inc.)
* Andrei Alexeyev <akari@taisei-project.org>
* Cesar Guirao Robles <cesar@no2.es>
* Ricky Claven <ricksterhd123@gmail.com>
* Mehdi Sabwat <mehdisabwat@gmail.com>
* MinganMuon <mingan-muon@outlook.com>
* Jonathan Feinberg <feinberg@google.com>
* Osman Turan <osman@osmanturan.com>
* Jaikanth J <jaikanthjay46@gmail.com>
* Gernot Lassnig <gernot.lassnig@gmail.com>
* Christian Boos <cboos@bct-technology.com>
* Erik Scholz <greenNO@SPAMg-s.xyz>
* Michael de Lang <kingoipo@gmail.com>
* Gergely Nagy <ngg@tresorit.com>
* Jan Habermann <jan@habermann.io>
* John Granström <granstrom.john@gmail.com>
* Clemens Backes <clemensb@google.com> (copyright owned by Google, Inc.)
* Tibor Klajnscek <tiborkl@numfum.com>
* Benjamin Golinvaux <benjamin@golinvaux.com>
* Peter Salomonsen <pjsalomonsen@gmail.com>
* Niklas Fiekas <niklas.fiekas@backscattering.de>
* Martín Lucas Golini <spartanj@gmail.com>
* Bumsik Kim <k.bumsik@gmail.com>
* Corentin Wallez <cwallez@chromium.org> (copyright owned by Google, Inc.)
* Austin Eng <enga@chromium.org> (copyright owned by Google, Inc.)
* Hugo Amiard <hugo.amiard@laposte.net>
* Diego Casorran <dcasorran@gmail.com>
* sssooonnnggg <sssooonnnggg111@gmail.com>
* Guillaume Racicot <gufideg@gmail.com>
* SK Min <oranke@gmail.com>
* Fabio Alessandrelli <fabio.alessandrelli@gmail.com>
* Kirill Gavrilov <kirill@sview.ru>
* Karl Semich <0xloem@gmail.com>
* Louis DeScioli <descioli@google.com> (copyright owned by Google, LLC)
* Kleis Auke Wolthuizen <info@kleisauke.nl>
* Michael Potthoff <michael@potthoff.eu>
* Abigail Bunyan <abigail@bold.claims> (copyright owned by Microsoft Corporation)
* David García Paredes <davidgparedes@gmail.com>
* Dan Field <dfield@gmail.com> (copyright owned by Google, Inc.)
* Mike Swierczek <mike@swierczek.io>
* Vasily <just.one.man@yandex.ru>
* Jānis Rūcis <parasti@gmail.com>
* rssqian <rssqian@gmail.com>
* Shachar Langbeheim <nihohit@gmail.com>
* Laurin Agostini <thevolut@gmail.com>
* David Carlier <devnexen@gmail.com>
* Paul Du <du.paul136@gmail.com> (copyright owned by ARSKAN)
* Piotr Doan <doanpiotr@gmail.com>
* Stuart Schechter <stuart.schechter@gmail.com>
* Brett Paterson <brett@fmod.com>
* Robert Aboukhalil <robert.aboukhalil@gmail.com>
* Jonathan Poelen <jonathan.poelen@gmail.com>
* Ashley Hauck <github@khyperia.com>
* Junyue Cao <junyuecao@gmail.com>
* Elías Serrano <feserr3@gmail.com>
* Philip Pfaffe <pfaffe@google.com> (copyright owned by Google, LLC)
* Troy Tae <tjy970721@gmail.com>
* Sky Wang <sky-wang@qq.com>
* popomen <nz_nuaa@163.com>
* Artyom Lebedev <vagran.ast@gmail.com>
* Sebastián Gurin (cancerberoSgx) <sebastigurin@gmail.com>
* Benedikt Meurer <bmeurer@google.com> (copyright owned by Google, LLC)
* Jiulong Wang <jiulongw@gmail.com>
* pudinha <rogi@skylittlesystem.org>
* Nicholas Phillips <nwp2@illinois.edu>
* Colin Guyon <colin.guyon@insimo.fr> (copyright owned by InSimo, SAS)
* Mathias Westerdahl <mwesterdahl76@gmail.com>
* Philip Rideout <prideout@google.com> (copyright owned by Google, LLC)
* Shrek Shao (shrekshao@google.com) (copyright owned by Google, LLC)
* Arran Ireland <ion92@protonmail.com>
* Jia Yuan Lo <jylo06g@gmail.com>
* Antoine du Hamel <duhamelantoine1995@gmail.com>
* Alexander Köplinger <alex.koeplinger@outlook.com> (copyright owned by Microsoft, Inc.)
* Kenneth Pouncey <kepounce@microsoft.com> (copyright owned by Microsoft, Inc.)
* Mitchell Hwang <mihw@microsoft.com> (copyright owned by Microsoft, Inc.)
* Sean Maher <seanptmaher@gmail.com> (copyright owned by Google, LLC)
* Paul Peny <pmpp.pub@gmail.com>
* Prashanth Nethi <prashant@adobe.com>
* Max Weisel <max@maxweisel.com>
* Georg Rottensteiner <georg@georg-rottensteiner.de>
* Tristan Griffin <tristan.griffin@hcl.com> (Copyright owned by HCL)
* Julien Jorge <julien.jorge@gmx.fr>
* Benjamin Lee <bnllee@ucdavis.edu>
* Attila Oláh <atl@google.com> (copyright owned by Google, LLC)
* Marat Dukhan <maratek@google.com> (copyright owned by Google, LLC)
* Raphael Siegel <siegel.raphael@gmail.com>
* Stephan Reiter <reste@google.com> (copyright owned by Google, LLC)
* kamenokonyokonyoko <kamenokonokotan@gmail.com>
* Lectem <lectem@gmail.com>
* Henrik Algestam <henrik@algestam.se>
* Rocco Musolino <roccomusolino92@gmail.com>
* Pawel Czarnecki <pawel@8thwall.com> (copyright owned by 8th Wall, Inc.)
* Dhairya Bahl < dhairyabahl5@gmail.com >
* Sam Gao <gaoshan274@gmail.com>
* Sebastian Mayr <me@sam.st>
* Vladimir Gamalyan <vladimir.gamalyan@gmail.com>
* Jean-Sébastien Nadeau <mundusnine@gmail.com> (copyright owned by Foundry Interactive Inc.)
* Wouter van Oortmerssen <wvo@google.com> (copyright owned by Google, LLC)
* Alexey Sokolov <sokolov@google.com> (copyright owned by Google, LLC)
* Lukas Rieger <rieger@progress-psd.com>
* Ivan Romanovski <ivan.romanovski@gmail.com>
* Max Brunsfeld <maxbrunsfeld@gmail.com>
* Basil Fierz <basil.fierz@hotmail.com>
* Rod Hyde <rod@badlydrawngames.com>
* Aleksey Kliger <aleksey@lambdageek.org> (copyright owned by Microsoft, Inc.)
* Nicolas Ollinger <nopid@free.fr>
* Michael R. Crusoe <crusoe@debian.org>
* Dexter Chua <dec41@srcf.net>
* Thomas Ballinger <thomasballinger@gmail.com>
* Mehdi Sadeghi <mehdi@mehdix.org>
* Amin Yahyaabadi <aminyahyaabadi74@gmail.com>
* Adam Leskis <leskis@gmail.com>
* Raffaele Pertile <raffarti@zoho.com>
* Patric Stout <github@truebrain.nl>
* Jinoh Kang <jinoh.kang.kr@gmail.com>
* Jorge Prendes <jorge.prendes@gmail.com>
* Alexey Shamrin <shamrin@gmail.com>
<<<<<<< HEAD
* Wirtos <wirtos.new@gmail.com>
=======
* Akul Penugonda <akulvp@gmail.com>
>>>>>>> ef5c49a7
<|MERGE_RESOLUTION|>--- conflicted
+++ resolved
@@ -543,8 +543,5 @@
 * Jinoh Kang <jinoh.kang.kr@gmail.com>
 * Jorge Prendes <jorge.prendes@gmail.com>
 * Alexey Shamrin <shamrin@gmail.com>
-<<<<<<< HEAD
 * Wirtos <wirtos.new@gmail.com>
-=======
-* Akul Penugonda <akulvp@gmail.com>
->>>>>>> ef5c49a7
+* Akul Penugonda <akulvp@gmail.com>