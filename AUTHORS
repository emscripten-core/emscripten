The following authors have all licensed their contributions to Emscripten
under the licensing terms detailed in LICENSE.

(Authors keep copyright of their contributions, of course; they just grant
a license to everyone to use it as detailed in LICENSE.)

* Alon Zakai <alonzakai@gmail.com> (copyright owned by Mozilla Foundation)
* Tim Dawborn <tim.dawborn@gmail.com>
* Max Shawabkeh <max99x@gmail.com>
* Sigmund Vik <sigmund_vik@yahoo.com>
* Jeff Terrace <jterrace@gmail.com>
* Benoit Tremblay <trembl.ben@gmail.com>
* Andreas Bergmeier <abergmeier@gmx.net>
* Ben Schwartz <bens@alum.mit.edu>
* David Claughton <dave@eclecticdave.com>
* David Yip <yipdw@member.fsf.org>
* Julien Hamaide <julien.hamaide@gmail.com>
* Ehsan Akhgari <ehsan.akhgari@gmail.com> (copyright owned by Mozilla Foundation)
* Adrian Taylor <adrian@macrobug.com>
* Richard Assar <richard.assar@gmail.com>
* Nathan Hammond <emscripten@nathanhammond.com>
* Behdad Esfahbod <behdad@behdad.org>
* David Benjamin <davidben@mit.edu>
* Pierre Renaux <pierre@talansoft.com>
* Brian Anderson <banderson@mozilla.com>
* Jon Bardin <diclophis@gmail.com>
* Jukka Jylänki <jujjyl@gmail.com>
* Aleksander Guryanov <caiiiycuk@gmail.com>
* Chad Austin <chad@chadaustin.me> (copyright owned by IMVU)
* nandhp <nandhp@gmail.com>
* YeZhongWen <linghuye2.0@gmail.com>
* Xingxing Pan <forandom@gmail.com>
* Justin Kerk <dopefishjustin@gmail.com>
* Andrea Bedini <andrea.bedini@gmail.com>
* James Pike <totoro.friend@chilon.net>
* Mokhtar Naamani <mokhtar.naamani@gmail.com>
* Benjamin Stover <benjamin.stover@gmail.com>
* Riccardo Magliocchetti <riccardo.magliocchetti@gmail.com>
* Janus Troelsen <janus.troelsen@stud.tu-darmstadt.de>
* Lars Schneider <lars.schneider@autodesk.com> (copyright owned by Autodesk, Inc.)
* Joel Martin <github@martintribe.org>
* Manuel Wellmann <manuel.wellmann@autodesk.com> (copyright owned by Autodesk, Inc.)
* Xuejie Xiao <xxuejie@gmail.com>
* Dominic Wong <dom@slowbunyip.org>
* Alan Kligman <alan.kligman@gmail.com> (copyright owned by Mozilla Foundation)
* Anthony Liot <wolfviking0@yahoo.com>
* Michael Riss <Michael.Riss@gmx.de>
* Jasper St. Pierre <jstpierre@mecheye.net>
* Manuel Schölling <manuel.schoelling@gmx.de>
* Bruce Mitchener, Jr. <bruce.mitchener@gmail.com>
* Michael Bishop <mbtyke@gmail.com>
* Roger Braun <roger@rogerbraun.net>
* Vladimir Vukicevic <vladimir@pobox.com> (copyright owned by Mozilla Foundation)
* Lorant Pinter <lorant.pinter@prezi.com>
* Tobias Doerffel <tobias.doerffel@gmail.com>
* Martin von Gagern <martin@von-gagern.net>
* Ting-Yuan Huang <thuang@mozilla.com>
* Joshua Granick <jgranick@blackberry.com>
* Felix H. Dahlke <fhd@ubercode.de>
* Éloi Rivard <azmeuk@gmail.com>
* Alexander Gladysh <ag@logiceditor.com>
* Arlo Breault <arlolra@gmail.com>
* Jacob Lee <artdent@gmail.com> (copyright owned by Google, Inc.)
* Joe Lee <jlee@imvu.com> (copyright owned by IMVU)
* Andy Friesen <andy@imvu.com> (copyright owned by IMVU)
* Bill Welden <bwelden@imvu.com> (copyright owned by IMVU)
* Michael Ey <mey@imvu.com> (copyright owned by IMVU)
* Llorens Marti Garcia <lgarcia@imvu.com> (copyright owned by IMVU)
* Jinsuck Kim <jkim@imvu.com> (copyright owned by IMVU)
* Todd Lee <tlee@imvu.com> (copyright owned by IMVU)
* Anthony Pesch <inolen@gmail.com>
* Robert Bragg <robert.bragg@intel.com> (copyright owned by Intel Corporation)
* Sylvestre Ledru <sylvestre@debian.org>
* Tom Fairfield <fairfield@cs.xu.edu>
* Anthony J. Thibault <ajt@hyperlogic.org>
* John Allwine <jallwine86@gmail.com>
* Martin Gerhardy <martin.gerhardy@gmail.com>
* James Gregory <jgregory@zynga.com> (copyright owned by Zynga, Inc.)
* Dan Gohman <sunfish@google.com> (copyright owned by Google, Inc.)
* Jeff Gilbert <jgilbert@mozilla.com> (copyright owned by Mozilla Foundation)
* Frits Talbot <frits@metapathy.com>
* Onno Jongbloed <hey@onnoj.net>
* Jez Ng <me@jezng.com>
* Marc Feeley <mfeeley@mozilla.com> (copyright owned by Mozilla Foundation)
* Ludovic Perrine <jazzzz@gmail.com>
* David Barksdale <david.barksdale@adcedosolutions.com>
* Manfred Manik Nerurkar <nerurkar*at*made-apps.biz> (copyright owned by MADE, GmbH)
* Joseph Gentle <me@josephg.com>
* Douglas T. Crosher <dtc-moz@scieneer.com> (copyright owned by Mozilla Foundation)
* Douglas T. Crosher <info@jsstats.com> (copyright owned by Scieneer Pty Ltd.)
* Soeren Balko <soeren.balko@gmail.com> (copyright owned by Clipchamp Pty Ltd.)
* Ryan Kelly (ryan@rfk.id.au)
* Michael Lelli <toadking@toadking.com>
* Yu Kobayashi <yukoba@accelart.jp>
* Pin Zhang <zhangpin04@gmail.com>
* Nick Bray <ncbray@chromium.org> (copyright owned by Google, Inc.)
* Aidan Hobson Sayers <aidanhs@cantab.net>
* Charlie Birks <admin@daftgames.net>
* Ranger Harke <ranger.harke@autodesk.com> (copyright owned by Autodesk, Inc.)
* Tobias Vrinssen <tobias@vrinssen.de>
* Patrick R. Martin <patrick.martin.r@gmail.com>
* Richard Quirk <richard.quirk@gmail.com>
* Marcos Scriven <marcos@scriven.org>
* Antoine Lambert <antoine.lambert33@gmail.com>
* Daniel Aquino <mr.danielaquino@gmail.com>
* Remi Papillie <remi.papillie@gmail.com>
* Fraser Adams <fraser.adams@blueyonder.co.uk>
* Michael Tirado <icetooth333@gmail.com>
* Ben Noordhuis <info@bnoordhuis.nl>
* Bob Roberts <bobroberts177@gmail.com>
* John Vilk <jvilk@cs.umass.edu>
* Daniel Baulig <dbaulig@fb.com> (copyright owned by Facebook, Inc.)
* Lu Wang <coolwanglu@gmail.com>
* Heidi Pan <heidi.pan@intel.com> (copyright owned by Intel)
* Vasilis Kalintiris <ehostunreach@gmail.com>
* Adam C. Clifton <adam@hulkamaniac.com>
* Volo Zyko <volo.zyko@gmail.com>
* Andre Weissflog <floooh@gmail.com>
* Alexandre Perrot <alexandre.perrot@gmail.com>
* Emerson José Silveira da Costa <emerson.costa@gmail.com>
* Jari Vetoniemi <mailroxas@gmail.com>
* Sindre Sorhus <sindresorhus@gmail.com>
* James S Urquhart <jamesu@gmail.com>
* Boris Gjenero <boris.gjenero@gmail.com>
* jonas echterhoff <jonas@unity3d.com>
* Sami Vaarala <sami.vaarala@iki.fi>
* Jack A. Arrington <jack@epicpineapple.com>
* Richard Janicek <r@janicek.co>
* Joel Croteau <jcroteau@gmail.com>
* Haneef Mubarak <haneef503@gmail.com>
* Nicolas Peri <nicox@shivaengine.com> (copyright owned by ShiVa Technologies, SAS)
* Bernhard Fey <e-male@web.de>
* Dave Nicponski <dave.nicponski@gmail.com>
* Jonathan Jarri <noxalus@gmail.com>
* Daniele Di Proietto <daniele.di.proietto@gmail.com>
* Dan Dascalescu <dNOSPAMdascalescu@gmail.com>
* Thomas Borsos <thomasborsos@gmail.com>
* Ori Avtalion <ori@avtalion.name>
* Guillaume Blanc <guillaumeblanc.sc@gmail.com>
* Usagi Ito <usagi@WonderRabbitProject.net>
* Camilo Polymeris <cpolymeris@gmail.com>
* Markus Henschel <markus.henschel@yager.de>
* Ophir Lojkine <ophir.lojkine@eleves.ec-nantes.fr>
* Ryan Sturgell <ryan.sturgell@gmail.com> (copyright owned by Google, Inc.)
* Jason Green <jason@transgaming.com> (copyright owned by TransGaming, Inc.)
* Ningxin Hu <ningxin.hu@intel.com> (copyright owned by Intel)
* Nicolas Guillemot <nlguillemot@gmail.com>
* Sathyanarayanan Gunasekaran <gsathya.ceg@gmail.com> (copyright owned by Mozilla Foundation)
* Nikolay Vorobyov <nik.vorobyov@gmail.com>
* Jonas Platte <mail@jonasplatte.de>
* Sebastien Ronsse <sronsse@gmail.com>
* Glenn R. Wichman <gwichman@zynga.com>
* Hamish Willee <hamishwillee@gmail.com> (copyright owned by Mozilla Foundation)
* Sylvain Chevalier <sylvain.chevalier@gmail.com>
* Nathan Ross <nross.se@gmail.com>
* Zachary Pomerantz <zmp@umich.edu>
* Boris Tsarev <boristsarev@gmail.com>
* Mark Logan <mark@artillery.com> (copyright owned by Artillery Games, Inc.)
* Коренберг Марк <socketpair@gmail.com>
* Gauthier Billot <gogoprog@gmail.com>
* Árpád Goretity <h2co3@h2co3.org>
* Nicholas Wilson <nicholas@nicholaswilson.me.uk>
* Aaron Mandle <aaronmandle@gmail.com>
* Bailey Hayes <Bailey.Hayes@sas.com> (copyright owned by SAS Institute Inc.)
* Paul Holland <pholland@adobe.com>
* James Long <longster@gmail.com>
* David Anderson <danderson@mozilla.com> (copyright owned by Mozilla Foundation)
* Eric Rannaud <e@nanocritical.com> (copyright owned by Nanocritical Corp.)
* William Furr <wfurr@google.com> (copyright owned by Google, Inc.)
* Dan Glastonbury <dglastonbury@mozilla.com> (copyright owned by Mozilla Foundation)
* Warren Seine <warren.seine@aerys.in> (copyright owned by Aerys SAS)
* Petr Babicka <babcca@gmail.com>
* Akira Takahashi <faithandbrave@gmail.com>
* Victor Costan <costan@gmail.com>
* Pepijn Van Eeckhoudt <pepijn.vaneeckhoudt@luciad.com> (copyright owned by Luciad NV)
* Stevie Trujillo <stevie.trujillo@gmail.com>
* Edward Rudd <urkle@outoforder.cc>
* Rene Eichhorn <rene.eichhorn1@gmail.com>
* Nick Desaulniers <nick@mozilla.com> (copyright owned by Mozilla Foundation)
* Luke Wagner <luke@mozilla.com> (copyright owned by Mozilla Foundation)
* Matt McCormick <matt.mccormick@kitware.com>
* Thaddée Tyl <thaddee.tyl@gmail.com>
* Philipp Wiesemann <philipp.wiesemann@arcor.de>
* Jan Jongboom <janjongboom@gmail.com> (copyright owned by Telenor Digital AS)
* Tiago Quelhas <tiagoq@gmail.com>
* Reinier de Blois <rddeblois@gmail.com>
* Yuichi Nishiwaki <yuichi.nishiwaki@gmail.com>
* Jérôme Bernard <jerome.bernard@ercom.fr> (copyright owned by Ercom)
* Chanhwi Choi <ccwpc@hanmail.net>
* Fábio Santos <fabiosantosart@gmail.com>
* Thibaut Despoulain <thibaut@artillery.com> (copyright owned by Artillery Games, Inc.)
* Wei Tjong Yao <weitjong@gmail.com>
* Tim Guan-tin Chien <timdream@gmail.com>
* Krzysztof Jakubowski <nadult@fastmail.fm>
* Vladimír Vondruš <mosra@centrum.cz>
* Brion Vibber <brion@pobox.com>
* Philip Lafleur <sendsbeak@gmail.com>
* Javier Meseguer de Paz <j.meseguer@gmail.com>
* Michael A. Balazs <michael.balazs@gmail.com>
* Andreas Blixt <me@blixt.nyc>
* Haofeng Zhang <h.z@duke.edu>
* Cody Welsh <codyw@protonmail.com>
* Hoong Ern Ng <hoongern@gmail.com>
* Kagami Hiiragi <kagami@genshiken.org>
* Jan Bölsche <jan@lagomorph.de>
* Sebastian Matthes <sebastianmatthes@outlook.com> (copyright owned by Volkswagen AG)
* Robert Goulet <robert.goulet@autodesk.com> (copyright owned by Autodesk, Inc.)
* Juha Järvi <befunge@gmail.com>
* Louis Lagrange <lagrange.louis@gmail.com>
* Ying-Ruei Liang <thumbd03803@gmail.com>
* Stuart Geipel <lapimlu@gmail.com>
* Yeonjun Lim <yjroot@gmail.com>
* Andrew Karpushin <reven86@gmail.com>
* Felix Zimmermann <fzimmermann89@gmail.com>
* Sven-Hendrik Haase <svenstaro@gmail.com>
* Simon Sandström <simon@nikanor.nu>
* Khaled Sami <k.sami.mohammed@gmail.com>
* Omar El-Mohandes <omar.elmohandes90@gmail.com>
* Florian Rival <florian.rival@gmail.com>
* Mark Achée <mark@achee.com>
* Piotr Paczkowski <kontakt@trzeci.eu>
* Braden MacDonald <braden@bradenmacdonald.com>
* Kevin Cheung <kevin.cheung@autodesk.com> (copyright owned by Autodesk, Inc.)
* Josh Peterson <petersonjm1@gmail.com>
* eska <eska@eska.me>
* Nate Burr <nate.oo@gmail.com>
* Paul "TBBle" Hampson <Paul.Hampson@Pobox.com>
* Andreas Plesch <andreasplesch@gmail.com>
* Brian Armstrong <brian.armstrong.ece+github@gmail.com>
* Vincenzo Chianese <vincenz.chianese@icloud.com>
* Noam T.Cohen <noam@ecb.co.il>
* Nick Shin <nick.shin@gmail.com>
* Gregg Tavares <github@greggman.com>
* Tanner Rogalsky <tanner@tannerrogalsky.com>
* Richard Cook <rcook@tableau.com> (copyright owned by Tableau Software, Inc.)
* Arnab Choudhury <achoudhury@tableau.com> (copyright owned by Tableau Software, Inc.)
* Charles Vaughn <cvaughn@tableau.com> (copyright owned by Tableau Software, Inc.)
* Pierre Krieger <pierre.krieger1708@gmail.com>
* Jakob Stoklund Olesen <stoklund@2pi.dk>
* Jérémy Anger <angerj.dev@gmail.com>
* Derek Schuff <dschuff@chromium.org> (copyright owned by Google, Inc.)
* Ashley Sommer <flubba86@gmail.com>
* Dave Fletcher <graveyhead@gmail.com>
* Lars-Magnus Skog <ralphtheninja@riseup.net>
* Pieter Vantorre <pietervantorre@gmail.com>
* Maher Sallam <maher@sallam.me>
* Andrey Burov <burik666@gmail.com>
* Holland Schutte <hgschutte1@gmail.com>
* Kerby Geffrard <kerby.geffrard@gmail.com>
* cynecx <me@cynecx.net>
* Chris Gibson <cgibson@mrvoxel.com>
* Harald Reingruber <code*at*h-reingruber.at>
* Aiden Koss <madd0131@umn.edu>
* Dustin VanLerberghe <good_ol_dv@hotmail.com>
* Philip Bielby <pmb45-github@srcf.ucam.org> (copyright owned by Jagex Ltd.)
* Régis Fénéon <regis.feneon@gmail.com>
* Dominic Chen <d.c.ddcc@gmail.com> (copyright owned by Google, Inc.)
* Junji Hashimoto <junji.hashimoto@gmail.com>
* Heejin Ahn <aheejin@gmail.com> (copyright owned by Google, Inc.)
* Andras Kucsma <andras.kucsma@gmail.com>
* Mateusz Borycki <mateuszborycki@gmail.com>
* Franklin Ta <fta2012@gmail.com>
* Jacob Gravelle <jgravelle@google.com> (copyright owned by Google, Inc.)
* Kagami Sascha Rosylight <saschanaz@outlook.com>
* Benny Jacobs <benny@gmx.it>
* Ray Brown <code@liquibits.com>
* Christopher Serr <christopher.serr@gmail.com>
* Aaron Ruß <aaron.russ@dfki.de> (copyright owned by DFKI GmbH)
* Vilibald Wanča <vilibald@wvi.cz>
* Alex Hixon <alex@alexhixon.com>
* Vladimir Davidovich <thy.ringo@gmail.com>
* Yuriy Levchenko <irov13@mail.ru>
* Dmitry Tolmachov <dmitolm@gmail.com>
* Dylan McKay <me@dylanmckay.io>
* Christophe Gragnic <cgragnic@netc.fr>
* Murphy McCauley <murphy.mccauley@gmail.com>
* Anatoly Trosinenko <anatoly.trosinenko@gmail.com>
* Brad Grantham <grantham@plunk.org>
* Sam Clegg <sbc@chromium.org> (copyright owned by Google, Inc.)
* Joshua Lind <joshualind007@hotmail.com>
* Hiroaki GOTO as "GORRY" <gorry@hauN.org>
* Mikhail Kremnyov <mkremnyov@gmail.com> (copyright owned by XCDS International)
* Tasuku SUENAGA a.k.a. gunyarakun <tasuku-s-github@titech.ac>
* Vitorio Miguel Prieto Cilia <vdrbandeiras@gmail.com>
* Evan Wallace <evan.exe@gmail.com>
* Henning Pohl <henning@still-hidden.de>
* Tim Neumann <mail@timnn.me>
* Ondrej Stava <ondrej.stava@gmail.com> (copyright owned by Google, Inc.)
* Jakub Jirutka <jakub@jirutka.cz>
* Loo Rong Jie <loorongjie@gmail.com>
* Jean-François Geyelin <jfgeyelin@gmail.com>
* Matthew Collins <thethinkofdeath@gmail.com>
* Satoshi N. M <snmatsutake@yahoo.co.jp>
* Ryan Speets <ryan@speets.ca>
* Fumiya Chiba <fumiya.chiba@nifty.com>
* Ryan C. Gordon <icculus@icculus.org>
* Inseok Lee <dlunch@gmail.com>
* Yair Levinson (copyright owned by Autodesk, Inc.)
* Matjaž Drolc <mdrolc@gmail.com>
* James Swift <james@3dengineer.com> (copyright owned by PSPDFKit GmbH)
* Ryan Lester <ryan@cyph.com> (copyright owned by Cyph, Inc.)
* Nikolay Zapolnov <zapolnov@gmail.com>
* Nazar Mokrynskyi <nazar@mokrynskyi.com>
* Yury Delendik <ydelendik@mozilla.com> (copyright owned by Mozilla Foundation)
* Kenneth Perry <thothonegan@gmail.com>
* Jim Mussared <jim.mussared@gmail.com>
* Dirk Vanden Boer <dirk.vdb@gmail.com>
* Mitchell Foley <mitchfoley@google.com> (copyright owned by Google, Inc.)
* Oleksandr Chekhovskyi <oleksandr.chekhovskyi@gmail.com>
* Michael Siebert <michael.siebert2k@gmail.com>
* Jonathan Hale <squareys@googlemail.com>
* Etienne Brateau <etienne.brateau@gmail.com>
* Zhiming Wang <zmwangx@gmail.com>
* Jameson Ernst <jameson@jpernst.com>
* Yoan Lecoq <yoanlecoq.io@gmail.com>
* Jiajie Hu <jiajie.hu@intel.com> (copyright owned by Intel Corporation)
* Kamil Klimek <naresh@tlen.pl>
* José Carlos Pujol <josecpujol(at)gmail.com>
* Dannii Willis <curiousdannii@gmail.com>
* Erik Dubbelboer <erik@dubbelboer.com>
* Sergey Tsatsulin <tsatsulin@gmail.com>
* varkor <github@varkor.com>
* Stuart Knightley <website@stuartk.com>
* Amadeus Guo<gliheng@foxmail.com>
* Nathan Froyd <froydnj@gmail.com> (copyright owned by Mozilla Foundation)
* Daniel Wirtz <dcode@dcode.io>
* Kibeom Kim <kk1674@nyu.edu>
* Marcel Klammer <m.klammer@tastenkunst.com>
* Axel Forsman <axelsfor@gmail.com>
* Ebrahim Byagowi <ebrahim@gnu.org>
* Thorsten Möller <thorsten.moeller@sbi.ch>
* Michael Droettboom <mdroettboom@mozilla.com>
* Nicolas Bouquet <hgy01@hieroglyphe.net>
* Miguel Saldivar <miguel.saldivar22@hotmail.com>
* Gert Van Hoey <gert.vanhoey@gmail.com>
* Valtteri Heikkilä <rnd@nic.fi>
* Daniel McNab <daniel.mcnab6+emcc(at)gmail.com>
* Tyler Limkemann <tslimkemann42 gmail.com>
* Ben Smith <binji@google.com> (copyright owned by Google, Inc.)
* Sylvain Beucler <beuc@beuc.net>
* Patrik Weiskircher <patrik@weiskircher.name>
* Tobias Widlund <widlundtobias(at)gmail.com>
* Rob Fors <mail@robfors.com>
* Mike Frysinger <vapier@chromium.org> (copyright owned by Google, Inc.)
* Sébasiten Crozet <developer@crozet.re>
* Andrey Nagikh <andrey@nagih.ru>
* Dzmitry Malyshau <dmalyshau@mozilla.com> (copyright owned by Mozilla Foundation)
* Bjorn Swenson <tie.372@gmail.com>
* Ryhor Spivak <grisha@rusteddreams.net>
* Jan Schär <jscissr@gmail.com>
* Ryhor Spivak <grisha@rusteddreams.net>
* Alexander Bich <quyse0@gmail.com>
* Ashleigh Thomas <ashleighbcthomas@gmail.com>
* Veniamin Petrenko <bjpbjpbjp10@gmail.com>
* Ian Henderson <ian@ianhenderson.org>
* Siim Kallas <siimkallas@gmail.com>
* Carl Woffenden <cwoffenden@gmail.com> (copyright owned by Numfum GmbH)
* Patrick Berger <patrick.berger@xmail.net> (copyright owned by Compusoft Group)
* Alexander Frank Lehmann <alexander.frank.lehmann@compusoftgroup.com> (copyright owned by Compusoft Group)
* Tommy Nguyen <tn0502@gmail.com>
* Thomas Schander <info@thomasschander.com> (copyright owned by Enscape GmbH)
* Benjamin S. Rodgers <acdimalev@gmail.com>
* Paul Shapiro <paul@mymonero.com>
* Elmo Todurov <elmo.todurov@eesti.ee>
* Zoltán Žarkov <zeko@freecivweb.org>
* Roman Yurchak <rth.yurchak@pm.me>
* Hampton Maxwell <me@hamptonmaxwell.com>
* Eric Fiselier <ericwf@google.com> (copyright owned by Google, Inc.)
* Sirapop Wongstapornpat <sirapop.wongstapornpat@student.oulu.fi>
* Matt Kane <m@mk.gg>
* Altan Özlü <altanozlu7@gmail.com>
* Mary S <ipadlover8322@gmail.com>
* Martin Birks <mbirks@gmail.com>
* Kirill Smelkov <kirr@nexedi.com> (copyright owned by Nexedi)
* Lutz Hören <laitch383@gmail.com>
* Pedro K Custodio <git@pedrokcustodio.com>
* Nicolas Allemand <contact@nicolasallemand.com>
* Gabriel Cuvillier <contact@gabrielcuvillier.pro>
* Thomas Lively <tlively@google.com> (copyright owned by Google, Inc.)
* Brandon Surmanski <b.surmanski@gmail.com>
* Rian Hunter <rian@alum.mit.edu>
* Kai Ninomiya <kainino@chromium.org> (copyright owned by Google, Inc.)
* Mickaël Schoentgen <contact@tiger-222.fr>
* Renaud Leroy <capitnflam@gmail.com>
* Florian Stellbrink <florian@stellbr.ink>
* Shane Peelar <lookatyouhacker@gmail.com>
* Alessandro Pignotti <alessandro@leaningtech.com>
* Zheng Tao Lee <zhengtao.lee@autodesk.com> (copyright owned by Autodesk, Inc.)
* Martina Kraus <kraus.martina.m@googlemail.com>
* Jacob Adelgren <jake@eevo.com>
* Ingvar Stepanyan <me@rreverser.com>
* Ben Trapani <ben.trapani1995@gmail.com> (copyright owned by Microsoft, Inc.)
* Tim Lander <tim57282＠hotmail.com>
* Jacob Greenfield <jacob@jacobgreenfield.me>
* Joseph Kogut <joseph.kogut@gmail.com>
* Yi Zhang <milizhang@gmail.com>
* Marc Abramowitz <msabramo@gmail.com>
* Daniel Ruf <daniel@daniel-ruf.de>
* Timothy Trindle <titrindl@microsoft.com> (copyright owned by Microsoft, Inc.)
* Matthew Andres Moreno <m.more500@gmail.com>
* Eric Mandel <eric@cfa.harvard.edu>
* Anthony Catel <paraboul@gmail.com>
* Simon Cooper <simon.d.cooper@hotmail.co.uk>
* Amir Rasouli <arasouli91@gmail.com>
* Nico Weber <thakis@chromium.org>
<<<<<<< HEAD
* Adam Bujalski <a.bujalski@samsung.com> (copyright owner by Samsung Electronics)
=======
* Bas Doorn <code@keyn.app> (copyright owned by Keyn B.V.)
* Adam Bujalski <a.bujalski@samsung.com> (copyright owned by Samsung Electronics)
* Guanzhong Chen <gzchen@google.com> (copyright owned by Google, Inc.)
* Denis Serebro <densilver3000@gmail.com>
* Lucas Ramage <ramage.lucas@protonmail.com>
* Andy Wingo <wingo@igalia.com> (copyright owned by Igalia)
* Philipp Gloor <philipp.gloor@pdf-tools.com> (copyright owned by PDF Tools AG)
* Joshua Minter <josh@minteronline.com> (copyright owned by Clipchamp Pty Ltd.)
* Ferris Kwaijtaal <ferrispc@hotmail.com>
* Konstantin Podsvirov <konstantin@podsvirov.pro>
* Eduardo Bart <edub4rt@gmail.com>
* Zoltan Varga <vargaz@gmail.com> (copyright owned by Microsoft, Inc.)
>>>>>>> 16edbe51
<|MERGE_RESOLUTION|>--- conflicted
+++ resolved
@@ -403,9 +403,6 @@
 * Simon Cooper <simon.d.cooper@hotmail.co.uk>
 * Amir Rasouli <arasouli91@gmail.com>
 * Nico Weber <thakis@chromium.org>
-<<<<<<< HEAD
-* Adam Bujalski <a.bujalski@samsung.com> (copyright owner by Samsung Electronics)
-=======
 * Bas Doorn <code@keyn.app> (copyright owned by Keyn B.V.)
 * Adam Bujalski <a.bujalski@samsung.com> (copyright owned by Samsung Electronics)
 * Guanzhong Chen <gzchen@google.com> (copyright owned by Google, Inc.)
@@ -417,5 +414,4 @@
 * Ferris Kwaijtaal <ferrispc@hotmail.com>
 * Konstantin Podsvirov <konstantin@podsvirov.pro>
 * Eduardo Bart <edub4rt@gmail.com>
-* Zoltan Varga <vargaz@gmail.com> (copyright owned by Microsoft, Inc.)
->>>>>>> 16edbe51
+* Zoltan Varga <vargaz@gmail.com> (copyright owned by Microsoft, Inc.)