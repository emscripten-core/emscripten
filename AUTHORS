The following authors have all licensed their contributions to Emscripten
under the licensing terms detailed in LICENSE.

(Authors keep copyright of their contributions, of course; they just grant
a license to everyone to use it as detailed in LICENSE.)

* Alon Zakai <alonzakai@gmail.com> (copyright owned by Mozilla Foundation)
* Tim Dawborn <tim.dawborn@gmail.com>
* Max Shawabkeh <max99x@gmail.com>
* Sigmund Vik <sigmund_vik@yahoo.com>
* Jeff Terrace <jterrace@gmail.com>
* Benoit Tremblay <trembl.ben@gmail.com>
* Andreas Bergmeier <abergmeier@gmx.net>
* Ben Schwartz <bens@alum.mit.edu>
* David Claughton <dave@eclecticdave.com>
* David Yip <yipdw@member.fsf.org>
* Julien Hamaide <julien.hamaide@gmail.com>
* Ehsan Akhgari <ehsan.akhgari@gmail.com> (copyright owned by Mozilla Foundation)
* Adrian Taylor <adrian@macrobug.com>
* Richard Assar <richard.assar@gmail.com>
* Nathan Hammond <emscripten@nathanhammond.com>
* Behdad Esfahbod <behdad@behdad.org>
* David Benjamin <davidben@mit.edu>
* Pierre Renaux <pierre@talansoft.com>
* Brian Anderson <banderson@mozilla.com>
* Jon Bardin <diclophis@gmail.com>
* Jukka Jylänki <jujjyl@gmail.com>
* Aleksander Guryanov <caiiiycuk@gmail.com>
* Chad Austin <chad@chadaustin.me> (copyright owned by IMVU)
* nandhp <nandhp@gmail.com>
* YeZhongWen <linghuye2.0@gmail.com>
* Xingxing Pan <forandom@gmail.com>
* Justin Kerk <dopefishjustin@gmail.com>
* Andrea Bedini <andrea.bedini@gmail.com>
* James Pike <totoro.friend@chilon.net>
* Mokhtar Naamani <mokhtar.naamani@gmail.com>
* Benjamin Stover <benjamin.stover@gmail.com>
* Riccardo Magliocchetti <riccardo.magliocchetti@gmail.com>
* Janus Troelsen <janus.troelsen@stud.tu-darmstadt.de>
* Lars Schneider <lars.schneider@autodesk.com> (copyright owned by Autodesk, Inc.)
* Joel Martin <github@martintribe.org>
* Manuel Wellmann <manuel.wellmann@autodesk.com> (copyright owned by Autodesk, Inc.)
* Xuejie Xiao <xxuejie@gmail.com>
* Dominic Wong <dom@slowbunyip.org>
* Alan Kligman <alan.kligman@gmail.com> (copyright owned by Mozilla Foundation)
* Anthony Liot <wolfviking0@yahoo.com>
* Michael Riss <Michael.Riss@gmx.de>
* Jasper St. Pierre <jstpierre@mecheye.net>
* Manuel Schölling <manuel.schoelling@gmx.de>
* Bruce Mitchener, Jr. <bruce.mitchener@gmail.com>
* Michael Bishop <mbtyke@gmail.com>
* Roger Braun <roger@rogerbraun.net>
* Vladimir Vukicevic <vladimir@pobox.com> (copyright owned by Mozilla Foundation)
* Lorant Pinter <lorant.pinter@prezi.com>
* Tobias Doerffel <tobias.doerffel@gmail.com>
* Martin von Gagern <martin@von-gagern.net>
* Ting-Yuan Huang <thuang@mozilla.com>
* Joshua Granick <jgranick@blackberry.com>
* Felix H. Dahlke <fhd@ubercode.de>
* Éloi Rivard <azmeuk@gmail.com>
* Alexander Gladysh <ag@logiceditor.com>
* Arlo Breault <arlolra@gmail.com>
* Jacob Lee <artdent@gmail.com> (copyright owned by Google, Inc.)
* Joe Lee <jlee@imvu.com> (copyright owned by IMVU)
* Andy Friesen <andy@imvu.com> (copyright owned by IMVU)
* Bill Welden <bwelden@imvu.com> (copyright owned by IMVU)
* Michael Ey <mey@imvu.com> (copyright owned by IMVU)
* Llorens Marti Garcia <lgarcia@imvu.com> (copyright owned by IMVU)
* Jinsuck Kim <jkim@imvu.com> (copyright owned by IMVU)
* Todd Lee <tlee@imvu.com> (copyright owned by IMVU)
* Anthony Pesch <inolen@gmail.com>
* Robert Bragg <robert.bragg@intel.com> (copyright owned by Intel Corporation)
* Sylvestre Ledru <sylvestre@debian.org>
* Tom Fairfield <fairfield@cs.xu.edu>
* Anthony J. Thibault <ajt@hyperlogic.org>
* John Allwine <jallwine86@gmail.com>
* Martin Gerhardy <martin.gerhardy@gmail.com>
* James Gregory <jgregory@zynga.com> (copyright owned by Zynga, Inc.)
* Dan Gohman <sunfish@google.com> (copyright owned by Google, Inc.)
* Jeff Gilbert <jgilbert@mozilla.com> (copyright owned by Mozilla Foundation)
* Frits Talbot <frits@metapathy.com>
* Onno Jongbloed <hey@onnoj.net>
* Jez Ng <me@jezng.com>
* Marc Feeley <mfeeley@mozilla.com> (copyright owned by Mozilla Foundation)
* Ludovic Perrine <jazzzz@gmail.com>
* David Barksdale <david.barksdale@adcedosolutions.com>
* Manfred Manik Nerurkar <nerurkar*at*made-apps.biz> (copyright owned by MADE, GmbH)
* Joseph Gentle <me@josephg.com>
* Douglas T. Crosher <dtc-moz@scieneer.com> (copyright owned by Mozilla Foundation)
* Douglas T. Crosher <info@jsstats.com> (copyright owned by Scieneer Pty Ltd.)
* Soeren Balko <soeren.balko@gmail.com> (copyright owned by Clipchamp Pty Ltd.)
* Ryan Kelly (ryan@rfk.id.au)
* Michael Lelli <toadking@toadking.com>
* Yu Kobayashi <yukoba@accelart.jp>
* Pin Zhang <zhangpin04@gmail.com>
* Nick Bray <ncbray@chromium.org> (copyright owned by Google, Inc.)
* Aidan Hobson Sayers <aidanhs@cantab.net>
* Charlie Birks <admin@daftgames.net>
* Ranger Harke <ranger.harke@autodesk.com> (copyright owned by Autodesk, Inc.)
* Tobias Vrinssen <tobias@vrinssen.de>
* Patrick R. Martin <patrick.martin.r@gmail.com>
* Richard Quirk <richard.quirk@gmail.com>
* Marcos Scriven <marcos@scriven.org>
* Antoine Lambert <antoine.lambert33@gmail.com>
* Daniel Aquino <mr.danielaquino@gmail.com>
* Remi Papillie <remi.papillie@gmail.com>
* Fraser Adams <fraser.adams@blueyonder.co.uk>
* Michael Tirado <icetooth333@gmail.com>
* Ben Noordhuis <info@bnoordhuis.nl>
* Bob Roberts <bobroberts177@gmail.com>
* John Vilk <jvilk@cs.umass.edu>
* Daniel Baulig <dbaulig@fb.com> (copyright owned by Facebook, Inc.)
* Lu Wang <coolwanglu@gmail.com>
* Heidi Pan <heidi.pan@intel.com> (copyright owned by Intel)
* Vasilis Kalintiris <ehostunreach@gmail.com>
* Adam C. Clifton <adam@hulkamaniac.com>
* Volo Zyko <volo.zyko@gmail.com>
* Andre Weissflog <floooh@gmail.com>
* Alexandre Perrot <alexandre.perrot@gmail.com>
* Emerson José Silveira da Costa <emerson.costa@gmail.com>
* Jari Vetoniemi <mailroxas@gmail.com>
* Sindre Sorhus <sindresorhus@gmail.com>
* James S Urquhart <jamesu@gmail.com>
* Boris Gjenero <boris.gjenero@gmail.com>
* jonas echterhoff <jonas@unity3d.com>
* Sami Vaarala <sami.vaarala@iki.fi>
* Jack A. Arrington <jack@epicpineapple.com>
* Richard Janicek <r@janicek.co>
* Joel Croteau <jcroteau@gmail.com>
* Haneef Mubarak <haneef503@gmail.com>
* Nicolas Peri <nicox@shivaengine.com> (copyright owned by ShiVa Technologies, SAS)
* Bernhard Fey <e-male@web.de>
* Dave Nicponski <dave.nicponski@gmail.com>
* Jonathan Jarri <noxalus@gmail.com>
* Daniele Di Proietto <daniele.di.proietto@gmail.com>
* Dan Dascalescu <dNOSPAMdascalescu@gmail.com>
* Thomas Borsos <thomasborsos@gmail.com>
* Ori Avtalion <ori@avtalion.name>
* Guillaume Blanc <guillaumeblanc.sc@gmail.com>
* Usagi Ito <usagi@WonderRabbitProject.net>
* Camilo Polymeris <cpolymeris@gmail.com>
* Markus Henschel <markus.henschel@yager.de>
* Ophir Lojkine <ophir.lojkine@eleves.ec-nantes.fr>
* Ryan Sturgell <ryan.sturgell@gmail.com> (copyright owned by Google, Inc.)
* Jason Green <jason@transgaming.com> (copyright owned by TransGaming, Inc.)
* Ningxin Hu <ningxin.hu@intel.com> (copyright owned by Intel)
* Nicolas Guillemot <nlguillemot@gmail.com>
* Sathyanarayanan Gunasekaran <gsathya.ceg@gmail.com> (copyright owned by Mozilla Foundation)
* Nikolay Vorobyov <nik.vorobyov@gmail.com>
* Jonas Platte <mail@jonasplatte.de>
* Sebastien Ronsse <sronsse@gmail.com>
* Glenn R. Wichman <gwichman@zynga.com>
* Hamish Willee <hamishwillee@gmail.com> (copyright owned by Mozilla Foundation)
* Sylvain Chevalier <sylvain.chevalier@gmail.com>
* Nathan Ross <nross.se@gmail.com>
* Zachary Pomerantz <zmp@umich.edu>
* Boris Tsarev <boristsarev@gmail.com>
* Mark Logan <mark@artillery.com> (copyright owned by Artillery Games, Inc.)
* Коренберг Марк <socketpair@gmail.com>
* Gauthier Billot <gogoprog@gmail.com>
* Árpád Goretity <h2co3@h2co3.org>
* Nicholas Wilson <nicholas@nicholaswilson.me.uk>
* Aaron Mandle <aaronmandle@gmail.com>
* Bailey Hayes <Bailey.Hayes@sas.com> (copyright owned by SAS Institute Inc.)
* Paul Holland <pholland@adobe.com>
* James Long <longster@gmail.com>
* David Anderson <danderson@mozilla.com> (copyright owned by Mozilla Foundation)
* Eric Rannaud <e@nanocritical.com> (copyright owned by Nanocritical Corp.)
* William Furr <wfurr@google.com> (copyright owned by Google, Inc.)
* Dan Glastonbury <dglastonbury@mozilla.com> (copyright owned by Mozilla Foundation)
* Warren Seine <warren.seine@aerys.in> (copyright owned by Aerys SAS)
* Petr Babicka <babcca@gmail.com>
* Akira Takahashi <faithandbrave@gmail.com>
* Victor Costan <costan@gmail.com>
* Pepijn Van Eeckhoudt <pepijn.vaneeckhoudt@luciad.com> (copyright owned by Luciad NV)
* Stevie Trujillo <stevie.trujillo@gmail.com>
* Edward Rudd <urkle@outoforder.cc>
* Rene Eichhorn <rene.eichhorn1@gmail.com>
* Nick Desaulniers <nick@mozilla.com> (copyright owned by Mozilla Foundation)
* Luke Wagner <luke@mozilla.com> (copyright owned by Mozilla Foundation)
* Matt McCormick <matt.mccormick@kitware.com>
* Thaddée Tyl <thaddee.tyl@gmail.com>
* Philipp Wiesemann <philipp.wiesemann@arcor.de>
* Jan Jongboom <janjongboom@gmail.com> (copyright owned by Telenor Digital AS)
* Tiago Quelhas <tiagoq@gmail.com>
* Reinier de Blois <rddeblois@gmail.com>
* Yuichi Nishiwaki <yuichi.nishiwaki@gmail.com>
* Jérôme Bernard <jerome.bernard@ercom.fr> (copyright owned by Ercom)
* Chanhwi Choi <ccwpc@hanmail.net>
* Fábio Santos <fabiosantosart@gmail.com>
* Thibaut Despoulain <thibaut@artillery.com> (copyright owned by Artillery Games, Inc.)
* Wei Tjong Yao <weitjong@gmail.com>
* Tim Guan-tin Chien <timdream@gmail.com>
* Krzysztof Jakubowski <nadult@fastmail.fm>
* Vladimír Vondruš <mosra@centrum.cz>
* Brion Vibber <brion@pobox.com>
* Philip Lafleur <sendsbeak@gmail.com>
* Javier Meseguer de Paz <j.meseguer@gmail.com>
* Michael A. Balazs <michael.balazs@gmail.com>
* Andreas Blixt <me@blixt.nyc>
* Haofeng Zhang <h.z@duke.edu>
* Cody Welsh <codyw@protonmail.com>
* Hoong Ern Ng <hoongern@gmail.com>
* Kagami Hiiragi <kagami@genshiken.org>
* Jan Bölsche <jan@lagomorph.de>
* Sebastian Matthes <sebastianmatthes@outlook.com> (copyright owned by Volkswagen AG)
* Robert Goulet <robert.goulet@autodesk.com> (copyright owned by Autodesk, Inc.)
* Juha Järvi <befunge@gmail.com>
* Louis Lagrange <lagrange.louis@gmail.com>
* Ying-Ruei Liang <thumbd03803@gmail.com>
* Stuart Geipel <lapimlu@gmail.com>
* Yeonjun Lim <yjroot@gmail.com>
* Andrew Karpushin <reven86@gmail.com>
* Felix Zimmermann <fzimmermann89@gmail.com>
* Sven-Hendrik Haase <svenstaro@gmail.com>
* Simon Sandström <simon@nikanor.nu>
* Khaled Sami <k.sami.mohammed@gmail.com>
* Omar El-Mohandes <omar.elmohandes90@gmail.com>
* Florian Rival <florian.rival@gmail.com>
* Mark Achée <mark@achee.com>
* Piotr Paczkowski <kontakt@trzeci.eu>
* Braden MacDonald <braden@bradenmacdonald.com>
* Kevin Cheung <kevin.cheung@autodesk.com> (copyright owned by Autodesk, Inc.)
* Josh Peterson <petersonjm1@gmail.com>
* eska <eska@eska.me>
* Nate Burr <nate.oo@gmail.com>
* Paul "TBBle" Hampson <Paul.Hampson@Pobox.com>
* Andreas Plesch <andreasplesch@gmail.com>
* Brian Armstrong <brian.armstrong.ece+github@gmail.com>
* Vincenzo Chianese <vincenz.chianese@icloud.com>
* Noam T.Cohen <noam@ecb.co.il>
* Nick Shin <nick.shin@gmail.com>
* Gregg Tavares <github@greggman.com>
* Tanner Rogalsky <tanner@tannerrogalsky.com>
* Richard Cook <rcook@tableau.com> (copyright owned by Tableau Software, Inc.)
* Arnab Choudhury <achoudhury@tableau.com> (copyright owned by Tableau Software, Inc.)
* Charles Vaughn <cvaughn@tableau.com> (copyright owned by Tableau Software, Inc.)
* Pierre Krieger <pierre.krieger1708@gmail.com>
* Jakob Stoklund Olesen <stoklund@2pi.dk>
* Jérémy Anger <angerj.dev@gmail.com>
* Derek Schuff <dschuff@chromium.org> (copyright owned by Google, Inc.)
* Ashley Sommer <flubba86@gmail.com>
* Dave Fletcher <graveyhead@gmail.com>
* Lars-Magnus Skog <ralphtheninja@riseup.net>
* Pieter Vantorre <pietervantorre@gmail.com>
* Maher Sallam <maher@sallam.me>
* Andrey Burov <burik666@gmail.com>
* Holland Schutte <hgschutte1@gmail.com>
* Kerby Geffrard <kerby.geffrard@gmail.com>
* cynecx <me@cynecx.net>
* Chris Gibson <cgibson@mrvoxel.com>
* Harald Reingruber <code*at*h-reingruber.at>
* Aiden Koss <madd0131@umn.edu>
* Dustin VanLerberghe <good_ol_dv@hotmail.com>
* Philip Bielby <pmb45-github@srcf.ucam.org> (copyright owned by Jagex Ltd.)
* Régis Fénéon <regis.feneon@gmail.com>
* Dominic Chen <d.c.ddcc@gmail.com> (copyright owned by Google, Inc.)
* Junji Hashimoto <junji.hashimoto@gmail.com>
* Heejin Ahn <aheejin@gmail.com> (copyright owned by Google, Inc.)
* Andras Kucsma <andras.kucsma@gmail.com>
* Mateusz Borycki <mateuszborycki@gmail.com>
* Franklin Ta <fta2012@gmail.com>
* Jacob Gravelle <jgravelle@google.com> (copyright owned by Google, Inc.)
* Kagami Sascha Rosylight <saschanaz@outlook.com>
* Benny Jacobs <benny@gmx.it>
* Ray Brown <code@liquibits.com>
* Christopher Serr <christopher.serr@gmail.com>
* Aaron Ruß <aaron.russ@dfki.de> (copyright owned by DFKI GmbH)
* Vilibald Wanča <vilibald@wvi.cz>
* Alex Hixon <alex@alexhixon.com>
* Vladimir Davidovich <thy.ringo@gmail.com>
* Yuriy Levchenko <irov13@mail.ru>
* Dmitry Tolmachov <dmitolm@gmail.com>
* Dylan McKay <me@dylanmckay.io>
* Christophe Gragnic <cgragnic@netc.fr>
* Murphy McCauley <murphy.mccauley@gmail.com>
* Anatoly Trosinenko <anatoly.trosinenko@gmail.com>
* Brad Grantham <grantham@plunk.org>
* Sam Clegg <sbc@chromium.org> (copyright owned by Google, Inc.)
* Joshua Lind <joshualind007@hotmail.com>
* Hiroaki GOTO as "GORRY" <gorry@hauN.org>
* Mikhail Kremnyov <mkremnyov@gmail.com> (copyright owned by XCDS International)
* Tasuku SUENAGA a.k.a. gunyarakun <tasuku-s-github@titech.ac>
* Vitorio Miguel Prieto Cilia <vdrbandeiras@gmail.com>
* Evan Wallace <evan.exe@gmail.com>
* Henning Pohl <henning@still-hidden.de>
* Tim Neumann <mail@timnn.me>
* Ondrej Stava <ondrej.stava@gmail.com> (copyright owned by Google, Inc.)
* Jakub Jirutka <jakub@jirutka.cz>
* Loo Rong Jie <loorongjie@gmail.com>
* Jean-François Geyelin <jfgeyelin@gmail.com>
* Matthew Collins <thethinkofdeath@gmail.com>
* Satoshi N. M <snmatsutake@yahoo.co.jp>
* Ryan Speets <ryan@speets.ca>
* Fumiya Chiba <fumiya.chiba@nifty.com>
* Ryan C. Gordon <icculus@icculus.org>
* Inseok Lee <dlunch@gmail.com>
* Yair Levinson (copyright owned by Autodesk, Inc.)
* Matjaž Drolc <mdrolc@gmail.com>
* James Swift <james@3dengineer.com> (copyright owned by PSPDFKit GmbH)
* Ryan Lester <ryan@cyph.com> (copyright owned by Cyph, Inc.)
* Nikolay Zapolnov <zapolnov@gmail.com>
* Nazar Mokrynskyi <nazar@mokrynskyi.com>
* Yury Delendik <ydelendik@mozilla.com> (copyright owned by Mozilla Foundation)
* Kenneth Perry <thothonegan@gmail.com>
* Jim Mussared <jim.mussared@gmail.com>
* Dirk Vanden Boer <dirk.vdb@gmail.com>
* Mitchell Foley <mitchfoley@google.com> (copyright owned by Google, Inc.)
* Oleksandr Chekhovskyi <oleksandr.chekhovskyi@gmail.com>
* Michael Siebert <michael.siebert2k@gmail.com>
* Jonathan Hale <squareys@googlemail.com>
* Etienne Brateau <etienne.brateau@gmail.com>
* Zhiming Wang <zmwangx@gmail.com>
* Jameson Ernst <jameson@jpernst.com>
* Yoan Lecoq <yoanlecoq.io@gmail.com>
* Jiajie Hu <jiajie.hu@intel.com> (copyright owned by Intel Corporation)
* Kamil Klimek <naresh@tlen.pl>
* José Carlos Pujol <josecpujol(at)gmail.com>
* Dannii Willis <curiousdannii@gmail.com>
* Erik Dubbelboer <erik@dubbelboer.com>
* Sergey Tsatsulin <tsatsulin@gmail.com>
* varkor <github@varkor.com>
* Stuart Knightley <website@stuartk.com>
* Amadeus Guo <gliheng@foxmail.com>
* Nathan Froyd <froydnj@gmail.com> (copyright owned by Mozilla Foundation)
* Daniel Wirtz <dcode@dcode.io>
* Kibeom Kim <kk1674@nyu.edu>
* Marcel Klammer <m.klammer@tastenkunst.com>
* Axel Forsman <axelsfor@gmail.com>
* Ebrahim Byagowi <ebrahim@gnu.org>
* Thorsten Möller <thorsten.moeller@sbi.ch>
* Michael Droettboom <mdroettboom@mozilla.com>
* Nicolas Bouquet <hgy01@hieroglyphe.net>
* Miguel Saldivar <miguel.saldivar22@hotmail.com>
* Gert Van Hoey <gert.vanhoey@gmail.com>
* Valtteri Heikkilä <rnd@nic.fi>
* Daniel McNab <daniel.mcnab6+emcc(at)gmail.com>
* Tyler Limkemann <tslimkemann42 gmail.com>
* Ben Smith <binji@google.com> (copyright owned by Google, Inc.)
* Sylvain Beucler <beuc@beuc.net>
* Patrik Weiskircher <patrik@weiskircher.name>
* Tobias Widlund <widlundtobias(at)gmail.com>
* Rob Fors <mail@robfors.com>
* Mike Frysinger <vapier@chromium.org> (copyright owned by Google, Inc.)
* Sébasiten Crozet <developer@crozet.re>
* Andrey Nagikh <andrey@nagih.ru>
* Dzmitry Malyshau <dmalyshau@mozilla.com> (copyright owned by Mozilla Foundation)
* Bjorn Swenson <tie.372@gmail.com>
* Ryhor Spivak <grisha@rusteddreams.net>
* Jan Schär <jscissr@gmail.com>
* Ryhor Spivak <grisha@rusteddreams.net>
* Alexander Bich <quyse0@gmail.com>
* Ashleigh Thomas <ashleighbcthomas@gmail.com>
* Veniamin Petrenko <bjpbjpbjp10@gmail.com>
* Ian Henderson <ian@ianhenderson.org>
* Siim Kallas <siimkallas@gmail.com>
* Carl Woffenden <cwoffenden@gmail.com> (copyright owned by Numfum GmbH)
* Patrick Berger <patrick.berger@xmail.net> (copyright owned by Compusoft Group)
* Alexander Frank Lehmann <alexander.frank.lehmann@compusoftgroup.com> (copyright owned by Compusoft Group)
* Tommy Nguyen <tn0502@gmail.com>
* Thomas Schander <info@thomasschander.com> (copyright owned by Enscape GmbH)
* Benjamin S. Rodgers <acdimalev@gmail.com>
* Paul Shapiro <paul@mymonero.com>
* Elmo Todurov <elmo.todurov@eesti.ee>
* Zoltán Žarkov <zeko@freecivweb.org>
* Roman Yurchak <rth.yurchak@pm.me>
* Hampton Maxwell <me@hamptonmaxwell.com>
* Eric Fiselier <ericwf@google.com> (copyright owned by Google, Inc.)
* Sirapop Wongstapornpat <sirapop.wongstapornpat@student.oulu.fi>
* Matt Kane <m@mk.gg>
* Altan Özlü <altanozlu7@gmail.com>
* Mary S <ipadlover8322@gmail.com>
* Martin Birks <mbirks@gmail.com>
* Kirill Smelkov <kirr@nexedi.com> (copyright owned by Nexedi)
* Lutz Hören <laitch383@gmail.com>
* Pedro K Custodio <git@pedrokcustodio.com>
* Nicolas Allemand <contact@nicolasallemand.com>
* Gabriel Cuvillier <contact@gabrielcuvillier.pro>
* Thomas Lively <tlively@google.com> (copyright owned by Google, Inc.)
* Brandon Surmanski <b.surmanski@gmail.com>
* Rian Hunter <rian@alum.mit.edu>
* Kai Ninomiya <kainino@chromium.org> (copyright owned by Google, Inc.)
* Mickaël Schoentgen <contact@tiger-222.fr>
* Renaud Leroy <capitnflam@gmail.com>
* Florian Stellbrink <florian@stellbr.ink>
* Shane Peelar <lookatyouhacker@gmail.com>
* Alessandro Pignotti <alessandro@leaningtech.com>
* Zheng Tao Lee <zhengtao.lee@autodesk.com> (copyright owned by Autodesk, Inc.)
* Martina Kraus <kraus.martina.m@googlemail.com>
* Jacob Adelgren <jake@eevo.com>
* Ingvar Stepanyan <me@rreverser.com>
* Ben Trapani <ben.trapani1995@gmail.com> (copyright owned by Microsoft, Inc.)
* Tim Lander <tim57282＠hotmail.com>
* Jacob Greenfield <jacob@jacobgreenfield.me>
* Joseph Kogut <joseph.kogut@gmail.com>
* Yi Zhang <milizhang@gmail.com>
* Marc Abramowitz <msabramo@gmail.com>
* Daniel Ruf <daniel@daniel-ruf.de>
* Timothy Trindle <titrindl@microsoft.com> (copyright owned by Microsoft, Inc.)
* Matthew Andres Moreno <m.more500@gmail.com>
* Eric Mandel <eric@cfa.harvard.edu>
* Anthony Catel <paraboul@gmail.com>
* Simon Cooper <simon.d.cooper@hotmail.co.uk>
* Amir Rasouli <arasouli91@gmail.com>
* Nico Weber <thakis@chromium.org>
* Bas Doorn <code@keyn.app> (copyright owned by Keyn B.V.)
* Adam Bujalski <a.bujalski@samsung.com> (copyright owned by Samsung Electronics)
* Guanzhong Chen <gzchen@google.com> (copyright owned by Google, Inc.)
* Denis Serebro <densilver3000@gmail.com>
* Lucas Ramage <ramage.lucas@protonmail.com>
* Andy Wingo <wingo@igalia.com> (copyright owned by Igalia)
* Philipp Gloor <philipp.gloor@pdf-tools.com> (copyright owned by PDF Tools AG)
* Joshua Minter <josh@minteronline.com> (copyright owned by Clipchamp Pty Ltd.)
* Ferris Kwaijtaal <ferrispc@hotmail.com>
* Konstantin Podsvirov <konstantin@podsvirov.pro>
* Eduardo Bart <edub4rt@gmail.com>
* Zoltan Varga <vargaz@gmail.com> (copyright owned by Microsoft, Inc.)
* Fernando Serboncini <fserb@google.com>
* Christian Clauss <cclauss@me.com> (copyright owned by IBM)
* Henry Kleynhans <hkleynhans@bloomberg.net> (copyright owned by Bloomberg L.P.)
* FUJI Goro <g.psy.va@gmail.com>
* Egor Suvorov <esuvorov@think-cell.com> (copyright owned by think-cell Software GmbH)
* James Kuszmaul <jabukuszmaul@gmail.com>
* Wei Mingzhi <whistler_wmz@users.sourceforge.net>
* Sergey karchevsky <sergey.ext@gmail.com>
* Ajay Patel <patel.ajay285@gmail.com>
* Adrien Devresse <adev@adev.name>
* Petr Penzin <petr.penzin@intel.com> (copyright owned by Intel Corporation)
* Tayeb Al Karim <tay@google.com> (copyright owned by Google, Inc.)
* Andrei Alexeyev <akari@taisei-project.org>
* Cesar Guirao Robles <cesar@no2.es>
* Ricky Claven <ricksterhd123@gmail.com>
* Mehdi Sabwat <mehdisabwat@gmail.com>
* MinganMuon <mingan-muon@outlook.com>
* Jonathan Feinberg <feinberg@google.com>
* Osman Turan <osman@osmanturan.com>
* Jaikanth J <jaikanthjay46@gmail.com>
* Gernot Lassnig <gernot.lassnig@gmail.com>
* Christian Boos <cboos@bct-technology.com>
* Erik Scholz <greenNO@SPAMg-s.xyz>
* Michael de Lang <kingoipo@gmail.com>
* Gergely Nagy <ngg@tresorit.com>
* Jan Habermann <jan@habermann.io>
* John Granström <granstrom.john@gmail.com>
* Clemens Backes <clemensb@google.com> (copyright owned by Google, Inc.)
* Tibor Klajnscek <tiborkl@numfum.com>
* Benjamin Golinvaux <benjamin@golinvaux.com>
* Peter Salomonsen <pjsalomonsen@gmail.com>
* Niklas Fiekas <niklas.fiekas@backscattering.de>
* Martín Lucas Golini <spartanj@gmail.com>
* Bumsik Kim <k.bumsik@gmail.com>
* Corentin Wallez <cwallez@chromium.org> (copyright owned by Google, Inc.)
* Austin Eng <enga@chromium.org> (copyright owned by Google, Inc.)
* Hugo Amiard <hugo.amiard@laposte.net>
* Diego Casorran <dcasorran@gmail.com>
* sssooonnnggg <sssooonnnggg111@gmail.com>
* Guillaume Racicot <gufideg@gmail.com>
* SK Min <oranke@gmail.com>
* Fabio Alessandrelli <fabio.alessandrelli@gmail.com>
* Kirill Gavrilov <kirill@sview.ru>
* Karl Semich <0xloem@gmail.com>
* Louis DeScioli <descioli@google.com> (copyright owned by Google, LLC)
* Kleis Auke Wolthuizen <info@kleisauke.nl>
* Michael Potthoff <michael@potthoff.eu>
* Abigail Bunyan <abigail@bold.claims> (copyright owned by Microsoft Corporation)
* David García Paredes <davidgparedes@gmail.com>
* Dan Field <dfield@gmail.com> (copyright owned by Google, Inc.)
* Mike Swierczek <mike@swierczek.io>
* Vasily <just.one.man@yandex.ru>
* Jānis Rūcis <parasti@gmail.com>
* rssqian <rssqian@gmail.com>
* Shachar Langbeheim <nihohit@gmail.com>
* Laurin Agostini <thevolut@gmail.com>
* David Carlier <devnexen@gmail.com>
* Paul Du <du.paul136@gmail.com> (copyright owned by ARSKAN)
* Piotr Doan <doanpiotr@gmail.com>
* Stuart Schechter <stuart.schechter@gmail.com>
* Brett Paterson <brett@fmod.com>
* Robert Aboukhalil <robert.aboukhalil@gmail.com>
* Jonathan Poelen <jonathan.poelen@gmail.com>
* Ashley Hauck <github@khyperia.com>
* Junyue Cao <junyuecao@gmail.com>
* Elías Serrano <feserr3@gmail.com>
* Philip Pfaffe <pfaffe@google.com> (copyright owned by Google, LLC)
* Troy Tae <tjy970721@gmail.com>
* Sky Wang <sky-wang@qq.com>
* popomen <nz_nuaa@163.com>
* Artyom Lebedev <vagran.ast@gmail.com>
* Sebastián Gurin (cancerberoSgx) <sebastigurin@gmail.com>
* Benedikt Meurer <bmeurer@google.com> (copyright owned by Google, LLC)
* Jiulong Wang <jiulongw@gmail.com>
* pudinha <rogi@skylittlesystem.org>
* Nicholas Phillips <nwp2@illinois.edu>
* Colin Guyon <colin.guyon@insimo.fr> (copyright owned by InSimo, SAS)
* Mathias Westerdahl <mwesterdahl76@gmail.com>
* Philip Rideout <prideout@google.com> (copyright owned by Google, LLC)
* Shrek Shao (shrekshao@google.com) (copyright owned by Google, LLC)
* Arran Ireland <ion92@protonmail.com>
* Jia Yuan Lo <jylo06g@gmail.com>
* Antoine du Hamel <duhamelantoine1995@gmail.com>
* Alexander Köplinger <alex.koeplinger@outlook.com> (copyright owned by Microsoft, Inc.)
* Kenneth Pouncey <kepounce@microsoft.com> (copyright owned by Microsoft, Inc.)
* Mitchell Hwang <mihw@microsoft.com> (copyright owned by Microsoft, Inc.)
* Sean Maher <seanptmaher@gmail.com> (copyright owned by Google, LLC)
* Paul Peny <pmpp.pub@gmail.com>
* Prashanth Nethi <prashant@adobe.com>
* Max Weisel <max@maxweisel.com>
* Georg Rottensteiner <georg@georg-rottensteiner.de>
* Tristan Griffin <tristan.griffin@hcl.com> (Copyright owned by HCL)
* Julien Jorge <julien.jorge@gmx.fr>
* Benjamin Lee <bnllee@ucdavis.edu>
* Attila Oláh <atl@google.com> (copyright owned by Google, LLC)
* Marat Dukhan <maratek@google.com> (copyright owned by Google, LLC)
* Raphael Siegel <siegel.raphael@gmail.com>
* Stephan Reiter <reste@google.com> (copyright owned by Google, LLC)
* kamenokonyokonyoko <kamenokonokotan@gmail.com>
* Lectem <lectem@gmail.com>
* Henrik Algestam <henrik@algestam.se>
* Rocco Musolino <roccomusolino92@gmail.com>
* Pawel Czarnecki <pawel@8thwall.com> (copyright owned by 8th Wall, Inc.)
* Dhairya Bahl < dhairyabahl5@gmail.com >
* Sam Gao <gaoshan274@gmail.com>
* Sebastian Mayr <me@sam.st>
* Vladimir Gamalyan <vladimir.gamalyan@gmail.com>
* Jean-Sébastien Nadeau <mundusnine@gmail.com> (copyright owned by Foundry Interactive Inc.)
* Wouter van Oortmerssen <wvo@google.com> (copyright owned by Google, LLC)
* Alexey Sokolov <sokolov@google.com> (copyright owned by Google, LLC)
<<<<<<< HEAD
* Lukas Rieger <rieger@progress-psd.com>
* Ivan Romanovski <ivan.romanovski@gmail.com>
=======
* Ivan Romanovski <ivan.romanovski@gmail.com>
* Max Brunsfeld <maxbrunsfeld@gmail.com>
* Basil Fierz <basil.fierz@hotmail.com>
* Rod Hyde <rod@badlydrawngames.com>
* Aleksey Kliger <aleksey@lambdageek.org> (copyright owned by Microsoft, Inc.)
>>>>>>> aeaf110b
<|MERGE_RESOLUTION|>--- conflicted
+++ resolved
@@ -525,13 +525,9 @@
 * Jean-Sébastien Nadeau <mundusnine@gmail.com> (copyright owned by Foundry Interactive Inc.)
 * Wouter van Oortmerssen <wvo@google.com> (copyright owned by Google, LLC)
 * Alexey Sokolov <sokolov@google.com> (copyright owned by Google, LLC)
-<<<<<<< HEAD
 * Lukas Rieger <rieger@progress-psd.com>
-* Ivan Romanovski <ivan.romanovski@gmail.com>
-=======
 * Ivan Romanovski <ivan.romanovski@gmail.com>
 * Max Brunsfeld <maxbrunsfeld@gmail.com>
 * Basil Fierz <basil.fierz@hotmail.com>
 * Rod Hyde <rod@badlydrawngames.com>
-* Aleksey Kliger <aleksey@lambdageek.org> (copyright owned by Microsoft, Inc.)
->>>>>>> aeaf110b
+* Aleksey Kliger <aleksey@lambdageek.org> (copyright owned by Microsoft, Inc.)