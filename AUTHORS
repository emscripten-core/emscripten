--- conflicted
+++ resolved
@@ -269,9 +269,6 @@
 * Vilibald Wanča <vilibald@wvi.cz>
 * Alex Hixon <alex@alexhixon.com>
 * Vladimir Davidovich <thy.ringo@gmail.com>
-<<<<<<< HEAD
-* Ondrej Stava <ondrej.stava@gmail.com> (copyright owned by Google, Inc.)
-=======
 * Dmitry Tolmachov <dmitolm@gmail.com>
 * Dylan McKay <me@dylanmckay.io>
 * Christophe Gragnic <cgragnic@netc.fr>
@@ -285,4 +282,4 @@
 * Tasuku SUENAGA a.k.a. gunyarakun <tasuku-s-github@titech.ac>
 * Evan Wallace <evan.exe@gmail.com>
 * Henning Pohl <henning@still-hidden.de>
->>>>>>> 951d6f29
+* Ondrej Stava <ondrej.stava@gmail.com> (copyright owned by Google, Inc.)