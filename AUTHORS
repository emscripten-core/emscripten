--- conflicted
+++ resolved
@@ -527,8 +527,5 @@
 * Alexey Sokolov <sokolov@google.com> (copyright owned by Google, LLC)
 * Ivan Romanovski <ivan.romanovski@gmail.com>
 * Max Brunsfeld <maxbrunsfeld@gmail.com>
-<<<<<<< HEAD
-* Rod Hyde <rod.hyde@gmail.com>
-=======
 * Basil Fierz <basil.fierz@hotmail.com>
->>>>>>> f2632650
+* Rod Hyde <rod@badlydrawngames.com>