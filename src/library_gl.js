/*
 * GL support. See https://github.com/kripken/emscripten/wiki/OpenGL-support
 * for current status.
 */

var LibraryGL = {
  $GL__postset: 'var GLctx; GL.init()',
  $GL: {
#if GL_DEBUG
    debug: true,
#endif

    counter: 1, // 0 is reserved as 'null' in gl
    lastError: 0,
    buffers: [],
    programs: [],
    framebuffers: [],
    renderbuffers: [],
    textures: [],
    uniforms: [],
    shaders: [],
    vaos: [],

#if FULL_ES2
    clientBuffers: [],
    currArrayBuffer: 0,
    currElementArrayBuffer: 0,
#endif
#if LEGACY_GL_EMULATION
    currArrayBuffer: 0,
    currElementArrayBuffer: 0,
#endif

    byteSizeByTypeRoot: 0x1400, // GL_BYTE
    byteSizeByType: [
      1, // GL_BYTE
      1, // GL_UNSIGNED_BYTE
      2, // GL_SHORT
      2, // GL_UNSIGNED_SHORT
      4, // GL_INT
      4, // GL_UNSIGNED_INT
      4, // GL_FLOAT
      2, // GL_2_BYTES
      3, // GL_3_BYTES
      4, // GL_4_BYTES
      8  // GL_DOUBLE
    ],

    programInfos: {}, // Stores additional information needed for each shader program. Each entry is of form:
    /* { uniforms: {}, // Maps ints back to the opaque WebGLUniformLocation objects.
         maxUniformLength: int, // Cached in order to implement glGetProgramiv(GL_ACTIVE_UNIFORM_MAX_LENGTH)
         maxAttributeLength: int // Cached in order to implement glGetProgramiv(GL_ACTIVE_ATTRIBUTE_MAX_LENGTH)
       } */

    stringCache: {},

    packAlignment: 4,   // default alignment is 4 bytes
    unpackAlignment: 4, // default alignment is 4 bytes

    init: function() {
      GL.createLog2ceilLookup(GL.MAX_TEMP_BUFFER_SIZE);
      Browser.moduleContextCreatedCallbacks.push(GL.initExtensions);
    },

    // Records a GL error condition that occurred, stored until user calls glGetError() to fetch it. As per GLES2 spec, only the first error 
    // is remembered, and subsequent errors are discarded until the user has cleared the stored error by a call to glGetError().
    recordError: function recordError(errorCode) {
      if (!GL.lastError) {
        GL.lastError = errorCode;
      }
    },
    // Get a new ID for a texture/buffer/etc., while keeping the table dense and fast. Creation is farely rare so it is worth optimizing lookups later.
    getNewId: function(table) {
      var ret = GL.counter++;
      for (var i = table.length; i < ret; i++) {
        table[i] = null;
      }
      return ret;
    },

    // Mini temp buffer
    MINI_TEMP_BUFFER_SIZE: 16,
    miniTempBuffer: null,
    miniTempBufferViews: [0], // index i has the view of size i+1

    // When user GL code wants to render from client-side memory, we need to upload the vertex data to a temp VBO
    // for rendering. Maintain a set of temp VBOs that are created-on-demand to appropriate sizes, and never destroyed.
    // Also, for best performance the VBOs are double-buffered, i.e. every second frame we switch the set of VBOs we
    // upload to, so that rendering from the previous frame is not disturbed by uploading from new data to it, which
    // could cause a GPU-CPU pipeline stall.
    // Note that index buffers are not double-buffered (at the moment) in this manner.
    MAX_TEMP_BUFFER_SIZE: {{{ GL_MAX_TEMP_BUFFER_SIZE }}},
    tempVertexBuffers1: [],
    tempVertexBufferCounters1: [],
    tempVertexBuffers2: [],
    tempVertexBufferCounters2: [],
    // Maximum number of temp VBOs of one size to maintain, after that we start reusing old ones, which is safe but can give
    // a performance impact. If CPU-GPU stalls are a problem, increasing this might help.
    numTempVertexBuffersPerSize: 64, // (const)
    tempIndexBuffers: [],
    tempQuadIndexBuffer: null,

    // Precompute a lookup table for the function ceil(log2(x)), i.e. how many bits are needed to represent x, or,
    // if x was rounded up to next pow2, which index is the single '1' bit at?
    // Then log2ceilLookup[x] returns ceil(log2(x)).
    log2ceilLookup: null,
    createLog2ceilLookup: function(maxValue) {
      GL.log2ceilLookup = new Uint8Array(maxValue+1);
      var log2 = 0;
      var pow2 = 1;
      GL.log2ceilLookup[0] = 0;
      for(var i = 1; i <= maxValue; ++i) {
        if (i > pow2) {
          pow2 <<= 1;
          ++log2;
        }
        GL.log2ceilLookup[i] = log2;
      }
    },

    generateTempBuffers: function(quads) {
      var largestIndex = GL.log2ceilLookup[GL.MAX_TEMP_BUFFER_SIZE];
      GL.tempVertexBufferCounters1.length = GL.tempVertexBufferCounters2.length = largestIndex+1;
      GL.tempVertexBuffers1.length = GL.tempVertexBuffers2.length = largestIndex+1;
      GL.tempIndexBuffers.length = largestIndex+1;
      for(var i = 0; i <= largestIndex; ++i) {
        GL.tempIndexBuffers[i] = null; // Created on-demand
        GL.tempVertexBufferCounters1[i] = GL.tempVertexBufferCounters2[i] = 0;
        var ringbufferLength = GL.numTempVertexBuffersPerSize;
        GL.tempVertexBuffers1[i] = [];
        GL.tempVertexBuffers2[i] = [];
        var ringbuffer1 = GL.tempVertexBuffers1[i];
        var ringbuffer2 = GL.tempVertexBuffers2[i];
        ringbuffer1.length = ringbuffer2.length = ringbufferLength;
        for(var j = 0; j < ringbufferLength; ++j) {
          ringbuffer1[j] = ringbuffer2[j] = null; // Created on-demand
        }
      }

      if (quads) {
        // GL_QUAD indexes can be precalculated
        GL.tempQuadIndexBuffer = GLctx.createBuffer();
        GLctx.bindBuffer(GLctx.ELEMENT_ARRAY_BUFFER, GL.tempQuadIndexBuffer);
        var numIndexes = GL.MAX_TEMP_BUFFER_SIZE >> 1;
        var quadIndexes = new Uint16Array(numIndexes);
        var i = 0, v = 0;
        while (1) {
          quadIndexes[i++] = v;
          if (i >= numIndexes) break;
          quadIndexes[i++] = v+1;
          if (i >= numIndexes) break;
          quadIndexes[i++] = v+2;
          if (i >= numIndexes) break;
          quadIndexes[i++] = v;
          if (i >= numIndexes) break;
          quadIndexes[i++] = v+2;
          if (i >= numIndexes) break;
          quadIndexes[i++] = v+3;
          if (i >= numIndexes) break;
          v += 4;
        }
        GLctx.bufferData(GLctx.ELEMENT_ARRAY_BUFFER, quadIndexes, GLctx.STATIC_DRAW);
        GLctx.bindBuffer(GLctx.ELEMENT_ARRAY_BUFFER, null);
      }
    },

    getTempVertexBuffer: function getTempVertexBuffer(sizeBytes) {
      var idx = GL.log2ceilLookup[sizeBytes];
      var ringbuffer = GL.tempVertexBuffers1[idx];
      var nextFreeBufferIndex = GL.tempVertexBufferCounters1[idx];
      GL.tempVertexBufferCounters1[idx] = (GL.tempVertexBufferCounters1[idx]+1) & (GL.numTempVertexBuffersPerSize-1);
      var vbo = ringbuffer[nextFreeBufferIndex];
      if (vbo) {
        return vbo;
      }
      var prevVBO = GLctx.getParameter(GLctx.ARRAY_BUFFER_BINDING);
      ringbuffer[nextFreeBufferIndex] = GLctx.createBuffer();
      GLctx.bindBuffer(GLctx.ARRAY_BUFFER, ringbuffer[nextFreeBufferIndex]);
      GLctx.bufferData(GLctx.ARRAY_BUFFER, 1 << idx, GLctx.DYNAMIC_DRAW);
      GLctx.bindBuffer(GLctx.ARRAY_BUFFER, prevVBO);
      return ringbuffer[nextFreeBufferIndex];
    },

    getTempIndexBuffer: function getTempIndexBuffer(sizeBytes) {
      var idx = GL.log2ceilLookup[sizeBytes];
      var ibo = GL.tempIndexBuffers[idx];
      if (ibo) {
        return ibo;
      }
      var prevIBO = GLctx.getParameter(GLctx.ELEMENT_ARRAY_BUFFER_BINDING);
      GL.tempIndexBuffers[idx] = GLctx.createBuffer();
      GLctx.bindBuffer(GLctx.ELEMENT_ARRAY_BUFFER, GL.tempIndexBuffers[idx]);
      GLctx.bufferData(GLctx.ELEMENT_ARRAY_BUFFER, 1 << idx, GLctx.DYNAMIC_DRAW);
      GLctx.bindBuffer(GLctx.ELEMENT_ARRAY_BUFFER, prevIBO);
      return GL.tempIndexBuffers[idx];
    },

    // Called at start of each new WebGL rendering frame. This swaps the doublebuffered temp VB memory pointers,
    // so that every second frame utilizes different set of temp buffers. The aim is to keep the set of buffers
    // being rendered, and the set of buffers being updated disjoint.
    newRenderingFrameStarted: function newRenderingFrameStarted() {
      var vb = GL.tempVertexBuffers1;
      GL.tempVertexBuffers1 = GL.tempVertexBuffers2;
      GL.tempVertexBuffers2 = vb;
      vb = GL.tempVertexBufferCounters1;
      GL.tempVertexBufferCounters1 = GL.tempVertexBufferCounters2;
      GL.tempVertexBufferCounters2 = vb;
      var largestIndex = GL.log2ceilLookup[GL.MAX_TEMP_BUFFER_SIZE];
      for(var i = 0; i <= largestIndex; ++i) {
        GL.tempVertexBufferCounters1[i] = 0;
      }
    },

#if LEGACY_GL_EMULATION
    // Find a token in a shader source string
    findToken: function(source, token) {
      function isIdentChar(ch) {
        if (ch >= 48 && ch <= 57) // 0-9
          return true;
        if (ch >= 65 && ch <= 90) // A-Z
          return true;
        if (ch >= 97 && ch <= 122) // a-z
          return true;
        return false;
      }
      var i = -1;
      do {
        i = source.indexOf(token, i + 1);
        if (i < 0) {
          break;
        }
        if (i > 0 && isIdentChar(source[i - 1])) {
          continue;
        }
        i += token.length;
        if (i < source.length - 1 && isIdentChar(source[i + 1])) {
          continue;
        }
        return true;
      } while (true);
      return false;
    },
#endif

    getSource: function(shader, count, string, length) {
      var source = '';
      for (var i = 0; i < count; ++i) {
        var frag;
        if (length) {
          var len = {{{ makeGetValue('length', 'i*4', 'i32') }}};
          if (len < 0) {
            frag = Pointer_stringify({{{ makeGetValue('string', 'i*4', 'i32') }}});
          } else {
            frag = Pointer_stringify({{{ makeGetValue('string', 'i*4', 'i32') }}}, len);
          }
        } else {
          frag = Pointer_stringify({{{ makeGetValue('string', 'i*4', 'i32') }}});
        }
        source += frag;
      }
#if LEGACY_GL_EMULATION
      // Let's see if we need to enable the standard derivatives extension
      type = GLctx.getShaderParameter(GL.shaders[shader], 0x8B4F /* GL_SHADER_TYPE */);
      if (type == 0x8B30 /* GL_FRAGMENT_SHADER */) {
        if (GL.findToken(source, "dFdx") ||
            GL.findToken(source, "dFdy") ||
            GL.findToken(source, "fwidth")) {
          source = "#extension GL_OES_standard_derivatives : enable\n" + source;
          var extension = GLctx.getExtension("OES_standard_derivatives");
#if GL_DEBUG
          if (!extension) {
            Module.printErr("Shader attempts to use the standard derivatives extension which is not available.");
          }
#endif
        }
      }
#endif
      return source;
    },

    computeImageSize: function(width, height, sizePerPixel, alignment) {
      function roundedToNextMultipleOf(x, y) {
        return Math.floor((x + y - 1) / y) * y
      }
      var plainRowSize = width * sizePerPixel;
      var alignedRowSize = roundedToNextMultipleOf(plainRowSize, alignment);
      return (height <= 0) ? 0 :
               ((height - 1) * alignedRowSize + plainRowSize);
    },

    get: function(name_, p, type) {
      // Guard against user passing a null pointer.
      // Note that GLES2 spec does not say anything about how passing a null pointer should be treated.
      // Testing on desktop core GL 3, the application crashes on glGetIntegerv to a null pointer, but
      // better to report an error instead of doing anything random.
      if (!p) {
#if GL_ASSERTIONS
        Module.printErr('GL_INVALID_VALUE in glGet' + type + 'v(name=' + name_ + ': Function called with null out pointer!');
#endif
        GL.recordError(0x0501 /* GL_INVALID_VALUE */);
        return;
      }
      var ret = undefined;
      switch(name_) { // Handle a few trivial GLES values
        case 0x8DFA: // GL_SHADER_COMPILER
          ret = 1;
          break;
        case 0x8DF8: // GL_SHADER_BINARY_FORMATS
          if (type !== 'Integer') {
            GL.recordError(0x0500); // GL_INVALID_ENUM
#if GL_ASSERTIONS
            Module.printErr('GL_INVALID_ENUM in glGet' + type + 'v(GL_SHADER_BINARY_FORMATS): Invalid parameter type!');
#endif
          }
          return; // Do not write anything to the out pointer, since no binary formats are supported.
        case 0x8DF9: // GL_NUM_SHADER_BINARY_FORMATS
          ret = 0;
          break;
        case 0x86A2: // GL_NUM_COMPRESSED_TEXTURE_FORMATS
          // WebGL doesn't have GL_NUM_COMPRESSED_TEXTURE_FORMATS (it's obsolete since GL_COMPRESSED_TEXTURE_FORMATS returns a JS array that can be queried for length),
          // so implement it ourselves to allow C++ GLES2 code get the length.
          var formats = GLctx.getParameter(0x86A3 /*GL_COMPRESSED_TEXTURE_FORMATS*/);
          ret = formats.length;
          break;
        case 0x8B9A: // GL_IMPLEMENTATION_COLOR_READ_TYPE
          ret = 0x1401; // GL_UNSIGNED_BYTE
          break;
        case 0x8B9B: // GL_IMPLEMENTATION_COLOR_READ_FORMAT
          ret = 0x1908; // GL_RGBA
          break;
      }

      if (ret === undefined) {
        var result = GLctx.getParameter(name_);
        switch (typeof(result)) {
          case "number":
            ret = result;
            break;
          case "boolean":
            ret = result ? 1 : 0;
            break;
          case "string":
            GL.recordError(0x0500); // GL_INVALID_ENUM
#if GL_ASSERTIONS
            Module.printErr('GL_INVALID_ENUM in glGet' + type + 'v(' + name_ + ') on a name which returns a string!');
#endif
            return;
          case "object":
            if (result === null) {
              // null is a valid result for some (e.g., which buffer is bound - perhaps nothing is bound), but otherwise
              // can mean an invalid name_, which we need to report as an error
              switch(name_) {
                case 0x8894: // ARRAY_BUFFER_BINDING
                case 0x8B8D: // CURRENT_PROGRAM
                case 0x8895: // ELEMENT_ARRAY_BUFFER_BINDING
                case 0x8CA6: // FRAMEBUFFER_BINDING
                case 0x8CA7: // RENDERBUFFER_BINDING
                case 0x8069: // TEXTURE_BINDING_2D
                case 0x8514: { // TEXTURE_BINDING_CUBE_MAP
                  ret = 0;
                  break;
                }
                default: {
                  GL.recordError(0x0500); // GL_INVALID_ENUM
#if GL_ASSERTIONS
                  Module.printErr('GL_INVALID_ENUM in glGet' + type + 'v(' + name_ + ') and it returns null!');
#endif
                  return;
                }
              }
            } else if (result instanceof Float32Array ||
                       result instanceof Uint32Array ||
                       result instanceof Int32Array ||
                       result instanceof Array) {
              for (var i = 0; i < result.length; ++i) {
                switch (type) {
                  case 'Integer': {{{ makeSetValue('p', 'i*4', 'result[i]',     'i32') }}};   break;
                  case 'Float':   {{{ makeSetValue('p', 'i*4', 'result[i]',     'float') }}}; break;
                  case 'Boolean': {{{ makeSetValue('p', 'i',   'result[i] ? 1 : 0', 'i8') }}};    break;
                  default: throw 'internal glGet error, bad type: ' + type;
                }
              }
              return;
            } else if (result instanceof WebGLBuffer ||
                       result instanceof WebGLProgram ||
                       result instanceof WebGLFramebuffer ||
                       result instanceof WebGLRenderbuffer ||
                       result instanceof WebGLTexture) {
              ret = result.name | 0;
            } else {
              GL.recordError(0x0500); // GL_INVALID_ENUM
#if GL_ASSERTIONS
              Module.printErr('GL_INVALID_ENUM in glGet' + type + 'v: Unknown object returned from WebGL getParameter(' + name_ + ')!');
#endif
              return;
            }
            break;
          default:
            GL.recordError(0x0500); // GL_INVALID_ENUM
#if GL_ASSERTIONS
            Module.printErr('GL_INVALID_ENUM in glGetIntegerv: Native code calling glGet' + type + 'v(' + name_ + ') and it returns ' + result + ' of type ' + typeof(result) + '!');
#endif
            return;
        }
      }

      switch (type) {
        case 'Integer': {{{ makeSetValue('p', '0', 'ret', 'i32') }}};    break;
        case 'Float':   {{{ makeSetValue('p', '0', 'ret', 'float') }}};  break;
        case 'Boolean': {{{ makeSetValue('p', '0', 'ret ? 1 : 0', 'i8') }}}; break;
        default: throw 'internal glGet error, bad type: ' + type;
      }
    },  

    getTexPixelData: function(type, format, width, height, pixels, internalFormat) {
      var sizePerPixel;
      switch (type) {
        case 0x1401 /* GL_UNSIGNED_BYTE */:
          switch (format) {
            case 0x1906 /* GL_ALPHA */:
            case 0x1909 /* GL_LUMINANCE */:
              sizePerPixel = 1;
              break;
            case 0x1907 /* GL_RGB */:
              sizePerPixel = 3;
              break;
            case 0x1908 /* GL_RGBA */:
              sizePerPixel = 4;
              break;
            case 0x190A /* GL_LUMINANCE_ALPHA */:
              sizePerPixel = 2;
              break;
            default:
              throw 'Invalid format (' + format + ')';
          }
          break;
        case 0x1403 /* GL_UNSIGNED_SHORT */:
          if (format == 0x1902 /* GL_DEPTH_COMPONENT */) {
            sizePerPixel = 2;
          } else {
            throw 'Invalid format (' + format + ')';
          }
          break;
        case 0x1405 /* GL_UNSIGNED_INT */:
          if (format == 0x1902 /* GL_DEPTH_COMPONENT */) {
            sizePerPixel = 4;
          } else {
            throw 'Invalid format (' + format + ')';
          }
          break;
        case 0x84FA /* UNSIGNED_INT_24_8_WEBGL */:
          sizePerPixel = 4;
          break;
        case 0x8363 /* GL_UNSIGNED_SHORT_5_6_5 */:
        case 0x8033 /* GL_UNSIGNED_SHORT_4_4_4_4 */:
        case 0x8034 /* GL_UNSIGNED_SHORT_5_5_5_1 */:
          sizePerPixel = 2;
          break;
        case 0x1406 /* GL_FLOAT */:
#if ASSERTIONS
          assert(GL.floatExt, 'Must have OES_texture_float to use float textures');
#endif
          switch (format) {
            case 0x1907 /* GL_RGB */:
              sizePerPixel = 3*4;
              break;
            case 0x1908 /* GL_RGBA */:
              sizePerPixel = 4*4;
              break;
            default:
              throw 'Invalid format (' + format + ')';
          }
          internalFormat = GLctx.RGBA;
          break;
        default:
          throw 'Invalid type (' + type + ')';
      }
      var bytes = GL.computeImageSize(width, height, sizePerPixel, GL.unpackAlignment);
      if (type == 0x1401 /* GL_UNSIGNED_BYTE */) {
        pixels = {{{ makeHEAPView('U8', 'pixels', 'pixels+bytes') }}};
      } else if (type == 0x1406 /* GL_FLOAT */) {
        pixels = {{{ makeHEAPView('F32', 'pixels', 'pixels+bytes') }}};
      } else if (type == 0x1405 /* GL_UNSIGNED_INT */ || type == 0x84FA /* UNSIGNED_INT_24_8_WEBGL */) {
        pixels = {{{ makeHEAPView('U32', 'pixels', 'pixels+bytes') }}};
      } else {
        pixels = {{{ makeHEAPView('U16', 'pixels', 'pixels+bytes') }}};
      }
      return {
        pixels: pixels,
        internalFormat: internalFormat
      }
    },

#if GL_FFP_ONLY
    enabledClientAttribIndices: [],
    enableVertexAttribArray: function enableVertexAttribArray(index) {
      if (!GL.enabledClientAttribIndices[index]) {
        GL.enabledClientAttribIndices[index] = true;
        GLctx.enableVertexAttribArray(index);
      }
    },
    disableVertexAttribArray: function disableVertexAttribArray(index) {
      if (GL.enabledClientAttribIndices[index]) {
        GL.enabledClientAttribIndices[index] = false;
        GLctx.disableVertexAttribArray(index);
      }
    },
#endif

#if FULL_ES2
    calcBufLength: function calcBufLength(size, type, stride, count) {
      if (stride > 0) {
        return count * stride;  // XXXvlad this is not exactly correct I don't think
      }
      var typeSize = GL.byteSizeByType[type - GL.byteSizeByTypeRoot];
      return size * typeSize * count;
    },

    usedTempBuffers: [],

    preDrawHandleClientVertexAttribBindings: function preDrawHandleClientVertexAttribBindings(count) {
      GL.resetBufferBinding = false;

      // TODO: initial pass to detect ranges we need to upload, might not need an upload per attrib
      for (var i = 0; i < GL.maxVertexAttribs; ++i) {
        var cb = GL.clientBuffers[i];
        if (!cb.clientside || !cb.enabled) continue;

        GL.resetBufferBinding = true;

        var size = GL.calcBufLength(cb.size, cb.type, cb.stride, count);
        var buf = GL.getTempVertexBuffer(size);
        GLctx.bindBuffer(GLctx.ARRAY_BUFFER, buf);
        GLctx.bufferSubData(GLctx.ARRAY_BUFFER,
                                 0,
                                 HEAPU8.subarray(cb.ptr, cb.ptr + size));
#if GL_ASSERTIONS
        GL.validateVertexAttribPointer(cb.size, cb.type, cb.stride, 0);
#endif
        GLctx.vertexAttribPointer(i, cb.size, cb.type, cb.normalized, cb.stride, 0);
      }
    },

    postDrawHandleClientVertexAttribBindings: function postDrawHandleClientVertexAttribBindings() {
      if (GL.resetBufferBinding) {
        GLctx.bindBuffer(GLctx.ARRAY_BUFFER, GL.buffers[GL.currArrayBuffer]);
      }
    },
#endif

#if GL_ASSERTIONS
    validateGLObjectID: function(objectHandleArray, objectID, callerFunctionName, objectReadableType) {
      if (objectID != 0) {
        if (objectHandleArray[objectID] === null) {
          console.error(callerFunctionName + ' called with an already deleted ' + objectReadableType + ' ID ' + objectID + '!');
        } else if (!objectHandleArray[objectID]) {
          console.error(callerFunctionName + ' called with an invalid ' + objectReadableType + ' ID ' + objectID + '!');
        }
      }
    },
    // Validates that user obeys GL spec #6.4: http://www.khronos.org/registry/webgl/specs/latest/1.0/#6.4
    validateVertexAttribPointer: function(dimension, dataType, stride, offset) {
      var sizeBytes = 1;
      switch(dataType) {
        case 0x1400 /* GL_BYTE */:
        case 0x1401 /* GL_UNSIGNED_BYTE */:
          sizeBytes = 1;
          break;
        case 0x1402 /* GL_SHORT */: 
        case 0x1403 /* GL_UNSIGNED_SHORT */: 
          sizeBytes = 2; 
          break;
        case 0x1404 /* GL_INT */:
        case 0x1405 /* GL_UNSIGNED_INT */:
        case 0x1406 /* GL_FLOAT */:
          sizeBytes = 4;
          break;
        case 0x140A /* GL_DOUBLE */:
          sizeBytes = 8;
          break;
        default:
          console.error('Invalid vertex attribute data type GLenum ' + dataType + ' passed to GL function!');
      }
      if (dimension == 0x80E1 /* GL_BGRA */) {
        console.error('WebGL does not support size=GL_BGRA in a call to glVertexAttribPointer! Please use size=4 and type=GL_UNSIGNED_BYTE instead!');
      } else if (dimension < 1 || dimension > 4) {
        console.error('Invalid dimension='+dimension+' in call to glVertexAttribPointer, must be 1,2,3 or 4.');
      }
      if (stride < 0 || stride > 255) {
        console.error('Invalid stride='+stride+' in call to glVertexAttribPointer. Note that maximum supported stride in WebGL is 255!');
      }
      if (offset % sizeBytes != 0) {
        console.error('GL spec section 6.4 error: vertex attribute data offset of ' + offset + ' bytes should have been a multiple of the data type size that was used: GLenum ' + dataType + ' has size of ' + sizeBytes + ' bytes!');
      }
      if (stride % sizeBytes != 0) {
        console.error('GL spec section 6.4 error: vertex attribute data stride of ' + stride + ' bytes should have been a multiple of the data type size that was used: GLenum ' + dataType + ' has size of ' + sizeBytes + ' bytes!');
      }
    },
#endif

    // In WebGL, extensions must be explicitly enabled to be active, see http://www.khronos.org/registry/webgl/specs/latest/1.0/#5.14.14
    // In GLES2, all extensions are enabled by default without additional operations. Init all extensions we need to give to GLES2 user
    // code here, so that GLES2 code can operate without changing behavior.
    initExtensions: function() {
      if (GL.initExtensions.done) return;
      GL.initExtensions.done = true;

      if (!Module.useWebGL) return; // an app might link both gl and 2d backends

      GL.miniTempBuffer = new Float32Array(GL.MINI_TEMP_BUFFER_SIZE);
      for (var i = 0; i < GL.MINI_TEMP_BUFFER_SIZE; i++) {
        GL.miniTempBufferViews[i] = GL.miniTempBuffer.subarray(0, i+1);
      }

      GL.maxVertexAttribs = GLctx.getParameter(GLctx.MAX_VERTEX_ATTRIBS);
#if FULL_ES2
      for (var i = 0; i < GL.maxVertexAttribs; i++) {
        GL.clientBuffers[i] = { enabled: false, clientside: false, size: 0, type: 0, normalized: 0, stride: 0, ptr: 0 };
      }

      GL.generateTempBuffers();
#endif

      // Detect the presence of a few extensions manually, this GL interop layer itself will need to know if they exist. 
      GL.compressionExt = GLctx.getExtension('WEBGL_compressed_texture_s3tc') ||
                          GLctx.getExtension('MOZ_WEBGL_compressed_texture_s3tc') ||
                          GLctx.getExtension('WEBKIT_WEBGL_compressed_texture_s3tc');

      GL.anisotropicExt = GLctx.getExtension('EXT_texture_filter_anisotropic') ||
                          GLctx.getExtension('MOZ_EXT_texture_filter_anisotropic') ||
                          GLctx.getExtension('WEBKIT_EXT_texture_filter_anisotropic');

      GL.floatExt = GLctx.getExtension('OES_texture_float');
      
      // Extension available from Firefox 26 and Google Chrome 30
      GL.instancedArraysExt = GLctx.getExtension('ANGLE_instanced_arrays');

      // Tested on WebKit and FF25
      GL.vaoExt = Module.ctx.getExtension('OES_vertex_array_object');

      // These are the 'safe' feature-enabling extensions that don't add any performance impact related to e.g. debugging, and
      // should be enabled by default so that client GLES2/GL code will not need to go through extra hoops to get its stuff working.
      // As new extensions are ratified at http://www.khronos.org/registry/webgl/extensions/ , feel free to add your new extensions
      // here, as long as they don't produce a performance impact for users that might not be using those extensions.
      // E.g. debugging-related extensions should probably be off by default.
      var automaticallyEnabledExtensions = [ "OES_texture_float", "OES_texture_half_float", "OES_standard_derivatives",
                                             "OES_vertex_array_object", "WEBGL_compressed_texture_s3tc", "WEBGL_depth_texture",
                                             "OES_element_index_uint", "EXT_texture_filter_anisotropic", "ANGLE_instanced_arrays",
                                             "OES_texture_float_linear", "OES_texture_half_float_linear", "WEBGL_compressed_texture_atc",
                                             "WEBGL_compressed_texture_pvrtc", "EXT_color_buffer_half_float", "WEBGL_color_buffer_float",
                                             "EXT_frag_depth", "EXT_sRGB", "WEBGL_draw_buffers", "WEBGL_shared_resources" ];

      function shouldEnableAutomatically(extension) {
        for(var i in automaticallyEnabledExtensions) {
          var include = automaticallyEnabledExtensions[i];
          if (ext.indexOf(include) != -1) {
            return true;
          }
        }
        return false;
      }

      var extensions = GLctx.getSupportedExtensions();
      for(var e in extensions) {
        var ext = extensions[e].replace('MOZ_', '').replace('WEBKIT_', '');
        if (automaticallyEnabledExtensions.indexOf(ext) != -1) {
          GLctx.getExtension(ext); // Calling .getExtension enables that extension permanently, no need to store the return value to be enabled.
        }
      }
    },

    // In WebGL, uniforms in a shader program are accessed through an opaque object type 'WebGLUniformLocation'.
    // In GLES2, uniforms are accessed via indices. Therefore we must generate a mapping of indices -> WebGLUniformLocations
    // to provide the client code the API that uses indices.
    // This function takes a linked GL program and generates a mapping table for the program.
    // NOTE: Populating the uniform table is performed eagerly at glLinkProgram time, so glLinkProgram should be considered
    //       to be a slow/costly function call. Calling glGetUniformLocation is relatively fast, since it is always a read-only
    //       lookup to the table populated in this function call.
    populateUniformTable: function(program) {
#if GL_ASSERTIONS
      GL.validateGLObjectID(GL.programs, program, 'populateUniformTable', 'program');
#endif
      var p = GL.programs[program];
      GL.programInfos[program] = {
        uniforms: {},
        maxUniformLength: 0, // This is eagerly computed below, since we already enumerate all uniforms anyway.
        maxAttributeLength: -1 // This is lazily computed and cached, computed when/if first asked, "-1" meaning not computed yet.
      };

      var ptable = GL.programInfos[program];
      var utable = ptable.uniforms;
      // A program's uniform table maps the string name of an uniform to an integer location of that uniform.
      // The global GL.uniforms map maps integer locations to WebGLUniformLocations.
      var numUniforms = GLctx.getProgramParameter(p, GLctx.ACTIVE_UNIFORMS);
      for (var i = 0; i < numUniforms; ++i) {
        var u = GLctx.getActiveUniform(p, i);

        var name = u.name;
        ptable.maxUniformLength = Math.max(ptable.maxUniformLength, name.length+1);

        // Strip off any trailing array specifier we might have got, e.g. "[0]".
        if (name.indexOf(']', name.length-1) !== -1) {
          var ls = name.lastIndexOf('[');
          name = name.slice(0, ls);
        }

        // Optimize memory usage slightly: If we have an array of uniforms, e.g. 'vec3 colors[3];', then 
        // only store the string 'colors' in utable, and 'colors[0]', 'colors[1]' and 'colors[2]' will be parsed as 'colors'+i.
        // Note that for the GL.uniforms table, we still need to fetch the all WebGLUniformLocations for all the indices.
        var loc = GLctx.getUniformLocation(p, name);
        var id = GL.getNewId(GL.uniforms);
        utable[name] = [u.size, id];
        GL.uniforms[id] = loc;

        for (var j = 1; j < u.size; ++j) {
          var n = name + '['+j+']';
          loc = GLctx.getUniformLocation(p, n);
          id = GL.getNewId(GL.uniforms);

          GL.uniforms[id] = loc;
        }
      }
    }
  },

  glPixelStorei__sig: 'vii',
  glPixelStorei: function(pname, param) {
    if (pname == 0x0D05 /* GL_PACK_ALIGNMENT */) {
      GL.packAlignment = param;
    } else if (pname == 0x0cf5 /* GL_UNPACK_ALIGNMENT */) {
      GL.unpackAlignment = param;
    }
    GLctx.pixelStorei(pname, param);
  },

  glGetString__sig: 'ii',
  glGetString: function(name_) {
    if (GL.stringCache[name_]) return GL.stringCache[name_];
    var ret; 
    switch(name_) {
      case 0x1F00 /* GL_VENDOR */:
      case 0x1F01 /* GL_RENDERER */:
      case 0x1F02 /* GL_VERSION */:
        ret = allocate(intArrayFromString(GLctx.getParameter(name_)), 'i8', ALLOC_NORMAL);
        break;
      case 0x1F03 /* GL_EXTENSIONS */:
        var exts = GLctx.getSupportedExtensions();
        var gl_exts = [];
        for (i in exts) {
          gl_exts.push(exts[i]);
          gl_exts.push("GL_" + exts[i]);
        }
        ret = allocate(intArrayFromString(gl_exts.join(' ')), 'i8', ALLOC_NORMAL);
        break;
      case 0x8B8C /* GL_SHADING_LANGUAGE_VERSION */:
        ret = allocate(intArrayFromString('OpenGL ES GLSL 1.00 (WebGL)'), 'i8', ALLOC_NORMAL);
        break;
      default:
        GL.recordError(0x0500/*GL_INVALID_ENUM*/);
#if GL_ASSERTIONS
        Module.printErr('GL_INVALID_ENUM in glGetString: Unknown parameter ' + name_ + '!');
#endif
        return 0;
    }
    GL.stringCache[name_] = ret;
    return ret;
  },

  glGetIntegerv__sig: 'vii',
  glGetIntegerv: function(name_, p) {
    return GL.get(name_, p, 'Integer');
  },

  glGetFloatv__sig: 'vii',
  glGetFloatv: function(name_, p) {
    return GL.get(name_, p, 'Float');
  },

  glGetBooleanv__sig: 'vii',
  glGetBooleanv: function(name_, p) {
    return GL.get(name_, p, 'Boolean');
  },

  glGenTextures__sig: 'vii',
  glGenTextures: function(n, textures) {
    for (var i = 0; i < n; i++) {
      var id = GL.getNewId(GL.textures);
      var texture = GLctx.createTexture();
      texture.name = id;
      GL.textures[id] = texture;
      {{{ makeSetValue('textures', 'i*4', 'id', 'i32') }}};
    }
  },

  glDeleteTextures__sig: 'vii',
  glDeleteTextures: function(n, textures) {
    for (var i = 0; i < n; i++) {
      var id = {{{ makeGetValue('textures', 'i*4', 'i32') }}};
      var texture = GL.textures[id];
      GLctx.deleteTexture(texture);
      texture.name = 0;
      GL.textures[id] = null;
    }
  },

  glCompressedTexImage2D__sig: 'viiiiiiii',
  glCompressedTexImage2D: function(target, level, internalFormat, width, height, border, imageSize, data) {
#if ASSERTIONS
    assert(GL.compressionExt);
#endif
    if (data) {
      data = {{{ makeHEAPView('U8', 'data', 'data+imageSize') }}};
    } else {
      data = null;
    }
    // N.b. using array notation explicitly to not confuse Closure minification.
    GLctx['compressedTexImage2D'](target, level, internalFormat, width, height, border, data);
  },

  glCompressedTexSubImage2D__sig: 'viiiiiiiii',
  glCompressedTexSubImage2D: function(target, level, xoffset, yoffset, width, height, format, imageSize, data) {
#if ASSERTIONS
    assert(GL.compressionExt);
#endif
    if (data) {
      data = {{{ makeHEAPView('U8', 'data', 'data+imageSize') }}};
    } else {
      data = null;
    }
    CLctx['compressedTexSubImage2D'](target, level, xoffset, yoffset, width, height, data);
  },

  glTexImage2D__sig: 'viiiiiiiii',
  glTexImage2D: function(target, level, internalFormat, width, height, border, format, type, pixels) {
    if (pixels) {
      var data = GL.getTexPixelData(type, format, width, height, pixels, internalFormat);
      pixels = data.pixels;
      internalFormat = data.internalFormat;
    } else {
      pixels = null;
    }
    GLctx.texImage2D(target, level, internalFormat, width, height, border, format, type, pixels);
  },

  glTexSubImage2D__sig: 'viiiiiiiii',
  glTexSubImage2D: function(target, level, xoffset, yoffset, width, height, format, type, pixels) {
    if (pixels) {
      var data = GL.getTexPixelData(type, format, width, height, pixels, -1);
      pixels = data.pixels;
    } else {
      pixels = null;
    }
    GLctx.texSubImage2D(target, level, xoffset, yoffset, width, height, format, type, pixels);
  },

  glReadPixels__sig: 'viiiiiii',
  glReadPixels: function(x, y, width, height, format, type, pixels) {
#if ASSERTIONS
    assert(type == 0x1401 /* GL_UNSIGNED_BYTE */);
#endif
    var sizePerPixel;
    switch (format) {
      case 0x1907 /* GL_RGB */:
        sizePerPixel = 3;
        break;
      case 0x1908 /* GL_RGBA */:
        sizePerPixel = 4;
        break;
      default: 
        GL.recordError(0x0500/*GL_INVALID_ENUM*/);
#if GL_ASSERTIONS
        Module.printErr('GL_INVALID_ENUM in glReadPixels: Unsupported format ' + format + '!');
#endif
        return;
    }
    var totalSize = width*height*sizePerPixel;
    GLctx.readPixels(x, y, width, height, format, type, HEAPU8.subarray(pixels, pixels + totalSize));
  },

  glBindTexture__sig: 'vii',
  glBindTexture: function(target, texture) {
#if GL_ASSERTIONS
    GL.validateGLObjectID(GL.textures, texture, 'glBindTexture', 'texture');
#endif
    GLctx.bindTexture(target, texture ? GL.textures[texture] : null);
  },

  glGetTexParameterfv__sig: 'viii',
  glGetTexParameterfv: function(target, pname, params) {
    {{{ makeSetValue('params', '0', 'GLctx.getTexParameter(target, pname)', 'float') }}};
  },

  glGetTexParameteriv__sig: 'viii',
  glGetTexParameteriv: function(target, pname, params) {
    {{{ makeSetValue('params', '0', 'GLctx.getTexParameter(target, pname)', 'i32') }}};
  },

  glTexParameterfv__sig: 'viii',
  glTexParameterfv: function(target, pname, params) {
    var param = {{{ makeGetValue('params', '0', 'float') }}};
    GLctx.texParameterf(target, pname, param);
  },

  glTexParameteriv__sig: 'viii',
  glTexParameteriv: function(target, pname, params) {
    var param = {{{ makeGetValue('params', '0', 'i32') }}};
    GLctx.texParameteri(target, pname, param);
  },

  glIsTexture__sig: 'ii',
  glIsTexture: function(texture) {
    var texture = GL.textures[texture];
    if (!texture) return 0;
    return GLctx.isTexture(texture);
  },

  glGenBuffers__sig: 'vii',
  glGenBuffers: function(n, buffers) {
    for (var i = 0; i < n; i++) {
      var id = GL.getNewId(GL.buffers);
      var buffer = GLctx.createBuffer();
      buffer.name = id;
      GL.buffers[id] = buffer;
      {{{ makeSetValue('buffers', 'i*4', 'id', 'i32') }}};
    }
  },

  glDeleteBuffers__sig: 'vii',
  glDeleteBuffers: function(n, buffers) {
    for (var i = 0; i < n; i++) {
      var id = {{{ makeGetValue('buffers', 'i*4', 'i32') }}};
      var buffer = GL.buffers[id];

      // From spec: "glDeleteBuffers silently ignores 0's and names that do not
      // correspond to existing buffer objects."
      if (!buffer) continue;

      GLctx.deleteBuffer(buffer);
      buffer.name = 0;
      GL.buffers[id] = null;

      if (id == GL.currArrayBuffer) GL.currArrayBuffer = 0;
      if (id == GL.currElementArrayBuffer) GL.currElementArrayBuffer = 0;
    }
  },

  glGetBufferParameteriv__sig: 'viii',
  glGetBufferParameteriv: function(target, value, data) {
    {{{ makeSetValue('data', '0', 'GLctx.getBufferParameter(target, value)', 'i32') }}};
  },

  glBufferData__sig: 'viiii',
  glBufferData: function(target, size, data, usage) {
    switch (usage) { // fix usages, WebGL only has *_DRAW
      case 0x88E1: // GL_STREAM_READ
      case 0x88E2: // GL_STREAM_COPY
        usage = 0x88E0; // GL_STREAM_DRAW
        break;
      case 0x88E5: // GL_STATIC_READ
      case 0x88E6: // GL_STATIC_COPY
        usage = 0x88E4; // GL_STATIC_DRAW
        break;
      case 0x88E9: // GL_DYNAMIC_READ
      case 0x88EA: // GL_DYNAMIC_COPY
        usage = 0x88E8; // GL_DYNAMIC_DRAW
        break;
    }
    if (!data) {
      GLctx.bufferData(target, size, usage);
    } else {
      GLctx.bufferData(target, HEAPU8.subarray(data, data+size), usage);
    }
  },

  glBufferSubData__sig: 'viiii',
  glBufferSubData: function(target, offset, size, data) {
    GLctx.bufferSubData(target, offset, HEAPU8.subarray(data, data+size));
  },

  glIsBuffer__sig: 'ii',
  glIsBuffer: function(buffer) {
    var b = GL.buffers[buffer];
    if (!b) return 0;
    return GLctx.isBuffer(b);
  },

  glGenRenderbuffers__sig: 'vii',
  glGenRenderbuffers: function(n, renderbuffers) {
    for (var i = 0; i < n; i++) {
      var id = GL.getNewId(GL.renderbuffers);
      var renderbuffer = GLctx.createRenderbuffer();
      renderbuffer.name = id;
      GL.renderbuffers[id] = renderbuffer;
      {{{ makeSetValue('renderbuffers', 'i*4', 'id', 'i32') }}};
    }
  },

  glDeleteRenderbuffers__sig: 'vii',
  glDeleteRenderbuffers: function(n, renderbuffers) {
    for (var i = 0; i < n; i++) {
      var id = {{{ makeGetValue('renderbuffers', 'i*4', 'i32') }}};
      var renderbuffer = GL.renderbuffers[id];
      GLctx.deleteRenderbuffer(renderbuffer);
      renderbuffer.name = 0;
      GL.renderbuffers[id] = null;
    }
  },

  glBindRenderbuffer__sig: 'vii',
  glBindRenderbuffer: function(target, renderbuffer) {
#if GL_ASSERTIONS
    GL.validateGLObjectID(GL.renderbuffers, renderbuffer, 'glBindRenderbuffer', 'renderbuffer');
#endif
    GLctx.bindRenderbuffer(target, renderbuffer ? GL.renderbuffers[renderbuffer] : null);
  },

  glGetRenderbufferParameteriv__sig: 'viii',
  glGetRenderbufferParameteriv: function(target, pname, params) {
    {{{ makeSetValue('params', '0', 'GLctx.getRenderbufferParameter(target, pname)', 'i32') }}};
  },

  glIsRenderbuffer__sig: 'ii',
  glIsRenderbuffer: function(renderbuffer) {
    var rb = GL.renderbuffers[renderbuffer];
    if (!rb) return 0;
    return GLctx.isRenderbuffer(rb);
  },

  glGetUniformfv__sig: 'viii',
  glGetUniformfv: function(program, location, params) {
#if GL_ASSERTIONS
    GL.validateGLObjectID(GL.programs, program, 'glGetUniformfv', 'program');
    GL.validateGLObjectID(GL.uniforms, location, 'glGetUniformfv', 'location');
#endif
    var data = GLctx.getUniform(GL.programs[program], GL.uniforms[location]);
    if (typeof data == 'number') {
      {{{ makeSetValue('params', '0', 'data', 'float') }}};
    } else {
      for (var i = 0; i < data.length; i++) {
        {{{ makeSetValue('params', 'i', 'data[i]', 'float') }}};
      }
    }
  },

  glGetUniformiv__sig: 'viii',
  glGetUniformiv: function(program, location, params) {
#if GL_ASSERTIONS
    GL.validateGLObjectID(GL.programs, program, 'glGetUniformiv', 'program');
    GL.validateGLObjectID(GL.uniforms, location, 'glGetUniformiv', 'location');
#endif
    var data = GLctx.getUniform(GL.programs[program], GL.uniforms[location]);
    if (typeof data == 'number' || typeof data == 'boolean') {
      {{{ makeSetValue('params', '0', 'data', 'i32') }}};
    } else {
      for (var i = 0; i < data.length; i++) {
        {{{ makeSetValue('params', 'i', 'data[i]', 'i32') }}};
      }
    }
  },

  glGetUniformLocation__sig: 'iii',
  glGetUniformLocation: function(program, name) {
#if GL_ASSERTIONS
    GL.validateGLObjectID(GL.programs, program, 'glGetUniformLocation', 'program');
#endif
    name = Pointer_stringify(name);

    var arrayOffset = 0;
    // If user passed an array accessor "[index]", parse the array index off the accessor.
    if (name.indexOf(']', name.length-1) !== -1) {
      var ls = name.lastIndexOf('[');
      var arrayIndex = name.slice(ls+1, -1);
      if (arrayIndex.length > 0) {
        arrayOffset = parseInt(arrayIndex);
        if (arrayOffset < 0) {
          return -1;
        }
      }
      name = name.slice(0, ls);
    }

    var ptable = GL.programInfos[program];
    if (!ptable) {
      return -1;
    }
    var utable = ptable.uniforms;
    var uniformInfo = utable[name]; // returns pair [ dimension_of_uniform_array, uniform_location ]
    if (uniformInfo && arrayOffset < uniformInfo[0]) { // Check if user asked for an out-of-bounds element, i.e. for 'vec4 colors[3];' user could ask for 'colors[10]' which should return -1.
      return uniformInfo[1]+arrayOffset;
    } else {
      return -1;
    }
  },

  glGetVertexAttribfv__sig: 'viii',
  glGetVertexAttribfv: function(index, pname, params) {
#if FULL_ES2
    if (GL.clientBuffers[index].enabled) {
      Module.printErr("glGetVertexAttribfv on client-side array: not supported, bad data returned");
    }
#endif
    var data = GLctx.getVertexAttrib(index, pname);
    if (typeof data == 'number') {
      {{{ makeSetValue('params', '0', 'data', 'float') }}};
    } else {
      for (var i = 0; i < data.length; i++) {
        {{{ makeSetValue('params', 'i', 'data[i]', 'float') }}};
      }
    }
  },

  glGetVertexAttribiv__sig: 'viii',
  glGetVertexAttribiv: function(index, pname, params) {
#if FULL_ES2
    if (GL.clientBuffers[index].enabled) {
      Module.printErr("glGetVertexAttribiv on client-side array: not supported, bad data returned");
    }
#endif
    var data = GLctx.getVertexAttrib(index, pname);
    if (typeof data == 'number' || typeof data == 'boolean') {
      {{{ makeSetValue('params', '0', 'data', 'i32') }}};
    } else {
      for (var i = 0; i < data.length; i++) {
        {{{ makeSetValue('params', 'i', 'data[i]', 'i32') }}};
      }
    }
  },

  glGetVertexAttribPointerv__sig: 'viii',
  glGetVertexAttribPointerv: function(index, pname, pointer) {
#if FULL_ES2
    if (GL.clientBuffers[index].enabled) {
      Module.printErr("glGetVertexAttribPointer on client-side array: not supported, bad data returned");
    }
#endif
    {{{ makeSetValue('pointer', '0', 'GLctx.getVertexAttribOffset(index, pname)', 'i32') }}};
  },

  glGetActiveUniform__sig: 'viiiiiii',
  glGetActiveUniform: function(program, index, bufSize, length, size, type, name) {
#if GL_ASSERTIONS
    GL.validateGLObjectID(GL.programs, program, 'glGetActiveUniform', 'program');
#endif
    program = GL.programs[program];
    var info = GLctx.getActiveUniform(program, index);

    var infoname = info.name.slice(0, Math.max(0, bufSize - 1));
    writeStringToMemory(infoname, name);

    if (length) {
      {{{ makeSetValue('length', '0', 'infoname.length', 'i32') }}};
    }
    if (size) {
      {{{ makeSetValue('size', '0', 'info.size', 'i32') }}};
    }
    if (type) {
      {{{ makeSetValue('type', '0', 'info.type', 'i32') }}};
    }
  },

  glUniform1f__sig: 'vif',
  glUniform1f: function(location, v0) {
#if GL_ASSERTIONS
    GL.validateGLObjectID(GL.uniforms, location, 'glUniform1f', 'location');
#endif
    location = GL.uniforms[location];
    GLctx.uniform1f(location, v0);
  },

  glUniform2f__sig: 'viff',
  glUniform2f: function(location, v0, v1) {
#if GL_ASSERTIONS
    GL.validateGLObjectID(GL.uniforms, location, 'glUniform2f', 'location');
#endif
    location = GL.uniforms[location];
    GLctx.uniform2f(location, v0, v1);
  },

  glUniform3f__sig: 'vifff',
  glUniform3f: function(location, v0, v1, v2) {
#if GL_ASSERTIONS
    GL.validateGLObjectID(GL.uniforms, location, 'glUniform3f', 'location');
#endif
    location = GL.uniforms[location];
    GLctx.uniform3f(location, v0, v1, v2);
  },

  glUniform4f__sig: 'viffff',
  glUniform4f: function(location, v0, v1, v2, v3) {
#if GL_ASSERTIONS
    GL.validateGLObjectID(GL.uniforms, location, 'glUniform4f', 'location');
#endif
    location = GL.uniforms[location];
    GLctx.uniform4f(location, v0, v1, v2, v3);
  },

  glUniform1i__sig: 'vii',
  glUniform1i: function(location, v0) {
#if GL_ASSERTIONS
    GL.validateGLObjectID(GL.uniforms, location, 'glUniform1i', 'location');
#endif
    location = GL.uniforms[location];
    GLctx.uniform1i(location, v0);
  },

  glUniform2i__sig: 'viii',
  glUniform2i: function(location, v0, v1) {
#if GL_ASSERTIONS
    GL.validateGLObjectID(GL.uniforms, location, 'glUniform2i', 'location');
#endif
    location = GL.uniforms[location];
    GLctx.uniform2i(location, v0, v1);
  },

  glUniform3i__sig: 'viiii',
  glUniform3i: function(location, v0, v1, v2) {
#if GL_ASSERTIONS
    GL.validateGLObjectID(GL.uniforms, location, 'glUniform3i', 'location');
#endif
    location = GL.uniforms[location];
    GLctx.uniform3i(location, v0, v1, v2);
  },

  glUniform4i__sig: 'viiiii',
  glUniform4i: function(location, v0, v1, v2, v3) {
#if GL_ASSERTIONS
    GL.validateGLObjectID(GL.uniforms, location, 'glUniform4i', 'location');
#endif
    location = GL.uniforms[location];
    GLctx.uniform4i(location, v0, v1, v2, v3);
  },

  glUniform1iv__sig: 'viii',
  glUniform1iv: function(location, count, value) {
#if GL_ASSERTIONS
    GL.validateGLObjectID(GL.uniforms, location, 'glUniform1iv', 'location');
#endif
    location = GL.uniforms[location];
    value = {{{ makeHEAPView('32', 'value', 'value+count*4') }}};
    GLctx.uniform1iv(location, value);
  },

  glUniform2iv__sig: 'viii',
  glUniform2iv: function(location, count, value) {
#if GL_ASSERTIONS
    GL.validateGLObjectID(GL.uniforms, location, 'glUniform2iv', 'location');
#endif
    location = GL.uniforms[location];
    count *= 2;
    value = {{{ makeHEAPView('32', 'value', 'value+count*4') }}};
    GLctx.uniform2iv(location, value);
  },

  glUniform3iv__sig: 'viii',
  glUniform3iv: function(location, count, value) {
#if GL_ASSERTIONS
    GL.validateGLObjectID(GL.uniforms, location, 'glUniform3iv', 'location');
#endif
    location = GL.uniforms[location];
    count *= 3;
    value = {{{ makeHEAPView('32', 'value', 'value+count*4') }}};
    GLctx.uniform3iv(location, value);
  },

  glUniform4iv__sig: 'viii',
  glUniform4iv: function(location, count, value) {
#if GL_ASSERTIONS
    GL.validateGLObjectID(GL.uniforms, location, 'glUniform4iv', 'location');
#endif
    location = GL.uniforms[location];
    count *= 4;
    value = {{{ makeHEAPView('32', 'value', 'value+count*4') }}};
    GLctx.uniform4iv(location, value);
  },

  glUniform1fv__sig: 'viii',
  glUniform1fv: function(location, count, value) {
#if GL_ASSERTIONS
    GL.validateGLObjectID(GL.uniforms, location, 'glUniform1fv', 'location');
#endif
    location = GL.uniforms[location];
    var view;
    if (count == 1) {
      // avoid allocation for the common case of uploading one uniform
      view = GL.miniTempBufferViews[0];
      view[0] = {{{ makeGetValue('value', '0', 'float') }}};
    } else {
      view = {{{ makeHEAPView('F32', 'value', 'value+count*4') }}};
    }
    GLctx.uniform1fv(location, view);
  },

  glUniform2fv__sig: 'viii',
  glUniform2fv: function(location, count, value) {
#if GL_ASSERTIONS
    GL.validateGLObjectID(GL.uniforms, location, 'glUniform2fv', 'location');
#endif
    location = GL.uniforms[location];
    var view;
    if (count == 1) {
      // avoid allocation for the common case of uploading one uniform
      view = GL.miniTempBufferViews[1];
      view[0] = {{{ makeGetValue('value', '0', 'float') }}};
      view[1] = {{{ makeGetValue('value', '4', 'float') }}};
    } else {
      view = {{{ makeHEAPView('F32', 'value', 'value+count*8') }}};
    }
    GLctx.uniform2fv(location, view);
  },

  glUniform3fv__sig: 'viii',
  glUniform3fv: function(location, count, value) {
#if GL_ASSERTIONS
    GL.validateGLObjectID(GL.uniforms, location, 'glUniform3fv', 'location');
#endif
    location = GL.uniforms[location];
    var view;
    if (count == 1) {
      // avoid allocation for the common case of uploading one uniform
      view = GL.miniTempBufferViews[2];
      view[0] = {{{ makeGetValue('value', '0', 'float') }}};
      view[1] = {{{ makeGetValue('value', '4', 'float') }}};
      view[2] = {{{ makeGetValue('value', '8', 'float') }}};
    } else {
      view = {{{ makeHEAPView('F32', 'value', 'value+count*12') }}};
    }
    GLctx.uniform3fv(location, view);
  },

  glUniform4fv__sig: 'viii',
  glUniform4fv: function(location, count, value) {
#if GL_ASSERTIONS
    GL.validateGLObjectID(GL.uniforms, location, 'glUniform4fv', 'location');
#endif
    location = GL.uniforms[location];
    var view;
    if (count == 1) {
      // avoid allocation for the common case of uploading one uniform
      view = GL.miniTempBufferViews[3];
      view[0] = {{{ makeGetValue('value', '0', 'float') }}};
      view[1] = {{{ makeGetValue('value', '4', 'float') }}};
      view[2] = {{{ makeGetValue('value', '8', 'float') }}};
      view[3] = {{{ makeGetValue('value', '12', 'float') }}};
    } else {
      view = {{{ makeHEAPView('F32', 'value', 'value+count*16') }}};
    }
    GLctx.uniform4fv(location, view);
  },

  glUniformMatrix2fv__sig: 'viiii',
  glUniformMatrix2fv: function(location, count, transpose, value) {
#if GL_ASSERTIONS
    GL.validateGLObjectID(GL.uniforms, location, 'glUniformMatrix2fv', 'location');
#endif
    location = GL.uniforms[location];
    var view;
    if (count == 1) {
      // avoid allocation for the common case of uploading one uniform matrix
      view = GL.miniTempBufferViews[3];
      for (var i = 0; i < 4; i++) {
        view[i] = {{{ makeGetValue('value', 'i*4', 'float') }}};
      }
    } else {
      view = {{{ makeHEAPView('F32', 'value', 'value+count*16') }}};
    }
    GLctx.uniformMatrix2fv(location, transpose, view);
  },

  glUniformMatrix3fv__sig: 'viiii',
  glUniformMatrix3fv: function(location, count, transpose, value) {
#if GL_ASSERTIONS
    GL.validateGLObjectID(GL.uniforms, location, 'glUniformMatrix3fv', 'location');
#endif
    location = GL.uniforms[location];
    var view;
    if (count == 1) {
      // avoid allocation for the common case of uploading one uniform matrix
      view = GL.miniTempBufferViews[8];
      for (var i = 0; i < 9; i++) {
        view[i] = {{{ makeGetValue('value', 'i*4', 'float') }}};
      }
    } else {
      view = {{{ makeHEAPView('F32', 'value', 'value+count*36') }}};
    }
    GLctx.uniformMatrix3fv(location, transpose, view);
  },

  glUniformMatrix4fv__sig: 'viiii',
  glUniformMatrix4fv: function(location, count, transpose, value) {
#if GL_ASSERTIONS
    GL.validateGLObjectID(GL.uniforms, location, 'glUniformMatrix4fv', 'location');
#endif
    location = GL.uniforms[location];
    var view;
    if (count == 1) {
      // avoid allocation for the common case of uploading one uniform matrix
      view = GL.miniTempBufferViews[15];
      for (var i = 0; i < 16; i++) {
        view[i] = {{{ makeGetValue('value', 'i*4', 'float') }}};
      }
    } else {
      view = {{{ makeHEAPView('F32', 'value', 'value+count*64') }}};
    }
    GLctx.uniformMatrix4fv(location, transpose, view);
  },

  glBindBuffer__sig: 'vii',
  glBindBuffer: function(target, buffer) {
#if GL_ASSERTIONS
    GL.validateGLObjectID(GL.buffers, buffer, 'glBindBuffer', 'buffer');
#endif
    var bufferObj = buffer ? GL.buffers[buffer] : null;

#if FULL_ES2
    if (target == GLctx.ARRAY_BUFFER) {
      GL.currArrayBuffer = buffer;
    } else if (target == GLctx.ELEMENT_ARRAY_BUFFER) {
      GL.currElementArrayBuffer = buffer;
    }
#endif
#if LEGACY_GL_EMULATION
    if (target == GLctx.ARRAY_BUFFER) {
      GLImmediate.lastArrayBuffer = GL.currArrayBuffer = buffer;
    } else if (target == GLctx.ELEMENT_ARRAY_BUFFER) {
      GL.currElementArrayBuffer = buffer;
    }
#endif

    GLctx.bindBuffer(target, bufferObj);
  },

  glVertexAttrib1fv__sig: 'vii',
  glVertexAttrib1fv: function(index, v) {
    v = {{{ makeHEAPView('F32', 'v', 'v+' + (1*4)) }}};
    GLctx.vertexAttrib1fv(index, v);
  },

  glVertexAttrib2fv__sig: 'vii',
  glVertexAttrib2fv: function(index, v) {
    v = {{{ makeHEAPView('F32', 'v', 'v+' + (2*4)) }}};
    GLctx.vertexAttrib2fv(index, v);
  },

  glVertexAttrib3fv__sig: 'vii',
  glVertexAttrib3fv: function(index, v) {
    v = {{{ makeHEAPView('F32', 'v', 'v+' + (3*4)) }}};
    GLctx.vertexAttrib3fv(index, v);
  },

  glVertexAttrib4fv__sig: 'vii',
  glVertexAttrib4fv: function(index, v) {
    v = {{{ makeHEAPView('F32', 'v', 'v+' + (4*4)) }}};
    GLctx.vertexAttrib4fv(index, v);
  },

  glGetAttribLocation__sig: 'vii',
  glGetAttribLocation: function(program, name) {
    program = GL.programs[program];
    name = Pointer_stringify(name);
    return GLctx.getAttribLocation(program, name);
  },

  glGetActiveAttrib__sig: 'viiiiiii',
  glGetActiveAttrib: function(program, index, bufSize, length, size, type, name) {
#if GL_ASSERTIONS
    GL.validateGLObjectID(GL.programs, program, 'glGetActiveAttrib', 'program');
#endif
    program = GL.programs[program];
    var info = GLctx.getActiveAttrib(program, index);

    var infoname = info.name.slice(0, Math.max(0, bufSize - 1));
    writeStringToMemory(infoname, name);

    if (length) {
      {{{ makeSetValue('length', '0', 'infoname.length', 'i32') }}};
    }
    if (size) {
      {{{ makeSetValue('size', '0', 'info.size', 'i32') }}};
    }
    if (type) {
      {{{ makeSetValue('type', '0', 'info.type', 'i32') }}};
    }
  },

  glCreateShader__sig: 'ii',
  glCreateShader: function(shaderType) {
    var id = GL.getNewId(GL.shaders);
    GL.shaders[id] = GLctx.createShader(shaderType);
    return id;
  },

  glDeleteShader__sig: 'vi',
  glDeleteShader: function(shader) {
    GLctx.deleteShader(GL.shaders[shader]);
    GL.shaders[shader] = null;
  },

  glGetAttachedShaders__sig: 'viiii',
  glGetAttachedShaders: function(program, maxCount, count, shaders) {
#if GL_ASSERTIONS
    GL.validateGLObjectID(GL.programs, program, 'glGetAttachedShaders', 'program');
#endif
    var result = GLctx.getAttachedShaders(GL.programs[program]);
    var len = result.length;
    if (len > maxCount) {
      len = maxCount;
    }
    {{{ makeSetValue('count', '0', 'len', 'i32') }}};
    for (var i = 0; i < len; ++i) {
      var id = GL.shaders.indexOf(result[i]);
#if ASSERTIONS
      assert(id !== -1, 'shader not bound to local id');
#endif
      {{{ makeSetValue('shaders', 'i*4', 'id', 'i32') }}};
    }
  },

  glShaderSource__sig: 'viiii',
  glShaderSource: function(shader, count, string, length) {
#if GL_ASSERTIONS
    GL.validateGLObjectID(GL.shaders, shader, 'glShaderSource', 'shader');
#endif
    var source = GL.getSource(shader, count, string, length);
    GLctx.shaderSource(GL.shaders[shader], source);
  },

  glGetShaderSource__sig: 'viiii',
  glGetShaderSource: function(shader, bufSize, length, source) {
#if GL_ASSERTIONS
    GL.validateGLObjectID(GL.shaders, shader, 'glGetShaderSource', 'shader');
#endif
    var result = GLctx.getShaderSource(GL.shaders[shader]);
    result = result.slice(0, Math.max(0, bufSize - 1));
    writeStringToMemory(result, source);
    if (length) {
      {{{ makeSetValue('length', '0', 'result.length', 'i32') }}};
    }
  },

  glCompileShader__sig: 'vi',
  glCompileShader: function(shader) {
#if GL_ASSERTIONS
    GL.validateGLObjectID(GL.shaders, shader, 'glCompileShader', 'shader');
#endif
    GLctx.compileShader(GL.shaders[shader]);
  },

  glGetShaderInfoLog__sig: 'viiii',
  glGetShaderInfoLog: function(shader, maxLength, length, infoLog) {
#if GL_ASSERTIONS
    GL.validateGLObjectID(GL.shaders, shader, 'glGetShaderInfoLog', 'shader');
#endif
    var log = GLctx.getShaderInfoLog(GL.shaders[shader]);
    // Work around a bug in Chromium which causes getShaderInfoLog to return null
    if (!log) log = '(unknown error)';
    log = log.substr(0, maxLength - 1);
    writeStringToMemory(log, infoLog);
    if (length) {
      {{{ makeSetValue('length', '0', 'log.length', 'i32') }}}
    }
  },

  glGetShaderiv__sig: 'viii',
  glGetShaderiv : function(shader, pname, p) {
#if GL_ASSERTIONS
    GL.validateGLObjectID(GL.shaders, shader, 'glGetShaderiv', 'shader');
#endif
    if (pname == 0x8B84) { // GL_INFO_LOG_LENGTH
      var log = GLctx.getShaderInfoLog(GL.shaders[shader]);
      // Work around a bug in Chromium which causes getShaderInfoLog to return null
      if (!log) log = '(unknown error)';
      {{{ makeSetValue('p', '0', 'log.length + 1', 'i32') }}};
    } else {
      {{{ makeSetValue('p', '0', 'GLctx.getShaderParameter(GL.shaders[shader], pname)', 'i32') }}};
    }
  },

  glGetProgramiv__sig: 'viii',
  glGetProgramiv : function(program, pname, p) {
#if GL_ASSERTIONS
    GL.validateGLObjectID(GL.programs, program, 'glGetProgramiv', 'program');
#endif
    if (pname == 0x8B84) { // GL_INFO_LOG_LENGTH
      {{{ makeSetValue('p', '0', 'GLctx.getProgramInfoLog(GL.programs[program]).length + 1', 'i32') }}};
    } else if (pname == 0x8B87 /* GL_ACTIVE_UNIFORM_MAX_LENGTH */) {
      var ptable = GL.programInfos[program];
      if (ptable) {
        {{{ makeSetValue('p', '0', 'ptable.maxUniformLength', 'i32') }}};
        return;
      } else if (program < GL.counter) {
#if GL_ASSERTIONS
        Module.printErr("A GL object " + program + " that is not a program object was passed to glGetProgramiv!");
#endif
        GL.recordError(0x0502 /* GL_INVALID_OPERATION */);
      } else {
#if GL_ASSERTIONS
        Module.printErr("A GL object " + program + " that did not come from GL was passed to glGetProgramiv!");
#endif
        GL.recordError(0x0501 /* GL_INVALID_VALUE */);
      }
    } else if (pname == 0x8B8A /* GL_ACTIVE_ATTRIBUTE_MAX_LENGTH */) {
      var ptable = GL.programInfos[program];
      if (ptable) {
        if (ptable.maxAttributeLength == -1) {
          var program = GL.programs[program];
          var numAttribs = GLctx.getProgramParameter(program, GLctx.ACTIVE_ATTRIBUTES);
          ptable.maxAttributeLength = 0; // Spec says if there are no active attribs, 0 must be returned.
          for(var i = 0; i < numAttribs; ++i) {
            var activeAttrib = GLctx.getActiveAttrib(program, i);
            ptable.maxAttributeLength = Math.max(ptable.maxAttributeLength, activeAttrib.name.length+1);
          }
        }
        {{{ makeSetValue('p', '0', 'ptable.maxAttributeLength', 'i32') }}};
        return;
      } else if (program < GL.counter) {
#if GL_ASSERTIONS
        Module.printErr("A GL object " + program + " that is not a program object was passed to glGetProgramiv!");
#endif
        GL.recordError(0x0502 /* GL_INVALID_OPERATION */);
      } else {
#if GL_ASSERTIONS
        Module.printErr("A GL object " + program + " that did not come from GL was passed to glGetProgramiv!");
#endif
        GL.recordError(0x0501 /* GL_INVALID_VALUE */);
      }
    } else {
      {{{ makeSetValue('p', '0', 'GLctx.getProgramParameter(GL.programs[program], pname)', 'i32') }}};
    }
  },

  glIsShader__sig: 'ii',
  glIsShader: function(shader) {
    var s = GL.shaders[shader];
    if (!s) return 0;
    return GLctx.isShader(s);
  },

  glCreateProgram__sig: 'i',
  glCreateProgram: function() {
    var id = GL.getNewId(GL.programs);
    var program = GLctx.createProgram();
    program.name = id;
    GL.programs[id] = program;
    return id;
  },

  glDeleteProgram__sig: 'vi',
  glDeleteProgram: function(program) {
    var program = GL.programs[program];
    GLctx.deleteProgram(program);
    program.name = 0;
    GL.programs[program] = null;
    GL.programInfos[program] = null;
  },

  glAttachShader__sig: 'vii',
  glAttachShader: function(program, shader) {
#if GL_ASSERTIONS
    GL.validateGLObjectID(GL.programs, program, 'glAttachShader', 'program');
    GL.validateGLObjectID(GL.shaders, shader, 'glAttachShader', 'shader');
#endif
    GLctx.attachShader(GL.programs[program],
                            GL.shaders[shader]);
  },

  glDetachShader__sig: 'vii',
  glDetachShader: function(program, shader) {
#if GL_ASSERTIONS
    GL.validateGLObjectID(GL.programs, program, 'glDetachShader', 'program');
    GL.validateGLObjectID(GL.shaders, shader, 'glDetachShader', 'shader');
#endif
    GLctx.detachShader(GL.programs[program],
                            GL.shaders[shader]);
  },

  glGetShaderPrecisionFormat: function(shaderType, precisionType, range, precision) {
    var result = GLctx.getShaderPrecisionFormat(shaderType, precisionType);
    {{{ makeSetValue('range', '0', 'result.rangeMin', 'i32') }}};
    {{{ makeSetValue('range', '4', 'result.rangeMax', 'i32') }}};
    {{{ makeSetValue('precision', '0', 'result.precision', 'i32') }}};
  },

  glLinkProgram__sig: 'vi',
  glLinkProgram: function(program) {
#if GL_ASSERTIONS
    GL.validateGLObjectID(GL.programs, program, 'glLinkProgram', 'program');
#endif
    GLctx.linkProgram(GL.programs[program]);
    GL.programInfos[program] = null; // uniforms no longer keep the same names after linking
    GL.populateUniformTable(program);
  },

  glGetProgramInfoLog__sig: 'viiii',
  glGetProgramInfoLog: function(program, maxLength, length, infoLog) {
#if GL_ASSERTIONS
    GL.validateGLObjectID(GL.programs, program, 'glGetProgramInfoLog', 'program');
#endif
    var log = GLctx.getProgramInfoLog(GL.programs[program]);
    // Work around a bug in Chromium which causes getProgramInfoLog to return null
    if (!log) {
      log = "";
    }
    log = log.substr(0, maxLength - 1);
    writeStringToMemory(log, infoLog);
    if (length) {
      {{{ makeSetValue('length', '0', 'log.length', 'i32') }}}
    }
  },

  glUseProgram__sig: 'vi',
  glUseProgram: function(program) {
#if GL_ASSERTIONS
    GL.validateGLObjectID(GL.programs, program, 'glUseProgram', 'program');
#endif
    GLctx.useProgram(program ? GL.programs[program] : null);
  },

  glValidateProgram__sig: 'vi',
  glValidateProgram: function(program) {
#if GL_ASSERTIONS
    GL.validateGLObjectID(GL.programs, program, 'glValidateProgram', 'program');
#endif
    GLctx.validateProgram(GL.programs[program]);
  },

  glIsProgram__sig: 'ii',
  glIsProgram: function(program) {
    var program = GL.programs[program];
    if (!program) return 0;
    return GLctx.isProgram(program);
  },

  glBindAttribLocation__sig: 'viii',
  glBindAttribLocation: function(program, index, name) {
#if GL_ASSERTIONS
    GL.validateGLObjectID(GL.programs, program, 'glBindAttribLocation', 'program');
#endif
    name = Pointer_stringify(name);
    GLctx.bindAttribLocation(GL.programs[program], index, name);
  },

  glBindFramebuffer__sig: 'vii',
  glBindFramebuffer: function(target, framebuffer) {
#if GL_ASSERTIONS
    GL.validateGLObjectID(GL.framebuffers, framebuffer, 'glBindFramebuffer', 'framebuffer');
#endif
    GLctx.bindFramebuffer(target, framebuffer ? GL.framebuffers[framebuffer] : null);
  },

  glGenFramebuffers__sig: 'vii',
  glGenFramebuffers: function(n, ids) {
    for (var i = 0; i < n; ++i) {
      var id = GL.getNewId(GL.framebuffers);
      var framebuffer = GLctx.createFramebuffer();
      framebuffer.name = id;
      GL.framebuffers[id] = framebuffer;
      {{{ makeSetValue('ids', 'i*4', 'id', 'i32') }}};
    }
  },

  glDeleteFramebuffers__sig: 'vii',
  glDeleteFramebuffers: function(n, framebuffers) {
    for (var i = 0; i < n; ++i) {
      var id = {{{ makeGetValue('framebuffers', 'i*4', 'i32') }}};
      var framebuffer = GL.framebuffers[id];
      GLctx.deleteFramebuffer(framebuffer);
      framebuffer.name = 0;
      GL.framebuffers[id] = null;
    }
  },

  glFramebufferRenderbuffer__sig: 'viiii',
  glFramebufferRenderbuffer: function(target, attachment, renderbuffertarget, renderbuffer) {
#if GL_ASSERTIONS
    GL.validateGLObjectID(GL.renderbuffers, renderbuffer, 'glFramebufferRenderbuffer', 'renderbuffer');
#endif
    GLctx.framebufferRenderbuffer(target, attachment, renderbuffertarget,
                                       GL.renderbuffers[renderbuffer]);
  },

  glFramebufferTexture2D__sig: 'viiiii',
  glFramebufferTexture2D: function(target, attachment, textarget, texture, level) {
#if GL_ASSERTIONS
    GL.validateGLObjectID(GL.textures, texture, 'glFramebufferTexture2D', 'texture');
#endif
    GLctx.framebufferTexture2D(target, attachment, textarget,
                                    GL.textures[texture], level);
  },

  glGetFramebufferAttachmentParameteriv__sig: 'viiii',
  glGetFramebufferAttachmentParameteriv: function(target, attachment, pname, params) {
    var result = GLctx.getFramebufferAttachmentParameter(target, attachment, pname);
    {{{ makeSetValue('params', '0', 'result', 'i32') }}};
  },

  glIsFramebuffer__sig: 'ii',
  glIsFramebuffer: function(framebuffer) {
    var fb = GL.framebuffers[framebuffer];
    if (!fb) return 0;
    return GLctx.isFramebuffer(fb);
  },

  glGenVertexArrays__sig: 'vii',
  glGenVertexArrays: function (n , arrays) {
#if ASSERTIONS    
    assert(GL.vaoExt, 'Must have OES_vertex_array_object to use vao');
#endif    
    for (var i = 0; i < n ; i++) {
      var id = GL.getNewId(GL.vaos);
      var vao = GL.vaoExt.createVertexArrayOES();
      vao.name = id;
      GL.vaos[id] = vao;
      {{{ makeSetValue('arrays', 'i*4', 'id', 'i32') }}};
    }
  },
  
  glDeleteVertexArrays__sig: 'vii',
  glDeleteVertexArrays: function(n, vaos) {
#if ASSERTIONS    
    assert(GL.vaoExt, 'Must have OES_vertex_array_object to use vao');
#endif    
    for (var i = 0; i < n; i++) {
      var id = {{{ makeGetValue('vaos', 'i*4', 'i32') }}};
      GL.vaoExt.deleteVertexArrayOES(GL.vaos[id]);
      GL.vaos[id] = null;
    }
  },
  
  glBindVertexArray__sig: 'vi',
  glBindVertexArray: function(vao) {
#if ASSERTIONS
    assert(GL.vaoExt, 'Must have OES_vertex_array_object to use vao');    
#endif
    GL.vaoExt.bindVertexArrayOES(GL.vaos[vao]);
  },

  glIsVertexArray__sig: 'ii',
  glIsVertexArray: function(array) {
#if ASSERTIONS
    assert(GL.vaoExt, 'Must have OES_vertex_array_object to use vao');    
#endif    
    var vao = GL.vaos[array];
    if (!vao) return 0;
    return GL.vaoExt.isVertexArrayOES(vao);
  },

#if LEGACY_GL_EMULATION

  // GL emulation: provides misc. functionality not present in OpenGL ES 2.0 or WebGL

  $GLEmulation__deps: ['$GLImmediateSetup', 'glEnable', 'glDisable', 'glIsEnabled', 'glGetBooleanv', 'glGetIntegerv', 'glGetString', 'glCreateShader', 'glShaderSource', 'glCompileShader', 'glAttachShader', 'glDetachShader', 'glUseProgram', 'glDeleteProgram', 'glBindAttribLocation', 'glLinkProgram', 'glBindBuffer', 'glGetFloatv', 'glHint', 'glEnableVertexAttribArray', 'glDisableVertexAttribArray', 'glVertexAttribPointer', 'glActiveTexture'],
  $GLEmulation__postset: 'GLEmulation.init();',
  $GLEmulation: {
    // Fog support. Partial, we assume shaders are used that implement fog. We just pass them uniforms
    fogStart: 0,
    fogEnd: 1,
    fogDensity: 1.0,
    fogColor: null,
    fogMode: 0x0800, // GL_EXP
    fogEnabled: false,

    // VAO support
    vaos: [],
    currentVao: null,
    enabledVertexAttribArrays: {}, // helps with vao cleanups

    hasRunInit: false,

    init: function() {
      // Do not activate immediate/emulation code (e.g. replace glDrawElements) when in FULL_ES2 mode.
      // We do not need full emulation, we instead emulate client-side arrays etc. in FULL_ES2 code in
      // a straightforward manner, and avoid not having a bound buffer be ambiguous between es2 emulation
      // code and legacy gl emulation code.
#if FULL_ES2
      return;
#endif

      if (GLEmulation.hasRunInit) {
        return;
      }
      GLEmulation.hasRunInit = true;

      GLEmulation.fogColor = new Float32Array(4);

      // Add some emulation workarounds
      Module.printErr('WARNING: using emscripten GL emulation. This is a collection of limited workarounds, do not expect it to work.');
#if GL_UNSAFE_OPTS == 1
      Module.printErr('WARNING: using emscripten GL emulation unsafe opts. If weirdness happens, try -s GL_UNSAFE_OPTS=0');
#endif

      // XXX some of the capabilities we don't support may lead to incorrect rendering, if we do not emulate them in shaders
      var validCapabilities = {
        0x0B44: 1, // GL_CULL_FACE
        0x0BE2: 1, // GL_BLEND
        0x0BD0: 1, // GL_DITHER,
        0x0B90: 1, // GL_STENCIL_TEST
        0x0B71: 1, // GL_DEPTH_TEST
        0x0C11: 1, // GL_SCISSOR_TEST
        0x8037: 1, // GL_POLYGON_OFFSET_FILL
        0x809E: 1, // GL_SAMPLE_ALPHA_TO_COVERAGE
        0x80A0: 1  // GL_SAMPLE_COVERAGE
      };

      var glEnable = _glEnable;
      _glEnable = _emscripten_glEnable = function _glEnable(cap) {
        // Clean up the renderer on any change to the rendering state. The optimization of
        // skipping renderer setup is aimed at the case of multiple glDraw* right after each other
        if (GLImmediate.lastRenderer) GLImmediate.lastRenderer.cleanup();
        if (cap == 0x0B60 /* GL_FOG */) {
          if (GLEmulation.fogEnabled != true) {
            GLImmediate.currentRenderer = null; // Fog parameter is part of the FFP shader state, we must re-lookup the renderer to use.
            GLEmulation.fogEnabled = true;
          }
          return;
        } else if (cap == 0x0de1 /* GL_TEXTURE_2D */) {
          // XXX not according to spec, and not in desktop GL, but works in some GLES1.x apparently, so support
          // it by forwarding to glEnableClientState
          /* Actually, let's not, for now. (This sounds exceedingly broken)
           * This is in gl_ps_workaround2.c.
          _glEnableClientState(cap);
          */
          return;
        } else if (!(cap in validCapabilities)) {
          return;
        }
        glEnable(cap);
      };

      var glDisable = _glDisable;
      _glDisable = _emscripten_glDisable = function _glDisable(cap) {
        if (GLImmediate.lastRenderer) GLImmediate.lastRenderer.cleanup();
        if (cap == 0x0B60 /* GL_FOG */) {
          if (GLEmulation.fogEnabled != false) {
            GLImmediate.currentRenderer = null; // Fog parameter is part of the FFP shader state, we must re-lookup the renderer to use.
            GLEmulation.fogEnabled = false;
          }
          return;
        } else if (cap == 0x0de1 /* GL_TEXTURE_2D */) {
          // XXX not according to spec, and not in desktop GL, but works in some GLES1.x apparently, so support
          // it by forwarding to glDisableClientState
          /* Actually, let's not, for now. (This sounds exceedingly broken)
           * This is in gl_ps_workaround2.c.
          _glDisableClientState(cap);
          */
          return;
        } else if (!(cap in validCapabilities)) {
          return;
        }
        glDisable(cap);
      };
      _glIsEnabled = _emscripten_glIsEnabled = function _glIsEnabled(cap) {
        if (cap == 0x0B60 /* GL_FOG */) {
          return GLEmulation.fogEnabled ? 1 : 0;
        } else if (!(cap in validCapabilities)) {
          return 0;
        }
        return GLctx.isEnabled(cap);
      };

      var glGetBooleanv = _glGetBooleanv;
      _glGetBooleanv = _emscripten_glGetBooleanv = function _glGetBooleanv(pname, p) {
        var attrib = GLEmulation.getAttributeFromCapability(pname);
        if (attrib !== null) {
          var result = GLImmediate.enabledClientAttributes[attrib];
          {{{ makeSetValue('p', '0', 'result === true ? 1 : 0', 'i8') }}};
          return;
        }
        glGetBooleanv(pname, p);
      };

      var glGetIntegerv = _glGetIntegerv;
      _glGetIntegerv = _emscripten_glGetIntegerv = function _glGetIntegerv(pname, params) {
        switch (pname) {
          case 0x84E2: pname = GLctx.MAX_TEXTURE_IMAGE_UNITS /* fake it */; break; // GL_MAX_TEXTURE_UNITS
          case 0x8B4A: { // GL_MAX_VERTEX_UNIFORM_COMPONENTS_ARB
            var result = GLctx.getParameter(GLctx.MAX_VERTEX_UNIFORM_VECTORS);
            {{{ makeSetValue('params', '0', 'result*4', 'i32') }}}; // GLES gives num of 4-element vectors, GL wants individual components, so multiply
            return;
          }
          case 0x8B49: { // GL_MAX_FRAGMENT_UNIFORM_COMPONENTS_ARB
            var result = GLctx.getParameter(GLctx.MAX_FRAGMENT_UNIFORM_VECTORS);
            {{{ makeSetValue('params', '0', 'result*4', 'i32') }}}; // GLES gives num of 4-element vectors, GL wants individual components, so multiply
            return;
          }
          case 0x8B4B: { // GL_MAX_VARYING_FLOATS_ARB
            var result = GLctx.getParameter(GLctx.MAX_VARYING_VECTORS);
            {{{ makeSetValue('params', '0', 'result*4', 'i32') }}}; // GLES gives num of 4-element vectors, GL wants individual components, so multiply
            return;
          }
          case 0x8871: pname = GLctx.MAX_COMBINED_TEXTURE_IMAGE_UNITS /* close enough */; break; // GL_MAX_TEXTURE_COORDS
          case 0x807A: { // GL_VERTEX_ARRAY_SIZE
            var attribute = GLImmediate.clientAttributes[GLImmediate.VERTEX];
            {{{ makeSetValue('params', '0', 'attribute ? attribute.size : 0', 'i32') }}};
            return;
          }
          case 0x807B: { // GL_VERTEX_ARRAY_TYPE
            var attribute = GLImmediate.clientAttributes[GLImmediate.VERTEX];
            {{{ makeSetValue('params', '0', 'attribute ? attribute.type : 0', 'i32') }}};
            return;
          }
          case 0x807C: { // GL_VERTEX_ARRAY_STRIDE
            var attribute = GLImmediate.clientAttributes[GLImmediate.VERTEX];
            {{{ makeSetValue('params', '0', 'attribute ? attribute.stride : 0', 'i32') }}};
            return;
          }
          case 0x8081: { // GL_COLOR_ARRAY_SIZE
            var attribute = GLImmediate.clientAttributes[GLImmediate.COLOR];
            {{{ makeSetValue('params', '0', 'attribute ? attribute.size : 0', 'i32') }}};
            return;
          }
          case 0x8082: { // GL_COLOR_ARRAY_TYPE
            var attribute = GLImmediate.clientAttributes[GLImmediate.COLOR];
            {{{ makeSetValue('params', '0', 'attribute ? attribute.type : 0', 'i32') }}};
            return;
          }
          case 0x8083: { // GL_COLOR_ARRAY_STRIDE
            var attribute = GLImmediate.clientAttributes[GLImmediate.COLOR];
            {{{ makeSetValue('params', '0', 'attribute ? attribute.stride : 0', 'i32') }}};
            return;
          }
          case 0x8088: { // GL_TEXTURE_COORD_ARRAY_SIZE
            var attribute = GLImmediate.clientAttributes[GLImmediate.TEXTURE0 + GLImmediate.clientActiveTexture];
            {{{ makeSetValue('params', '0', 'attribute ? attribute.size : 0', 'i32') }}};
            return;
          }
          case 0x8089: { // GL_TEXTURE_COORD_ARRAY_TYPE
            var attribute = GLImmediate.clientAttributes[GLImmediate.TEXTURE0 + GLImmediate.clientActiveTexture];
            {{{ makeSetValue('params', '0', 'attribute ? attribute.type : 0', 'i32') }}};
            return;
          }
          case 0x808A: { // GL_TEXTURE_COORD_ARRAY_STRIDE
            var attribute = GLImmediate.clientAttributes[GLImmediate.TEXTURE0 + GLImmediate.clientActiveTexture];
            {{{ makeSetValue('params', '0', 'attribute ? attribute.stride : 0', 'i32') }}};
            return;
          }
        }
        glGetIntegerv(pname, params);
      };

      var glGetString = _glGetString;
      _glGetString = _emscripten_glGetString = function _glGetString(name_) {
        if (GL.stringCache[name_]) return GL.stringCache[name_];
        switch(name_) {
          case 0x1F03 /* GL_EXTENSIONS */: // Add various extensions that we can support
            var ret = allocate(intArrayFromString(GLctx.getSupportedExtensions().join(' ') +
                   ' GL_EXT_texture_env_combine GL_ARB_texture_env_crossbar GL_ATI_texture_env_combine3 GL_NV_texture_env_combine4 GL_EXT_texture_env_dot3 GL_ARB_multitexture GL_ARB_vertex_buffer_object GL_EXT_framebuffer_object GL_ARB_vertex_program GL_ARB_fragment_program GL_ARB_shading_language_100 GL_ARB_shader_objects GL_ARB_vertex_shader GL_ARB_fragment_shader GL_ARB_texture_cube_map GL_EXT_draw_range_elements' +
                   (GL.compressionExt ? ' GL_ARB_texture_compression GL_EXT_texture_compression_s3tc' : '') +
                   (GL.anisotropicExt ? ' GL_EXT_texture_filter_anisotropic' : '')
            ), 'i8', ALLOC_NORMAL);
            GL.stringCache[name_] = ret;
            return ret;
        }
        return glGetString(name_);
      };

      // Do some automatic rewriting to work around GLSL differences. Note that this must be done in
      // tandem with the rest of the program, by itself it cannot suffice.
      // Note that we need to remember shader types for this rewriting, saving sources makes it easier to debug.
      GL.shaderInfos = {};
#if GL_DEBUG
      GL.shaderSources = {};
      GL.shaderOriginalSources = {};
#endif
      var glCreateShader = _glCreateShader;
      _glCreateShader = _emscripten_glCreateShader = function _glCreateShader(shaderType) {
        var id = glCreateShader(shaderType);
        GL.shaderInfos[id] = {
          type: shaderType,
          ftransform: false
        };
        return id;
      };

      function ensurePrecision(source) {
        if (!/precision +(low|medium|high)p +float *;/.test(source)) {
          source = 'precision mediump float;\n' + source;
        }
        return source;
      }

      var glShaderSource = _glShaderSource;
      _glShaderSource = _emscripten_glShaderSource = function _glShaderSource(shader, count, string, length) {
        var source = GL.getSource(shader, count, string, length);
#if GL_DEBUG
        console.log("glShaderSource: Input: \n" + source);
        GL.shaderOriginalSources[shader] = source;
#endif
        // XXX We add attributes and uniforms to shaders. The program can ask for the # of them, and see the
        // ones we generated, potentially confusing it? Perhaps we should hide them.
        if (GL.shaderInfos[shader].type == GLctx.VERTEX_SHADER) {
          // Replace ftransform() with explicit project/modelview transforms, and add position and matrix info.
          var has_pm = source.search(/u_projection/) >= 0;
          var has_mm = source.search(/u_modelView/) >= 0;
          var has_pv = source.search(/a_position/) >= 0;
          var need_pm = 0, need_mm = 0, need_pv = 0;
          var old = source;
          source = source.replace(/ftransform\(\)/g, '(u_projection * u_modelView * a_position)');
          if (old != source) need_pm = need_mm = need_pv = 1;
          old = source;
          source = source.replace(/gl_ProjectionMatrix/g, 'u_projection');
          if (old != source) need_pm = 1;
          old = source;
          source = source.replace(/gl_ModelViewMatrixTranspose\[2\]/g, 'vec4(u_modelView[0][2], u_modelView[1][2], u_modelView[2][2], u_modelView[3][2])'); // XXX extremely inefficient
          if (old != source) need_mm = 1;
          old = source;
          source = source.replace(/gl_ModelViewMatrix/g, 'u_modelView');
          if (old != source) need_mm = 1;
          old = source;
          source = source.replace(/gl_Vertex/g, 'a_position');
          if (old != source) need_pv = 1;
          old = source;
          source = source.replace(/gl_ModelViewProjectionMatrix/g, '(u_projection * u_modelView)');
          if (old != source) need_pm = need_mm = 1;
          if (need_pv && !has_pv) source = 'attribute vec4 a_position; \n' + source;
          if (need_mm && !has_mm) source = 'uniform mat4 u_modelView; \n' + source;
          if (need_pm && !has_pm) source = 'uniform mat4 u_projection; \n' + source;
          GL.shaderInfos[shader].ftransform = need_pm || need_mm || need_pv; // we will need to provide the fixed function stuff as attributes and uniforms
          for (var i = 0; i < GLImmediate.MAX_TEXTURES; i++) {
            // XXX To handle both regular texture mapping and cube mapping, we use vec4 for tex coordinates.
            var old = source;
            var need_vtc = source.search('v_texCoord' + i) == -1;
            source = source.replace(new RegExp('gl_TexCoord\\[' + i + '\\]', 'g'), 'v_texCoord' + i)
                           .replace(new RegExp('gl_MultiTexCoord' + i, 'g'), 'a_texCoord' + i);
            if (source != old) {
              source = 'attribute vec4 a_texCoord' + i + '; \n' + source;
              if (need_vtc) {
                source = 'varying vec4 v_texCoord' + i + ';   \n' + source;
              }
            }

            old = source;
            source = source.replace(new RegExp('gl_TextureMatrix\\[' + i + '\\]', 'g'), 'u_textureMatrix' + i);
            if (source != old) {
              source = 'uniform mat4 u_textureMatrix' + i + '; \n' + source;
            }
          }
          if (source.indexOf('gl_FrontColor') >= 0) {
            source = 'varying vec4 v_color; \n' +
                     source.replace(/gl_FrontColor/g, 'v_color');
          }
          if (source.indexOf('gl_Color') >= 0) {
            source = 'attribute vec4 a_color; \n' +
                     source.replace(/gl_Color/g, 'a_color');
          }
          if (source.indexOf('gl_Normal') >= 0) {
            source = 'attribute vec3 a_normal; \n' +
                     source.replace(/gl_Normal/g, 'a_normal');
          }
          // fog
          if (source.indexOf('gl_FogFragCoord') >= 0) {
            source = 'varying float v_fogFragCoord;   \n' +
                     source.replace(/gl_FogFragCoord/g, 'v_fogFragCoord');
          }
          source = ensurePrecision(source);
        } else { // Fragment shader
          for (var i = 0; i < GLImmediate.MAX_TEXTURES; i++) {
            var old = source;
            source = source.replace(new RegExp('gl_TexCoord\\[' + i + '\\]', 'g'), 'v_texCoord' + i);
            if (source != old) {
              source = 'varying vec4 v_texCoord' + i + ';   \n' + source;
            }
          }
          if (source.indexOf('gl_Color') >= 0) {
            source = 'varying vec4 v_color; \n' + source.replace(/gl_Color/g, 'v_color');
          }
          if (source.indexOf('gl_Fog.color') >= 0) {
            source = 'uniform vec4 u_fogColor;   \n' +
                     source.replace(/gl_Fog.color/g, 'u_fogColor');
          }
          if (source.indexOf('gl_Fog.end') >= 0) {
            source = 'uniform float u_fogEnd;   \n' +
                     source.replace(/gl_Fog.end/g, 'u_fogEnd');
          }
          if (source.indexOf('gl_Fog.scale') >= 0) {
            source = 'uniform float u_fogScale;   \n' +
                     source.replace(/gl_Fog.scale/g, 'u_fogScale');
          }
          if (source.indexOf('gl_Fog.density') >= 0) {
            source = 'uniform float u_fogDensity;   \n' +
                     source.replace(/gl_Fog.density/g, 'u_fogDensity');
          }
          if (source.indexOf('gl_FogFragCoord') >= 0) {
            source = 'varying float v_fogFragCoord;   \n' +
                     source.replace(/gl_FogFragCoord/g, 'v_fogFragCoord');
          }
          source = ensurePrecision(source);
        }
#if GL_DEBUG
        GL.shaderSources[shader] = source;
        console.log("glShaderSource: Output: \n" + source);
#endif
        GLctx.shaderSource(GL.shaders[shader], source);
      };

      var glCompileShader = _glCompileShader;
      _glCompileShader = _emscripten_glCompileShader = function _glCompileShader(shader) {
        GLctx.compileShader(GL.shaders[shader]);
#if GL_DEBUG
        if (!GLctx.getShaderParameter(GL.shaders[shader], GLctx.COMPILE_STATUS)) {
          Module.printErr('Failed to compile shader: ' + GLctx.getShaderInfoLog(GL.shaders[shader]));
          Module.printErr('Info: ' + JSON.stringify(GL.shaderInfos[shader]));
          Module.printErr('Original source: ' + GL.shaderOriginalSources[shader]);
          Module.printErr('Source: ' + GL.shaderSources[shader]);
          throw 'Shader compilation halt';
        }
#endif
      };

      GL.programShaders = {};
      var glAttachShader = _glAttachShader;
      _glAttachShader = _emscripten_glAttachShader = function _glAttachShader(program, shader) {
        if (!GL.programShaders[program]) GL.programShaders[program] = [];
        GL.programShaders[program].push(shader);
        glAttachShader(program, shader);
      };

      var glDetachShader = _glDetachShader;
      _glDetachShader = _emscripten_glDetachShader = function _glDetachShader(program, shader) {
        var programShader = GL.programShaders[program];
        if (!programShader) {
          Module.printErr('WARNING: _glDetachShader received invalid program: ' + program);
          return;
        }
        var index = programShader.indexOf(shader);
        programShader.splice(index, 1);
        glDetachShader(program, shader);
      };

      var glUseProgram = _glUseProgram;
      _glUseProgram = _emscripten_glUseProgram = function _glUseProgram(program) {
#if GL_DEBUG
        if (GL.debug) {
          Module.printErr('[using program with shaders]');
          if (program) {
            GL.programShaders[program].forEach(function(shader) {
              Module.printErr('  shader ' + shader + ', original source: ' + GL.shaderOriginalSources[shader]);
              Module.printErr('         Source: ' + GL.shaderSources[shader]);
            });
          }
        }
#endif
        if (GL.currProgram != program) {
          GLImmediate.currentRenderer = null; // This changes the FFP emulation shader program, need to recompute that.
          GL.currProgram = program;
          GLImmediate.fixedFunctionProgram = 0;
          glUseProgram(program);
        }
      }

      var glDeleteProgram = _glDeleteProgram;
      _glDeleteProgram = _emscripten_glDeleteProgram = function _glDeleteProgram(program) {
        glDeleteProgram(program);
        if (program == GL.currProgram) {
          GLImmediate.currentRenderer = null; // This changes the FFP emulation shader program, need to recompute that.
          GL.currProgram = 0;
        }
      };

      // If attribute 0 was not bound, bind it to 0 for WebGL performance reasons. Track if 0 is free for that.
      var zeroUsedPrograms = {};
      var glBindAttribLocation = _glBindAttribLocation;
      _glBindAttribLocation = _emscripten_glBindAttribLocation = function _glBindAttribLocation(program, index, name) {
        if (index == 0) zeroUsedPrograms[program] = true;
        glBindAttribLocation(program, index, name);
      };
      var glLinkProgram = _glLinkProgram;
      _glLinkProgram = _emscripten_glLinkProgram = function _glLinkProgram(program) {
        if (!(program in zeroUsedPrograms)) {
          GLctx.bindAttribLocation(GL.programs[program], 0, 'a_position');
        }
        glLinkProgram(program);
      };

      var glBindBuffer = _glBindBuffer;
      _glBindBuffer = _emscripten_glBindBuffer = function _glBindBuffer(target, buffer) {
        glBindBuffer(target, buffer);
        if (target == GLctx.ARRAY_BUFFER) {
          if (GLEmulation.currentVao) {
#if ASSERTIONS
            assert(GLEmulation.currentVao.arrayBuffer == buffer || GLEmulation.currentVao.arrayBuffer == 0 || buffer == 0, 'TODO: support for multiple array buffers in vao');
#endif
            GLEmulation.currentVao.arrayBuffer = buffer;
          }
        } else if (target == GLctx.ELEMENT_ARRAY_BUFFER) {
          if (GLEmulation.currentVao) GLEmulation.currentVao.elementArrayBuffer = buffer;
        }
      };

      var glGetFloatv = _glGetFloatv;
      _glGetFloatv = _emscripten_glGetFloatv = function _glGetFloatv(pname, params) {
        if (pname == 0x0BA6) { // GL_MODELVIEW_MATRIX
          HEAPF32.set(GLImmediate.matrix[0/*m*/], params >> 2);
        } else if (pname == 0x0BA7) { // GL_PROJECTION_MATRIX
          HEAPF32.set(GLImmediate.matrix[1/*p*/], params >> 2);
        } else if (pname == 0x0BA8) { // GL_TEXTURE_MATRIX
          HEAPF32.set(GLImmediate.matrix[2/*t*/ + GLImmediate.clientActiveTexture], params >> 2);
        } else if (pname == 0x0B66) { // GL_FOG_COLOR
          HEAPF32.set(GLEmulation.fogColor, params >> 2);
        } else if (pname == 0x0B63) { // GL_FOG_START
          {{{ makeSetValue('params', '0', 'GLEmulation.fogStart', 'float') }}};
        } else if (pname == 0x0B64) { // GL_FOG_END
          {{{ makeSetValue('params', '0', 'GLEmulation.fogEnd', 'float') }}};
        } else if (pname == 0x0B62) { // GL_FOG_DENSITY
          {{{ makeSetValue('params', '0', 'GLEmulation.fogDensity', 'float') }}};
        } else if (pname == 0x0B65) { // GL_FOG_MODE
          {{{ makeSetValue('params', '0', 'GLEmulation.fogMode', 'float') }}};
        } else {
          glGetFloatv(pname, params);
        }
      };

      var glHint = _glHint;
      _glHint = _emscripten_glHint = function _glHint(target, mode) {
        if (target == 0x84EF) { // GL_TEXTURE_COMPRESSION_HINT
          return;
        }
        glHint(target, mode);
      };

      var glEnableVertexAttribArray = _glEnableVertexAttribArray;
      _glEnableVertexAttribArray = _emscripten_glEnableVertexAttribArray = function _glEnableVertexAttribArray(index) {
        glEnableVertexAttribArray(index);
        GLEmulation.enabledVertexAttribArrays[index] = 1;
        if (GLEmulation.currentVao) GLEmulation.currentVao.enabledVertexAttribArrays[index] = 1;
      };

      var glDisableVertexAttribArray = _glDisableVertexAttribArray;
      _glDisableVertexAttribArray = _emscripten_glDisableVertexAttribArray = function _glDisableVertexAttribArray(index) {
        glDisableVertexAttribArray(index);
        delete GLEmulation.enabledVertexAttribArrays[index];
        if (GLEmulation.currentVao) delete GLEmulation.currentVao.enabledVertexAttribArrays[index];
      };

      var glVertexAttribPointer = _glVertexAttribPointer;
      _glVertexAttribPointer = _emscripten_glVertexAttribPointer = function _glVertexAttribPointer(index, size, type, normalized, stride, pointer) {
        glVertexAttribPointer(index, size, type, normalized, stride, pointer);
        if (GLEmulation.currentVao) { // TODO: avoid object creation here? likely not hot though
          GLEmulation.currentVao.vertexAttribPointers[index] = [index, size, type, normalized, stride, pointer];
        }
      };
    },

    getAttributeFromCapability: function(cap) {
      var attrib = null;
      switch (cap) {
        case 0x0de1: // GL_TEXTURE_2D - XXX not according to spec, and not in desktop GL, but works in some GLES1.x apparently, so support it
#if ASSERTIONS
          abort("GL_TEXTURE_2D is not a spec-defined capability for gl{Enable,Disable}ClientState.");
#endif
          // Fall through:
        case 0x8078: // GL_TEXTURE_COORD_ARRAY
          attrib = GLImmediate.TEXTURE0 + GLImmediate.clientActiveTexture; break;
        case 0x8074: // GL_VERTEX_ARRAY
          attrib = GLImmediate.VERTEX; break;
        case 0x8075: // GL_NORMAL_ARRAY
          attrib = GLImmediate.NORMAL; break;
        case 0x8076: // GL_COLOR_ARRAY
          attrib = GLImmediate.COLOR; break;
      }
      return attrib;
    },
  },

  glGetShaderPrecisionFormat__sig: 'v',
  glGetShaderPrecisionFormat: function() { throw 'glGetShaderPrecisionFormat: TODO' },

  glDeleteObject__deps: ['glDeleteProgram', 'glDeleteShader'],
  glDeleteObject__sig: 'vi',
  glDeleteObject: function(id) {
    if (GL.programs[id]) {
      _glDeleteProgram(id);
    } else if (GL.shaders[id]) {
      _glDeleteShader(id);
    } else {
      Module.printErr('WARNING: deleteObject received invalid id: ' + id);
    }
  },
  glDeleteObjectARB: 'glDeleteObject',

  glGetObjectParameteriv__sig: 'viii',
  glGetObjectParameteriv__deps: ['glGetProgramiv', 'glGetShaderiv'],
  glGetObjectParameteriv: function(id, type, result) {
    if (GL.programs[id]) {
      if (type == 0x8B84) { // GL_OBJECT_INFO_LOG_LENGTH_ARB
        {{{ makeSetValue('result', '0', 'GLctx.getProgramInfoLog(GL.programs[id]).length', 'i32') }}};
        return;
      }
      _glGetProgramiv(id, type, result);
    } else if (GL.shaders[id]) {
      if (type == 0x8B84) { // GL_OBJECT_INFO_LOG_LENGTH_ARB
        {{{ makeSetValue('result', '0', 'GLctx.getShaderInfoLog(GL.shaders[id]).length', 'i32') }}};
        return;
      } else if (type == 0x8B88) { // GL_OBJECT_SHADER_SOURCE_LENGTH_ARB
        {{{ makeSetValue('result', '0', 'GLctx.getShaderSource(GL.shaders[id]).length', 'i32') }}};
        return;
      }
      _glGetShaderiv(id, type, result);
    } else {
      Module.printErr('WARNING: getObjectParameteriv received invalid id: ' + id);
    }
  },
  glGetObjectParameterivARB: 'glGetObjectParameteriv',

  glGetInfoLog__deps: ['glGetProgramInfoLog', 'glGetShaderInfoLog'],
  glGetInfoLog__sig: 'viiii',
  glGetInfoLog: function(id, maxLength, length, infoLog) {
    if (GL.programs[id]) {
      _glGetProgramInfoLog(id, maxLength, length, infoLog);
    } else if (GL.shaders[id]) {
      _glGetShaderInfoLog(id, maxLength, length, infoLog);
    } else {
      Module.printErr('WARNING: getObjectParameteriv received invalid id: ' + id);
    }
  },
  glGetInfoLogARB: 'glGetInfoLog',

  glBindProgram__sig: 'vii',
  glBindProgram: function(type, id) {
#if ASSERTIONS
    assert(id == 0);
#endif
  },
  glBindProgramARB: 'glBindProgram',

  glGetPointerv: function(name, p) {
    var attribute;
    switch(name) {
      case 0x808E: // GL_VERTEX_ARRAY_POINTER
        attribute = GLImmediate.clientAttributes[GLImmediate.VERTEX]; break;
      case 0x8090: // GL_COLOR_ARRAY_POINTER
        attribute = GLImmediate.clientAttributes[GLImmediate.COLOR]; break;
      case 0x8092: // GL_TEXTURE_COORD_ARRAY_POINTER
        attribute = GLImmediate.clientAttributes[GLImmediate.TEXTURE0 + GLImmediate.clientActiveTexture]; break;
      default:
        GL.recordError(0x0500/*GL_INVALID_ENUM*/);
#if GL_ASSERTIONS
        Module.printErr('GL_INVALID_ENUM in glGetPointerv: Unsupported name ' + name + '!');
#endif
        return;
    }
    {{{ makeSetValue('p', '0', 'attribute ? attribute.pointer : 0', 'i32') }}};
  },

  // GL Immediate mode

  // See comment in GLEmulation.init()
#if !FULL_ES2
  $GLImmediate__postset: 'GLImmediate.setupFuncs(); Browser.moduleContextCreatedCallbacks.push(function() { GLImmediate.init() });',
#endif
  $GLImmediate__deps: ['$Browser', '$GL', '$GLEmulation'],
  $GLImmediate: {
    MapTreeLib: null,
    spawnMapTreeLib: function() {
      /* A naive implementation of a map backed by an array, and accessed by
       * naive iteration along the array. (hashmap with only one bucket)
       */
      function CNaiveListMap() {
        var list = [];

        this.insert = function CNaiveListMap_insert(key, val) {
          if (this.contains(key|0)) return false;
          list.push([key, val]);
          return true;
        };

        var __contains_i;
        this.contains = function CNaiveListMap_contains(key) {
          for (__contains_i = 0; __contains_i < list.length; ++__contains_i) {
            if (list[__contains_i][0] === key) return true;
          }
          return false;
        };

        var __get_i;
        this.get = function CNaiveListMap_get(key) {
          for (__get_i = 0; __get_i < list.length; ++__get_i) {
            if (list[__get_i][0] === key) return list[__get_i][1];
          }
          return undefined;
        };
      };

      /* A tree of map nodes.
        Uses `KeyView`s to allow descending the tree without garbage.
        Example: {
          // Create our map object.
          var map = new ObjTreeMap();

          // Grab the static keyView for the map.
          var keyView = map.GetStaticKeyView();

          // Let's make a map for:
          // root: <undefined>
          //   1: <undefined>
          //     2: <undefined>
          //       5: "Three, sir!"
          //       3: "Three!"

          // Note how we can chain together `Reset` and `Next` to
          // easily descend based on multiple key fragments.
          keyView.Reset().Next(1).Next(2).Next(5).Set("Three, sir!");
          keyView.Reset().Next(1).Next(2).Next(3).Set("Three!");
        }
      */
      function CMapTree() {
        function CNLNode() {
          var map = new CNaiveListMap();

          this.child = function CNLNode_child(keyFrag) {
            if (!map.contains(keyFrag|0)) {
              map.insert(keyFrag|0, new CNLNode());
            }
            return map.get(keyFrag|0);
          };

          this.value = undefined;
          this.get = function CNLNode_get() {
            return this.value;
          };

          this.set = function CNLNode_set(val) {
            this.value = val;
          };
        }

        function CKeyView(root) {
          var cur;

          this.reset = function CKeyView_reset() {
            cur = root;
            return this;
          };
          this.reset();

          this.next = function CKeyView_next(keyFrag) {
            cur = cur.child(keyFrag);
            return this;
          };

          this.get = function CKeyView_get() {
            return cur.get();
          };

          this.set = function CKeyView_set(val) {
            cur.set(val);
          };
        };

        var root;
        var staticKeyView;

        this.createKeyView = function CNLNode_createKeyView() {
          return new CKeyView(root);
        }

        this.clear = function CNLNode_clear() {
          root = new CNLNode();
          staticKeyView = this.createKeyView();
        };
        this.clear();

        this.getStaticKeyView = function CNLNode_getStaticKeyView() {
          staticKeyView.reset();
          return staticKeyView;
        };
      };

      // Exports:
      return {
        create: function() {
          return new CMapTree();
        },
      };
    },

    TexEnvJIT: null,
    spawnTexEnvJIT: function() {
      // GL defs:
      var GL_TEXTURE0 = 0x84C0;
      var GL_TEXTURE_1D = 0x0DE0;
      var GL_TEXTURE_2D = 0x0DE1;
      var GL_TEXTURE_3D = 0x806f;
      var GL_TEXTURE_CUBE_MAP = 0x8513;
      var GL_TEXTURE_ENV = 0x2300;
      var GL_TEXTURE_ENV_MODE = 0x2200;
      var GL_TEXTURE_ENV_COLOR = 0x2201;
      var GL_TEXTURE_CUBE_MAP_POSITIVE_X = 0x8515;
      var GL_TEXTURE_CUBE_MAP_NEGATIVE_X = 0x8516;
      var GL_TEXTURE_CUBE_MAP_POSITIVE_Y = 0x8517;
      var GL_TEXTURE_CUBE_MAP_NEGATIVE_Y = 0x8518;
      var GL_TEXTURE_CUBE_MAP_POSITIVE_Z = 0x8519;
      var GL_TEXTURE_CUBE_MAP_NEGATIVE_Z = 0x851A;

      var GL_SRC0_RGB = 0x8580;
      var GL_SRC1_RGB = 0x8581;
      var GL_SRC2_RGB = 0x8582;

      var GL_SRC0_ALPHA = 0x8588;
      var GL_SRC1_ALPHA = 0x8589;
      var GL_SRC2_ALPHA = 0x858A;

      var GL_OPERAND0_RGB = 0x8590;
      var GL_OPERAND1_RGB = 0x8591;
      var GL_OPERAND2_RGB = 0x8592;

      var GL_OPERAND0_ALPHA = 0x8598;
      var GL_OPERAND1_ALPHA = 0x8599;
      var GL_OPERAND2_ALPHA = 0x859A;

      var GL_COMBINE_RGB = 0x8571;
      var GL_COMBINE_ALPHA = 0x8572;

      var GL_RGB_SCALE = 0x8573;
      var GL_ALPHA_SCALE = 0x0D1C;

      // env.mode
      var GL_ADD      = 0x0104;
      var GL_BLEND    = 0x0BE2;
      var GL_REPLACE  = 0x1E01;
      var GL_MODULATE = 0x2100;
      var GL_DECAL    = 0x2101;
      var GL_COMBINE  = 0x8570;

      // env.color/alphaCombiner
      //var GL_ADD         = 0x0104;
      //var GL_REPLACE     = 0x1E01;
      //var GL_MODULATE    = 0x2100;
      var GL_SUBTRACT    = 0x84E7;
      var GL_INTERPOLATE = 0x8575;

      // env.color/alphaSrc
      var GL_TEXTURE       = 0x1702;
      var GL_CONSTANT      = 0x8576;
      var GL_PRIMARY_COLOR = 0x8577;
      var GL_PREVIOUS      = 0x8578;

      // env.color/alphaOp
      var GL_SRC_COLOR           = 0x0300;
      var GL_ONE_MINUS_SRC_COLOR = 0x0301;
      var GL_SRC_ALPHA           = 0x0302;
      var GL_ONE_MINUS_SRC_ALPHA = 0x0303;

      var GL_RGB  = 0x1907;
      var GL_RGBA = 0x1908;

      // Our defs:
      var TEXENVJIT_NAMESPACE_PREFIX = "tej_";
      // Not actually constant, as they can be changed between JIT passes:
      var TEX_UNIT_UNIFORM_PREFIX = "uTexUnit";
      var TEX_COORD_VARYING_PREFIX = "vTexCoord";
      var PRIM_COLOR_VARYING = "vPrimColor";
      var TEX_MATRIX_UNIFORM_PREFIX = "uTexMatrix";

      // Static vars:
      var s_texUnits = null; //[];
      var s_activeTexture = 0;

      var s_requiredTexUnitsForPass = [];

      // Static funcs:
      function abort(info) {
        assert(false, "[TexEnvJIT] ABORT: " + info);
      }

      function abort_noSupport(info) {
        abort("No support: " + info);
      }

      function abort_sanity(info) {
        abort("Sanity failure: " + info);
      }

      function genTexUnitSampleExpr(texUnitID) {
        var texUnit = s_texUnits[texUnitID];
        var texType = texUnit.getTexType();

        var func = null;
        switch (texType) {
          case GL_TEXTURE_1D:
            func = "texture2D";
            break;
          case GL_TEXTURE_2D:
            func = "texture2D";
            break;
          case GL_TEXTURE_3D:
            return abort_noSupport("No support for 3D textures.");
          case GL_TEXTURE_CUBE_MAP:
            func = "textureCube";
            break;
          default:
            return abort_sanity("Unknown texType: 0x" + texType.toString(16));
        }

        var texCoordExpr = TEX_COORD_VARYING_PREFIX + texUnitID;
        if (TEX_MATRIX_UNIFORM_PREFIX != null) {
          texCoordExpr = "(" + TEX_MATRIX_UNIFORM_PREFIX + texUnitID + " * " + texCoordExpr + ")";
        }
        return func + "(" + TEX_UNIT_UNIFORM_PREFIX + texUnitID + ", " + texCoordExpr + ".xy)";
      }

      function getTypeFromCombineOp(op) {
        switch (op) {
          case GL_SRC_COLOR:
          case GL_ONE_MINUS_SRC_COLOR:
            return "vec3";
          case GL_SRC_ALPHA:
          case GL_ONE_MINUS_SRC_ALPHA:
            return "float";
        }

        return abort_noSupport("Unsupported combiner op: 0x" + op.toString(16));
      }

      function getCurTexUnit() {
        return s_texUnits[s_activeTexture];
      }

      function genCombinerSourceExpr(texUnitID, constantExpr, previousVar,
                                     src, op)
      {
        var srcExpr = null;
        switch (src) {
          case GL_TEXTURE:
            srcExpr = genTexUnitSampleExpr(texUnitID);
            break;
          case GL_CONSTANT:
            srcExpr = constantExpr;
            break;
          case GL_PRIMARY_COLOR:
            srcExpr = PRIM_COLOR_VARYING;
            break;
          case GL_PREVIOUS:
            srcExpr = previousVar;
            break;
          default:
              return abort_noSupport("Unsupported combiner src: 0x" + src.toString(16));
        }

        var expr = null;
        switch (op) {
          case GL_SRC_COLOR:
            expr = srcExpr + ".rgb";
            break;
          case GL_ONE_MINUS_SRC_COLOR:
            expr = "(vec3(1.0) - " + srcExpr + ".rgb)";
            break;
          case GL_SRC_ALPHA:
            expr = srcExpr + ".a";
            break;
          case GL_ONE_MINUS_SRC_ALPHA:
            expr = "(1.0 - " + srcExpr + ".a)";
            break;
          default:
            return abort_noSupport("Unsupported combiner op: 0x" + op.toString(16));
        }

        return expr;
      }

      function valToFloatLiteral(val) {
        if (val == Math.round(val)) return val + '.0';
        return val;
      }


      // Classes:
      function CTexEnv() {
        this.mode = GL_MODULATE;
        this.colorCombiner = GL_MODULATE;
        this.alphaCombiner = GL_MODULATE;
        this.colorScale = 1;
        this.alphaScale = 1;
        this.envColor = [0, 0, 0, 0];

        this.colorSrc = [
          GL_TEXTURE,
          GL_PREVIOUS,
          GL_CONSTANT
        ];
        this.alphaSrc = [
          GL_TEXTURE,
          GL_PREVIOUS,
          GL_CONSTANT
        ];
        this.colorOp = [
          GL_SRC_COLOR,
          GL_SRC_COLOR,
          GL_SRC_ALPHA
        ];
        this.alphaOp = [
          GL_SRC_ALPHA,
          GL_SRC_ALPHA,
          GL_SRC_ALPHA
        ];

        // Map GLenums to small values to efficiently pack the enums to bits for tighter access.
        this.traverseKey = {
          // mode
          0x1E01 /* GL_REPLACE */: 0,
          0x2100 /* GL_MODULATE */: 1,
          0x0104 /* GL_ADD */: 2,
          0x0BE2 /* GL_BLEND */: 3,
          0x2101 /* GL_DECAL */: 4,
          0x8570 /* GL_COMBINE */: 5,

          // additional color and alpha combiners
          0x84E7 /* GL_SUBTRACT */: 3,
          0x8575 /* GL_INTERPOLATE */: 4,

          // color and alpha src
          0x1702 /* GL_TEXTURE */: 0,
          0x8576 /* GL_CONSTANT */: 1,
          0x8577 /* GL_PRIMARY_COLOR */: 2,
          0x8578 /* GL_PREVIOUS */: 3,

          // color and alpha op
          0x0300 /* GL_SRC_COLOR */: 0,
          0x0301 /* GL_ONE_MINUS_SRC_COLOR */: 1,
          0x0302 /* GL_SRC_ALPHA */: 2,
          0x0300 /* GL_ONE_MINUS_SRC_ALPHA */: 3
        };

        // The tuple (key0,key1,key2) uniquely identifies the state of the variables in CTexEnv.
        // -1 on key0 denotes 'the whole cached key is dirty'
        this.key0 = -1;
        this.key1 = 0;
        this.key2 = 0;

        this.computeKey0 = function() {
          var k = this.traverseKey;
          var key = k[this.mode] * 1638400; // 6 distinct values.
          key += k[this.colorCombiner] * 327680; // 5 distinct values.
          key += k[this.alphaCombiner] * 65536; // 5 distinct values.
          // The above three fields have 6*5*5=150 distinct values -> 8 bits.
          key += (this.colorScale-1) * 16384; // 10 bits used.
          key += (this.alphaScale-1) * 4096; // 12 bits used.
          key += k[this.colorSrc[0]] * 1024; // 14
          key += k[this.colorSrc[1]] * 256; // 16
          key += k[this.colorSrc[2]] * 64; // 18
          key += k[this.alphaSrc[0]] * 16; // 20
          key += k[this.alphaSrc[1]] * 4; // 22
          key += k[this.alphaSrc[2]]; // 24 bits used total.
          return key;
        }
        this.computeKey1 = function() {
          var k = this.traverseKey;
          key = k[this.colorOp[0]] * 4096;
          key += k[this.colorOp[1]] * 1024;             
          key += k[this.colorOp[2]] * 256;
          key += k[this.alphaOp[0]] * 16;
          key += k[this.alphaOp[1]] * 4;
          key += k[this.alphaOp[2]];
          return key;            
        }
        // TODO: remove this. The color should not be part of the key!
        this.computeKey2 = function() {
          return this.envColor[0] * 16777216 + this.envColor[1] * 65536 + this.envColor[2] * 256 + 1 + this.envColor[3];
        }
        this.recomputeKey = function() {
          this.key0 = this.computeKey0();
          this.key1 = this.computeKey1();
          this.key2 = this.computeKey2();
        }
        this.invalidateKey = function() {
          this.key0 = -1; // The key of this texture unit must be recomputed when rendering the next time.
          GLImmediate.currentRenderer = null; // The currently used renderer must be re-evaluated at next render.
        }
      }

      function CTexUnit() {
        this.env = new CTexEnv();
        this.enabled_tex1D   = false;
        this.enabled_tex2D   = false;
        this.enabled_tex3D   = false;
        this.enabled_texCube = false;
        this.texTypesEnabled = 0; // A bitfield combination of the four flags above, used for fast access to operations.

        this.traverseState = function CTexUnit_traverseState(keyView) {
          if (this.texTypesEnabled) {
            if (this.env.key0 == -1) {
              this.env.recomputeKey();
            }
            keyView.next(this.texTypesEnabled | (this.env.key0 << 4));
            keyView.next(this.env.key1);
            keyView.next(this.env.key2);
          } else {
            // For correctness, must traverse a zero value, theoretically a subsequent integer key could collide with this value otherwise.
            keyView.next(0);
          }
        };
      };

      // Class impls:
      CTexUnit.prototype.enabled = function CTexUnit_enabled() {
        return this.texTypesEnabled;
      }

      CTexUnit.prototype.genPassLines = function CTexUnit_genPassLines(passOutputVar, passInputVar, texUnitID) {
        if (!this.enabled()) {
          return ["vec4 " + passOutputVar + " = " + passInputVar + ";"];
        }
        var lines = this.env.genPassLines(passOutputVar, passInputVar, texUnitID).join('\n');

        var texLoadLines = '';
        var texLoadRegex = /(texture.*?\(.*?\))/g;
        var loadCounter = 0;
        var load;

        // As an optimization, merge duplicate identical texture loads to one var.
        while(load = texLoadRegex.exec(lines)) {
          var texLoadExpr = load[1];
          var secondOccurrence = lines.slice(load.index+1).indexOf(texLoadExpr);
          if (secondOccurrence != -1) { // And also has a second occurrence of same load expression..
            // Create new var to store the common load.
            var prefix = TEXENVJIT_NAMESPACE_PREFIX + 'env' + texUnitID + "_";
            var texLoadVar = prefix + 'texload' + loadCounter++;
            var texLoadLine = 'vec4 ' + texLoadVar + ' = ' + texLoadExpr + ';\n';
            texLoadLines += texLoadLine + '\n'; // Store the generated texture load statements in a temp string to not confuse regex search in progress.
            lines = lines.split(texLoadExpr).join(texLoadVar);
            // Reset regex search, since we modified the string.
            texLoadRegex = /(texture.*\(.*\))/g;
          }
        }
        return [texLoadLines + lines];
      }

      CTexUnit.prototype.getTexType = function CTexUnit_getTexType() {
        if (this.enabled_texCube) {
          return GL_TEXTURE_CUBE_MAP;
        } else if (this.enabled_tex3D) {
          return GL_TEXTURE_3D;
        } else if (this.enabled_tex2D) {
          return GL_TEXTURE_2D;
        } else if (this.enabled_tex1D) {
          return GL_TEXTURE_1D;
        }
        return 0;
      }

      CTexEnv.prototype.genPassLines = function CTexEnv_genPassLines(passOutputVar, passInputVar, texUnitID) {
        switch (this.mode) {
          case GL_REPLACE: {
            /* RGB:
             * Cv = Cs
             * Av = Ap // Note how this is different, and that we'll
             *            need to track the bound texture internalFormat
             *            to get this right.
             *
             * RGBA:
             * Cv = Cs
             * Av = As
             */
            return [
              "vec4 " + passOutputVar + " = " + genTexUnitSampleExpr(texUnitID) + ";",
            ];
          }
          case GL_ADD: {
            /* RGBA:
             * Cv = Cp + Cs
             * Av = ApAs
             */
            var prefix = TEXENVJIT_NAMESPACE_PREFIX + 'env' + texUnitID + "_";
            var texVar = prefix + "tex";
            var colorVar = prefix + "color";
            var alphaVar = prefix + "alpha";

            return [
              "vec4 " + texVar + " = " + genTexUnitSampleExpr(texUnitID) + ";",
              "vec3 " + colorVar + " = " + passInputVar + ".rgb + " + texVar + ".rgb;",
              "float " + alphaVar + " = " + passInputVar + ".a * " + texVar + ".a;",
              "vec4 " + passOutputVar + " = vec4(" + colorVar + ", " + alphaVar + ");",
            ];
          }
          case GL_MODULATE: {
            /* RGBA:
             * Cv = CpCs
             * Av = ApAs
             */
            var line = [
              "vec4 " + passOutputVar,
              " = ",
                passInputVar,
                " * ",
                genTexUnitSampleExpr(texUnitID),
              ";",
            ];
            return [line.join("")];
          }
          case GL_DECAL: {
            /* RGBA:
             * Cv = Cp(1 - As) + CsAs
             * Av = Ap
             */
            var prefix = TEXENVJIT_NAMESPACE_PREFIX + 'env' + texUnitID + "_";
            var texVar = prefix + "tex";
            var colorVar = prefix + "color";
            var alphaVar = prefix + "alpha";

            return [
              "vec4 " + texVar + " = " + genTexUnitSampleExpr(texUnitID) + ";",
              [
                "vec3 " + colorVar + " = ",
                  passInputVar + ".rgb * (1.0 - " + texVar + ".a)",
                    " + ",
                  texVar + ".rgb * " + texVar + ".a",
                ";"
              ].join(""),
              "float " + alphaVar + " = " + passInputVar + ".a;",
              "vec4 " + passOutputVar + " = vec4(" + colorVar + ", " + alphaVar + ");",
            ];
          }
          case GL_BLEND: {
            /* RGBA:
             * Cv = Cp(1 - Cs) + CcCs
             * Av = As
             */
            var prefix = TEXENVJIT_NAMESPACE_PREFIX + 'env' + texUnitID + "_";
            var texVar = prefix + "tex";
            var colorVar = prefix + "color";
            var alphaVar = prefix + "alpha";

            return [
              "vec4 " + texVar + " = " + genTexUnitSampleExpr(texUnitID) + ";",
              [
                "vec3 " + colorVar + " = ",
                  passInputVar + ".rgb * (1.0 - " + texVar + ".rgb)",
                    " + ",
                  PRIM_COLOR_VARYING + ".rgb * " + texVar + ".rgb",
                ";"
              ].join(""),
              "float " + alphaVar + " = " + texVar + ".a;",
              "vec4 " + passOutputVar + " = vec4(" + colorVar + ", " + alphaVar + ");",
            ];
          }
          case GL_COMBINE: {
            var prefix = TEXENVJIT_NAMESPACE_PREFIX + 'env' + texUnitID + "_";
            var colorVar = prefix + "color";
            var alphaVar = prefix + "alpha";
            var colorLines = this.genCombinerLines(true, colorVar,
                                                   passInputVar, texUnitID,
                                                   this.colorCombiner, this.colorSrc, this.colorOp);
            var alphaLines = this.genCombinerLines(false, alphaVar,
                                                   passInputVar, texUnitID,
                                                   this.alphaCombiner, this.alphaSrc, this.alphaOp);

            // Generate scale, but avoid generating an identity op that multiplies by one.
            var scaledColor = (this.colorScale == 1) ? colorVar : (colorVar + " * " + valToFloatLiteral(this.colorScale));
            var scaledAlpha = (this.alphaScale == 1) ? alphaVar : (alphaVar + " * " + valToFloatLiteral(this.alphaScale));

            var line = [
              "vec4 " + passOutputVar,
              " = ",
                "vec4(",
                    scaledColor,
                    ", ",
                    scaledAlpha,
                ")",
              ";",
            ].join("");
            return [].concat(colorLines, alphaLines, [line]);
          }
        }

        return abort_noSupport("Unsupported TexEnv mode: 0x" + this.mode.toString(16));
      }

      CTexEnv.prototype.genCombinerLines = function CTexEnv_getCombinerLines(isColor, outputVar,
                                                                             passInputVar, texUnitID,
                                                                             combiner, srcArr, opArr)
      {
        var argsNeeded = null;
        switch (combiner) {
          case GL_REPLACE:
            argsNeeded = 1;
            break;

          case GL_MODULATE:
          case GL_ADD:
          case GL_SUBTRACT:
            argsNeeded = 2;
            break;

          case GL_INTERPOLATE:
            argsNeeded = 3;
            break;

          default:
            return abort_noSupport("Unsupported combiner: 0x" + combiner.toString(16));
        }

        var constantExpr = [
          "vec4(",
            valToFloatLiteral(this.envColor[0]),
            ", ",
            valToFloatLiteral(this.envColor[1]),
            ", ",
            valToFloatLiteral(this.envColor[2]),
            ", ",
            valToFloatLiteral(this.envColor[3]),
          ")",
        ].join("");
        var src0Expr = (argsNeeded >= 1) ? genCombinerSourceExpr(texUnitID, constantExpr, passInputVar, srcArr[0], opArr[0])
                                         : null;
        var src1Expr = (argsNeeded >= 2) ? genCombinerSourceExpr(texUnitID, constantExpr, passInputVar, srcArr[1], opArr[1])
                                         : null;
        var src2Expr = (argsNeeded >= 3) ? genCombinerSourceExpr(texUnitID, constantExpr, passInputVar, srcArr[2], opArr[2])
                                         : null;

        var outputType = isColor ? "vec3" : "float";
        var lines = null;
        switch (combiner) {
          case GL_REPLACE: {
            var line = [
              outputType + " " + outputVar,
              " = ",
                src0Expr,
              ";",
            ];
            lines = [line.join("")];
            break;
          }
          case GL_MODULATE: {
            var line = [
              outputType + " " + outputVar + " = ",
                src0Expr + " * " + src1Expr,
              ";",
            ];
            lines = [line.join("")];
            break;
          }
          case GL_ADD: {
            var line = [
              outputType + " " + outputVar + " = ",
                src0Expr + " + " + src1Expr,
              ";",
            ];
            lines = [line.join("")];
            break;
          }
          case GL_SUBTRACT: {
            var line = [
              outputType + " " + outputVar + " = ",
                src0Expr + " - " + src1Expr,
              ";",
            ];
            lines = [line.join("")];
            break;
          }
          case GL_INTERPOLATE: {
            var prefix = TEXENVJIT_NAMESPACE_PREFIX + 'env' + texUnitID + "_";
            var arg2Var = prefix + "colorSrc2";
            var arg2Line = getTypeFromCombineOp(this.colorOp[2]) + " " + arg2Var + " = " + src2Expr + ";";

            var line = [
              outputType + " " + outputVar,
              " = ",
                src0Expr + " * " + arg2Var,
                " + ",
                src1Expr + " * (1.0 - " + arg2Var + ")",
              ";",
            ];
            lines = [
              arg2Line,
              line.join(""),
            ];
            break;
          }

          default:
            return abort_sanity("Unmatched TexEnv.colorCombiner?");
        }

        return lines;
      }

      return {
        // Exports:
        init: function(gl, specifiedMaxTextureImageUnits) {
          var maxTexUnits = 0;
          if (specifiedMaxTextureImageUnits) {
            maxTexUnits = specifiedMaxTextureImageUnits;
          } else if (gl) {
            maxTexUnits = gl.getParameter(gl.MAX_TEXTURE_IMAGE_UNITS);
          }
#if ASSERTIONS
          assert(maxTexUnits > 0);
#endif
          s_texUnits = [];
          for (var i = 0; i < maxTexUnits; i++) {
            s_texUnits.push(new CTexUnit());
          }
        },

        setGLSLVars: function(uTexUnitPrefix, vTexCoordPrefix, vPrimColor, uTexMatrixPrefix) {
          TEX_UNIT_UNIFORM_PREFIX   = uTexUnitPrefix;
          TEX_COORD_VARYING_PREFIX  = vTexCoordPrefix;
          PRIM_COLOR_VARYING        = vPrimColor;
          TEX_MATRIX_UNIFORM_PREFIX = uTexMatrixPrefix;
        },

        genAllPassLines: function(resultDest, indentSize) {
          indentSize = indentSize || 0;

          s_requiredTexUnitsForPass.length = 0; // Clear the list.
          var lines = [];
          var lastPassVar = PRIM_COLOR_VARYING;
          for (var i = 0; i < s_texUnits.length; i++) {
            if (!s_texUnits[i].enabled()) continue;

            s_requiredTexUnitsForPass.push(i);

            var prefix = TEXENVJIT_NAMESPACE_PREFIX + 'env' + i + "_";
            var passOutputVar = prefix + "result";

            var newLines = s_texUnits[i].genPassLines(passOutputVar, lastPassVar, i);
            lines = lines.concat(newLines, [""]);

            lastPassVar = passOutputVar;
          }
          lines.push(resultDest + " = " + lastPassVar + ";");

          var indent = "";
          for (var i = 0; i < indentSize; i++) indent += " ";

          var output = indent + lines.join("\n" + indent);

          return output;
        },

        getUsedTexUnitList: function() {
          return s_requiredTexUnitsForPass;
        },

        traverseState: function(keyView) {
          for (var i = 0; i < s_texUnits.length; i++) {
            s_texUnits[i].traverseState(keyView);
          }
        },

        getTexUnitType: function(texUnitID) {
#if ASSERTIONS
          assert(texUnitID >= 0 &&
                 texUnitID < s_texUnits.length);
#endif
          return s_texUnits[texUnitID].getTexType();
        },

        // Hooks:
        hook_activeTexture: function(texture) {
          s_activeTexture = texture - GL_TEXTURE0;
        },

        hook_enable: function(cap) {
          var cur = getCurTexUnit();
          switch (cap) {
            case GL_TEXTURE_1D:
              if (!cur.enabled_tex1D) {
                GLImmediate.currentRenderer = null; // Renderer state changed, and must be recreated or looked up again.
                cur.enabled_tex1D = true;
                cur.texTypesEnabled |= 1;
              }
              break;
            case GL_TEXTURE_2D:
              if (!cur.enabled_tex2D) {
                GLImmediate.currentRenderer = null;
                cur.enabled_tex2D = true;
                cur.texTypesEnabled |= 2;
              }
              break;
            case GL_TEXTURE_3D:
              if (!cur.enabled_tex3D) {
                GLImmediate.currentRenderer = null;
                cur.enabled_tex3D = true;
                cur.texTypesEnabled |= 4;
              }
              break;
            case GL_TEXTURE_CUBE_MAP:
              if (!cur.enabled_texCube) {
                GLImmediate.currentRenderer = null;
                cur.enabled_texCube = true;
                cur.texTypesEnabled |= 8;
              }
              break;
          }
        },

        hook_disable: function(cap) {
          var cur = getCurTexUnit();
          switch (cap) {
            case GL_TEXTURE_1D:
              if (cur.enabled_tex1D) {
                GLImmediate.currentRenderer = null; // Renderer state changed, and must be recreated or looked up again.
                cur.enabled_tex1D = false;
                cur.texTypesEnabled &= ~1;
              }
              break;
            case GL_TEXTURE_2D:
              if (cur.enabled_tex2D) {
                GLImmediate.currentRenderer = null;
                cur.enabled_tex2D = false;
                cur.texTypesEnabled &= ~2;
              }
              break;
            case GL_TEXTURE_3D:
              if (cur.enabled_tex3D) {
                GLImmediate.currentRenderer = null;
                cur.enabled_tex3D = false;
                cur.texTypesEnabled &= ~4;
              }
              break;
            case GL_TEXTURE_CUBE_MAP:
              if (cur.enabled_texCube) {
                GLImmediate.currentRenderer = null;
                cur.enabled_texCube = false;
                cur.texTypesEnabled &= ~8;
              }
              break;
          }
        },

        hook_texEnvf: function(target, pname, param) {
          if (target != GL_TEXTURE_ENV)
            return;

          var env = getCurTexUnit().env;
          switch (pname) {
            case GL_RGB_SCALE:
              if (env.colorScale != param) {
                env.invalidateKey(); // We changed FFP emulation renderer state.
                env.colorScale = param;
              }
              break;
            case GL_ALPHA_SCALE:
              if (env.alphaScale != param) {
                env.invalidateKey();
                env.alphaScale = param;
              }
              break;

            default:
              Module.printErr('WARNING: Unhandled `pname` in call to `glTexEnvf`.');
          }
        },

        hook_texEnvi: function(target, pname, param) {
          if (target != GL_TEXTURE_ENV)
            return;

          var env = getCurTexUnit().env;
          switch (pname) {
            case GL_TEXTURE_ENV_MODE:
              if (env.mode != param) {
                env.invalidateKey(); // We changed FFP emulation renderer state.
                env.mode = param;
              }
              break;

            case GL_COMBINE_RGB:
              if (env.colorCombiner != param) {
                env.invalidateKey();
                env.colorCombiner = param;
              }
              break;
            case GL_COMBINE_ALPHA:
              if (env.alphaCombiner != param) {
                env.invalidateKey();
                env.alphaCombiner = param;
              }
              break;

            case GL_SRC0_RGB:
              if (env.colorSrc[0] != param) {
                env.invalidateKey();
                env.colorSrc[0] = param;
              }
              break;
            case GL_SRC1_RGB:
              if (env.colorSrc[1] != param) {
                env.invalidateKey();
                env.colorSrc[1] = param;
              }
              break;
            case GL_SRC2_RGB:
              if (env.colorSrc[2] != param) {
                env.invalidateKey();
                env.colorSrc[2] = param;
              }
              break;

            case GL_SRC0_ALPHA:
              if (env.alphaSrc[0] != param) {
                env.invalidateKey();
                env.alphaSrc[0] = param;
              }
              break;
            case GL_SRC1_ALPHA:
              if (env.alphaSrc[1] != param) {
                env.invalidateKey();
                env.alphaSrc[1] = param;
              }
              break;
            case GL_SRC2_ALPHA:
              if (env.alphaSrc[2] != param) {
                env.invalidateKey();
                env.alphaSrc[2] = param;
              }
              break;

            case GL_OPERAND0_RGB:
              if (env.colorOp[0] != param) {
                env.invalidateKey();
                env.colorOp[0] = param;
              }
              break;
            case GL_OPERAND1_RGB:
              if (env.colorOp[1] != param) {
                env.invalidateKey();
                env.colorOp[1] = param;
              }
              break;
            case GL_OPERAND2_RGB:
              if (env.colorOp[2] != param) {
                env.invalidateKey();
                env.colorOp[2] = param;
              }
              break;

            case GL_OPERAND0_ALPHA:
              if (env.alphaOp[0] != param) {
                env.invalidateKey();
                env.alphaOp[0] = param;
              }
              break;
            case GL_OPERAND1_ALPHA:
              if (env.alphaOp[1] != param) {
                env.invalidateKey();
                env.alphaOp[1] = param;
              }
              break;
            case GL_OPERAND2_ALPHA:
              if (env.alphaOp[2] != param) {
                env.invalidateKey();
                env.alphaOp[2] = param;
              }
              break;

            case GL_RGB_SCALE:
              if (env.colorScale != param) {
                env.invalidateKey();
                env.colorScale = param;
              }
              break;
            case GL_ALPHA_SCALE:
              if (env.alphaScale != param) {
                env.invalidateKey();
                env.alphaScale = param;
              }
              break;

            default:
              Module.printErr('WARNING: Unhandled `pname` in call to `glTexEnvi`.');
          }
        },

        hook_texEnvfv: function(target, pname, params) {
          if (target != GL_TEXTURE_ENV) return;

          var env = getCurTexUnit().env;
          switch (pname) {
            case GL_TEXTURE_ENV_COLOR: {
              for (var i = 0; i < 4; i++) {
                var param = {{{ makeGetValue('params', 'i*4', 'float') }}};
                if (env.envColor[i] != param) {
                  env.invalidateKey(); // We changed FFP emulation renderer state.
                  env.envColor[i] = param;
                }
              }
              break
            }
            default:
              Module.printErr('WARNING: Unhandled `pname` in call to `glTexEnvfv`.');
          }
        },

        hook_getTexEnviv: function(target, pname, param) {
          if (target != GL_TEXTURE_ENV)
            return;

          var env = getCurTexUnit().env;
          switch (pname) {
            case GL_TEXTURE_ENV_MODE:
              {{{ makeSetValue('param', '0', 'env.mode', 'i32') }}};
              return;

            case GL_TEXTURE_ENV_COLOR:
              {{{ makeSetValue('param', '0', 'Math.max(Math.min(env.envColor[0]*255, 255, -255))', 'i32') }}};
              {{{ makeSetValue('param', '1', 'Math.max(Math.min(env.envColor[1]*255, 255, -255))', 'i32') }}};
              {{{ makeSetValue('param', '2', 'Math.max(Math.min(env.envColor[2]*255, 255, -255))', 'i32') }}};
              {{{ makeSetValue('param', '3', 'Math.max(Math.min(env.envColor[3]*255, 255, -255))', 'i32') }}};
              return;

            case GL_COMBINE_RGB:
              {{{ makeSetValue('param', '0', 'env.colorCombiner', 'i32') }}};
              return;

            case GL_COMBINE_ALPHA:
              {{{ makeSetValue('param', '0', 'env.alphaCombiner', 'i32') }}};
              return;

            case GL_SRC0_RGB:
              {{{ makeSetValue('param', '0', 'env.colorSrc[0]', 'i32') }}};
              return;

            case GL_SRC1_RGB:
              {{{ makeSetValue('param', '0', 'env.colorSrc[1]', 'i32') }}};
              return;

            case GL_SRC2_RGB:
              {{{ makeSetValue('param', '0', 'env.colorSrc[2]', 'i32') }}};
              return;

            case GL_SRC0_ALPHA:
              {{{ makeSetValue('param', '0', 'env.alphaSrc[0]', 'i32') }}};
              return;

            case GL_SRC1_ALPHA:
              {{{ makeSetValue('param', '0', 'env.alphaSrc[1]', 'i32') }}};
              return;

            case GL_SRC2_ALPHA:
              {{{ makeSetValue('param', '0', 'env.alphaSrc[2]', 'i32') }}};
              return;

            case GL_OPERAND0_RGB:
              {{{ makeSetValue('param', '0', 'env.colorOp[0]', 'i32') }}};
              return;

            case GL_OPERAND1_RGB:
              {{{ makeSetValue('param', '0', 'env.colorOp[1]', 'i32') }}};
              return;

            case GL_OPERAND2_RGB:
              {{{ makeSetValue('param', '0', 'env.colorOp[2]', 'i32') }}};
              return;

            case GL_OPERAND0_ALPHA:
              {{{ makeSetValue('param', '0', 'env.alphaOp[0]', 'i32') }}};
              return;

            case GL_OPERAND1_ALPHA:
              {{{ makeSetValue('param', '0', 'env.alphaOp[1]', 'i32') }}};
              return;

            case GL_OPERAND2_ALPHA:
              {{{ makeSetValue('param', '0', 'env.alphaOp[2]', 'i32') }}};
              return;

            case GL_RGB_SCALE:
              {{{ makeSetValue('param', '0', 'env.colorScale', 'i32') }}};
              return;

            case GL_ALPHA_SCALE:
              {{{ makeSetValue('param', '0', 'env.alphaScale', 'i32') }}};
              return;

            default:
              Module.printErr('WARNING: Unhandled `pname` in call to `glGetTexEnvi`.');
          }
        },

        hook_getTexEnvfv: function(target, pname, param) {
          if (target != GL_TEXTURE_ENV)
            return;

          var env = getCurTexUnit().env;
          switch (pname) {
            case GL_TEXTURE_ENV_COLOR:
              {{{ makeSetValue('param', '0', 'env.envColor[0]', 'float') }}};
              {{{ makeSetValue('param', '4', 'env.envColor[1]', 'float') }}};
              {{{ makeSetValue('param', '8', 'env.envColor[2]', 'float') }}};
              {{{ makeSetValue('param', '12', 'env.envColor[3]', 'float') }}};
              return;
          }
        }
      };
    },

    // Vertex and index data
    vertexData: null, // current vertex data. either tempData (glBegin etc.) or a view into the heap (gl*Pointer). Default view is F32
    vertexDataU8: null, // U8 view
    tempData: null,
    indexData: null,
    vertexCounter: 0,
    mode: -1,

    rendererCache: null,
    rendererComponents: [], // small cache for calls inside glBegin/end. counts how many times the element was seen
    rendererComponentPointer: 0, // next place to start a glBegin/end component
    lastRenderer: null, // used to avoid cleaning up and re-preparing the same renderer
    lastArrayBuffer: null, // used in conjunction with lastRenderer
    lastProgram: null, // ""
    lastStride: -1, // ""

    // The following data structures are used for OpenGL Immediate Mode matrix routines.
    matrix: [],
    matrixStack: [],
    currentMatrix: 0, // 0: modelview, 1: projection, 2+i, texture matrix i.
    tempMatrix: null,
    matricesModified: false,
    useTextureMatrix: false,

    // Clientside attributes
    VERTEX: 0,
    NORMAL: 1,
    COLOR: 2,
    TEXTURE0: 3,
    NUM_ATTRIBUTES: -1, // Initialized in GL emulation init().
    MAX_TEXTURES: -1,   // Initialized in GL emulation init().

    totalEnabledClientAttributes: 0,
    enabledClientAttributes: [0, 0],
    clientAttributes: [], // raw data, including possible unneeded ones
    liveClientAttributes: [], // the ones actually alive in the current computation, sorted
    currentRenderer: null, // Caches the currently active FFP emulation renderer, so that it does not have to be re-looked up unless relevant state changes.
    modifiedClientAttributes: false,
    clientActiveTexture: 0,
    clientColor: null,
    usedTexUnitList: [],
    fixedFunctionProgram: null,

    setClientAttribute: function setClientAttribute(name, size, type, stride, pointer) {
      var attrib = GLImmediate.clientAttributes[name];
      if (!attrib) {
        for (var i = 0; i <= name; i++) { // keep flat
          if (!GLImmediate.clientAttributes[i]) {
            GLImmediate.clientAttributes[i] = {
              name: name,
              size: size,
              type: type,
              stride: stride,
              pointer: pointer,
              offset: 0
            };
          }
        }
      } else {
        attrib.name = name;
        attrib.size = size;
        attrib.type = type;
        attrib.stride = stride;
        attrib.pointer = pointer;
        attrib.offset = 0;
      }
      GLImmediate.modifiedClientAttributes = true;
    },

    // Renderers
    addRendererComponent: function addRendererComponent(name, size, type) {
      if (!GLImmediate.rendererComponents[name]) {
        GLImmediate.rendererComponents[name] = 1;
#if ASSERTIONS
        if (GLImmediate.enabledClientAttributes[name]) {
          console.log("Warning: glTexCoord used after EnableClientState for TEXTURE_COORD_ARRAY for TEXTURE0. Disabling TEXTURE_COORD_ARRAY...");
        }
#endif
        GLImmediate.enabledClientAttributes[name] = true;
        GLImmediate.setClientAttribute(name, size, type, 0, GLImmediate.rendererComponentPointer);
        GLImmediate.rendererComponentPointer += size * GL.byteSizeByType[type - GL.byteSizeByTypeRoot];
#if GL_FFP_ONLY
        // We can enable the correct attribute stream index immediately here, since the same attribute in each shader
        // will be bound to this same index.
        GL.enableVertexAttribArray(name);
#endif
      } else {
        GLImmediate.rendererComponents[name]++;
      }
    },

    disableBeginEndClientAttributes: function disableBeginEndClientAttributes() {
      for (var i = 0; i < GLImmediate.NUM_ATTRIBUTES; i++) {
        if (GLImmediate.rendererComponents[i]) GLImmediate.enabledClientAttributes[i] = false;
      }
    },

    getRenderer: function getRenderer() {
      // If no FFP state has changed that would have forced to re-evaluate which FFP emulation shader to use,
      // we have the currently used renderer in cache, and can immediately return that.
      if (GLImmediate.currentRenderer) {
        return GLImmediate.currentRenderer;
      }
      // return a renderer object given the liveClientAttributes
      // we maintain a cache of renderers, optimized to not generate garbage
      var attributes = GLImmediate.liveClientAttributes;
      var cacheMap = GLImmediate.rendererCache;
      var keyView = cacheMap.getStaticKeyView().reset();

      // By attrib state:
      var enabledAttributesKey = 0;
      for (var i = 0; i < attributes.length; i++) {
        enabledAttributesKey |= 1 << attributes[i].name;
      }

      // By fog state:
      var fogParam = 0;
      if (GLEmulation.fogEnabled) {
        switch (GLEmulation.fogMode) {
          case 0x0801: // GL_EXP2
            fogParam = 1;
            break;
          case 0x2601: // GL_LINEAR
            fogParam = 2;
            break;
          default: // default to GL_EXP
            fogParam = 3;
            break;
        }
      }
      keyView.next((enabledAttributesKey << 2) | fogParam);

#if !GL_FFP_ONLY
      // By cur program:
      keyView.next(GL.currProgram);
      if (!GL.currProgram) {
#endif
        GLImmediate.TexEnvJIT.traverseState(keyView);
#if !GL_FFP_ONLY
      }
#endif

      // If we don't already have it, create it.
      var renderer = keyView.get();
      if (!renderer) {
#if GL_DEBUG
        Module.printErr('generating renderer for ' + JSON.stringify(attributes));
#endif
        renderer = GLImmediate.createRenderer();
        GLImmediate.currentRenderer = renderer;
        keyView.set(renderer);
        return renderer;
      }
      GLImmediate.currentRenderer = renderer; // Cache the currently used renderer, so later lookups without state changes can get this fast.
      return renderer;
    },

    createRenderer: function createRenderer(renderer) {
      var useCurrProgram = !!GL.currProgram;
      var hasTextures = false;
      for (var i = 0; i < GLImmediate.MAX_TEXTURES; i++) {
        var texAttribName = GLImmediate.TEXTURE0 + i;
        if (!GLImmediate.enabledClientAttributes[texAttribName])
          continue;

#if ASSERTIONS
        if (!useCurrProgram) {
          if (GLImmediate.TexEnvJIT.getTexUnitType(i) == 0) {
             Runtime.warnOnce("GL_TEXTURE" + i + " coords are supplied, but that texture unit is disabled in the fixed-function pipeline.");
          }
        }
#endif

        hasTextures = true;
      }

      var ret = {
        init: function init() {
          // For fixed-function shader generation.
          var uTexUnitPrefix = 'u_texUnit';
          var aTexCoordPrefix = 'a_texCoord';
          var vTexCoordPrefix = 'v_texCoord';
          var vPrimColor = 'v_color';
          var uTexMatrixPrefix = GLImmediate.useTextureMatrix ? 'u_textureMatrix' : null;

          if (useCurrProgram) {
            if (GL.shaderInfos[GL.programShaders[GL.currProgram][0]].type == GLctx.VERTEX_SHADER) {
              this.vertexShader = GL.shaders[GL.programShaders[GL.currProgram][0]];
              this.fragmentShader = GL.shaders[GL.programShaders[GL.currProgram][1]];
            } else {
              this.vertexShader = GL.shaders[GL.programShaders[GL.currProgram][1]];
              this.fragmentShader = GL.shaders[GL.programShaders[GL.currProgram][0]];
            }
            this.program = GL.programs[GL.currProgram];
            this.usedTexUnitList = [];
          } else {
            // IMPORTANT NOTE: If you parameterize the shader source based on any runtime values
            // in order to create the least expensive shader possible based on the features being
            // used, you should also update the code in the beginning of getRenderer to make sure
            // that you cache the renderer based on the said parameters.
            if (GLEmulation.fogEnabled) {
              switch (GLEmulation.fogMode) {
                case 0x0801: // GL_EXP2
                  // fog = exp(-(gl_Fog.density * gl_FogFragCoord)^2)
                  var fogFormula = '  float fog = exp(-u_fogDensity * u_fogDensity * ecDistance * ecDistance); \n';
                  break;
                case 0x2601: // GL_LINEAR
                  // fog = (gl_Fog.end - gl_FogFragCoord) * gl_fog.scale
                  var fogFormula = '  float fog = (u_fogEnd - ecDistance) * u_fogScale; \n';
                  break;
                default: // default to GL_EXP
                  // fog = exp(-gl_Fog.density * gl_FogFragCoord)
                  var fogFormula = '  float fog = exp(-u_fogDensity * ecDistance); \n';
                  break;
              }
            }

            GLImmediate.TexEnvJIT.setGLSLVars(uTexUnitPrefix, vTexCoordPrefix, vPrimColor, uTexMatrixPrefix);
            var fsTexEnvPass = GLImmediate.TexEnvJIT.genAllPassLines('gl_FragColor', 2);

            var texUnitAttribList = '';
            var texUnitVaryingList = '';
            var texUnitUniformList = '';
            var vsTexCoordInits = '';
            this.usedTexUnitList = GLImmediate.TexEnvJIT.getUsedTexUnitList();
            for (var i = 0; i < this.usedTexUnitList.length; i++) {
              var texUnit = this.usedTexUnitList[i];
              texUnitAttribList += 'attribute vec4 ' + aTexCoordPrefix + texUnit + ';\n';
              texUnitVaryingList += 'varying vec4 ' + vTexCoordPrefix + texUnit + ';\n';
              texUnitUniformList += 'uniform sampler2D ' + uTexUnitPrefix + texUnit + ';\n';
              vsTexCoordInits += '  ' + vTexCoordPrefix + texUnit + ' = ' + aTexCoordPrefix + texUnit + ';\n';

              if (GLImmediate.useTextureMatrix) {
                texUnitUniformList += 'uniform mat4 ' + uTexMatrixPrefix + texUnit + ';\n';
              }
            }

            var vsFogVaryingInit = null;
            if (GLEmulation.fogEnabled) {
              vsFogVaryingInit = '  v_fogFragCoord = abs(ecPosition.z);\n';
            }

            var vsSource = [
              'attribute vec4 a_position;',
              'attribute vec4 a_color;',
              'varying vec4 v_color;',
              texUnitAttribList,
              texUnitVaryingList,
              (GLEmulation.fogEnabled ? 'varying float v_fogFragCoord;' : null),
              'uniform mat4 u_modelView;',
              'uniform mat4 u_projection;',
              'void main()',
              '{',
              '  vec4 ecPosition = u_modelView * a_position;', // eye-coordinate position
              '  gl_Position = u_projection * ecPosition;',
              '  v_color = a_color;',
              vsTexCoordInits,
              vsFogVaryingInit,
              '}',
              ''
            ].join('\n').replace(/\n\n+/g, '\n');

            this.vertexShader = GLctx.createShader(GLctx.VERTEX_SHADER);
            GLctx.shaderSource(this.vertexShader, vsSource);
            GLctx.compileShader(this.vertexShader);

            var fogHeaderIfNeeded = null;
            if (GLEmulation.fogEnabled) {
              fogHeaderIfNeeded = [
                '',
                'varying float v_fogFragCoord; ',
                'uniform vec4 u_fogColor;      ',
                'uniform float u_fogEnd;       ',
                'uniform float u_fogScale;     ',
                'uniform float u_fogDensity;   ',
                'float ffog(in float ecDistance) { ',
                fogFormula,
                '  fog = clamp(fog, 0.0, 1.0); ',
                '  return fog;                 ',
                '}',
                '',
              ].join("\n");
            }

            var fogPass = null;
            if (GLEmulation.fogEnabled) {
              fogPass = 'gl_FragColor = vec4(mix(u_fogColor.rgb, gl_FragColor.rgb, ffog(v_fogFragCoord)), gl_FragColor.a);\n';
            }

            var fsSource = [
              'precision mediump float;',
              texUnitVaryingList,
              texUnitUniformList,
              'varying vec4 v_color;',
              fogHeaderIfNeeded,
              'void main()',
              '{',
              fsTexEnvPass,
              fogPass,
              '}',
              ''
            ].join("\n").replace(/\n\n+/g, '\n');

            this.fragmentShader = GLctx.createShader(GLctx.FRAGMENT_SHADER);
            GLctx.shaderSource(this.fragmentShader, fsSource);
            GLctx.compileShader(this.fragmentShader);

            this.program = GLctx.createProgram();
            GLctx.attachShader(this.program, this.vertexShader);
            GLctx.attachShader(this.program, this.fragmentShader);

            // As optimization, bind all attributes to prespecified locations, so that the FFP emulation
            // code can submit attributes to any generated FFP shader without having to examine each shader in turn.
            // These prespecified locations are only assumed if GL_FFP_ONLY is specified, since user could also create their
            // own shaders that didn't have attributes in the same locations.
            GLctx.bindAttribLocation(this.program, GLImmediate.VERTEX, 'a_position');
            GLctx.bindAttribLocation(this.program, GLImmediate.COLOR, 'a_color');
            GLctx.bindAttribLocation(this.program, GLImmediate.NORMAL, 'a_normal');
            var maxVertexAttribs = GLctx.getParameter(GLctx.MAX_VERTEX_ATTRIBS);
            for (var i = 0; i < GLImmediate.MAX_TEXTURES && GLImmediate.TEXTURE0 + i < maxVertexAttribs; i++) {
              GLctx.bindAttribLocation(this.program, GLImmediate.TEXTURE0 + i, 'a_texCoord'+i);
              GLctx.bindAttribLocation(this.program, GLImmediate.TEXTURE0 + i, aTexCoordPrefix+i);
            }
            GLctx.linkProgram(this.program);
          }

          // Stores an array that remembers which matrix uniforms are up-to-date in this FFP renderer, so they don't need to be resubmitted
          // each time we render with this program.
          this.textureMatrixVersion = [ 0, 0, 0, 0, 0, 0, 0, 0, 0, 0, 0, 0, 0, 0, 0, 0 ];

          this.positionLocation = GLctx.getAttribLocation(this.program, 'a_position');

          this.texCoordLocations = [];

          for (var i = 0; i < GLImmediate.MAX_TEXTURES; i++) {
            if (!GLImmediate.enabledClientAttributes[GLImmediate.TEXTURE0 + i]) {
              this.texCoordLocations[i] = -1;
              continue;
            }

            if (useCurrProgram) {
              this.texCoordLocations[i] = GLctx.getAttribLocation(this.program, 'a_texCoord' + i);
            } else {
              this.texCoordLocations[i] = GLctx.getAttribLocation(this.program, aTexCoordPrefix + i);
            }
          }
          this.colorLocation = GLctx.getAttribLocation(this.program, 'a_color');
          if (!useCurrProgram) {
            // Temporarily switch to the program so we can set our sampler uniforms early.
            var prevBoundProg = GLctx.getParameter(GLctx.CURRENT_PROGRAM);
            GLctx.useProgram(this.program);
            {
              for (var i = 0; i < this.usedTexUnitList.length; i++) {
                var texUnitID = this.usedTexUnitList[i];
                var texSamplerLoc = GLctx.getUniformLocation(this.program, uTexUnitPrefix + texUnitID);
                GLctx.uniform1i(texSamplerLoc, texUnitID);
              }
            }
            // The default color attribute value is not the same as the default for all other attribute streams (0,0,0,1) but (1,1,1,1),
            // so explicitly set it right at start.
            GLctx.vertexAttrib4fv(this.colorLocation, [1,1,1,1]);
            GLctx.useProgram(prevBoundProg);
          }

          this.textureMatrixLocations = [];
          for (var i = 0; i < GLImmediate.MAX_TEXTURES; i++) {
            this.textureMatrixLocations[i] = GLctx.getUniformLocation(this.program, 'u_textureMatrix' + i);
          }
          this.normalLocation = GLctx.getAttribLocation(this.program, 'a_normal');

          this.modelViewLocation = GLctx.getUniformLocation(this.program, 'u_modelView');
          this.projectionLocation = GLctx.getUniformLocation(this.program, 'u_projection');

          this.hasTextures = hasTextures;
          this.hasNormal = GLImmediate.enabledClientAttributes[GLImmediate.NORMAL] &&
                           GLImmediate.clientAttributes[GLImmediate.NORMAL].size > 0 &&
                           this.normalLocation >= 0;
          this.hasColor = (this.colorLocation === 0) || this.colorLocation > 0;

          this.floatType = GLctx.FLOAT; // minor optimization

          this.fogColorLocation = GLctx.getUniformLocation(this.program, 'u_fogColor');
          this.fogEndLocation = GLctx.getUniformLocation(this.program, 'u_fogEnd');
          this.fogScaleLocation = GLctx.getUniformLocation(this.program, 'u_fogScale');
          this.fogDensityLocation = GLctx.getUniformLocation(this.program, 'u_fogDensity');
          this.hasFog = !!(this.fogColorLocation || this.fogEndLocation ||
                           this.fogScaleLocation || this.fogDensityLocation);
        },

        prepare: function prepare() {
          // Calculate the array buffer
          var arrayBuffer;
          if (!GL.currArrayBuffer) {
            var start = GLImmediate.firstVertex*GLImmediate.stride;
            var end = GLImmediate.lastVertex*GLImmediate.stride;
#if ASSERTIONS
            assert(end <= GL.MAX_TEMP_BUFFER_SIZE, 'too much vertex data');
#endif
            arrayBuffer = GL.getTempVertexBuffer(end);
            // TODO: consider using the last buffer we bound, if it was larger. downside is larger buffer, but we might avoid rebinding and preparing
          } else {
            arrayBuffer = GL.currArrayBuffer;
          }

#if GL_UNSAFE_OPTS
          // If the array buffer is unchanged and the renderer as well, then we can avoid all the work here
          // XXX We use some heuristics here, and this may not work in all cases. Try disabling GL_UNSAFE_OPTS if you
          // have odd glitches
          var lastRenderer = GLImmediate.lastRenderer;
          var canSkip = this == lastRenderer &&
                        arrayBuffer == GLImmediate.lastArrayBuffer &&
                        (GL.currProgram || this.program) == GLImmediate.lastProgram &&
                        GLImmediate.stride == GLImmediate.lastStride &&
                        !GLImmediate.matricesModified;
          if (!canSkip && lastRenderer) lastRenderer.cleanup();
#endif
          if (!GL.currArrayBuffer) {
            // Bind the array buffer and upload data after cleaning up the previous renderer

            if (arrayBuffer != GLImmediate.lastArrayBuffer) {
              GLctx.bindBuffer(GLctx.ARRAY_BUFFER, arrayBuffer);
              GLImmediate.lastArrayBuffer = arrayBuffer;
            }

            GLctx.bufferSubData(GLctx.ARRAY_BUFFER, start, GLImmediate.vertexData.subarray(start >> 2, end >> 2));
          }
#if GL_UNSAFE_OPTS
          if (canSkip) return;
          GLImmediate.lastRenderer = this;
          GLImmediate.lastProgram = GL.currProgram || this.program;
          GLImmediate.lastStride == GLImmediate.stride;
          GLImmediate.matricesModified = false;
#endif

          if (!GL.currProgram) {
            if (GLImmediate.fixedFunctionProgram != this.program) {
              GLctx.useProgram(this.program);
              GLImmediate.fixedFunctionProgram = this.program;
            }
          }

          if (this.modelViewLocation && this.modelViewMatrixVersion != GLImmediate.matrixVersion[0/*m*/]) {
            this.modelViewMatrixVersion = GLImmediate.matrixVersion[0/*m*/];
            GLctx.uniformMatrix4fv(this.modelViewLocation, false, GLImmediate.matrix[0/*m*/]);
          }
          if (this.projectionLocation && this.projectionMatrixVersion != GLImmediate.matrixVersion[1/*p*/]) {
            this.projectionMatrixVersion = GLImmediate.matrixVersion[1/*p*/];
            GLctx.uniformMatrix4fv(this.projectionLocation, false, GLImmediate.matrix[1/*p*/]);
          }

          var clientAttributes = GLImmediate.clientAttributes;
          var posAttr = clientAttributes[GLImmediate.VERTEX];

#if GL_ASSERTIONS
          GL.validateVertexAttribPointer(posAttr.size, posAttr.type, GLImmediate.stride, clientAttributes[GLImmediate.VERTEX].offset);
#endif

#if GL_FFP_ONLY
          if (!GL.currArrayBuffer) {
            GLctx.vertexAttribPointer(GLImmediate.VERTEX, posAttr.size, posAttr.type, false, GLImmediate.stride, posAttr.offset);
            if (this.hasNormal) {
              var normalAttr = clientAttributes[GLImmediate.NORMAL];
              GLctx.vertexAttribPointer(GLImmediate.NORMAL, normalAttr.size, normalAttr.type, true, GLImmediate.stride, normalAttr.offset);
            }
          }
#else
          GLctx.vertexAttribPointer(this.positionLocation, posAttr.size, posAttr.type, false, GLImmediate.stride, posAttr.offset);
          GLctx.enableVertexAttribArray(this.positionLocation);
          if (this.hasNormal) {
            var normalAttr = clientAttributes[GLImmediate.NORMAL];
#if GL_ASSERTIONS
            GL.validateVertexAttribPointer(normalAttr.size, normalAttr.type, GLImmediate.stride, normalAttr.offset);
#endif
            GLctx.vertexAttribPointer(this.normalLocation, normalAttr.size, normalAttr.type, true, GLImmediate.stride, normalAttr.offset);
            GLctx.enableVertexAttribArray(this.normalLocation);
          }
#endif
          if (this.hasTextures) {
            for (var i = 0; i < GLImmediate.MAX_TEXTURES; i++) {
#if GL_FFP_ONLY
              if (!GL.currArrayBuffer) {
                var attribLoc = GLImmediate.TEXTURE0+i;
                var texAttr = clientAttributes[attribLoc];
                if (texAttr.size) {
                  GLctx.vertexAttribPointer(attribLoc, texAttr.size, texAttr.type, false, GLImmediate.stride, texAttr.offset);
                } else {
                  // These two might be dangerous, but let's try them.
                  GLctx.vertexAttrib4f(attribLoc, 0, 0, 0, 1);
                }
              }
#else
              var attribLoc = this.texCoordLocations[i];
              if (attribLoc === undefined || attribLoc < 0) continue;
              var texAttr = clientAttributes[GLImmediate.TEXTURE0+i];

              if (texAttr.size) {
#if GL_ASSERTIONS
                GL.validateVertexAttribPointer(texAttr.size, texAttr.type, GLImmediate.stride, texAttr.offset);
#endif
                GLctx.vertexAttribPointer(attribLoc, texAttr.size, texAttr.type, false, GLImmediate.stride, texAttr.offset);
                GLctx.enableVertexAttribArray(attribLoc);
              } else {
                // These two might be dangerous, but let's try them.
                GLctx.vertexAttrib4f(attribLoc, 0, 0, 0, 1);
                GLctx.disableVertexAttribArray(attribLoc);
              }
#endif
              var t = 2/*t*/+i;
              if (this.textureMatrixLocations[i] && this.textureMatrixVersion[t] != GLImmediate.matrixVersion[t]) { // XXX might we need this even without the condition we are currently in?
                this.textureMatrixVersion[t] = GLImmediate.matrixVersion[t];
                GLctx.uniformMatrix4fv(this.textureMatrixLocations[i], false, GLImmediate.matrix[t]);
              }
            }
          }
          if (GLImmediate.enabledClientAttributes[GLImmediate.COLOR]) {
            var colorAttr = clientAttributes[GLImmediate.COLOR];
#if GL_ASSERTIONS
            GL.validateVertexAttribPointer(colorAttr.size, colorAttr.type, GLImmediate.stride, colorAttr.offset);
#endif
#if GL_FFP_ONLY
            if (!GL.currArrayBuffer) {
              GLctx.vertexAttribPointer(GLImmediate.COLOR, colorAttr.size, colorAttr.type, true, GLImmediate.stride, colorAttr.offset);
            }
#else
            GLctx.vertexAttribPointer(this.colorLocation, colorAttr.size, colorAttr.type, true, GLImmediate.stride, colorAttr.offset);
            GLctx.enableVertexAttribArray(this.colorLocation);
#endif
          }
#if !GL_FFP_ONLY
          else if (this.hasColor) {
            GLctx.disableVertexAttribArray(this.colorLocation);
            GLctx.vertexAttrib4fv(this.colorLocation, GLImmediate.clientColor);
          }
#endif
          if (this.hasFog) {
            if (this.fogColorLocation) GLctx.uniform4fv(this.fogColorLocation, GLEmulation.fogColor);
            if (this.fogEndLocation) GLctx.uniform1f(this.fogEndLocation, GLEmulation.fogEnd);
            if (this.fogScaleLocation) GLctx.uniform1f(this.fogScaleLocation, 1/(GLEmulation.fogEnd - GLEmulation.fogStart));
            if (this.fogDensityLocation) GLctx.uniform1f(this.fogDensityLocation, GLEmulation.fogDensity);
          }
        },

        cleanup: function cleanup() {
#if !GL_FFP_ONLY
          GLctx.disableVertexAttribArray(this.positionLocation);
          if (this.hasTextures) {
            for (var i = 0; i < GLImmediate.MAX_TEXTURES; i++) {
              if (GLImmediate.enabledClientAttributes[GLImmediate.TEXTURE0+i] && this.texCoordLocations[i] >= 0) {
                GLctx.disableVertexAttribArray(this.texCoordLocations[i]);
              }
            }
          }
          if (this.hasColor) {
            GLctx.disableVertexAttribArray(this.colorLocation);
          }
          if (this.hasNormal) {
            GLctx.disableVertexAttribArray(this.normalLocation);
          }
          if (!GL.currProgram) {
            GLctx.useProgram(null);
            GLImmediate.fixedFunctionProgram = 0;
          }
          if (!GL.currArrayBuffer) {
            GLctx.bindBuffer(GLctx.ARRAY_BUFFER, null);
            GLImmediate.lastArrayBuffer = null;
          }

#if GL_UNSAFE_OPTS
          GLImmediate.lastRenderer = null;
          GLImmediate.lastProgram = null;
#endif
          GLImmediate.matricesModified = true;
#endif
        }
      };
      ret.init();
      return ret;
    },

    setupFuncs: function() {
      // Replace some functions with immediate-mode aware versions. If there are no client
      // attributes enabled, and we use webgl-friendly modes (no GL_QUADS), then no need
      // for emulation
      _glDrawArrays = _emscripten_glDrawArrays = function _glDrawArrays(mode, first, count) {
        if (GLImmediate.totalEnabledClientAttributes == 0 && mode <= 6) {
          GLctx.drawArrays(mode, first, count);
          return;
        }
        GLImmediate.prepareClientAttributes(count, false);
        GLImmediate.mode = mode;
        if (!GL.currArrayBuffer) {
          GLImmediate.vertexData = {{{ makeHEAPView('F32', 'GLImmediate.vertexPointer', 'GLImmediate.vertexPointer + (first+count)*GLImmediate.stride') }}}; // XXX assuming float
          GLImmediate.firstVertex = first;
          GLImmediate.lastVertex = first + count;
        }
        GLImmediate.flush(null, first);
        GLImmediate.mode = -1;
      };

      _glDrawElements = _emscripten_glDrawElements = function _glDrawElements(mode, count, type, indices, start, end) { // start, end are given if we come from glDrawRangeElements
        if (GLImmediate.totalEnabledClientAttributes == 0 && mode <= 6 && GL.currElementArrayBuffer) {
          GLctx.drawElements(mode, count, type, indices);
          return;
        }
#if ASSERTIONS
        if (!GL.currElementArrayBuffer) {
          assert(type == GLctx.UNSIGNED_SHORT); // We can only emulate buffers of this kind, for now
        }
        console.log("DrawElements doesn't actually prepareClientAttributes properly.");
#endif
        GLImmediate.prepareClientAttributes(count, false);
        GLImmediate.mode = mode;
        if (!GL.currArrayBuffer) {
          GLImmediate.firstVertex = end ? start : TOTAL_MEMORY; // if we don't know the start, set an invalid value and we will calculate it later from the indices
          GLImmediate.lastVertex = end ? end+1 : 0;
          GLImmediate.vertexData = {{{ makeHEAPView('F32', 'GLImmediate.vertexPointer', '(end ? GLImmediate.vertexPointer + (end+1)*GLImmediate.stride : TOTAL_MEMORY)') }}}; // XXX assuming float
        }
        GLImmediate.flush(count, 0, indices);
        GLImmediate.mode = -1;
      };

      // TexEnv stuff needs to be prepared early, so do it here.
      // init() is too late for -O2, since it freezes the GL functions
      // by that point.
      GLImmediate.MapTreeLib = GLImmediate.spawnMapTreeLib();
      GLImmediate.spawnMapTreeLib = null;

      GLImmediate.TexEnvJIT = GLImmediate.spawnTexEnvJIT();
      GLImmediate.spawnTexEnvJIT = null;

      GLImmediate.setupHooks();
    },

    setupHooks: function() {
      if (!GLEmulation.hasRunInit) {
        GLEmulation.init();
      }

      var glActiveTexture = _glActiveTexture;
      _glActiveTexture = _emscripten_glActiveTexture = function _glActiveTexture(texture) {
        GLImmediate.TexEnvJIT.hook_activeTexture(texture);
        glActiveTexture(texture);
      };

      var glEnable = _glEnable;
      _glEnable = _emscripten_glEnable = function _glEnable(cap) {
        GLImmediate.TexEnvJIT.hook_enable(cap);
        glEnable(cap);
      };
      var glDisable = _glDisable;
      _glDisable = _emscripten_glDisable = function _glDisable(cap) {
        GLImmediate.TexEnvJIT.hook_disable(cap);
        glDisable(cap);
      };

      var glTexEnvf = (typeof(_glTexEnvf) != 'undefined') ? _glTexEnvf : function(){};
      _glTexEnvf = _emscripten_glTexEnvf = function _glTexEnvf(target, pname, param) {
        GLImmediate.TexEnvJIT.hook_texEnvf(target, pname, param);
        // Don't call old func, since we are the implementor.
        //glTexEnvf(target, pname, param);
      };
      var glTexEnvi = (typeof(_glTexEnvi) != 'undefined') ? _glTexEnvi : function(){};
      _glTexEnvi = _emscripten_glTexEnvi = function _glTexEnvi(target, pname, param) {
        GLImmediate.TexEnvJIT.hook_texEnvi(target, pname, param);
        // Don't call old func, since we are the implementor.
        //glTexEnvi(target, pname, param);
      };
      var glTexEnvfv = (typeof(_glTexEnvfv) != 'undefined') ? _glTexEnvfv : function(){};
      _glTexEnvfv = _emscripten_glTexEnvfv = function _glTexEnvfv(target, pname, param) {
        GLImmediate.TexEnvJIT.hook_texEnvfv(target, pname, param);
        // Don't call old func, since we are the implementor.
        //glTexEnvfv(target, pname, param);
      };

      _glGetTexEnviv = function _glGetTexEnviv(target, pname, param) {
        GLImmediate.TexEnvJIT.hook_getTexEnviv(target, pname, param);
      };

      _glGetTexEnvfv = function _glGetTexEnvfv(target, pname, param) {
        GLImmediate.TexEnvJIT.hook_getTexEnvfv(target, pname, param);
      };

      var glGetIntegerv = _glGetIntegerv;
      _glGetIntegerv = _emscripten_glGetIntegerv = function _glGetIntegerv(pname, params) {
        switch (pname) {
          case 0x8B8D: { // GL_CURRENT_PROGRAM
            // Just query directly so we're working with WebGL objects.
            var cur = GLctx.getParameter(GLctx.CURRENT_PROGRAM);
            if (cur == GLImmediate.fixedFunctionProgram) {
              // Pretend we're not using a program.
              {{{ makeSetValue('params', '0', '0', 'i32') }}};
              return;
            }
            break;
          }
        }
        glGetIntegerv(pname, params);
      };
    },

    // Main functions
    initted: false,
    init: function() {
      Module.printErr('WARNING: using emscripten GL immediate mode emulation. This is very limited in what it supports');
      GLImmediate.initted = true;

      if (!Module.useWebGL) return; // a 2D canvas may be currently used TODO: make sure we are actually called in that case

      // User can override the maximum number of texture units that we emulate. Using fewer texture units increases runtime performance
      // slightly, so it is advantageous to choose as small value as needed.
      GLImmediate.MAX_TEXTURES = Module['GL_MAX_TEXTURE_IMAGE_UNITS'] || GLctx.getParameter(GLctx.MAX_TEXTURE_IMAGE_UNITS);

      GLImmediate.TexEnvJIT.init(GLctx, GLImmediate.MAX_TEXTURES);

      GLImmediate.NUM_ATTRIBUTES = 3 /*pos+normal+color attributes*/ + GLImmediate.MAX_TEXTURES;
      GLImmediate.clientAttributes = [];
      GLEmulation.enabledClientAttribIndices = [];
      for (var i = 0; i < GLImmediate.NUM_ATTRIBUTES; i++) {
        GLImmediate.clientAttributes.push({});
        GLEmulation.enabledClientAttribIndices.push(false);
      }

      // Initialize matrix library
      // When user sets a matrix, increment a 'version number' on the new data, and when rendering, submit
      // the matrices to the shader program only if they have an old version of the data.
      GLImmediate.matrix = [];
      GLImmediate.matrixStack = [];
      GLImmediate.matrixVersion = [];
      for (var i = 0; i < 2 + GLImmediate.MAX_TEXTURES; i++) { // Modelview, Projection, plus one matrix for each texture coordinate.
        GLImmediate.matrixStack.push([]);
        GLImmediate.matrixVersion.push(0);
        GLImmediate.matrix.push(GLImmediate.matrixLib.mat4.create());
        GLImmediate.matrixLib.mat4.identity(GLImmediate.matrix[i]);
      }

      // Renderer cache
      GLImmediate.rendererCache = GLImmediate.MapTreeLib.create();

      // Buffers for data
      GLImmediate.tempData = new Float32Array(GL.MAX_TEMP_BUFFER_SIZE >> 2);
      GLImmediate.indexData = new Uint16Array(GL.MAX_TEMP_BUFFER_SIZE >> 1);

      GLImmediate.vertexDataU8 = new Uint8Array(GLImmediate.tempData.buffer);

      GL.generateTempBuffers(true);

      GLImmediate.clientColor = new Float32Array([1, 1, 1, 1]);
    },

    // Prepares and analyzes client attributes.
    // Modifies liveClientAttributes, stride, vertexPointer, vertexCounter
    //   count: number of elements we will draw
    //   beginEnd: whether we are drawing the results of a begin/end block
    prepareClientAttributes: function prepareClientAttributes(count, beginEnd) {
      // If no client attributes were modified since we were last called, do nothing. Note that this
      // does not work for glBegin/End, where we generate renderer components dynamically and then
      // disable them ourselves, but it does help with glDrawElements/Arrays.
      if (!GLImmediate.modifiedClientAttributes) {
#if GL_ASSERTIONS
        if ((GLImmediate.stride & 3) != 0) {
          Runtime.warnOnce('Warning: Rendering from client side vertex arrays where stride (' + GLImmediate.stride + ') is not a multiple of four! This is not currently supported!');
        }
#endif
        GLImmediate.vertexCounter = (GLImmediate.stride * count) / 4; // XXX assuming float
        return;
      }
      GLImmediate.modifiedClientAttributes = false;

      // The role of prepareClientAttributes is to examine the set of client-side vertex attribute buffers
      // that user code has submitted, and to prepare them to be uploaded to a VBO in GPU memory
      // (since WebGL does not support client-side rendering, i.e. rendering from vertex data in CPU memory)
      // User can submit vertex data generally in three different configurations:
      // 1. Fully planar: all attributes are in their own separate tightly-packed arrays in CPU memory.
      // 2. Fully interleaved: all attributes share a single array where data is interleaved something like (pos,uv,normal), (pos,uv,normal), ...
      // 3. Complex hybrid: Multiple separate arrays that either are sparsely strided, and/or partially interleave vertex attributes.

      // For simplicity, we support the case (2) as the fast case. For (1) and (3), we do a memory copy of the
      // vertex data here to prepare a relayouted buffer that is of the structure in case (2). The reason
      // for this is that it allows the emulation code to get away with using just one VBO buffer for rendering,
      // and not have to maintain multiple ones. Therefore cases (1) and (3) will be very slow, and case (2) is fast.

      // Detect which case we are in by using a quick heuristic by examining the strides of the buffers. If all the buffers have identical 
      // stride, we assume we have case (2), otherwise we have something more complex.
      var clientStartPointer = 0x7FFFFFFF;
      var bytes = 0; // Total number of bytes taken up by a single vertex.
      var minStride = 0x7FFFFFFF;
      var maxStride = 0;
      var attributes = GLImmediate.liveClientAttributes;
      attributes.length = 0;
      for (var i = 0; i < 3+GLImmediate.MAX_TEXTURES; i++) {
        if (GLImmediate.enabledClientAttributes[i]) {
          var attr = GLImmediate.clientAttributes[i];
          attributes.push(attr);
          clientStartPointer = Math.min(clientStartPointer, attr.pointer);
          attr.sizeBytes = attr.size * GL.byteSizeByType[attr.type - GL.byteSizeByTypeRoot];
          bytes += attr.sizeBytes;
          minStride = Math.min(minStride, attr.stride);
          maxStride = Math.max(maxStride, attr.stride);
        }
      }

      if ((minStride != maxStride || maxStride < bytes) && !beginEnd) {
        // We are in cases (1) or (3): slow path, shuffle the data around into a single interleaved vertex buffer.
        // The immediate-mode glBegin()/glEnd() vertex submission gets automatically generated in appropriate layout,
        // so never need to come down this path if that was used.
#if GL_ASSERTIONS
        Runtime.warnOnce('Rendering from planar client-side vertex arrays. This is a very slow emulation path! Use interleaved vertex arrays for best performance.');
#endif
        if (!GLImmediate.restrideBuffer) GLImmediate.restrideBuffer = _malloc(GL.MAX_TEMP_BUFFER_SIZE);
        var start = GLImmediate.restrideBuffer;
        bytes = 0;
        // calculate restrided offsets and total size
        for (var i = 0; i < attributes.length; i++) {
          var attr = attributes[i];
          var size = attr.sizeBytes;
          if (size % 4 != 0) size += 4 - (size % 4); // align everything
          attr.offset = bytes;
          bytes += size;
        }
        // copy out the data (we need to know the stride for that, and define attr.pointer)
        for (var i = 0; i < attributes.length; i++) {
          var attr = attributes[i];
          var srcStride = Math.max(attr.sizeBytes, attr.stride);
          if ((srcStride & 3) == 0 && (attr.sizeBytes & 3) == 0) {
            var size4 = attr.sizeBytes>>2;
            var srcStride4 = Math.max(attr.sizeBytes, attr.stride)>>2;
            for (var j = 0; j < count; j++) {
              for (var k = 0; k < size4; k++) { // copy in chunks of 4 bytes, our alignment makes this possible
                HEAP32[((start + attr.offset + bytes*j)>>2) + k] = HEAP32[(attr.pointer>>2) + j*srcStride4 + k];
              }
            }
          } else {
            for (var j = 0; j < count; j++) {
              for (var k = 0; k < attr.sizeBytes; k++) { // source data was not aligned to multiples of 4, must copy byte by byte.
                HEAP8[start + attr.offset + bytes*j + k] = HEAP8[attr.pointer + j*srcStride + k];
              }
            }
          }
          attr.pointer = start + attr.offset;
        }
        GLImmediate.stride = bytes;
        GLImmediate.vertexPointer = start;
      } else {
        // case (2): fast path, all data is interleaved to a single vertex array so we can get away with a single VBO upload.
        if (GL.currArrayBuffer) {
          GLImmediate.vertexPointer = 0;
        } else {
          GLImmediate.vertexPointer = clientStartPointer;
        }
        for (var i = 0; i < attributes.length; i++) {
          var attr = attributes[i];
          attr.offset = attr.pointer - GLImmediate.vertexPointer; // Compute what will be the offset of this attribute in the VBO after we upload.
        }
        GLImmediate.stride = Math.max(maxStride, bytes);
      }
      if (!beginEnd) {
#if GL_ASSERTIONS
        if ((GLImmediate.stride & 3) != 0) {
          Runtime.warnOnce('Warning: Rendering from client side vertex arrays where stride (' + GLImmediate.stride + ') is not a multiple of four! This is not currently supported!');
        }
#endif
        GLImmediate.vertexCounter = (GLImmediate.stride * count) / 4; // XXX assuming float
      }
    },

    flush: function flush(numProvidedIndexes, startIndex, ptr) {
#if ASSERTIONS
      assert(numProvidedIndexes >= 0 || !numProvidedIndexes);
#endif
      startIndex = startIndex || 0;
      ptr = ptr || 0;

      var renderer = GLImmediate.getRenderer();

      // Generate index data in a format suitable for GLES 2.0/WebGL
      var numVertexes = 4 * GLImmediate.vertexCounter / GLImmediate.stride;
#if ASSERTIONS
      assert(numVertexes % 1 == 0, "`numVertexes` must be an integer.");
#endif
      var emulatedElementArrayBuffer = false;
      var numIndexes = 0;
      if (numProvidedIndexes) {
        numIndexes = numProvidedIndexes;
        if (!GL.currArrayBuffer && GLImmediate.firstVertex > GLImmediate.lastVertex) {
          // Figure out the first and last vertex from the index data
#if ASSERTIONS
          assert(!GL.currElementArrayBuffer); // If we are going to upload array buffer data, we need to find which range to
                                              // upload based on the indices. If they are in a buffer on the GPU, that is very
                                              // inconvenient! So if you do not have an array buffer, you should also not have
                                              // an element array buffer. But best is to use both buffers!
#endif
          for (var i = 0; i < numProvidedIndexes; i++) {
            var currIndex = {{{ makeGetValue('ptr', 'i*2', 'i16', null, 1) }}};
            GLImmediate.firstVertex = Math.min(GLImmediate.firstVertex, currIndex);
            GLImmediate.lastVertex = Math.max(GLImmediate.lastVertex, currIndex+1);
          }
        }
        if (!GL.currElementArrayBuffer) {
          // If no element array buffer is bound, then indices is a literal pointer to clientside data
#if ASSERTIONS
          assert(numProvidedIndexes << 1 <= GL.MAX_TEMP_BUFFER_SIZE, 'too many immediate mode indexes (a)');
#endif
          var indexBuffer = GL.getTempIndexBuffer(numProvidedIndexes << 1);
          GLctx.bindBuffer(GLctx.ELEMENT_ARRAY_BUFFER, indexBuffer);
          GLctx.bufferSubData(GLctx.ELEMENT_ARRAY_BUFFER, 0, {{{ makeHEAPView('U16', 'ptr', 'ptr + (numProvidedIndexes << 1)') }}});
          ptr = 0;
          emulatedElementArrayBuffer = true;
        }
      } else if (GLImmediate.mode > 6) { // above GL_TRIANGLE_FAN are the non-GL ES modes
        if (GLImmediate.mode != 7) throw 'unsupported immediate mode ' + GLImmediate.mode; // GL_QUADS
        // GLImmediate.firstVertex is the first vertex we want. Quad indexes are in the pattern
        // 0 1 2, 0 2 3, 4 5 6, 4 6 7, so we need to look at index firstVertex * 1.5 to see it.
        // Then since indexes are 2 bytes each, that means 3
#if ASSERTIONS
        assert(GLImmediate.firstVertex % 4 == 0);
#endif
        ptr = GLImmediate.firstVertex*3;
        var numQuads = numVertexes / 4;
        numIndexes = numQuads * 6; // 0 1 2, 0 2 3 pattern
#if ASSERTIONS
        assert(ptr + (numIndexes << 1) <= GL.MAX_TEMP_BUFFER_SIZE, 'too many immediate mode indexes (b)');
#endif
        GLctx.bindBuffer(GLctx.ELEMENT_ARRAY_BUFFER, GL.tempQuadIndexBuffer);
        emulatedElementArrayBuffer = true;
      }

      renderer.prepare();

      if (numIndexes) {
        GLctx.drawElements(GLctx.TRIANGLES, numIndexes, GLctx.UNSIGNED_SHORT, ptr);
      } else {
        GLctx.drawArrays(GLImmediate.mode, startIndex, numVertexes);
      }

      if (emulatedElementArrayBuffer) {
        GLctx.bindBuffer(GLctx.ELEMENT_ARRAY_BUFFER, GL.buffers[GL.currElementArrayBuffer] || null);
      }

#if !GL_UNSAFE_OPTS
#if !GL_FFP_ONLY
      renderer.cleanup();
#endif
#endif
    }
  },

  $GLImmediateSetup: {},
  $GLImmediateSetup__deps: ['$GLImmediate', function() { return 'GLImmediate.matrixLib = ' + read('gl-matrix.js') + ';\n' }],
  $GLImmediateSetup: {},

  glBegin__deps: ['$GLImmediateSetup'],
  glBegin: function(mode) {
    // Push the old state:
    GLImmediate.enabledClientAttributes_preBegin = GLImmediate.enabledClientAttributes;
    GLImmediate.enabledClientAttributes = [];

    GLImmediate.clientAttributes_preBegin = GLImmediate.clientAttributes;
    GLImmediate.clientAttributes = []
    for (var i = 0; i < GLImmediate.clientAttributes_preBegin.length; i++) {
      GLImmediate.clientAttributes.push({});
    }

    GLImmediate.mode = mode;
    GLImmediate.vertexCounter = 0;
    var components = GLImmediate.rendererComponents = [];
    for (var i = 0; i < GLImmediate.NUM_ATTRIBUTES; i++) {
      components[i] = 0;
    }
    GLImmediate.rendererComponentPointer = 0;
    GLImmediate.vertexData = GLImmediate.tempData;
  },

  glEnd: function() {
    GLImmediate.prepareClientAttributes(GLImmediate.rendererComponents[GLImmediate.VERTEX], true);
    GLImmediate.firstVertex = 0;
    GLImmediate.lastVertex = GLImmediate.vertexCounter / (GLImmediate.stride >> 2);
    GLImmediate.flush();
    GLImmediate.disableBeginEndClientAttributes();
    GLImmediate.mode = -1;

    // Pop the old state:
    GLImmediate.enabledClientAttributes = GLImmediate.enabledClientAttributes_preBegin;
    GLImmediate.clientAttributes = GLImmediate.clientAttributes_preBegin;
    GLImmediate.currentRenderer = null; // The set of active client attributes changed, we must re-lookup the renderer to use.
    GLImmediate.modifiedClientAttributes = true;
  },

  glVertex3f: function(x, y, z) {
#if ASSERTIONS
    assert(GLImmediate.mode >= 0); // must be in begin/end
#endif
    GLImmediate.vertexData[GLImmediate.vertexCounter++] = x;
    GLImmediate.vertexData[GLImmediate.vertexCounter++] = y;
    GLImmediate.vertexData[GLImmediate.vertexCounter++] = z || 0;
#if ASSERTIONS
    assert(GLImmediate.vertexCounter << 2 < GL.MAX_TEMP_BUFFER_SIZE);
#endif
    GLImmediate.addRendererComponent(GLImmediate.VERTEX, 3, GLctx.FLOAT);
  },
  glVertex2f: 'glVertex3f',

  glVertex3fv__deps: ['glVertex3f'],
  glVertex3fv: function(p) {
    _glVertex3f({{{ makeGetValue('p', '0', 'float') }}}, {{{ makeGetValue('p', '4', 'float') }}}, {{{ makeGetValue('p', '8', 'float') }}});
  },
  glVertex2fv__deps: ['glVertex3f'],
  glVertex2fv: function(p) {
    _glVertex3f({{{ makeGetValue('p', '0', 'float') }}}, {{{ makeGetValue('p', '4', 'float') }}}, 0);
  },

  glVertex3i: 'glVertex3f',

  glVertex2i: 'glVertex3f',

  glTexCoord2i: function(u, v) {
#if ASSERTIONS
    assert(GLImmediate.mode >= 0); // must be in begin/end
#endif
    GLImmediate.vertexData[GLImmediate.vertexCounter++] = u;
    GLImmediate.vertexData[GLImmediate.vertexCounter++] = v;
    GLImmediate.addRendererComponent(GLImmediate.TEXTURE0, 2, GLctx.FLOAT);
  },
  glTexCoord2f: 'glTexCoord2i',

  glTexCoord2fv__deps: ['glTexCoord2i'],
  glTexCoord2fv: function(v) {
    _glTexCoord2i({{{ makeGetValue('v', '0', 'float') }}}, {{{ makeGetValue('v', '4', 'float') }}});
  },

  glTexCoord4f: function() { throw 'glTexCoord4f: TODO' },

  glColor4f: function(r, g, b, a) {
    r = Math.max(Math.min(r, 1), 0);
    g = Math.max(Math.min(g, 1), 0);
    b = Math.max(Math.min(b, 1), 0);
    a = Math.max(Math.min(a, 1), 0);

    // TODO: make ub the default, not f, save a few mathops
    if (GLImmediate.mode >= 0) {
      var start = GLImmediate.vertexCounter << 2;
      GLImmediate.vertexDataU8[start + 0] = r * 255;
      GLImmediate.vertexDataU8[start + 1] = g * 255;
      GLImmediate.vertexDataU8[start + 2] = b * 255;
      GLImmediate.vertexDataU8[start + 3] = a * 255;
      GLImmediate.vertexCounter++;
      GLImmediate.addRendererComponent(GLImmediate.COLOR, 4, GLctx.UNSIGNED_BYTE);
    } else {
      GLImmediate.clientColor[0] = r;
      GLImmediate.clientColor[1] = g;
      GLImmediate.clientColor[2] = b;
      GLImmediate.clientColor[3] = a;
#if GL_FFP_ONLY
      GLctx.vertexAttrib4fv(GLImmediate.COLOR, GLImmediate.clientColor);
#endif
    }
  },
  glColor4d: 'glColor4f',
  glColor4ub__deps: ['glColor4f'],
  glColor4ub: function(r, g, b, a) {
    _glColor4f((r&255)/255, (g&255)/255, (b&255)/255, (a&255)/255);
  },
  glColor4us__deps: ['glColor4f'],
  glColor4us: function(r, g, b, a) {
    _glColor4f((r&65535)/65535, (g&65535)/65535, (b&65535)/65535, (a&65535)/65535);
  },
  glColor4ui__deps: ['glColor4f'],
  glColor4ui: function(r, g, b, a) {
    _glColor4f((r>>>0)/4294967295, (g>>>0)/4294967295, (b>>>0)/4294967295, (a>>>0)/4294967295);
  },
  glColor3f__deps: ['glColor4f'],
  glColor3f: function(r, g, b) {
    _glColor4f(r, g, b, 1);
  },
  glColor3d: 'glColor3f',
  glColor3ub__deps: ['glColor4ub'],
  glColor3ub: function(r, g, b) {
    _glColor4ub(r, g, b, 255);
  },
  glColor3us__deps: ['glColor4us'],
  glColor3us: function(r, g, b) {
    _glColor4us(r, g, b, 65535);
  },
  glColor3ui__deps: ['glColor4ui'],
  glColor3ui: function(r, g, b) {
    _glColor4ui(r, g, b, 4294967295);
  },

  glColor3ubv__deps: ['glColor3ub'],
  glColor3ubv: function(p) {
    _glColor3ub({{{ makeGetValue('p', '0', 'i8') }}}, {{{ makeGetValue('p', '1', 'i8') }}}, {{{ makeGetValue('p', '2', 'i8') }}});
  },
  glColor3usv__deps: ['glColor3us'],
  glColor3usv: function(p) {
    _glColor3us({{{ makeGetValue('p', '0', 'i16') }}}, {{{ makeGetValue('p', '2', 'i16') }}}, {{{ makeGetValue('p', '4', 'i16') }}});
  },
  glColor3uiv__deps: ['glColor3ui'],
  glColor3uiv: function(p) {
    _glColor3ui({{{ makeGetValue('p', '0', 'i32') }}}, {{{ makeGetValue('p', '4', 'i32') }}}, {{{ makeGetValue('p', '8', 'i32') }}});
  },
  glColor3fv__deps: ['glColor3f'],
  glColor3fv: function(p) {
    _glColor3f({{{ makeGetValue('p', '0', 'float') }}}, {{{ makeGetValue('p', '4', 'float') }}}, {{{ makeGetValue('p', '8', 'float') }}});
  },
  glColor4fv__deps: ['glColor4f'],
  glColor4fv: function(p) {
    _glColor4f({{{ makeGetValue('p', '0', 'float') }}}, {{{ makeGetValue('p', '4', 'float') }}}, {{{ makeGetValue('p', '8', 'float') }}}, {{{ makeGetValue('p', '12', 'float') }}});
  },

  glColor4ubv__deps: ['glColor4ub'],
  glColor4ubv: function(p) {
    _glColor4ub({{{ makeGetValue('p', '0', 'i8') }}}, {{{ makeGetValue('p', '1', 'i8') }}}, {{{ makeGetValue('p', '2', 'i8') }}}, {{{ makeGetValue('p', '3', 'i8') }}});
  },

  glFogf: function(pname, param) { // partial support, TODO
    switch(pname) {
      case 0x0B63: // GL_FOG_START
        GLEmulation.fogStart = param; break;
      case 0x0B64: // GL_FOG_END
        GLEmulation.fogEnd = param; break;
      case 0x0B62: // GL_FOG_DENSITY
        GLEmulation.fogDensity = param; break;
      case 0x0B65: // GL_FOG_MODE
        switch (param) {
          case 0x0801: // GL_EXP2
          case 0x2601: // GL_LINEAR
            if (GLEmulation.fogMode != param) {
              GLImmediate.currentRenderer = null; // Fog mode is part of the FFP shader state, we must re-lookup the renderer to use.
              GLEmulation.fogMode = param;
            }
            break;
          default: // default to GL_EXP
            if (GLEmulation.fogMode != 0x0800 /* GL_EXP */) {
              GLImmediate.currentRenderer = null; // Fog mode is part of the FFP shader state, we must re-lookup the renderer to use.
              GLEmulation.fogMode = 0x0800 /* GL_EXP */;
            }
            break;
        }
        break;
    }
  },
  glFogi__deps: ['glFogf'],
  glFogi: function(pname, param) {
    return _glFogf(pname, param);
  },
  glFogfv__deps: ['glFogf'],
  glFogfv: function(pname, param) { // partial support, TODO
    switch(pname) {
      case 0x0B66: // GL_FOG_COLOR
        GLEmulation.fogColor[0] = {{{ makeGetValue('param', '0', 'float') }}};
        GLEmulation.fogColor[1] = {{{ makeGetValue('param', '4', 'float') }}};
        GLEmulation.fogColor[2] = {{{ makeGetValue('param', '8', 'float') }}};
        GLEmulation.fogColor[3] = {{{ makeGetValue('param', '12', 'float') }}};
        break;
      case 0x0B63: // GL_FOG_START
      case 0x0B64: // GL_FOG_END
        _glFogf(pname, {{{ makeGetValue('param', '0', 'float') }}}); break;
    }
  },
  glFogiv__deps: ['glFogf'],
  glFogiv: function(pname, param) {
    switch(pname) {
      case 0x0B66: // GL_FOG_COLOR
        GLEmulation.fogColor[0] = ({{{ makeGetValue('param', '0', 'i32') }}}/2147483647)/2.0+0.5;
        GLEmulation.fogColor[1] = ({{{ makeGetValue('param', '4', 'i32') }}}/2147483647)/2.0+0.5;
        GLEmulation.fogColor[2] = ({{{ makeGetValue('param', '8', 'i32') }}}/2147483647)/2.0+0.5;
        GLEmulation.fogColor[3] = ({{{ makeGetValue('param', '12', 'i32') }}}/2147483647)/2.0+0.5;
        break;
      default:
        _glFogf(pname, {{{ makeGetValue('param', '0', 'i32') }}}); break;
    }
  },
  glFogx: 'glFogi',
  glFogxv: 'glFogiv',

  glPolygonMode: function(){}, // TODO

  glAlphaFunc: function(){}, // TODO

  glNormal3f: function(){}, // TODO

  // Additional non-GLES rendering calls

  glDrawRangeElements__deps: ['glDrawElements'],
  glDrawRangeElements__sig: 'viiiiii',
  glDrawRangeElements: function(mode, start, end, count, type, indices) {
    _glDrawElements(mode, count, type, indices, start, end);
  },

  // ClientState/gl*Pointer

  glEnableClientState: function(cap) {
    var attrib = GLEmulation.getAttributeFromCapability(cap);
    if (attrib === null) {
#if ASSERTIONS
      Module.printErr('WARNING: unhandled clientstate: ' + cap);
#endif
      return;
    }
    if (!GLImmediate.enabledClientAttributes[attrib]) {
      GLImmediate.enabledClientAttributes[attrib] = true;
      GLImmediate.totalEnabledClientAttributes++;
      GLImmediate.currentRenderer = null; // Will need to change current renderer, since the set of active vertex pointers changed.
#if GL_FFP_ONLY
      // In GL_FFP_ONLY mode, attributes are bound to the same index in each FFP emulation shader, so we can immediately apply the change here.
      GL.enableVertexAttribArray(attrib);
#endif
      if (GLEmulation.currentVao) GLEmulation.currentVao.enabledClientStates[cap] = 1;
      GLImmediate.modifiedClientAttributes = true;
    }
  },
  glDisableClientState: function(cap) {
    var attrib = GLEmulation.getAttributeFromCapability(cap);
    if (attrib === null) {
#if ASSERTIONS
      Module.printErr('WARNING: unhandled clientstate: ' + cap);
#endif
      return;
    }
    if (GLImmediate.enabledClientAttributes[attrib]) {
      GLImmediate.enabledClientAttributes[attrib] = false;
      GLImmediate.totalEnabledClientAttributes--;
      GLImmediate.currentRenderer = null; // Will need to change current renderer, since the set of active vertex pointers changed.
#if GL_FFP_ONLY
      // In GL_FFP_ONLY mode, attributes are bound to the same index in each FFP emulation shader, so we can immediately apply the change here.
      GL.disableVertexAttribArray(attrib);
#endif
      if (GLEmulation.currentVao) delete GLEmulation.currentVao.enabledClientStates[cap];
      GLImmediate.modifiedClientAttributes = true;
    }
  },

  glVertexPointer__deps: ['$GLEmulation'], // if any pointers are used, glVertexPointer must be, and if it is, then we need emulation
  glVertexPointer: function(size, type, stride, pointer) {
    GLImmediate.setClientAttribute(GLImmediate.VERTEX, size, type, stride, pointer);
#if GL_FFP_ONLY
    if (GL.currArrayBuffer) {
      GLctx.vertexAttribPointer(GLImmediate.VERTEX, size, type, false, stride, pointer);
    }
#endif
  },
  glTexCoordPointer: function(size, type, stride, pointer) {
    GLImmediate.setClientAttribute(GLImmediate.TEXTURE0 + GLImmediate.clientActiveTexture, size, type, stride, pointer);
#if GL_FFP_ONLY
    if (GL.currArrayBuffer) {
      var loc = GLImmediate.TEXTURE0 + GLImmediate.clientActiveTexture;
      GLctx.vertexAttribPointer(loc, size, type, false, stride, pointer);
    }
#endif
  },
  glNormalPointer: function(type, stride, pointer) {
    GLImmediate.setClientAttribute(GLImmediate.NORMAL, 3, type, stride, pointer);
#if GL_FFP_ONLY
    if (GL.currArrayBuffer) {
      GLctx.vertexAttribPointer(GLImmediate.NORMAL, size, type, true, stride, pointer);
    }
#endif
  },
  glColorPointer: function(size, type, stride, pointer) {
    GLImmediate.setClientAttribute(GLImmediate.COLOR, size, type, stride, pointer);
#if GL_FFP_ONLY
    if (GL.currArrayBuffer) {
      GLctx.vertexAttribPointer(GLImmediate.COLOR, size, type, true, stride, pointer);
    }
#endif
  },

  glClientActiveTexture__sig: 'vi',
  glClientActiveTexture: function(texture) {
    GLImmediate.clientActiveTexture = texture - 0x84C0; // GL_TEXTURE0
  },

<<<<<<< HEAD
=======
  // Vertex array object (VAO) support. TODO: when the WebGL extension is popular, use that and remove this code and GL.vaos
  glGenVertexArrays__deps: ['$GLEmulation'],
  glGenVertexArrays__sig: 'vii',
  glGenVertexArrays: function(n, vaos) {
    for (var i = 0; i < n; i++) {
      var id = GL.getNewId(GLEmulation.vaos);
      GLEmulation.vaos[id] = {
        id: id,
        arrayBuffer: 0,
        elementArrayBuffer: 0,
        enabledVertexAttribArrays: {},
        vertexAttribPointers: {},
        enabledClientStates: {},
      };
      {{{ makeSetValue('vaos', 'i*4', 'id', 'i32') }}};
    }
  },
  glDeleteVertexArrays__sig: 'vii',
  glDeleteVertexArrays: function(n, vaos) {
    for (var i = 0; i < n; i++) {
      var id = {{{ makeGetValue('vaos', 'i*4', 'i32') }}};
      GLEmulation.vaos[id] = null;
      if (GLEmulation.currentVao && GLEmulation.currentVao.id == id) GLEmulation.currentVao = null;
    }
  },
  glBindVertexArray__deps: ['glBindBuffer', 'glEnableVertexAttribArray', 'glVertexAttribPointer', 'glEnableClientState'],
  glBindVertexArray__sig: 'vi',
  glBindVertexArray: function(vao) {
    // undo vao-related things, wipe the slate clean, both for vao of 0 or an actual vao
    GLEmulation.currentVao = null; // make sure the commands we run here are not recorded
    if (GLImmediate.lastRenderer) GLImmediate.lastRenderer.cleanup();
    _glBindBuffer(GLctx.ARRAY_BUFFER, 0); // XXX if one was there before we were bound?
    _glBindBuffer(GLctx.ELEMENT_ARRAY_BUFFER, 0);
    for (var vaa in GLEmulation.enabledVertexAttribArrays) {
      GLctx.disableVertexAttribArray(vaa);
    }
    GLEmulation.enabledVertexAttribArrays = {};
    GLImmediate.enabledClientAttributes = [0, 0];
    GLImmediate.totalEnabledClientAttributes = 0;
    GLImmediate.modifiedClientAttributes = true;
    if (vao) {
      // replay vao
      var info = GLEmulation.vaos[vao];
      _glBindBuffer(GLctx.ARRAY_BUFFER, info.arrayBuffer); // XXX overwrite current binding?
      _glBindBuffer(GLctx.ELEMENT_ARRAY_BUFFER, info.elementArrayBuffer);
      for (var vaa in info.enabledVertexAttribArrays) {
        _glEnableVertexAttribArray(vaa);
      }
      for (var vaa in info.vertexAttribPointers) {
        _glVertexAttribPointer.apply(null, info.vertexAttribPointers[vaa]);
      }
      for (var attrib in info.enabledClientStates) {
        _glEnableClientState(attrib|0);
      }
      GLEmulation.currentVao = info; // set currentVao last, so the commands we ran here were not recorded
    }
  },

>>>>>>> c3dbdfa9
  // OpenGL Immediate Mode matrix routines.
  // Note that in the future we might make these available only in certain modes.
  glMatrixMode__deps: ['$GL', '$GLImmediateSetup', '$GLEmulation'], // emulation is not strictly needed, this is a workaround
  glMatrixMode: function(mode) {
    if (mode == 0x1700 /* GL_MODELVIEW */) {
      GLImmediate.currentMatrix = 0/*m*/;
    } else if (mode == 0x1701 /* GL_PROJECTION */) {
      GLImmediate.currentMatrix = 1/*p*/;
    } else if (mode == 0x1702) { // GL_TEXTURE
      GLImmediate.useTextureMatrix = true;
      GLImmediate.currentMatrix = 2/*t*/ + GLImmediate.clientActiveTexture;
    } else {
      throw "Wrong mode " + mode + " passed to glMatrixMode";
    }
  },

  glPushMatrix: function() {
    GLImmediate.matricesModified = true;
    GLImmediate.matrixVersion[GLImmediate.currentMatrix] = (GLImmediate.matrixVersion[GLImmediate.currentMatrix] + 1)|0;
    GLImmediate.matrixStack[GLImmediate.currentMatrix].push(
        Array.prototype.slice.call(GLImmediate.matrix[GLImmediate.currentMatrix]));
  },

  glPopMatrix: function() {
    GLImmediate.matricesModified = true;
    GLImmediate.matrixVersion[GLImmediate.currentMatrix] = (GLImmediate.matrixVersion[GLImmediate.currentMatrix] + 1)|0;
    GLImmediate.matrix[GLImmediate.currentMatrix] = GLImmediate.matrixStack[GLImmediate.currentMatrix].pop();
  },

  glLoadIdentity__deps: ['$GL', '$GLImmediateSetup'],
  glLoadIdentity: function() {
    GLImmediate.matricesModified = true;
    GLImmediate.matrixVersion[GLImmediate.currentMatrix] = (GLImmediate.matrixVersion[GLImmediate.currentMatrix] + 1)|0;
    GLImmediate.matrixLib.mat4.identity(GLImmediate.matrix[GLImmediate.currentMatrix]);
  },

  glLoadMatrixd: function(matrix) {
    GLImmediate.matricesModified = true;
    GLImmediate.matrixVersion[GLImmediate.currentMatrix] = (GLImmediate.matrixVersion[GLImmediate.currentMatrix] + 1)|0;
    GLImmediate.matrixLib.mat4.set({{{ makeHEAPView('F64', 'matrix', 'matrix+' + (16*8)) }}}, GLImmediate.matrix[GLImmediate.currentMatrix]);
  },

  glLoadMatrixf: function(matrix) {
#if GL_DEBUG
    if (GL.debug) Module.printErr('glLoadMatrixf receiving: ' + Array.prototype.slice.call(HEAPF32.subarray(matrix >> 2, (matrix >> 2) + 16)));
#endif
    GLImmediate.matricesModified = true;
    GLImmediate.matrixVersion[GLImmediate.currentMatrix] = (GLImmediate.matrixVersion[GLImmediate.currentMatrix] + 1)|0;
    GLImmediate.matrixLib.mat4.set({{{ makeHEAPView('F32', 'matrix', 'matrix+' + (16*4)) }}}, GLImmediate.matrix[GLImmediate.currentMatrix]);
  },

  glLoadTransposeMatrixd: function(matrix) {
    GLImmediate.matricesModified = true;
    GLImmediate.matrixVersion[GLImmediate.currentMatrix] = (GLImmediate.matrixVersion[GLImmediate.currentMatrix] + 1)|0;
    GLImmediate.matrixLib.mat4.set({{{ makeHEAPView('F64', 'matrix', 'matrix+' + (16*8)) }}}, GLImmediate.matrix[GLImmediate.currentMatrix]);
    GLImmediate.matrixLib.mat4.transpose(GLImmediate.matrix[GLImmediate.currentMatrix]);
  },

  glLoadTransposeMatrixf: function(matrix) {
    GLImmediate.matricesModified = true;
    GLImmediate.matrixVersion[GLImmediate.currentMatrix] = (GLImmediate.matrixVersion[GLImmediate.currentMatrix] + 1)|0;
    GLImmediate.matrixLib.mat4.set({{{ makeHEAPView('F32', 'matrix', 'matrix+' + (16*4)) }}}, GLImmediate.matrix[GLImmediate.currentMatrix]);
    GLImmediate.matrixLib.mat4.transpose(GLImmediate.matrix[GLImmediate.currentMatrix]);
  },

  glMultMatrixd: function(matrix) {
    GLImmediate.matricesModified = true;
    GLImmediate.matrixVersion[GLImmediate.currentMatrix] = (GLImmediate.matrixVersion[GLImmediate.currentMatrix] + 1)|0;
    GLImmediate.matrixLib.mat4.multiply(GLImmediate.matrix[GLImmediate.currentMatrix],
        {{{ makeHEAPView('F64', 'matrix', 'matrix+' + (16*8)) }}});
  },

  glMultMatrixf: function(matrix) {
    GLImmediate.matricesModified = true;
    GLImmediate.matrixVersion[GLImmediate.currentMatrix] = (GLImmediate.matrixVersion[GLImmediate.currentMatrix] + 1)|0;
    GLImmediate.matrixLib.mat4.multiply(GLImmediate.matrix[GLImmediate.currentMatrix],
        {{{ makeHEAPView('F32', 'matrix', 'matrix+' + (16*4)) }}});
  },

  glMultTransposeMatrixd: function(matrix) {
    GLImmediate.matricesModified = true;
    GLImmediate.matrixVersion[GLImmediate.currentMatrix] = (GLImmediate.matrixVersion[GLImmediate.currentMatrix] + 1)|0;
    var colMajor = GLImmediate.matrixLib.mat4.create();
    GLImmediate.matrixLib.mat4.set({{{ makeHEAPView('F64', 'matrix', 'matrix+' + (16*8)) }}}, colMajor);
    GLImmediate.matrixLib.mat4.transpose(colMajor);
    GLImmediate.matrixLib.mat4.multiply(GLImmediate.matrix[GLImmediate.currentMatrix], colMajor);
  },

  glMultTransposeMatrixf: function(matrix) {
    GLImmediate.matricesModified = true;
    GLImmediate.matrixVersion[GLImmediate.currentMatrix] = (GLImmediate.matrixVersion[GLImmediate.currentMatrix] + 1)|0;
    var colMajor = GLImmediate.matrixLib.mat4.create();
    GLImmediate.matrixLib.mat4.set({{{ makeHEAPView('F32', 'matrix', 'matrix+' + (16*4)) }}}, colMajor);
    GLImmediate.matrixLib.mat4.transpose(colMajor);
    GLImmediate.matrixLib.mat4.multiply(GLImmediate.matrix[GLImmediate.currentMatrix], colMajor);
  },

  glFrustum: function(left, right, bottom, top_, nearVal, farVal) {
    GLImmediate.matricesModified = true;
    GLImmediate.matrixVersion[GLImmediate.currentMatrix] = (GLImmediate.matrixVersion[GLImmediate.currentMatrix] + 1)|0;
    GLImmediate.matrixLib.mat4.multiply(GLImmediate.matrix[GLImmediate.currentMatrix],
        GLImmediate.matrixLib.mat4.frustum(left, right, bottom, top_, nearVal, farVal));
  },
  glFrustumf: 'glFrustum',

  glOrtho: function(left, right, bottom, top_, nearVal, farVal) {
    GLImmediate.matricesModified = true;
    GLImmediate.matrixVersion[GLImmediate.currentMatrix] = (GLImmediate.matrixVersion[GLImmediate.currentMatrix] + 1)|0;
    GLImmediate.matrixLib.mat4.multiply(GLImmediate.matrix[GLImmediate.currentMatrix],
        GLImmediate.matrixLib.mat4.ortho(left, right, bottom, top_, nearVal, farVal));
  },
  glOrthof: 'glOrtho',

  glScaled: function(x, y, z) {
    GLImmediate.matricesModified = true;
    GLImmediate.matrixVersion[GLImmediate.currentMatrix] = (GLImmediate.matrixVersion[GLImmediate.currentMatrix] + 1)|0;
    GLImmediate.matrixLib.mat4.scale(GLImmediate.matrix[GLImmediate.currentMatrix], [x, y, z]);
  },
  glScalef: 'glScaled',

  glTranslated: function(x, y, z) {
    GLImmediate.matricesModified = true;
    GLImmediate.matrixVersion[GLImmediate.currentMatrix] = (GLImmediate.matrixVersion[GLImmediate.currentMatrix] + 1)|0;
    GLImmediate.matrixLib.mat4.translate(GLImmediate.matrix[GLImmediate.currentMatrix], [x, y, z]);
  },
  glTranslatef: 'glTranslated',

  glRotated: function(angle, x, y, z) {
    GLImmediate.matricesModified = true;
    GLImmediate.matrixVersion[GLImmediate.currentMatrix] = (GLImmediate.matrixVersion[GLImmediate.currentMatrix] + 1)|0;
    GLImmediate.matrixLib.mat4.rotate(GLImmediate.matrix[GLImmediate.currentMatrix], angle*Math.PI/180, [x, y, z]);
  },
  glRotatef: 'glRotated',

  glDrawBuffer: function() { throw 'glDrawBuffer: TODO' },
  glReadBuffer: function() { throw 'glReadBuffer: TODO' },

  glLightfv: function() { throw 'glLightfv: TODO' },
  glLightModelfv: function() { throw 'glLightModelfv: TODO' },
  glMaterialfv: function() { throw 'glMaterialfv: TODO' },

  glTexGeni: function() { throw 'glTexGeni: TODO' },
  glTexGenfv: function() { throw 'glTexGenfv: TODO' },
  glTexEnvi: function() { Runtime.warnOnce('glTexEnvi: TODO') },
  glTexEnvf: function() { Runtime.warnOnce('glTexEnvf: TODO') },
  glTexEnvfv: function() { Runtime.warnOnce('glTexEnvfv: TODO') },

  glGetTexEnviv: function(target, pname, param) { throw 'GL emulation not initialized!'; },
  glGetTexEnvfv: function(target, pname, param) { throw 'GL emulation not initialized!'; },

  glTexImage1D: function() { throw 'glTexImage1D: TODO' },
  glTexCoord3f: function() { throw 'glTexCoord3f: TODO' },
  glGetTexLevelParameteriv: function() { throw 'glGetTexLevelParameteriv: TODO' },

  glShadeModel: function() { Runtime.warnOnce('TODO: glShadeModel') },

  // Open GLES1.1 compatibility

  glGenFramebuffersOES : 'glGenFramebuffers',
  glGenRenderbuffersOES : 'glGenRenderbuffers',
  glBindFramebufferOES : 'glBindFramebuffer',
  glBindRenderbufferOES : 'glBindRenderbuffer',
  glGetRenderbufferParameterivOES : 'glGetRenderbufferParameteriv',
  glFramebufferRenderbufferOES : 'glFramebufferRenderbuffer',
  glRenderbufferStorageOES : 'glRenderbufferStorage',
  glCheckFramebufferStatusOES : 'glCheckFramebufferStatus',
  glDeleteFramebuffersOES : 'glDeleteFramebuffers',
  glDeleteRenderbuffersOES : 'glDeleteRenderbuffers',
  glFramebufferTexture2DOES: 'glFramebufferTexture2D',

#else // LEGACY_GL_EMULATION

<<<<<<< HEAD
  // Warn if code tries to use various emulation stuff, when emulation is disabled
  // (do not warn if INCLUDE_FULL_LIBRARY is one, because then likely the gl code will
  // not be called anyhow, leave only the runtime aborts)
  glVertexPointer__deps: [function() {
#if INCLUDE_FULL_LIBRARY == 0
    warn('Legacy GL function (glVertexPointer) called. You need to compile with -s LEGACY_GL_EMULATION=1 to enable legacy GL emulation.');
#endif
  }],
  glVertexPointer: function(){ throw 'Legacy GL function (glVertexPointer) called. You need to compile with -s LEGACY_GL_EMULATION=1 to enable legacy GL emulation.'; },
  glMatrixMode__deps: [function() {
#if INCLUDE_FULL_LIBRARY == 0
    warn('Legacy GL function (glMatrixMode) called. You need to compile with -s LEGACY_GL_EMULATION=1 to enable legacy GL emulation.');
#endif
  }],
  glMatrixMode: function(){ throw 'Legacy GL function (glMatrixMode) called. You need to compile with -s LEGACY_GL_EMULATION=1 to enable legacy GL emulation.'; },
  glBegin__deps: [function() {
#if INCLUDE_FULL_LIBRARY == 0
    warn('Legacy GL function (glBegin) called. You need to compile with -s LEGACY_GL_EMULATION=1 to enable legacy GL emulation.');
#endif
  }],
  glBegin: function(){ throw 'Legacy GL function (glBegin) called. You need to compile with -s LEGACY_GL_EMULATION=1 to enable legacy GL emulation.'; },
  glLoadIdentity__deps: [function() {
#if INCLUDE_FULL_LIBRARY == 0
    warn('Legacy GL function (glLoadIdentity) called. You need to compile with -s LEGACY_GL_EMULATION=1 to enable legacy GL emulation.');
#endif
  }],
  glLoadIdentity: function(){ throw 'Legacy GL function (glLoadIdentity) called. You need to compile with -s LEGACY_GL_EMULATION=1 to enable legacy GL emulation.'; },
=======
  glVertexPointer: function(){ throw 'Legacy GL function (glVertexPointer) called. If you want legacy GL emulation, you need to compile with -s LEGACY_GL_EMULATION=1 to enable legacy GL emulation.'; },
  glGenVertexArrays: function(){ throw 'Legacy GL function (glGenVertexArrays) called. If you want legacy GL emulation, you need to compile with -s LEGACY_GL_EMULATION=1 to enable legacy GL emulation.'; },
  glMatrixMode: function(){ throw 'Legacy GL function (glMatrixMode) called. If you want legacy GL emulation, you need to compile with -s LEGACY_GL_EMULATION=1 to enable legacy GL emulation.'; },
  glBegin: function(){ throw 'Legacy GL function (glBegin) called. If you want legacy GL emulation, you need to compile with -s LEGACY_GL_EMULATION=1 to enable legacy GL emulation.'; },
  glLoadIdentity: function(){ throw 'Legacy GL function (glLoadIdentity) called. If you want legacy GL emulation, you need to compile with -s LEGACY_GL_EMULATION=1 to enable legacy GL emulation.'; },
>>>>>>> c3dbdfa9

#endif // LEGACY_GL_EMULATION

  // GLU

  gluPerspective: function(fov, aspect, near, far) {
    GLImmediate.matricesModified = true;
    GLImmediate.matrixVersion[GLImmediate.currentMatrix] = (GLImmediate.matrixVersion[GLImmediate.currentMatrix] + 1)|0;
    GLImmediate.matrix[GLImmediate.currentMatrix] =
      GLImmediate.matrixLib.mat4.perspective(fov, aspect, near, far,
                                               GLImmediate.matrix[GLImmediate.currentMatrix]);
  },

  gluLookAt: function(ex, ey, ez, cx, cy, cz, ux, uy, uz) {
    GLImmediate.matricesModified = true;
    GLImmediate.matrixVersion[GLImmediate.currentMatrix] = (GLImmediate.matrixVersion[GLImmediate.currentMatrix] + 1)|0;
    GLImmediate.matrixLib.mat4.lookAt(GLImmediate.matrix[GLImmediate.currentMatrix], [ex, ey, ez],
        [cx, cy, cz], [ux, uy, uz]);
  },

  gluProject: function(objX, objY, objZ, model, proj, view, winX, winY, winZ) {
    // The algorithm for this functions comes from Mesa

    var inVec = new Float32Array(4);
    var outVec = new Float32Array(4);
    GLImmediate.matrixLib.mat4.multiplyVec4({{{ makeHEAPView('F64', 'model', 'model+' + (16*8)) }}},
        [objX, objY, objZ, 1.0], outVec);
    GLImmediate.matrixLib.mat4.multiplyVec4({{{ makeHEAPView('F64', 'proj', 'proj+' + (16*8)) }}},
        outVec, inVec);
    if (inVec[3] == 0.0) {
      return 0 /* GL_FALSE */;
    }
    inVec[0] /= inVec[3];
    inVec[1] /= inVec[3];
    inVec[2] /= inVec[3];
    // Map x, y and z to range 0-1 */
    inVec[0] = inVec[0] * 0.5 + 0.5;
    inVec[1] = inVec[1] * 0.5 + 0.5;
    inVec[2] = inVec[2] * 0.5 + 0.5;
    // Map x, y to viewport
    inVec[0] = inVec[0] * {{{ makeGetValue('view', 2*4, 'i32') }}} + {{{ makeGetValue('view', 0*4, 'i32') }}};
    inVec[1] = inVec[1] * {{{ makeGetValue('view', 3*4, 'i32') }}} + {{{ makeGetValue('view', 1*4, 'i32') }}};

    {{{ makeSetValue('winX', '0', 'inVec[0]', 'double') }}};
    {{{ makeSetValue('winY', '0', 'inVec[1]', 'double') }}};
    {{{ makeSetValue('winZ', '0', 'inVec[2]', 'double') }}};

    return 1 /* GL_TRUE */;
  },

  gluUnProject: function(winX, winY, winZ, model, proj, view, objX, objY, objZ) {
    var result = GLImmediate.matrixLib.mat4.unproject([winX, winY, winZ],
        {{{ makeHEAPView('F64', 'model', 'model+' + (16*8)) }}},
        {{{ makeHEAPView('F64', 'proj', 'proj+' + (16*8)) }}},
        {{{ makeHEAPView('32', 'view', 'view+' + (4*4)) }}});

    if (result === null) {
      return 0 /* GL_FALSE */;
    }

    {{{ makeSetValue('objX', '0', 'result[0]', 'double') }}};
    {{{ makeSetValue('objY', '0', 'result[1]', 'double') }}};
    {{{ makeSetValue('objZ', '0', 'result[2]', 'double') }}};

    return 1 /* GL_TRUE */;
  },

  gluOrtho2D__deps: ['glOrtho'],
  gluOrtho2D: function(left, right, bottom, top) {
    _glOrtho(left, right, bottom, top, -1, 1);
  },

  // GLES2 emulation

  glVertexAttribPointer__sig: 'viiiiii',
  glVertexAttribPointer: function(index, size, type, normalized, stride, ptr) {
#if FULL_ES2
    var cb = GL.clientBuffers[index];
#if ASSERTIONS
    assert(cb, index);
#endif
    if (!GL.currArrayBuffer) {
      cb.size = size;
      cb.type = type;
      cb.normalized = normalized;
      cb.stride = stride;
      cb.ptr = ptr;
      cb.clientside = true;
      return;
    }
    cb.clientside = false;
#endif
#if GL_ASSERTIONS
    GL.validateVertexAttribPointer(size, type, stride, ptr);
#endif
    GLctx.vertexAttribPointer(index, size, type, normalized, stride, ptr);
  },

  glEnableVertexAttribArray__sig: 'vi',
  glEnableVertexAttribArray: function(index) {
#if FULL_ES2
    var cb = GL.clientBuffers[index];
#if ASSERTIONS
    assert(cb, index);
#endif
    cb.enabled = true;
#endif
    GLctx.enableVertexAttribArray(index);
  },

  glDisableVertexAttribArray__sig: 'vi',
  glDisableVertexAttribArray: function(index) {
#if FULL_ES2
    var cb = GL.clientBuffers[index];
#if ASSERTIONS
    assert(cb, index);
#endif
    cb.enabled = false;
#endif
    GLctx.disableVertexAttribArray(index);
  },

  glDrawArrays__sig: 'viii',
  glDrawArrays: function(mode, first, count) {
#if FULL_ES2
    // bind any client-side buffers
    GL.preDrawHandleClientVertexAttribBindings(first + count);
#endif

    GLctx.drawArrays(mode, first, count);

#if FULL_ES2
    GL.postDrawHandleClientVertexAttribBindings();
#endif
  },

  glDrawElements__sig: 'viiii',
  glDrawElements: function(mode, count, type, indices) {
#if FULL_ES2
    var buf;
    if (!GL.currElementArrayBuffer) {
      var size = GL.calcBufLength(1, type, 0, count);
      buf = GL.getTempIndexBuffer(size);
      GLctx.bindBuffer(GLctx.ELEMENT_ARRAY_BUFFER, buf);
      GLctx.bufferSubData(GLctx.ELEMENT_ARRAY_BUFFER,
                               0,
                               HEAPU8.subarray(indices, indices + size));
      // the index is now 0
      indices = 0;
    }

    // bind any client-side buffers
    GL.preDrawHandleClientVertexAttribBindings(count);
#endif

    GLctx.drawElements(mode, count, type, indices);

#if FULL_ES2
    GL.postDrawHandleClientVertexAttribBindings(count);

    if (!GL.currElementArrayBuffer) {
      GLctx.bindBuffer(GLctx.ELEMENT_ARRAY_BUFFER, null);
    }
#endif
  },

  glShaderBinary__sig: 'v',
  glShaderBinary: function() {
    GL.recordError(0x0500/*GL_INVALID_ENUM*/);
#if GL_ASSERTIONS
    Module.printErr("GL_INVALID_ENUM in glShaderBinary: WebGL does not support binary shader formats! Calls to glShaderBinary always fail.");
#endif    
  },

  glReleaseShaderCompiler__sig: 'v',
  glReleaseShaderCompiler: function() {
    // NOP (as allowed by GLES 2.0 spec)
  },

  glGetError__sig: 'i',
  glGetError: function() {
    // First return any GL error generated by the emscripten library_gl.js interop layer.
    if (GL.lastError) {
      var error = GL.lastError;
      GL.lastError = 0/*GL_NO_ERROR*/;
      return error;
    } else { // If there were none, return the GL error from the browser GL context.
      return GLctx.getError();
    }
  },
  
  // ANGLE_instanced_arrays WebGL extension related functions
  
  glVertexAttribDivisor__sig: 'vii',
  glVertexAttribDivisor: function(index, divisor) {
#if GL_ASSERTIONS    
    assert(GL.instancedArraysExt, 'Must have ANGLE_instanced_arrays extension to use WebGL instancing');
#endif
    GL.instancedArraysExt.vertexAttribDivisorANGLE(index, divisor);    
  },

  glDrawArraysInstanced__sig: 'viiii',
  glDrawArraysInstanced: function(mode, first, count, primcount) {
#if GL_ASSERTIONS    
    assert(GL.instancedArraysExt, 'Must have ANGLE_instanced_arrays extension to use WebGL instancing');
#endif
    GL.instancedArraysExt.drawArraysInstancedANGLE(mode, first, count, primcount);
  },
  
  glDrawElementsInstanced__sig: 'viiiii',
  glDrawElementsInstanced: function(mode, count, type, indices, primcount) {
#if GL_ASSERTIONS    
    assert(GL.instancedArraysExt, 'Must have ANGLE_instanced_arrays extension to use WebGL instancing');
#endif
    GL.instancedArraysExt.drawElementsInstancedANGLE(mode, count, type, indices, primcount);
  },
  
  // OpenGL Desktop/ES 2.0 instancing extensions compatibility
  
  glVertexAttribDivisorNV: 'glVertexAttribDivisor',
  glDrawArraysInstancedNV: 'glDrawArraysInstanced',
  glDrawElementsInstancedNV: 'glDrawElementsInstanced',
  glVertexAttribDivisorEXT: 'glVertexAttribDivisor',
  glDrawArraysInstancedEXT: 'glDrawArraysInstanced',
  glDrawElementsInstancedEXT: 'glDrawElementsInstanced',
  glVertexAttribDivisorARB: 'glVertexAttribDivisor',
  glDrawArraysInstancedARB: 'glDrawArraysInstanced',
  glDrawElementsInstancedARB: 'glDrawElementsInstanced',
  
  // signatures of simple pass-through functions, see later

  glActiveTexture__sig: 'vi',
  glCheckFramebufferStatus__sig: 'ii',
  glRenderbufferStorage__sig: 'viiii',
  glClearStencil__sig: 'vi',
  glStencilFunc__sig: 'viii',
  glLineWidth__sig: 'vi',
  glBlendEquation__sig: 'vi',
  glBlendEquationSeparate__sig: 'vii',
  glVertexAttrib1f__sig: 'vii',
  glVertexAttrib2f__sig: 'viii',
  glVertexAttrib3f__sig: 'viiii',
  glVertexAttrib4f__sig: 'viiiii',
  glCullFace__sig: 'vi',
  glBlendFunc__sig: 'vii',
  glBlendFuncSeparate__sig: 'viiii',
  glPolygonOffset__sig: 'vii',
  glColorMask__sig: 'viiii',
  glStencilOp__sig: 'viii',
  glStencilOpSeparate__sig: 'viiii',
  glGenerateMipmap__sig: 'vi',
  glHint__sig: 'vii',
  glDepthMask__sig: 'vi',
  glViewport__sig: 'viiii',
  glDepthFunc__sig: 'vi',
  glStencilMask__sig: 'vi',
  glStencilMaskSeparate__sig: 'vii',
  glClearDepthf__sig: 'vi',
  glFinish__sig: 'v',
  glFlush__sig: 'v',
  glClearColor__sig: 'viiii',
  glIsEnabled__sig: 'ii',
  glFrontFace__sig: 'vi',
  glSampleCoverage__sig: 'vii',
};


// Simple pass-through functions. Starred ones have return values. [X] ones have X in the C name but not in the JS name
[[0, 'finish flush'],
 [1, 'clearDepth clearDepth[f] depthFunc enable disable frontFace cullFace clear lineWidth clearStencil depthMask stencilMask checkFramebufferStatus* generateMipmap activeTexture blendEquation isEnabled*'],
 [2, 'blendFunc blendEquationSeparate depthRange depthRange[f] stencilMaskSeparate hint polygonOffset vertexAttrib1f sampleCoverage'],
 [3, 'texParameteri texParameterf vertexAttrib2f stencilFunc stencilOp'],
 [4, 'viewport clearColor scissor vertexAttrib3f colorMask renderbufferStorage blendFuncSeparate blendColor stencilFuncSeparate stencilOpSeparate'],
 [5, 'vertexAttrib4f'],
 [8, 'copyTexImage2D copyTexSubImage2D']].forEach(function(data) {
  var num = data[0];
  var names = data[1];
  var args = range(num).map(function(i) { return 'x' + i }).join(', ');
  var plainStub = '(function(' + args + ') { GLctx.NAME(' + args + ') })';
  var returnStub = '(function(' + args + ') { return GLctx.NAME(' + args + ') })';
  var sigEnd = range(num).map(function() { return 'i' }).join('');
  names.split(' ').forEach(function(name) {
    var stub = plainStub;
    var sig;
    if (name[name.length-1] == '*') {
      name = name.substr(0, name.length-1);
      stub = returnStub;
      sig = 'i' + sigEnd;
    } else {
      sig = 'v' + sigEnd;
    }
    var cName = name;
    if (name.indexOf('[') >= 0) {
      cName = name.replace('[', '').replace(']', '');
      name = cName.substr(0, cName.length-1);
    }
    var cName = 'gl' + cName[0].toUpperCase() + cName.substr(1);
    assert(!(cName in LibraryGL), "Cannot reimplement the existing function " + cName);
    LibraryGL[cName] = eval(stub.replace('NAME', name));
    if (!LibraryGL[cName + '__sig']) LibraryGL[cName + '__sig'] = sig;
  });
});

autoAddDeps(LibraryGL, '$GL');

// Legacy GL emulation 
if (LEGACY_GL_EMULATION) {
  DEFAULT_LIBRARY_FUNCS_TO_INCLUDE.push('$GLEmulation');
}

function copyLibEntry(a, b) {
  LibraryGL[a] = LibraryGL[b];
  LibraryGL[a + '__postset'] = LibraryGL[b + '__postset'];
  LibraryGL[a + '__sig'] = LibraryGL[b + '__sig'];
  LibraryGL[a + '__asm'] = LibraryGL[b + '__asm'];
  LibraryGL[a + '__deps'] = LibraryGL[b + '__deps'].slice(0);
}

// GL proc address retrieval - allow access through glX and emscripten_glX, to allow name collisions with user-implemented things having the same name (see gl.c)
keys(LibraryGL).forEach(function(x) {
  if (x.substr(-6) == '__deps' || x.substr(-9) == '__postset' || x.substr(-5) == '__sig' || x.substr(-5) == '__asm' || x.substr(0, 2) != 'gl') return;
  while (typeof LibraryGL[x] === 'string') {
    // resolve aliases right here, simpler for fastcomp
    copyLibEntry(x, LibraryGL[x]);
  }
  var y = 'emscripten_' + x;
  LibraryGL[x + '__deps'] = LibraryGL[x + '__deps'].map(function(dep) {
    // prefix dependencies as well
    if (typeof dep === 'string' && dep[0] == 'g' && dep[1] == 'l' && LibraryGL[dep]) {
      var orig = dep;
      dep = 'emscripten_' + dep;
      var fixed = LibraryGL[x].toString().replace(new RegExp('_' + orig + '\\(', 'g'), '_' + dep + '(');
      fixed = fixed.substr(0, 9) + '_' + y + fixed.substr(9);
      LibraryGL[x] = eval('(function() { return ' + fixed + ' })()');
    }
    return dep;
  });
  // copy it
  copyLibEntry(y, x);
});

// Final merge
mergeInto(LibraryManager.library, LibraryGL);

assert(!(FULL_ES2 && LEGACY_GL_EMULATION), 'cannot emulate both ES2 and legacy GL');
<|MERGE_RESOLUTION|>--- conflicted
+++ resolved
@@ -4856,8 +4856,7 @@
     GLImmediate.clientActiveTexture = texture - 0x84C0; // GL_TEXTURE0
   },
 
-<<<<<<< HEAD
-=======
+  /*
   // Vertex array object (VAO) support. TODO: when the WebGL extension is popular, use that and remove this code and GL.vaos
   glGenVertexArrays__deps: ['$GLEmulation'],
   glGenVertexArrays__sig: 'vii',
@@ -4914,9 +4913,8 @@
       }
       GLEmulation.currentVao = info; // set currentVao last, so the commands we ran here were not recorded
     }
-  },
-
->>>>>>> c3dbdfa9
+  },*/
+
   // OpenGL Immediate Mode matrix routines.
   // Note that in the future we might make these available only in certain modes.
   glMatrixMode__deps: ['$GL', '$GLImmediateSetup', '$GLEmulation'], // emulation is not strictly needed, this is a workaround
@@ -5089,41 +5087,11 @@
 
 #else // LEGACY_GL_EMULATION
 
-<<<<<<< HEAD
-  // Warn if code tries to use various emulation stuff, when emulation is disabled
-  // (do not warn if INCLUDE_FULL_LIBRARY is one, because then likely the gl code will
-  // not be called anyhow, leave only the runtime aborts)
-  glVertexPointer__deps: [function() {
-#if INCLUDE_FULL_LIBRARY == 0
-    warn('Legacy GL function (glVertexPointer) called. You need to compile with -s LEGACY_GL_EMULATION=1 to enable legacy GL emulation.');
-#endif
-  }],
-  glVertexPointer: function(){ throw 'Legacy GL function (glVertexPointer) called. You need to compile with -s LEGACY_GL_EMULATION=1 to enable legacy GL emulation.'; },
-  glMatrixMode__deps: [function() {
-#if INCLUDE_FULL_LIBRARY == 0
-    warn('Legacy GL function (glMatrixMode) called. You need to compile with -s LEGACY_GL_EMULATION=1 to enable legacy GL emulation.');
-#endif
-  }],
-  glMatrixMode: function(){ throw 'Legacy GL function (glMatrixMode) called. You need to compile with -s LEGACY_GL_EMULATION=1 to enable legacy GL emulation.'; },
-  glBegin__deps: [function() {
-#if INCLUDE_FULL_LIBRARY == 0
-    warn('Legacy GL function (glBegin) called. You need to compile with -s LEGACY_GL_EMULATION=1 to enable legacy GL emulation.');
-#endif
-  }],
-  glBegin: function(){ throw 'Legacy GL function (glBegin) called. You need to compile with -s LEGACY_GL_EMULATION=1 to enable legacy GL emulation.'; },
-  glLoadIdentity__deps: [function() {
-#if INCLUDE_FULL_LIBRARY == 0
-    warn('Legacy GL function (glLoadIdentity) called. You need to compile with -s LEGACY_GL_EMULATION=1 to enable legacy GL emulation.');
-#endif
-  }],
-  glLoadIdentity: function(){ throw 'Legacy GL function (glLoadIdentity) called. You need to compile with -s LEGACY_GL_EMULATION=1 to enable legacy GL emulation.'; },
-=======
   glVertexPointer: function(){ throw 'Legacy GL function (glVertexPointer) called. If you want legacy GL emulation, you need to compile with -s LEGACY_GL_EMULATION=1 to enable legacy GL emulation.'; },
   glGenVertexArrays: function(){ throw 'Legacy GL function (glGenVertexArrays) called. If you want legacy GL emulation, you need to compile with -s LEGACY_GL_EMULATION=1 to enable legacy GL emulation.'; },
   glMatrixMode: function(){ throw 'Legacy GL function (glMatrixMode) called. If you want legacy GL emulation, you need to compile with -s LEGACY_GL_EMULATION=1 to enable legacy GL emulation.'; },
   glBegin: function(){ throw 'Legacy GL function (glBegin) called. If you want legacy GL emulation, you need to compile with -s LEGACY_GL_EMULATION=1 to enable legacy GL emulation.'; },
   glLoadIdentity: function(){ throw 'Legacy GL function (glLoadIdentity) called. If you want legacy GL emulation, you need to compile with -s LEGACY_GL_EMULATION=1 to enable legacy GL emulation.'; },
->>>>>>> c3dbdfa9
 
 #endif // LEGACY_GL_EMULATION
 
