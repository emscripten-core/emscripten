--- conflicted
+++ resolved
@@ -1841,14 +1841,10 @@
 
 // Specifies the oldest version of Chrome. E.g. pass -sMIN_CHROME_VERSION=58 to
 // drop support for Chrome 57 and older.
-<<<<<<< HEAD
-// Chrome 75.0.3770 was released on 2019-06-04
 // This setting also applies to modern Chromium-based Edge, which shares version
 // numbers with Chrome (see notes above on MIN_EDGE_VERSION), so for both of
 // those browsers you only need to set MIN_CHROME_VERSION.
-=======
 // Chrome 85 was released on 2020-08-25.
->>>>>>> 59e6b8f1
 // MAX_INT (0x7FFFFFFF, or -1) specifies that target is not supported.
 // Minimum supported value is 32, which was released on 2014-01-04.
 // [link]
