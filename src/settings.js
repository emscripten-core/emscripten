//
// @license
// Copyright 2010 The Emscripten Authors
// SPDX-License-Identifier: MIT
//

//
// Various compiler settings. These are simply variables present when the
// JS compiler runs. To set them, do something like:
//
//   emcc -s OPTION1=VALUE1 -s OPTION2=VALUE2 [..other stuff..]
//
// For convenience and readability `-s OPTION` expands to `-s OPTION=1`
// and `-s NO_OPTION` expands to `-s OPTION=0` (assuming OPTION is a valid
// option).
//
// See https://github.com/emscripten-core/emscripten/wiki/Code-Generation-Modes/
//
// Note that the values here are the defaults which can be affected either
// directly via `-s` flags or indirectly via other options (e.g. -O1,2,3)
//
// These flags should only have an effect when compiling to JS, so there
// should not be a need to have them when just compiling source to
// bitcode. However, there will also be no harm either, so it is ok to.
//
// Settings in this file can be directly set from the command line.  Internal
// settings that are not part of the user ABI live in the settings_internal.js.
//
// In general it is best to pass the same arguments at both compile and link
// time, as whether wasm object files are used or not affects when codegen
// happens (without wasm object files, codegen is done entirely during
// link; otherwise, it is during compile). Flags affecting codegen must
// be passed when codegen happens, so to let a build easily switch when codegen
// happens (LTO vs normal), pass the flags at both times. The flags are also
// annotated in this file:
//
// [link] - Should be passed at link time. This is the case for all JS flags,
//          as we emit JS at link (and that is most of the flags here, and
//          hence the default).
// [compile+link] - A flag that has an effect at both compile and link time,
//                  basically any time emcc is invoked. The same flag should be
//                  passed at both times in most cases.
//
// If not otherwise specified, a flag is [link]. Note that no flag is only
// relevant during compile time, as during link we may do codegen for system
// libraries and other support code, so all flags are either link or
// compile+link.
//

// Tuning

// Whether we should add runtime assertions, for example to
// check that each allocation to the stack does not
// exceed its size, whether all allocations (stack and static) are
// of positive size, etc., whether we should throw if we encounter a bad __label__, i.e.,
// if code flow runs into a fault
// ASSERTIONS == 2 gives even more runtime checks, that may be very slow. That
// includes internal dlmalloc assertions.
// [link]
var ASSERTIONS = 1;

// Whether extra logging should be enabled.
// This logging isn't quite assertion-quality in that it isn't necessarily a
// symptom that something is wrong.
// [link]
var RUNTIME_LOGGING = 0;

// Chooses what kind of stack smash checks to emit to generated code:
// Building with ASSERTIONS=1 causes STACK_OVERFLOW_CHECK default to 1.
// Since ASSERTIONS=1 is the default at -O0, which itself is the default
// optimization level this means that this setting also effectively
// defaults 1, absent any other settings.
// 0: Stack overflows are not checked.
// 1: Adds a security cookie at the top of the stack, which is checked at end of
//    each tick and at exit (practically zero performance overhead)
// 2: Same as above, but also runs a binaryen pass which adds a check to all
//    stack pointer assignments. Has a small performance cost.
// [link]
var STACK_OVERFLOW_CHECK = 0;

// When set to 1, will generate more verbose output during compilation.
// [general]
var VERBOSE = 0;

// Whether we will run the main() function. Disable if you embed the generated
// code in your own, and will call main() yourself at the right time (which you
// can do with Module.callMain(), with an optional parameter of commandline args).
// [link]
var INVOKE_RUN = 1;

// If 0, the runtime is not quit when main() completes (allowing code to
// run afterwards, for example from the browser main event loop). atexit()s
// are also not executed, and we can avoid including code for runtime shutdown,
// like flushing the stdio streams.
// Set this to 1 if you do want atexit()s or stdio streams to be flushed
// on exit.
// This setting is controlled automatically in STANDALONE_WASM mode:
//  - For a command (has a main function) this is always 1
//  - For a reactor (no a main function) this is always 0
// [link]
var EXIT_RUNTIME = 0;

// How to represent the initial memory content.
// 0: embed a base64 string literal representing the initial memory data
// 1: create a *.mem file containing the binary data of the initial memory;

//    use the --memory-init-file command line switch to select this method
// [link]
var MEM_INIT_METHOD = 0;

// The total stack size. There is no way to enlarge the stack, so this
// value must be large enough for the program's requirements. If
// assertions are on, we will assert on not exceeding this, otherwise,
// it will fail silently.
// [link]
var TOTAL_STACK = 5*1024*1024;

// What malloc()/free() to use, out of
//  * dlmalloc - a powerful general-purpose malloc
//  * emmalloc - a simple and compact malloc designed for emscripten
//  * emmalloc-debug - use emmalloc and add extra assertion checks
//  * emmalloc-memvalidate - use emmalloc with assertions+heap consistency
//                           checking.
//  * emmalloc-verbose - use emmalloc with assertions + verbose logging.
//  * emmalloc-memvalidate-verbose - use emmalloc with assertions + heap
//                                   consistency checking + verbose logging.
//  * none     - no malloc() implementation is provided, but you must implement
//               malloc() and free() yourself.
// dlmalloc is necessary for split memory and other special modes, and will be
// used automatically in those cases.
// In general, if you don't need one of those special modes, and if you don't
// allocate very many small objects, you should use emmalloc since it's
// smaller. Otherwise, if you do allocate many small objects, dlmalloc
// is usually worth the extra size. dlmalloc is also a good choice if you want
// the extra security checks it does (such as noticing metadata corruption in
// its internal data structures, which emmalloc does not do).
// [link]
var MALLOC = "dlmalloc";

// If 1, then when malloc would fail we abort(). This is nonstandard behavior,
// but makes sense for the web since we have a fixed amount of memory that
// must all be allocated up front, and so (a) failing mallocs are much more
// likely than on other platforms, and (b) people need a way to find out
// how big that initial allocation (INITIAL_MEMORY) must be.
// If you set this to 0, then you get the standard malloc behavior of
// returning NULL (0) when it fails.
//
// Setting ALLOW_MEMORY_GROWTH turns this off, as in that mode we default to
// the behavior of trying to grow and returning 0 from malloc on failure, like
// a standard system would. However, you can still set this flag to override
// that.
//    * This is a mostly-backwards-compatible change. Previously this option
//      was ignored when growth was on. The current behavior is that growth
//      turns it off by default, so for users that never specified the flag
//      nothing changes. But if you do specify it, it will have an effect now,
//      which it did not previously. If you don't want that, just stop passing
//      it in at link time.
//
// [link]
var ABORTING_MALLOC = 1;

// The initial amount of memory to use. Using more memory than this will
// cause us to expand the heap, which can be costly with typed arrays:
// we need to copy the old heap into a new one in that case.
// If ALLOW_MEMORY_GROWTH is set, this initial amount of memory can increase
// later; if not, then it is the final and total amount of memory.
//
// (This option was formerly called TOTAL_MEMORY.)
// [link]
var INITIAL_MEMORY = 16777216;

// Set the maximum size of memory in the wasm module (in bytes). This is only
// relevant when ALLOW_MEMORY_GROWTH is set, as without growth, the size of
// INITIAL_MEMORY is the final size of memory anyhow.
//
// Note that the default value here is 2GB, which means that by default if you
// enable memory growth then we can grow up to 2GB but no higher. 2GB is a
// natural limit for several reasons:
//
//   * If the maximum heap size is over 2GB, then pointers must be unsigned in
//     JavaScript, which increases code size. We don't want memory growth builds
//     to be larger unless someone explicitly opts in to >2GB+ heaps.
//   * Historically no VM has supported more >2GB+, and only recently (Mar 2020)
//     has support started to appear. As support is limited, it's safer for
//     people to opt into >2GB+ heaps rather than get a build that may not
//     work on all VMs.
//
// To use more than 2GB, set this to something higher, like 4GB.
//
// (This option was formerly called WASM_MEM_MAX and BINARYEN_MEM_MAX.)
// [link]
var MAXIMUM_MEMORY = 2147483648;

// If false, we abort with an error if we try to allocate more memory than
// we can (INITIAL_MEMORY). If true, we will grow the memory arrays at
// runtime, seamlessly and dynamically.
// See https://code.google.com/p/v8/issues/detail?id=3907 regarding
// memory growth performance in chrome.
// Note that growing memory means we replace the JS typed array views, as
// once created they cannot be resized. (In wasm we can grow the Memory, but
// still need to create new views for JS.)
// Setting this option on will disable ABORTING_MALLOC, in other words,
// ALLOW_MEMORY_GROWTH enables fully standard behavior, of both malloc
// returning 0 when it fails, and also of being able to allocate more
// memory from the system as necessary.
// [link]
var ALLOW_MEMORY_GROWTH = 0;

// If ALLOW_MEMORY_GROWTH is true, this variable specifies the geometric
// overgrowth rate of the heap at resize. Specify MEMORY_GROWTH_GEOMETRIC_STEP=0
// to disable overgrowing the heap at all, or e.g.
// MEMORY_GROWTH_GEOMETRIC_STEP=1.0 to double the heap (+100%) at every grow step.
// The larger this value is, the more memory the WebAssembly heap overreserves
// to reduce performance hiccups coming from memory resize, and the smaller
// this value is, the more memory is conserved, at the performance of more
// stuttering when the heap grows. (profiled to be on the order of ~20 msecs)
// [link]
var MEMORY_GROWTH_GEOMETRIC_STEP = 0.20;

// Specifies a cap for the maximum geometric overgrowth size, in bytes. Use
// this value to constrain the geometric grow to not exceed a specific rate.
// Pass MEMORY_GROWTH_GEOMETRIC_CAP=0 to disable the cap and allow unbounded
// size increases.
// [link]
var MEMORY_GROWTH_GEOMETRIC_CAP = 96*1024*1024;

// If ALLOW_MEMORY_GROWTH is true and MEMORY_GROWTH_LINEAR_STEP == -1, then
// geometric memory overgrowth is utilized (above variable). Set
// MEMORY_GROWTH_LINEAR_STEP to a multiple of WASM page size (64KB), eg. 16MB to
// replace geometric overgrowth rate with a constant growth step size. When
// MEMORY_GROWTH_LINEAR_STEP is used, the variables MEMORY_GROWTH_GEOMETRIC_STEP
// and MEMORY_GROWTH_GEOMETRIC_CAP are ignored.
// [link]
var MEMORY_GROWTH_LINEAR_STEP = -1;

// The "architecture" to compile for. 0 means the default wasm32, 1 is
// the full end-to-end wasm64 mode, and 2 is wasm64 for clang/lld but lowered to
// wasm32 in Binaryen (such that it can run on wasm32 engines, while internally
// using i64 pointers).
// Assumes WASM_BIGINT.
// [compile+link]
var MEMORY64 = 0;

// Sets the initial size of the table when MAIN_MODULE or SIDE_MODULE is use
// (and not otherwise). Normally Emscripten can determine the size of the table
// at link time, but in SPLIT_MODULE mode, wasm-split often needs to grow the
// table, so the table size baked into the JS for the instrumented build will be
// too small after the module is split. This is a hack to allow users to specify
// a large enough table size that can be consistent across both builds. This
// setting may be removed at any time and should not be used except in
// conjunction with SPLIT_MODULE and dynamic linking.
// [link]
var INITIAL_TABLE = -1;

// If true, allows more functions to be added to the table at runtime. This is
// necessary for dynamic linking, and set automatically in that mode.
// [link]
var ALLOW_TABLE_GROWTH = 0;

// Where global data begins; the start of static memory.
// A GLOBAL_BASE of 1024 or above is useful for optimizing load/store offsets, as it
// enables the --low-memory-unused pass
// [link]
var GLOBAL_BASE = 1024;

// Whether closure compiling is being run on this output
// [link]
var USE_CLOSURE_COMPILER = 0;

// Specifies how warnings emitted by Closure are treated. Possible
// options: 'quiet', 'warn', 'error'. If set to 'warn', Closure warnings are printed
// out to console. If set to 'error', Closure warnings are treated like errors,
// similar to -Werror compiler flag.
// [link]
var CLOSURE_WARNINGS = 'quiet';

// Ignore closure warnings and errors (like on duplicate definitions)
// [link]
var IGNORE_CLOSURE_COMPILER_ERRORS = 0;

// If set to 1, each wasm module export is individually declared with a
// JavaScript "var" definition. This is the simple and recommended approach.
// However, this does increase code size (especially if you have many such
// exports), which can be avoided in an unsafe way by setting this to 0. In that
// case, no "var" is created for each export, and instead a loop (of small
// constant code size, no matter how many exports you have) writes all the
// exports received into the global scope. Doing so is dangerous since such
// modifications of the global scope can confuse external JS minifier tools, and
// also things can break if the scope the code is in is not the global scope
// (e.g. if you manually enclose them in a function scope).
// [link]
var DECLARE_ASM_MODULE_EXPORTS = 1;

// If 0, prevents inlining if set to 1. If 0, we will inline normally in LLVM.
// This does not affect the inlining policy in Binaryen.
// [compile]
var INLINING_LIMIT = 0;

// If set to 1, perform acorn pass that converts each HEAP access into a
// function call that uses DataView to enforce LE byte order for HEAP buffer;
// This makes generated JavaScript run on BE as well as LE machines. (If 0, only
// LE systems are supported). Does not affect generated wasm.
var SUPPORT_BIG_ENDIAN = 0;

// Check each write to the heap, for example, this will give a clear
// error on what would be segfaults in a native build (like dereferencing
// 0). See runtime_safe_heap.js for the actual checks performed.
// Set to value 1 to test for safe behavior for both Wasm+Wasm2JS builds.
// Set to value 2 to test for safe behavior for only Wasm builds. (notably,
// Wasm-only builds allow unaligned memory accesses. Note, however, that
// on some architectures unaligned accesses can be very slow, so it is still
// a good idea to verify your code with the more strict mode 1)
// [link]
var SAFE_HEAP = 0;

// Log out all SAFE_HEAP operations
// [link]
var SAFE_HEAP_LOG = 0;

// Allows function pointers to be cast, wraps each call of an incorrect type
// with a runtime correction.  This adds overhead and should not be used
// normally.  It also forces ALIASING_FUNCTION_POINTERS to 0.  Aside from making
// calls not fail, this tries to convert values as best it can.
// We use 64 bits (i64) to represent values, as if we wrote the sent value to
// memory and loaded the received type from the same memory (using
// truncs/extends/ reinterprets). This means that when types do not match the
// emulated values may not match (this is true of native too, for that matter -
// this is all undefined behavior). This approaches appears good enough to
// support Python, which is the main use case motivating this feature.
// [link]
var EMULATE_FUNCTION_POINTER_CASTS = 0;

// Print out exceptions in emscriptened code.
// [link]
var EXCEPTION_DEBUG = 0;

// If 1, build in libcxxabi's full c++ demangling code, to allow stackTrace()
// to emit fully proper demangled c++ names
// [link]
var DEMANGLE_SUPPORT = 0;

// Print out when we enter a library call (library*.js). You can also unset
// Runtime.debug at runtime for logging to cease, and can set it when you want
// it back. A simple way to set it in C++ is
//   emscripten_run_script("Runtime.debug = ...;");
// [link]
var LIBRARY_DEBUG = 0;

// Print out all musl syscalls, including translating their numeric index
// to the string name, which can be convenient for debugging. (Other system
// calls are not numbered and already have clear names; use LIBRARY_DEBUG
// to get logging for all of them.)
// [link]
var SYSCALL_DEBUG = 0;

// Log out socket/network data transfer.
// [link]
var SOCKET_DEBUG = 0;

// Log dynamic linker information
// [link]
var DYLINK_DEBUG = 0;

// Register file system callbacks using trackingDelegate in library_fs.js
// [link]
var FS_DEBUG = 0;

// Select socket backend, either webrtc or websockets. XXX webrtc is not
// currently tested, may be broken

// As well as being configurable at compile time via the "-s" option the
// WEBSOCKET_URL and WEBSOCKET_SUBPROTOCOL
// settings may configured at run time via the Module object e.g.
// Module['websocket'] = {subprotocol: 'base64, binary, text'};
// Module['websocket'] = {url: 'wss://', subprotocol: 'base64'};
// You can set 'subprotocol' to null, if you don't want to specify it
// Run time configuration may be useful as it lets an application select
// multiple different services.
// [link]
var SOCKET_WEBRTC = 0;

// A string containing either a WebSocket URL prefix (ws:// or wss://) or a complete
// RFC 6455 URL - "ws[s]:" "//" host [ ":" port ] path [ "?" query ].
// In the (default) case of only a prefix being specified the URL will be constructed from
// prefix + addr + ':' + port
// where addr and port are derived from the socket connect/bind/accept calls.
// [link]
var WEBSOCKET_URL = 'ws://';

// If 1, the POSIX sockets API uses a native bridge process server to proxy sockets calls
// from browser to native world.
// [link]
var PROXY_POSIX_SOCKETS = 0;

// A string containing a comma separated list of WebSocket subprotocols
// as would be present in the Sec-WebSocket-Protocol header.
// You can set 'null', if you don't want to specify it.
// [link]
var WEBSOCKET_SUBPROTOCOL = 'binary';

// Print out debugging information from our OpenAL implementation.
// [link]
var OPENAL_DEBUG = 0;

// If 1, prints out debugging related to calls from emscripten_web_socket_* functions
// in emscripten/websocket.h.
// If 2, additionally traces bytes communicated via the sockets.
// [link]
var WEBSOCKET_DEBUG = 0;

// Adds extra checks for error situations in the GL library. Can impact
// performance.
// [link]
var GL_ASSERTIONS = 0;

// If enabled, prints out all API calls to WebGL contexts. (*very* verbose)
// [link]
var TRACE_WEBGL_CALLS = 0;

// Enables more verbose debug printing of WebGL related operations. As with
// LIBRARY_DEBUG, this is toggleable at runtime with option GL.debug.
// [link]
var GL_DEBUG = 0;

// When enabled, sets preserveDrawingBuffer in the context, to allow tests to
// work (but adds overhead)
// [link]
var GL_TESTING = 0;

// How large GL emulation temp buffers are
// [link]
var GL_MAX_TEMP_BUFFER_SIZE = 2097152;

// Enables some potentially-unsafe optimizations in GL emulation code
// [link]
var GL_UNSAFE_OPTS = 1;

// Forces support for all GLES2 features, not just the WebGL-friendly subset.
// [link]
var FULL_ES2 = 0;

// If true, glGetString() for GL_VERSION and GL_SHADING_LANGUAGE_VERSION will
// return strings OpenGL ES format "Open GL ES ... (WebGL ...)" rather than the
// WebGL format. If false, the direct WebGL format strings are returned. Set
// this to true to make GL contexts appear like an OpenGL ES context in these
// version strings (at the expense of a little bit of added code size), and to
// false to make GL contexts appear like WebGL contexts and to save some bytes
// from the output.
// [link]
var GL_EMULATE_GLES_VERSION_STRING_FORMAT = 1;

// If true, all GL extensions are advertised in both unprefixed WebGL extension
// format, but also in desktop/mobile GLES/GL extension format with "GL_" prefix.
// [link]
var GL_EXTENSIONS_IN_PREFIXED_FORMAT = 1;

// If true, adds support for automatically enabling all GL extensions for
// GLES/GL emulation purposes. This takes up code size. If you set this to 0,
// you will need to manually enable the extensions you need.
// [link]
var GL_SUPPORT_AUTOMATIC_ENABLE_EXTENSIONS = 1;

// If true, the function emscripten_webgl_enable_extension() can be called to
// enable any WebGL extension. If false, to save code size,
// emscripten_webgl_enable_extension() cannot be called to enable any of extensions
// 'ANGLE_instanced_arrays', 'OES_vertex_array_object', 'WEBGL_draw_buffers',
// 'WEBGL_multi_draw', 'WEBGL_draw_instanced_base_vertex_base_instance',
// or 'WEBGL_multi_draw_instanced_base_vertex_base_instance',
// but the dedicated functions emscripten_webgl_enable_*()
// found in html5.h are used to enable each of those extensions.
// This way code size is increased only for the extensions that are actually used.
// N.B. if setting this to 0, GL_SUPPORT_AUTOMATIC_ENABLE_EXTENSIONS must be set
// to zero as well.
// [link]
var GL_SUPPORT_SIMPLE_ENABLE_EXTENSIONS = 1;

// If set to 0, Emscripten GLES2->WebGL translation layer does not track the kind
// of GL errors that exist in GLES2 but do not exist in WebGL. Settings this to 0
// saves code size. (Good to keep at 1 for development)
// [link]
var GL_TRACK_ERRORS = 1;

// If true, GL contexts support the explicitSwapControl context creation flag.
// Set to 0 to save a little bit of space on projects that do not need it.
// [link]
var GL_SUPPORT_EXPLICIT_SWAP_CONTROL = 0;

// If true, calls to glUniform*fv and glUniformMatrix*fv utilize a pool of
// preallocated temporary buffers for common small sizes to avoid generating
// temporary garbage for WebGL 1. Disable this to optimize generated size of the
// GL library a little bit, at the expense of generating garbage in WebGL 1. If
// you are only using WebGL 2 and do not support WebGL 1, this is not needed and
// you can turn it off.
// [link]
var GL_POOL_TEMP_BUFFERS = 1;

// Some old Android WeChat (Chromium 37?) browser has a WebGL bug that it ignores
// the offset of a typed array view pointing to an ArrayBuffer. Set this to
// 1 to enable a polyfill that works around the issue when it appears. This
// bug is only relevant to WebGL 1, the affected browsers do not support WebGL 2.
// [link]
var WORKAROUND_OLD_WEBGL_UNIFORM_UPLOAD_IGNORED_OFFSET_BUG = 0;

// If true, enables support for the EMSCRIPTEN_explicit_uniform_location WebGL
// extension. See docs/EMSCRIPTEN_explicit_uniform_location.txt
var GL_EXPLICIT_UNIFORM_LOCATION = 0;

// If true, enables support for the EMSCRIPTEN_uniform_layout_binding WebGL
// extension. See docs/EMSCRIPTEN_explicit_uniform_binding.txt
var GL_EXPLICIT_UNIFORM_BINDING = 0;

// Deprecated. Pass -s MAX_WEBGL_VERSION=2 to target WebGL 2.0.
// [link]
var USE_WEBGL2 = 0;

// Specifies the lowest WebGL version to target. Pass -s MIN_WEBGL_VERSION=1
// to enable targeting WebGL 1, and -s MIN_WEBGL_VERSION=2 to drop support
// for WebGL 1.0
// [link]
var MIN_WEBGL_VERSION = 1;

// Specifies the highest WebGL version to target. Pass -s MAX_WEBGL_VERSION=2
// to enable targeting WebGL 2. If WebGL 2 is enabled, some APIs (EGL, GLUT, SDL)
// will default to creating a WebGL 2 context if no version is specified.
// Note that there is no automatic fallback to WebGL1 if WebGL2 is not supported
// by the user's device, even if you build with both WebGL1 and WebGL2
// support, as that may not always be what the application wants. If you want
// such a fallback, you can try to create a context with WebGL2, and if that
// fails try to create one with WebGL1.
// [link]
var MAX_WEBGL_VERSION = 1;

// If true, emulates some WebGL 1 features on WebGL 2 contexts, meaning that
// applications that use WebGL 1/GLES 2 can initialize a WebGL 2/GLES3 context,
// but still keep using WebGL1/GLES 2 functionality that no longer is supported
// in WebGL2/GLES3. Currently this emulates GL_EXT_shader_texture_lod extension
// in GLSLES 1.00 shaders, support for unsized internal texture formats, and the
// GL_HALF_FLOAT_OES != GL_HALF_FLOAT mixup.
// [link]
var WEBGL2_BACKWARDS_COMPATIBILITY_EMULATION = 0;

// Forces support for all GLES3 features, not just the WebGL2-friendly subset.
// This automatically turns on FULL_ES2 and WebGL2 support.
// [link]
var FULL_ES3 = 0;

// Includes code to emulate various desktop GL features. Incomplete but useful
// in some cases, see
// http://kripken.github.io/emscripten-site/docs/porting/multimedia_and_graphics/OpenGL-support.html
// [link]
var LEGACY_GL_EMULATION = 0;

// If you specified LEGACY_GL_EMULATION = 1 and only use fixed function pipeline
// in your code, you can also set this to 1 to signal the GL emulation layer
// that it can perform extra optimizations by knowing that the user code does
// not use shaders at all. If LEGACY_GL_EMULATION = 0, this setting has no
// effect.
// [link]
var GL_FFP_ONLY = 0;

// If you want to create the WebGL context up front in JS code, set this to 1
// and set Module['preinitializedWebGLContext'] to a precreated WebGL context.
// WebGL initialization afterwards will use this GL context to render.
// [link]
var GL_PREINITIALIZED_CONTEXT = 0;

// Enables support for WebGPU (via "webgpu/webgpu.h").
// [link]
var USE_WEBGPU = 0;

// Enables building of stb-image, a tiny public-domain library for decoding
// images, allowing decoding of images without using the browser's built-in
// decoders. The benefit is that this can be done synchronously, however, it
// will not be as fast as the browser itself.  When enabled, stb-image will be
// used automatically from IMG_Load and IMG_Load_RW. You can also call the
// stbi_* functions directly yourself.
// [link]
var STB_IMAGE = 0;

// From Safari 8 (where WebGL was introduced to Safari) onwards, OES_texture_half_float and OES_texture_half_float_linear extensions
// are broken and do not function correctly, when used as source textures.
// See https://bugs.webkit.org/show_bug.cgi?id=183321, https://bugs.webkit.org/show_bug.cgi?id=169999,
// https://stackoverflow.com/questions/54248633/cannot-create-half-float-oes-texture-from-uint16array-on-ipad
// [link]
var GL_DISABLE_HALF_FLOAT_EXTENSION_IF_BROKEN = 0;

// Workaround Safari WebGL issue: After successfully acquiring WebGL context on a canvas,
// calling .getContext() will always return that context independent of which 'webgl' or 'webgl2'
// context version was passed. See https://bugs.webkit.org/show_bug.cgi?id=222758 and
// https://github.com/emscripten-core/emscripten/issues/13295.
// Set this to 0 to force-disable the workaround if you know the issue will not affect you.
var GL_WORKAROUND_SAFARI_GETCONTEXT_BUG = 1;

// Use JavaScript math functions like Math.tan. This saves code size as we can avoid shipping
// compiled musl code. However, it can be significantly slower as it calls out to JS. It
// also may give different results as JS math is specced somewhat differently than libc, and
// can also vary between browsers.
// [link]
var JS_MATH = 0;

// If set, enables polyfilling for Math.clz32, Math.trunc, Math.imul, Math.fround.
// [link]
var POLYFILL_OLD_MATH_FUNCTIONS = 0;

// Set this to enable compatibility emulations for old JavaScript engines. This gives you
// the highest possible probability of the code working everywhere, even in rare old
// browsers and shell environments. Specifically:
//  * Add polyfilling for Math.clz32, Math.trunc, Math.imul, Math.fround. (-s POLYFILL_OLD_MATH_FUNCTIONS=1)
//  * Work around old Chromium WebGL 1 bug (-s WORKAROUND_OLD_WEBGL_UNIFORM_UPLOAD_IGNORED_OFFSET_BUG=1)
//  * Disable WebAssembly. (Must be paired with -s WASM=0)
//  * Adjusts MIN_X_VERSION settings to 0 to include support for all browser versions.
//  * Avoid TypedArray.fill, if necessary, in zeroMemory utility function.
// You can also configure the above options individually.
// [link]
var LEGACY_VM_SUPPORT = 0;

// Specify which runtime environments the JS output will be capable of running
// in.  For maximum portability this can configured to support all envionements
// or it can be limited to reduce overall code size.  The supported environments
// are:
//    'web'     - the normal web environment.
//    'webview' - just like web, but in a webview like Cordova;
//                considered to be same as "web" in almost every place
//    'worker'  - a web worker environment.
//    'node'    - Node.js.
//    'shell'   - a JS shell like d8, js, or jsc.
// This settings can be a comma-separated list of these environments, e.g.,
// "web,worker". If this is the empty string, then all environments are
// supported.
//
// Note that the set of environments recognized here is not identical to the
// ones we identify at runtime using ENVIRONMENT_IS_*. Specifically:
//  * We detect whether we are a pthread at runtime, but that's set for workers
//    and not for the main file so it wouldn't make sense to specify here.
//  * The webview target is basically a subset of web. It must be specified
//    alongside web (e.g. "web,webview") and we only use it for code generation
//    at compile time, there is no runtime behavior change.
//
// Note that by default we do not include the 'shell' environment since direct
// usage of d8, js, jsc is extremely rare.
// [link]
var ENVIRONMENT = 'web,webview,worker,node';

// Enable this to support lz4-compressed file packages. They are stored compressed in memory, and
// decompressed on the fly, avoiding storing the entire decompressed data in memory at once.
// If you run the file packager separately, you still need to build the main program with this flag,
// and also pass --lz4 to the file packager.
// (You can also manually compress one on the client, using LZ4.loadPackage(), but that is less
// recommended.)
// Limitations:
//   * LZ4-compressed files are only decompressed when needed, so they are not available
//     for special preloading operations like pre-decoding of images using browser codecs,
//     preloadPlugin stuff, etc.
//   * LZ4 files are read-only.
// [link]
var LZ4 = 0;

// Emscripten exception handling options.
// The three options below (DISABLE_EXCEPTION_CATCHING,
// EXCEPTION_CATCHING_ALLOWED, and DISABLE_EXCEPTION_THROWING) only pertain to
// Emscripten exception handling and do not control the experimental native wasm
// exception handling option (EXCEPTION_HANDLING).

// Disables generating code to actually catch exceptions. This disabling is on
// by default as the overhead of exceptions is quite high in size and speed
// currently (in the future, wasm should improve that). When exceptions are
// disabled, if an exception actually happens then it will not be caught
// and the program will halt (so this will not introduce silent failures).
//
// XXX note that this removes *catching* of exceptions, which is the main
//     issue for speed, but you should build source files with
//     -fno-exceptions to really get rid of all exceptions code overhead,
//     as it may contain thrown exceptions that are never caught (e.g.
//     just using std::vector can have that). -fno-rtti may help as well.
//
// This option is mutually exclusive with EXCEPTION_CATCHING_ALLOWED.
//
// [compile+link] - affects user code at compile and system libraries at link
var DISABLE_EXCEPTION_CATCHING = 1;

// Enables catching exception but only in the listed functions.  This
// option acts like a more precise version of `DISABLE_EXCEPTION_CATCHING=0`.
//
// This option is mutually exclusive with DISABLE_EXCEPTION_CATCHING.
//
// [compile+link] - affects user code at compile and system libraries at link
var EXCEPTION_CATCHING_ALLOWED = [];

// Internal: Tracks whether Emscripten should link in exception throwing (C++
// 'throw') support library. This does not need to be set directly, but pass
// -fno-exceptions to the build disable exceptions support. (This is basically
// -fno-exceptions, but checked at final link time instead of individual .cpp
// file compile time) If the program *does* contain throwing code (some source
// files were not compiled with `-fno-exceptions`), and this flag is set at link
// time, then you will get errors on undefined symbols, as the exception
// throwing code is not linked in. If so you should either unset the option (if
// you do want exceptions) or fix the compilation of the source files so that
// indeed no exceptions are used).
// TODO(sbc): Move to settings_internal (current blocked due to use in test
// code).
// [link]
var DISABLE_EXCEPTION_THROWING = 0;

// By default we handle exit() in node, by catching the Exit exception. However,
// this means we catch all process exceptions. If you disable this, then we no
// longer do that, and exceptions work normally, which can be useful for libraries
// or programs that don't need exit() to work.

// Emscripten uses an ExitStatus exception to halt when exit() is called.
// With this option, we prevent that from showing up as an unhandled
// exception.
// [link]
var NODEJS_CATCH_EXIT = 1;

// Catch unhandled rejections in node. Without this, node may print the error,
// and that this behavior will change in future node, wait a few seconds, and
// then exit with 0 (which hides the error if you don't read the log). With
// this, we catch any unhandled rejection and throw an actual error, which will
// make the process exit immediately with a non-0 return code.
// This should be fixed in Node 15+.
// [link]
var NODEJS_CATCH_REJECTION = 1;

// Whether to transform the code using asyncify. This makes it possible to
// call JS functions from synchronous-looking code in C/C++.
// See https://emscripten.org/docs/porting/asyncify.html
// [link]
var ASYNCIFY = 0;

// Imports which can do an sync operation, in addition to the default ones that
// emscripten defines like emscripten_sleep. If you add more you will need to
// mention them to here, or else they will not work (in ASSERTIONS builds an
// error will be shown).
// Note that this list used to contain the default ones, which meant that you
// had to list them when adding your own; the default ones are now added
// automatically.
// [link]
var ASYNCIFY_IMPORTS = [];

// Whether indirect calls can be on the stack during an unwind/rewind.
// If you know they cannot, then setting this can be extremely helpful, as otherwise asyncify
// must assume an indirect call can reach almost everywhere.
// [link]
var ASYNCIFY_IGNORE_INDIRECT = 0;

// The size of the asyncify stack - the region used to store unwind/rewind
// info. This must be large enough to store the call stack and locals. If it is too
// small, you will see a wasm trap due to executing an "unreachable" instruction.
// In that case, you should increase this size.
// [link]
var ASYNCIFY_STACK_SIZE = 4096;

// If the Asyncify remove-list is provided, then the functions in it will not
// be instrumented even if it looks like they need to. This can be useful
// if you know things the whole-program analysis doesn't, like if you
// know certain indirect calls are safe and won't unwind. But if you
// get the list wrong things will break (and in a production build user
// input might reach code paths you missed during testing, so it's hard
// to know you got this right), so this is not recommended unless you
// really know what are doing, and need to optimize every bit of speed
// and size.
//
// The names in this list are names from the WebAssembly Names section. The
// wasm backend will emit those names in *human-readable* form instead of
// typical C++ mangling. For example, you should write Struct::func()
// instead of _ZN6Struct4FuncEv. C is also different from C++, as C
// names don't end with parameters; as a result foo(int) in C++ would appear
// as just foo in C (C++ has parameters because it needs to differentiate
// overloaded functions). You will see warnings in the console if a name in the
// list is missing (these are not errors because inlining etc. may cause
// changes which would mean a single list couldn't work for both -O0 and -O1
// builds, etc.). You can inspect the wasm binary to look for the actual names,
// either directly or using wasm-objdump or wasm-dis, etc.
//
// Simple '*' wildcard matching is supported.
//
// To avoid dealing with limitations in operating system shells or build system
// escaping, the following substitutions can be made:
// - ' ' -> '.',
// - '&' -> '#',
// - ',' -> '?'.
//
// That is, the function
//    "foo(char const*, int&)" can be inputted as
//    "foo(char.const*?.int#)" on the command line instead.
//
// Note: Whitespace is part of the function signature! I.e.
//    "foo(char const *, int &)" will not match "foo(char const*, int&)", and
// neither would "foo(const char*, int &)".
//
// [link]
var ASYNCIFY_REMOVE = [];

// Functions in the Asyncify add-list are added to the list of instrumented
// functions, that is, they will be instrumented even if otherwise asyncify
// thinks they don't need to be. As by default everything will be instrumented
// in the safest way possible, this is only useful if you use IGNORE_INDIRECT
// and use this list to fix up some indirect calls that *do* need to be
// instrumented.
// See notes on ASYNCIFY_REMOVE about the names.
// [link]
var ASYNCIFY_ADD = [];

// If the Asyncify only-list is provided, then *only* the functions in the list
// will be instrumented. Like the remove-list, getting this wrong will break
// your application.
// See notes on ASYNCIFY_REMOVE about the names.
// [link]
var ASYNCIFY_ONLY = [];

// If enabled will output which functions have been instrumented and why.
// [link]
var ASYNCIFY_ADVISE = 0;

// Allows lazy code loading: where emscripten_lazy_load_code() is written, we
// will pause execution, load the rest of the code, and then resume.
// [link]
var ASYNCIFY_LAZY_LOAD_CODE = 0;

// Runtime debug logging from asyncify internals.
// [link]
var ASYNCIFY_DEBUG = 0;

// Runtime elements that are exported on Module by default. We used to export
// quite a lot here, but have removed them all. You should use
// EXPORTED_RUNTIME_METHODS for things you want to export from the runtime. Note
// that methods on this list are only exported if they are included (either
// automatically from linking, or due to being in
// DEFAULT_LIBRARY_FUNCS_TO_INCLUDE).
// Note that the name may be slightly misleading, as this is for any JS library
// element, and not just methods. For example, we can export the FS object by
// having "FS" in this list.
// [link]
var EXPORTED_RUNTIME_METHODS = [];

// Deprecated, use EXPORTED_RUNTIME_METHODS instead.
var EXTRA_EXPORTED_RUNTIME_METHODS = [];

// A list of incoming values on the Module object in JS that we care about. If
// a value is not in this list, then we don't emit code to check if you provide
// it on the Module object. For example, if
// you have this:
//
//  var Module = {
//    print: function(x) { console.log('print: ' + x) },
//    preRun: [function() { console.log('pre run') }]
//  };
//
// Then MODULE_JS_API must contain 'print' and 'preRun'; if it does not then
// we may not emit code to read and use that value. In other words, this
// option lets you set, statically at compile time, the list of which Module
// JS values you will be providing at runtime, so the compiler can better
// optimize.
//
// Setting this list to [], or at least a short and concise set of names you
// actually use, can be very useful for reducing code size. By default, the
// list contains a set of commonly used symbols.
//
// FIXME: should this just be  0  if we want everything?
// [link]
var INCOMING_MODULE_JS_API = [
  'ENVIRONMENT', 'GL_MAX_TEXTURE_IMAGE_UNITS', 'SDL_canPlayWithWebAudio',
  'SDL_numSimultaneouslyQueuedBuffers', 'INITIAL_MEMORY', 'wasmMemory', 'arguments',
  'buffer', 'canvas', 'doNotCaptureKeyboard', 'dynamicLibraries',
  'elementPointerLock', 'extraStackTrace', 'forcedAspectRatio',
  'instantiateWasm', 'keyboardListeningElement', 'freePreloadedMediaOnUse',
  'loadSplitModule', 'locateFile', 'logReadFiles', 'mainScriptUrlOrBlob', 'mem',
  'monitorRunDependencies', 'noExitRuntime', 'noInitialRun', 'onAbort',
  'onCustomMessage', 'onExit', 'onFree', 'onFullScreen', 'onMalloc',
  'onRealloc', 'onRuntimeInitialized', 'postMainLoop', 'postRun', 'preInit',
  'preMainLoop', 'preRun',
  'preinitializedWebGLContext', 'memoryInitializerRequest', 'preloadPlugins',
  'print', 'printErr', 'quit', 'setStatus', 'statusMessage', 'stderr',
  'stdin', 'stdout', 'thisProgram', 'wasm', 'wasmBinary', 'websocket'
];

// If set to nonzero, the provided virtual filesystem if treated
// case-insensitive, like Windows and macOS do. If set to 0, the VFS is
// case-sensitive, like on Linux.
// [link]
var CASE_INSENSITIVE_FS = 0;

// If set to 0, does not build in any filesystem support. Useful if you are just
// doing pure computation, but not reading files or using any streams (including
// fprintf, and other stdio.h things) or anything related. The one exception is
// there is partial support for printf, and puts, hackishly.  The compiler will
// automatically set this if it detects that syscall usage (which is static)
// does not require a full filesystem. If you still want filesystem support, use
// FORCE_FILESYSTEM
// [link]
var FILESYSTEM = 1;

// Makes full filesystem support be included, even if statically it looks like
// it is not used. For example, if your C code uses no files, but you include
// some JS that does, you might need this.
// [link]
var FORCE_FILESYSTEM = 0;

// Enables support for the NODERAWFS filesystem backend. This is a special
// backend as it replaces all normal filesystem access with direct Node.js
// operations, without the need to do `FS.mount()`, and this backend only
// works with Node.js. The initial working directory will be same as
// process.cwd() instead of VFS root directory.  Because this mode directly uses
// Node.js to access the real local filesystem on your OS, the code will not
// necessarily be portable between OSes - it will be as portable as a Node.js
// program would be, which means that differences in how the underlying OS
// handles permissions and errors and so forth may be noticeable.  This has
// mostly been tested on Linux so far.
// [link]
var NODERAWFS = 0;

// This saves the compiled wasm module in a file with name
//   $WASM_BINARY_NAME.$V8_VERSION.cached
// and loads it on subsequent runs. This caches the compiled wasm code from
// v8 in node, which saves compiling on subsequent runs, making them start up
// much faster.
// The V8 version used in node is included in the cache name so that we don't
// try to load cached code from another version, which fails silently (it seems
// to load ok, but we do actually recompile).
//  * The only version known to work for sure is node 12.9.1, as this has
//    regressed, see
//    https://github.com/nodejs/node/issues/18265#issuecomment-622971547
//  * The default location of the .cached files is alongside the wasm binary,
//    as mentioned earlier. If that is in a read-only directory, you may need
//    to place them elsewhere. You can use the locateFile() hook to do so.
// [link]
var NODE_CODE_CACHING = 0;

// Functions that are explicitly exported. These functions are kept alive
// through LLVM dead code elimination, and also made accessible outside of the
// generated code even after running closure compiler (on "Module").  The
// symbols listed here require an `_` prefix.
//
// By default if this setting is not specified on the command line the
// `_main` function will be implicitly exported.  In STANDALONE_WASM mode the
// default export is `__start` (or `__initialize` if --no-entry is specified).
// [link]
var EXPORTED_FUNCTIONS = [];

// If true, we export all the symbols that are present in JS onto the Module
// object. This does not affect which symbols will be present - it does not
// prevent DCE or cause anything to be included in linking. It only does
//   Module['X'] = X;
// for all X that end up in the JS file. This is useful to export the JS
// library functions on Module, for things like dynamic linking.
// [link]
var EXPORT_ALL = 0;

// Remembers the values of these settings, and makes them accessible
// through Runtime.getCompilerSetting and emscripten_get_compiler_setting.
// To see what is retained, look for compilerSettings in the generated code.
// [link]
var RETAIN_COMPILER_SETTINGS = 0;

// JS library elements (C functions implemented in JS) that we include by
// default. If you want to make sure something is included by the JS compiler,
// add it here.  For example, if you do not use some emscripten_* C API call
// from C, but you want to call it from JS, add it here (and in EXPORTED
// FUNCTIONS with prefix "_", if you use closure compiler).  Note that the name
// may be slightly misleading, as this is for any JS library element, and not
// just functions. For example, you can include the Browser object by adding
// "$Browser" to this list.
// [link]
var DEFAULT_LIBRARY_FUNCS_TO_INCLUDE = [];

// Include all JS library functions instead of the sum of
// DEFAULT_LIBRARY_FUNCS_TO_INCLUDE + any functions used by the generated code.
// This is needed when dynamically loading (i.e. dlopen) modules that make use
// of runtime library functions that are not used in the main module.  Note that
// this only applies to js libraries, *not* C. You will need the main file to
// include all needed C libraries.  For example, if a module uses malloc or new,
// you will need to use those in the main file too to pull in malloc for use by
// the module.
// [link]
var INCLUDE_FULL_LIBRARY = 0;

// Set this to a string to override the shell file used
// [link]
var SHELL_FILE = 0;

// If set to 1, we emit relocatable code from the LLVM backend; both
// globals and function pointers are all offset (by gb and fp, respectively)
// Automatically set for SIDE_MODULE or MAIN_MODULE.
// [compile+link]
var RELOCATABLE = 0;

// A main module is a file compiled in a way that allows us to link it to
// a side module at runtime.
//  1: Normal main module.
//  2: DCE'd main module. We eliminate dead code normally. If a side
//     module needs something from main, it is up to you to make sure
//     it is kept alive.
// [compile+link]
var MAIN_MODULE = 0;

// Corresponds to MAIN_MODULE (also supports modes 1 and 2)
// [compile+link]
var SIDE_MODULE = 0;

// Deprecated, list shared libraries directly on the command line instead.
// [link]
var RUNTIME_LINKED_LIBS = [];

// If set to 1, this is a worker library, a special kind of library that is run
// in a worker. See emscripten.h
// [link]
var BUILD_AS_WORKER = 0;

// If set to 1, we build the project into a js file that will run in a worker,
// and generate an html file that proxies input and output to/from it.
// [link]
var PROXY_TO_WORKER = 0;

// If set, the script file name the main thread loads.  Useful if your project
// doesn't run the main emscripten- generated script immediately but does some
// setup before
// [link]
var PROXY_TO_WORKER_FILENAME = '';

// If set to 1, compiles in a small stub main() in between the real main() which
// calls pthread_create() to run the application main() in a pthread.  This is
// something that applications can do manually as well if they wish, this option
// is provided as convenience.
//
// The pthread that main() runs on is a normal pthread in all ways, with the one
// difference that its stack size is the same as the main thread would normally
// have, that is, TOTAL_STACK. This makes it easy to flip between
// PROXY_TO_PTHREAD and non-PROXY_TO_PTHREAD modes with main() always getting
// the same amount of stack.
//
// This proxies Module['canvas'], if present, and if OFFSCREENCANVAS_SUPPORT
// is enabled. This has to happen because this is the only chance - this browser
// main thread does the only pthread_create call that happens on
// that thread, so it's the only chance to transfer the canvas from there.
// [link]
var PROXY_TO_PTHREAD = 0;

// If set to 1, this file can be linked with others, either as a shared library
// or as the main file that calls a shared library. To enable that, we will not
// internalize all symbols and cull the unused ones, in other words, we will not
// remove unused functions and globals, which might be used by another module we
// are linked with.
//
// MAIN_MODULE and SIDE_MODULE both imply this, so it not normally necessary
// to set this explicitly. Note that MAIN_MODULE and SIDE_MODULE mode 2 do
// *not* set this, so that we still do normal DCE on them, and in that case
// you must keep relevant things alive yourself using exporting.
// [link]
var LINKABLE = 0;

// Emscripten 'strict' build mode: Drop supporting any deprecated build options.
// Set the environment variable EMCC_STRICT=1 or pass -s STRICT=1 to test that a
// codebase builds nicely in forward compatible manner.
// Changes enabled by this:
//   * The C define EMSCRIPTEN is not defined (__EMSCRIPTEN__ always is, and
//     is the correct thing to use).
//   * STRICT_JS is enabled.
//   * IGNORE_MISSING_MAIN is disabled.
//   * AUTO_JS_LIBRARIES is disabled.
//   * AUTO_NATIVE_LIBRARIES is disabled.
//   * AUTO_ARCHIVE_INDEXES is disabled.
//   * DEFAULT_TO_CXX is disabled.
//   * ALLOW_UNIMPLEMENTED_SYSCALLS is disabled.
// [compile+link]
var STRICT = 0;

// Allow program to link with or without `main` symbol.
// If this is disabled then one must provide a `main` symbol or explicitly
// opt out by passing `--no-entry` or an EXPORTED_FUNCTIONS list that doesn't
// include `_main`.
// [link]
var IGNORE_MISSING_MAIN = 1;

// Automatically attempt to add archive indexes at link time to archives that
// don't already have them.  This can happen when GNU ar or GNU ranlib is used
// rather than `llvm-ar` or `emar` since the former don't understand the wasm
// object format.
// [link]
var AUTO_ARCHIVE_INDEXES = 1;

// Add "use strict;" to generated JS
// [link]
var STRICT_JS = 0;

// If set to 1, we will warn on any undefined symbols that are not resolved by
// the library_*.js files. Note that it is common in large projects to not
// implement everything, when you know what is not going to actually be called
// (and don't want to mess with the existing buildsystem), and functions might
// be implemented later on, say in --pre-js, so you may want to build with -s
// WARN_ON_UNDEFINED_SYMBOLS=0 to disable the warnings if they annoy you.  See
// also ERROR_ON_UNDEFINED_SYMBOLS.  Any undefined symbols that are listed in-
// EXPORTED_FUNCTIONS will also be reported.
// [link]
var WARN_ON_UNDEFINED_SYMBOLS = 1;

// If set to 1, we will give a link-time error on any undefined symbols (see
// WARN_ON_UNDEFINED_SYMBOLS). To allow undefined symbols at link time set this
// to 0, in which case if an undefined function is called a runtime error will
// occur.  Any undefined symbols that are listed in EXPORTED_FUNCTIONS will also
// be reported.
// [link]
var ERROR_ON_UNDEFINED_SYMBOLS = 1;

// Use small chunk size for binary synchronous XHR's in Web Workers.  Used for
// testing.  See test_chunked_synchronous_xhr in runner.py and library.js.
// [link]
var SMALL_XHR_CHUNKS = 0;

// If 1, will include shim code that tries to 'fake' a browser environment, in
// order to let you run a browser program (say, using SDL) in the shell.
// Obviously nothing is rendered, but this can be useful for benchmarking and
// debugging if actual rendering is not the issue. Note that the shim code is
// very partial - it is hard to fake a whole browser! - so keep your
// expectations low for this to work.
// [link]
var HEADLESS = 0;

// If 1, we force Date.now(), Math.random, etc. to return deterministic results.
// This also tries to make execution deterministic across machines and
// environments, for example, not doing anything different based on the
// browser's language setting (which would mean you can get different results
// in different browsers, or in the browser and in node).
// Good for comparing builds for debugging purposes (and nothing else).
// [link]
var DETERMINISTIC = 0;

// By default we emit all code in a straightforward way into the output
// .js file. That means that if you load that in a script tag in a web
// page, it will use the global scope. With `MODULARIZE` set, we instead emit
// the code wrapped in a function that returns a promise. The promise is
// resolved with the module instance when it is safe to run the compiled code,
// similar to the `onRuntimeInitialized` callback. You do not need to use the
// `onRuntimeInitialized` callback when using `MODULARIZE`.
//
// (If WASM_ASYNC_COMPILATION is off, that is, if compilation is
// *synchronous*, then it would not make sense to return a Promise, and instead
// the Module object itself is returned, which is ready to be used.)
//
// The default name of the function is `Module`, but can be changed using the
// `EXPORT_NAME` option. We recommend renaming it to a more typical name for a
// factory function, e.g. `createModule`.
//
//
// You use the factory function like so:
//
//   const module = await EXPORT_NAME();
//
// or:
//
//   let module;
//   EXPORT_NAME().then(instance => {
//     module = instance;
//   });
//
//
// The factory function accepts 1 parameter, an object with default values for
// the module instance:
//
//   const module = await EXPORT_NAME({ option: value, ... });
//
// Note the parentheses - we are calling EXPORT_NAME in order to instantiate
// the module. This allows you to create multiple instances of the module.
//
// Note that in MODULARIZE mode we do *not* look for a global `Module` object
// for default values. Default values must be passed as a parameter to the
// factory function.
//
// The default .html shell file provided in MINIMAL_RUNTIME mode will create
// a singleton instance automatically, to run the application on the page.
// (Note that it does so without using the Promise API mentioned earlier, and
// so code for the Promise is not even emitted in the .js file if you tell
// emcc to emit an .html output.)
// The default .html shell file provided by traditional runtime mode is only
// compatible with MODULARIZE=0 mode, so when building with traditional
// runtime, you should provided your own html shell file to perform the
// instantiation when building with MODULARIZE=1. (For more details, see
// https://github.com/emscripten-core/emscripten/issues/7950)
//
// If you add --pre-js or --post-js files, they will be included inside
// the factory function with the rest of the emitted code in order to be
// optimized together with it.
//
// If you want to include code outside all of the generated code, including the
// factory function, you can use --extern-pre-js or --extern-post-js. While
// --pre-js and --post-js happen to do that in non-MODULARIZE mode, their
// intended usage is to add code that is optimized with the rest of the emitted
// code, allowing better dead code elimination and minification.
// [link]
var MODULARIZE = 0;

// Export using an ES6 Module export rather than a UMD export.  MODULARIZE must
// be enabled for ES6 exports.
// [link]
var EXPORT_ES6 = 0;

// Use the ES6 Module relative import feature 'import.meta.url'
// to auto-detect WASM Module path.
// It might not be supported on old browsers / toolchains
// [link]
var USE_ES6_IMPORT_META = 1;

// If 1, will just time how long main() takes to execute, and not print out
// anything at all whatsoever. This is useful for benchmarking.
// [link]
var BENCHMARK = 0;

// Global variable to export the module as for environments without a
// standardized module loading system (e.g. the browser and SM shell).
// [link]
var EXPORT_NAME = 'Module';

// When set to 0, we do not emit eval() and new Function(), which disables some functionality
// (causing runtime errors if attempted to be used), but allows the emitted code to be
// acceptable in places that disallow dynamic code execution (chrome packaged app,
// privileged firefox app, etc.). Pass this flag when developing an Emscripten application
// that is targeting a privileged or a certified execution environment, see
// Firefox Content Security Policy (CSP) webpage for details:
// https://developer.mozilla.org/en-US/Apps/Build/Building_apps_for_Firefox_OS/CSP
//
// When this flag is set, the following features (linker flags) are unavailable:
//  -s RELOCATABLE=1: the function Runtime.loadDynamicLibrary would need to eval().
// and some features may fall back to slower code paths when they need to:
// Embind: uses eval() to jit functions for speed.
//
// Additionally, the following Emscripten runtime functions are unavailable when
// DYNAMIC_EXECUTION=0 is set, and an attempt to call them will throw an exception:
// - emscripten_run_script(),
// - emscripten_run_script_int(),
// - emscripten_run_script_string(),
// - dlopen(),
// - the functions ccall() and cwrap() are still available, but they are restricted to only
//   being able to call functions that have been exported in the Module object in advance.
//
// When set to -s DYNAMIC_EXECUTION=2 flag is set, attempts to call to eval() are demoted
// to warnings instead of throwing an exception.
// [link]
var DYNAMIC_EXECUTION = 1;

// whether we are in the generate struct_info bootstrap phase
// [link]
var BOOTSTRAPPING_STRUCT_INFO = 0;

// Add some calls to emscripten tracing APIs
// [compile+link]
var EMSCRIPTEN_TRACING = 0;

// Specify the GLFW version that is being linked against.  Only relevant, if you
// are linking against the GLFW library.  Valid options are 2 for GLFW2 and 3
// for GLFW3.
// [link]
var USE_GLFW = 2;

// Whether to use compile code to WebAssembly. Set this to 0 to compile to JS
// instead of wasm.
//
// Specify -s WASM=2 to target both WebAssembly and JavaScript at the same time.
// In that build mode, two files a.wasm and a.wasm.js are produced, and at runtime
// the WebAssembly file is loaded if browser/shell supports it. Otherwise the
// .wasm.js fallback will be used.
//
// If WASM=2 is enabled and the browser fails to compile the WebAssembly module,
// the page will be reloaded in Wasm2JS mode.
// [link]
var WASM = 1;

// STANDALONE_WASM indicates that we want to emit a wasm file that can run
// without JavaScript. The file will use standard APIs such as wasi as much as
// possible to achieve that.
//
// This option does not guarantee that the wasm can be used by itself - if you
// use APIs with no non-JS alternative, we will still use those (e.g., OpenGL
// at the time of writing this). This gives you the option to see which APIs
// are missing, and if you are compiling for a custom wasi embedding, to add
// those to your embedding.
//
// We may still emit JS with this flag, but the JS should only be a convenient
// way to run the wasm on the Web or in Node.js, and you can run the wasm by
// itself without that JS (again, unless you use APIs for which there is no
// non-JS alternative) in a wasm runtime like wasmer or wasmtime.
//
// Note that even without this option we try to use wasi etc. syscalls as much
// as possible. What this option changes is that we do so even when it means
// a tradeoff with JS size. For example, when this option is set we do not
// import the Memory - importing it is useful for JS, so that JS can start to
// use it before the wasm is even loaded, but in wasi and other wasm-only
// environments the expectation is to create the memory in the wasm itself.
// Doing so prevents some possible JS optimizations, so we only do it behind
// this flag.
//
// When this flag is set we do not legalize the JS interface, since the wasm is
// meant to run in a wasm VM, which can handle i64s directly. If we legalized it
// the wasm VM would not recognize the API. However, this means that the
// optional JS emitted won't run if you use a JS API with an i64. You can use
// the WASM_BIGINT option to avoid that problem by using BigInts for i64s which
// means we don't need to legalize for JS (but this requires a new enough JS
// VM).
//
// Standlone builds require a `main` entry point by default.  If you want to
// build a library (also known as a reactor) instead you can pass `--no-entry`.
// [link]
var STANDALONE_WASM = 0;

// Whether to ignore implicit traps when optimizing in binaryen.  Implicit
// traps are the traps that happen in a load that is out of bounds, or
// div/rem of 0, etc. With this option set, the optimizer assumes that loads
// cannot trap, and therefore that they have no side effects at all. This
// is *not* safe in general, as you may have a load behind a condition which
// ensures it it is safe; but if the load is assumed to not have side effects it
// could be executed unconditionally. For that reason this option is generally
// not useful on large and complex projects, but in a small and simple enough
// codebase it may help reduce code size a little bit.
// [link]
var BINARYEN_IGNORE_IMPLICIT_TRAPS = 0;

// A comma-separated list of extra passes to run in the binaryen optimizer,
// Setting this does not override/replace the default passes. It is appended at
// the end of the list of passes.
// [link]
var BINARYEN_EXTRA_PASSES = "";

// Whether to compile the wasm asynchronously, which is more efficient and does
// not block the main thread. This is currently required for all but the
// smallest modules to run in chrome.
//
// (This option was formerly called BINARYEN_ASYNC_COMPILATION)
// [link]
var WASM_ASYNC_COMPILATION = 1;

// If set to 1, the dynCall() and dynCall_sig() API is made available
// to caller.
// [link]
var DYNCALLS = 0;

// WebAssembly integration with JavaScript BigInt. When enabled we don't need
// to legalize i64s into pairs of i32s, as the wasm VM will use a BigInt where
// an i64 is used.
// [link]
var WASM_BIGINT = 0;

// WebAssembly defines a "producers section" which compilers and tools can
// annotate themselves in, and LLVM emits this by default.
// Emscripten will strip that out so that it is *not* emitted because it
// increases code size, and also some users may not want information
// about their tools to be included in their builds for privacy or security
// reasons, see
// https://github.com/WebAssembly/tool-conventions/issues/93.
// [link]
var EMIT_PRODUCERS_SECTION = 0;

// Emits emscripten license info in the JS output.
// [link]
var EMIT_EMSCRIPTEN_LICENSE = 0;

// Whether to legalize the JS FFI interfaces (imports/exports) by wrapping them
// to automatically demote i64 to i32 and promote f32 to f64. This is necessary
// in order to interface with JavaScript.  For non-web/non-JS embeddings, setting
// this to 0 may be desirable.
// [link]
var LEGALIZE_JS_FFI = 1;

// Ports

// Specify the SDL version that is being linked against.
// 1, the default, is 1.3, which is implemented in JS
// 2 is a port of the SDL C code on emscripten-ports
// When AUTO_JS_LIBRARIES is set to 0 this defaults to 0 and SDL
// is not linked in.
// [link]
var USE_SDL = 1;

// Specify the SDL_gfx version that is being linked against. Must match USE_SDL
// [link]
var USE_SDL_GFX = 0;

// Specify the SDL_image version that is being linked against. Must match USE_SDL
// [link]
var USE_SDL_IMAGE = 1;

// Specify the SDL_ttf version that is being linked against. Must match USE_SDL
// [link]
var USE_SDL_TTF = 1;

// Specify the SDL_net version that is being linked against. Must match USE_SDL
// [link]
var USE_SDL_NET = 1;

// 1 = use icu from emscripten-ports
// [link]
var USE_ICU = 0;

// 1 = use zlib from emscripten-ports
// [link]
var USE_ZLIB = 0;

// 1 = use bzip2 from emscripten-ports
// [link]
var USE_BZIP2 = 0;

// 1 = use giflib from emscripten-ports
// [link]
var USE_GIFLIB = 0;

// 1 = use libjpeg from emscripten-ports
// [link]
var USE_LIBJPEG = 0;

// 1 = use libpng from emscripten-ports
// [link]
var USE_LIBPNG = 0;

// 1 = use Regal from emscripten-ports
// [link]
var USE_REGAL = 0;

// 1 = use Boost headers from emscripten-ports
// [link]
var USE_BOOST_HEADERS = 0;

// 1 = use bullet from emscripten-ports
// [link]
var USE_BULLET = 0;

// 1 = use vorbis from emscripten-ports
// [link]
var USE_VORBIS = 0;

// 1 = use ogg from emscripten-ports
// [link]
var USE_OGG = 0;

// 1 = use mpg123 from emscripten-ports
// [link]
var USE_MPG123 = 0;

// 1 = use freetype from emscripten-ports
// [link]
var USE_FREETYPE = 0;

// Specify the SDL_mixer version that is being linked against.
// Doesn't *have* to match USE_SDL, but a good idea.
// [link]
var USE_SDL_MIXER = 1;

// 1 = use harfbuzz from harfbuzz upstream
// [link]
var USE_HARFBUZZ = 0;

// 3 = use cocos2d v3 from emscripten-ports
// [link]
var USE_COCOS2D = 0;

// 1 = use libmodplug from emscripten-ports
// [link]
var USE_MODPLUG = 0;

// Formats to support in SDL2_image. Valid values: bmp, gif, lbm, pcx, png, pnm, tga, xcf, xpm, xv
// [link]
var SDL2_IMAGE_FORMATS = [];

// Formats to support in SDL2_mixer. Valid values: ogg, mp3
// [link]
var SDL2_MIXER_FORMATS = ["ogg"];

// If true, the current build is performed for the Emscripten test harness.
// [other]
var IN_TEST_HARNESS = 0;

// If 1, target compiling a shared Wasm Memory.
// [compile+link] - affects user code at compile and system libraries at link.
var SHARED_MEMORY = 0;

// If true, enables support for pthreads. This implies SHARED_MEMORY.
// This setting is equivalent to `-pthread`, which should be preferred.
// [compile+link] - affects user code at compile and system libraries at link.
var USE_PTHREADS = 0;

// If true, enables support for Wasm Workers. Wasm Workers enable applications
// to create threads using a lightweight web-specific API that builds on top
// of Wasm SharedArrayBuffer + Atomics API.
// [compile+link] - affects user code at compile and system libraries at link.
var WASM_WORKERS = 0;

<<<<<<< HEAD
// Wasm Worker option: set to 1 to disable TLS for small code size gain when
// not using TLS. This setting can be used to verify that there is no leftover
// state stored in a Worker when manually implementing thread pooling in Workers.
// [link]
var WASM_WORKERS_NO_TLS = 0;

// If true, enables targeting Wasm Web Audio AudioWorklets.
// [link]
var AUDIO_WORKLET = 0;

// If true, enables deep debugging of Web Audio backend.
// [link]
var WEBAUDIO_DEBUG = 0;

=======
>>>>>>> 43ad4ced
// In web browsers, Workers cannot be created while the main browser thread
// is executing JS/Wasm code, but the main thread must regularly yield back
// to the browser event loop for Worker initialization to occur.
// This means that pthread_create() is essentially an asynchronous operation
// when called from the main browser thread, and the main thread must
// repeatedly yield back to the JS event loop in order for the thread to
// actually start.
// If your application needs to be able to synchronously create new threads,
// you can pre-create a pthread pool by specifying -s PTHREAD_POOL_SIZE=x,
// in which case the specified number of Workers will be preloaded into a pool
// before the application starts, and that many threads can then be available
// for synchronous creation.
// Note that this setting is a string, and will be emitted in the JS code
// (directly, with no extra quotes) so that if you set it to '5' then 5 workers
// will be used in the pool, and so forth. The benefit of this being a string
// is that you can set it to something like
// 'navigator.hardwareConcurrency' (which will use the number of cores the
// browser reports, and is how you can get exactly enough workers for a
// threadpool equal to the number of cores).
// [link] - affects generated JS runtime code at link time
var PTHREAD_POOL_SIZE = '';

// Normally, applications can create new threads even when the pool is empty.
// When application breaks out to the JS event loop before trying to block on
// the thread via `pthread_join` or any other blocking primitive,
// an extra Worker will be created and the thread callback will be executed.
// However, breaking out to the event loop requires custom modifications to
// the code to adapt it to the Web, and not something that works for
// off-the-shelf apps. Those apps without any modifications are most likely
// to deadlock. This setting ensures that, instead of a risking a deadlock,
// they get a runtime EAGAIN error instead that can at least be gracefully
// handled from the C / C++ side.
// Values:
//  - `0` - disable warnings on thread pool exhaustion
//  - `1` - enable warnings on thread pool exhaustion (default)
//  - `2` - make thread pool exhaustion a hard error
// [link]
var PTHREAD_POOL_SIZE_STRICT = 1;

// If your application does not need the ability to synchronously create
// threads, but it would still like to opportunistically speed up initial thread
// startup time by prewarming a pool of Workers, you can specify the size of
// the pool with -s PTHREAD_POOL_SIZE=x, but then also specify
// -s PTHREAD_POOL_DELAY_LOAD=1, which will cause the runtime to not wait up at
// startup for the Worker pool to finish loading. Instead, the runtime will
// immediately start up and the Worker pool will asynchronously spin up in
// parallel on the background. This can shorten the time that pthread_create()
// calls take to actually start a thread, but without actually slowing down
// main application startup speed. If PTHREAD_POOL_DELAY_LOAD=0 (default),
// then the runtime will wait for the pool to start up before running main().
// [link] - affects generated JS runtime code at link time
var PTHREAD_POOL_DELAY_LOAD = 0;

// If not explicitly specified, this is the stack size to use for newly created
// pthreads.  According to
// http://man7.org/linux/man-pages/man3/pthread_create.3.html, default stack
// size on Linux/x86-32 for a new thread is 2 megabytes, so follow the same
// convention. Use pthread_attr_setstacksize() at thread creation time to
// explicitly specify the stack size, in which case this value is ignored. Note
// that the wasm function call control flow stack is separate from this
// stack, and this stack only contains certain function local variables, such as
// those that have their addresses taken, or ones that are too large to fit as
// local vars in wasm code.
// [link]
var DEFAULT_PTHREAD_STACK_SIZE = 2*1024*1024;

// True when building with --threadprofiler
// [link]
var PTHREADS_PROFILING = 0;

// It is dangerous to call pthread_join or pthread_cond_wait
// on the main thread, as doing so can cause deadlocks on the Web (and also
// it works using a busy-wait which is expensive). See
// https://emscripten.org/docs/porting/pthreads.html#blocking-on-the-main-browser-thread
// This may become set to 0 by default in the future; for now, this just
// warns in the console.
// [link]
var ALLOW_BLOCKING_ON_MAIN_THREAD = 1;

// If true, add in debug traces for diagnosing pthreads related issues.
// [link]
var PTHREADS_DEBUG = 0;

// This tries to evaluate code at compile time. The main use case is to eval
// global ctor functions, which are those that run before main(), but main()
// itself or parts of it can also be evalled. Evaluating code this way can avoid
// work at runtime, as it applies the results of the execution to memory and
// globals and so forth, "snapshotting" the wasm and then just running it from
// there when it is loaded.
//
// This will stop when it sees something it cannot eval at compile time, like a
// call to an import. When running with this option you will see logging that
// indicates what is evalled and where it stops.
//
// This optimization can either reduce or increase code size. If a small amount
// of code generates many changes in memory, for example, then overall size may
// increase.
//
// LLVM's GlobalOpt *almost* does this operation. It does in simple cases, where
// LLVM IR is not too complex for its logic to evaluate, but it isn't powerful
// enough for e.g. libc++ iostream ctors. It is just hard to do at the LLVM IR
// level - LLVM IR is complex and getting more complex, so this would require
// GlobalOpt to have a full interpreter, plus a way to write back into LLVM IR
// global objects.  At the wasm level, however, everything has been lowered
// into a simple low level, and we also just need to write bytes into an array,
// so this is easy for us to do. A further issue for LLVM is that it doesn't
// know that we will not link in further code, so it only tries to optimize
// ctors with lowest priority (while we do know explicitly if dynamic linking is
// enabled or not).
//
// If set to a value of 2, this also makes some "unsafe" assumptions,
// specifically that there is no input received while evalling ctors. That means
// we ignore args to main() as well as assume no environment vars are readable.
// This allows more programs to be optimized, but you need to make sure your
// program does not depend on those features - even just checking the value of
// argc can lead to problems.
//
// [link]
var EVAL_CTORS = 0;

// Is enabled, use the JavaScript TextDecoder API for string marshalling.
// Enabled by default, set this to 0 to disable.
// If set to 2, we assume TextDecoder is present and usable, and do not emit
// any JS code to fall back if it is missing. In single threaded -Oz build modes,
// TEXTDECODER defaults to value == 2 to save code size.
// [link]
var TEXTDECODER = 1;

// Embind specific: If enabled, assume UTF-8 encoded data in std::string binding.
// Disable this to support binary data transfer.
// [link]
var EMBIND_STD_STRING_IS_UTF8 = 1;

// If set to 1, enables support for transferring canvases to pthreads and
// creating WebGL contexts in them, as well as explicit swap control for GL
// contexts. This needs browser support for the OffscreenCanvas specification.
// [link]
var OFFSCREENCANVAS_SUPPORT = 0;

// If you are using PROXY_TO_PTHREAD with OFFSCREENCANVAS_SUPPORT, then specify
// here a comma separated list of CSS ID selectors to canvases to proxy over
// to the pthread at program startup, e.g. '#canvas1, #canvas2'.
// [link]
var OFFSCREENCANVASES_TO_PTHREAD = "#canvas";

// If set to 1, enables support for WebGL contexts to render to an offscreen
// render target, to avoid the implicit swap behavior of WebGL where exiting any
// event callback would automatically perform a "flip" to present rendered
// content on screen. When an Emscripten GL context has Offscreen Framebuffer
// enabled, a single frame can be composited from multiple event callbacks, and
// the swap function emscripten_webgl_commit_frame() is then explicitly called
// to present the rendered content on screen.
//
// The OffscreenCanvas feature also enables explicit GL frame swapping support,
// and also, -s OFFSCREEN_FRAMEBUFFER=1 feature can be used to polyfill support
// for accessing WebGL in multiple threads in the absence of OffscreenCanvas
// support in browser, at the cost of some performance and latency.
// OffscreenCanvas and Offscreen Framebuffer support can be enabled at the same
// time, and allows one to utilize OffscreenCanvas where available, and to fall
// back to Offscreen Framebuffer otherwise.
// [link]
var OFFSCREEN_FRAMEBUFFER = 0;

// If nonzero, Fetch API supports backing to IndexedDB. If 0, IndexedDB is not
// utilized. Set to 0 if IndexedDB support is not interesting for target
// application, to save a few kBytes.
// [link]
var FETCH_SUPPORT_INDEXEDDB = 1;

// If nonzero, prints out debugging information in library_fetch.js
// [link]
var FETCH_DEBUG = 0;

// If nonzero, enables emscripten_fetch API.
// [link]
var FETCH = 0;

// ATTENTION [WIP]: Experimental feature. Please use at your own risk.
// This will eventually replace the current JS file system implementation.
// If set to 1, uses new filesystem implementation.
// [link]
var WASMFS = 0;

// If set to 1, embeds all subresources in the emitted file as base64 string
// literals. Embedded subresources may include (but aren't limited to) wasm,
// asm.js, and static memory initialization code.
//
// When using code that depends on this option, your Content Security Policy may
// need to be updated. Specifically, embedding asm.js requires the script-src
// directive to allow 'unsafe-inline', and using a Worker requires the
// child-src directive to allow blob:. If you aren't using Content Security
// Policy, or your CSP header doesn't include either script-src or child-src,
// then you can safely ignore this warning.
// [link]
var SINGLE_FILE = 0;

// If set to 1, all JS libraries will be automatically available at link time.
// This gets set to 0 in STRICT mode (or with MINIMAL_RUNTIME) which mean you
// need to explicitly specify -lfoo.js in at link time in order to access
// library function in library_foo.js.
// [link]
var AUTO_JS_LIBRARIES = 1;

// Like AUTO_JS_LIBRARIES but for the native libraries such as libgl, libal
// and libhtml5.   If this is disabled it is necessary to explcitly add
// e.g. -lhtml5 and also to first build the library using `embuilder`.
// [link]
var AUTO_NATIVE_LIBRARIES = 1;

// Specifies the oldest major version of Firefox to target. I.e. all Firefox
// versions >= MIN_FIREFOX_VERSION
// are desired to work. Pass -s MIN_FIREFOX_VERSION=majorVersion to drop support
// for Firefox versions older than < majorVersion.
// Firefox ESR 60.5 (Firefox 65) was released on 2019-01-29.
// [link]
var MIN_FIREFOX_VERSION = 65;

// Specifies the oldest version of desktop Safari to target. Version is encoded
// in MMmmVV, e.g. 70101 denotes Safari 7.1.1.
// Safari 12.0.0 was released on September 17, 2018, bundled with macOS 10.14.0
// Mojave.
// NOTE: Emscripten is unable to produce code that would work in iOS 9.3.5 and
// older, i.e. iPhone 4s, iPad 2, iPad 3, iPad Mini 1, Pod Touch 5 and older,
// see https://github.com/emscripten-core/emscripten/pull/7191.
// [link]
var MIN_SAFARI_VERSION = 120000;

// Specifies the oldest version of Internet Explorer to target. E.g. pass -s
// MIN_IE_VERSION = 11 to drop support for IE 10 and older.
// Internet Explorer is at end of life and does not support WebAssembly.
// MAX_INT (0x7FFFFFFF) specifies that target is not supported.
// [link]
var MIN_IE_VERSION = 0x7FFFFFFF;

// Specifies the oldest version of Edge (EdgeHTML, the non-Chromium based
// flavor) to target. E.g. pass -s MIN_EDGE_VERSION=40 to drop support for
// EdgeHTML 39 and older.
// Edge 44.17763 was released on November 13, 2018
// [link]
var MIN_EDGE_VERSION = 44;

// Specifies the oldest version of Chrome. E.g. pass -s MIN_CHROME_VERSION=58 to
// drop support for Chrome 57 and older.
// Chrome 75.0.3770 was released on 2019-06-04
// [link]
var MIN_CHROME_VERSION = 75;

// Tracks whether we are building with errno support enabled. Set to 0
// to disable compiling errno support in altogether. This saves a little
// bit of generated code size in applications that do not care about
// POSIX errno variable. Setting this to 0 also requires using --closure
// for effective code size optimizations to take place.
// In MINIMAL_RUNTIME builds, this option defaults to 0.
// [link]
var SUPPORT_ERRNO = 1;

// If true, uses minimal sized runtime without POSIX features, Module,
// preRun/preInit/etc., Emscripten built-in XHR loading or library_browser.js.
// Enable this setting to target the smallest code size possible.  Set
// MINIMAL_RUNTIME=2 to further enable even more code size optimizations. These
// opts are quite hacky, and work around limitations in Closure and other parts
// of the build system, so they may not work in all generated programs (But can
// be useful for really small programs)
// [link]
var MINIMAL_RUNTIME = 0;

// If set to 1, MINIMAL_RUNTIME will utilize streaming WebAssembly compilation,
// where WebAssembly module is compiled already while it is being downloaded.
// In order for this to work, the web server MUST properly serve the .wasm file
// with a HTTP response header "Content-Type: application/wasm". If this HTTP
// header is not present, e.g. Firefox 73 will fail with an error message
//    TypeError: Response has unsupported MIME type
// and Chrome 78 will fail with an error message
//    Uncaught (in promise) TypeError: Failed to execute 'compile' on
//    'WebAssembly': Incorrect response MIME type. Expected 'application/wasm'.
// If set to 0 (default), streaming WebAssembly compilation is disabled, which
// means that the WebAssembly Module will first be downloaded fully, and only
// then compilation starts.
// For large .wasm modules and production environments, this should be set to 1
// for faster startup speeds. However this setting is disabled by default
// since it requires server side configuration and for really small pages there
// is no observable difference (also has a ~100 byte impact to code size)
// [link]
var MINIMAL_RUNTIME_STREAMING_WASM_COMPILATION = 0;

// If set to 1, MINIMAL_RUNTIME will utilize streaming WebAssembly instantiation,
// where WebAssembly module is compiled+instantiated already while it is being
// downloaded. Same restrictions/requirements apply as with
// MINIMAL_RUNTIME_STREAMING_WASM_COMPILATION.
// MINIMAL_RUNTIME_STREAMING_WASM_COMPILATION and
// MINIMAL_RUNTIME_STREAMING_WASM_INSTANTIATION cannot be simultaneously active.
// Which one of these two is faster depends on the size of the wasm module,
// the size of the JS runtime file, and the size of the preloaded data file
// to download, and the browser in question.
// [link]
var MINIMAL_RUNTIME_STREAMING_WASM_INSTANTIATION = 0;

// If building with MINIMAL_RUNTIME=1 and application uses sbrk()/malloc(),
// enable this. If you are not using dynamic allocations, can set this to 0 to
// save code size. This setting is ignored when building with -s
// MINIMAL_RUNTIME=0.
// [link]
var USES_DYNAMIC_ALLOC = 1;

// If set to 'emscripten' or 'wasm', compiler supports setjmp() and longjmp().
// If set to 0, these APIs are not available.  If you are using C++ exceptions,
// but do not need setjmp()+longjmp() API, then you can set this to 0 to save a
// little bit of code size and performance when catching exceptions.
//
// 'emscripten': (default) Emscripten setjmp/longjmp handling using JavaScript
// 'wasm': setjmp/longjmp handling using Wasm EH instructions (experimental)
// 0: No setjmp/longjmp handling
// 1: Default setjmp/longjmp/handling. Currently 'emscripten'.
//
// [compile+link] - at compile time this enables the transformations needed for
// longjmp support at codegen time, while at link it allows linking in the
// library support.
var SUPPORT_LONGJMP = 1;

// If set to 1, disables old deprecated HTML5 API event target lookup behavior.
// When enabled, there is no "Module.canvas" object, no magic "null" default
// handling, and DOM element 'target' parameters are taken to refer to CSS
// selectors, instead of referring to DOM IDs.
// [link]
var DISABLE_DEPRECATED_FIND_EVENT_TARGET_BEHAVIOR = 1;

// Certain browser DOM API operations, such as requesting fullscreen mode
// transition or pointer lock require that the request originates from within
// an user initiated event, such as mouse click or keyboard press. Refactoring
// an application to follow this kind of program structure can be difficult, so
// HTML5_SUPPORT_DEFERRING_USER_SENSITIVE_REQUESTS=1 flag allows transparent
// emulation of this by deferring synchronous fullscreen mode and pointer lock
// requests until a suitable event callback is generated. Set this to 0
// to disable support for deferring to save code space if your application does
// not need support for deferred calls.
// [link]
var HTML5_SUPPORT_DEFERRING_USER_SENSITIVE_REQUESTS = 1;

// Specifies whether the generated .html file is run through html-minifier. The
// set of optimization passes run by html-minifier depends on debug and
// optimization levels. In -g2 and higher, no minification is performed. In -g1,
// minification is done, but whitespace is retained. Minification requires at
// least -O1 or -Os to be used. Pass -s MINIFY_HTML=0 to explicitly choose to
// disable HTML minification altogether.
// [link]
var MINIFY_HTML = 1;

// Whether we *may* be using wasm2js. This compiles to wasm normally, but lets
// you run wasm2js *later* on the wasm, and you can pick between running the
// normal wasm or that wasm2js code. For details of how to do that, see the
// test_maybe_wasm2js test.  This option can be useful for debugging and
// bisecting.
// [link]
var MAYBE_WASM2JS = 0;

// This option is no longer used. The appropriate shadow memory size is now
// calculated from INITIAL_MEMORY and MAXIMUM_MEMORY. Will be removed in a
// future release.
// [link]
var ASAN_SHADOW_SIZE = -1

// Whether we should use the offset converter.  This is needed for older
// versions of v8 (<7.7) that does not give the hex module offset into wasm
// binary in stack traces, as well as for avoiding using source map entries
// across function boundaries.
// [link]
var USE_OFFSET_CONVERTER = 0;

// If set to 1, the JS compiler is run before wasm-ld so that the linker can
// report undefined symbols within the binary.  Without this option the linker
// doesn't know which symbols might be defined in JS so reporting of undefined
// symbols is delayed until the JS compiler is run.
// [link]
var LLD_REPORT_UNDEFINED = 0;

// Default to c++ mode even when run as `emcc` rather then `emc++`.
// When this is disabled `em++` is required when compiling and linking C++
// programs. This which matches the behaviour of gcc/g++ and clang/clang++.
// [compile+link]
var DEFAULT_TO_CXX = 1;

// While LLVM's wasm32 has long double = float128, we don't support printing
// that at full precision by default. Instead we print as 64-bit doubles, which
// saves libc code size. You can flip this option on to get a libc with full
// long double printing precision.
// [link]
var PRINTF_LONG_DOUBLE = 0;

// Run wabt's wasm2c tool on the final wasm, and combine that with a C runtime,
// resulting in a .c file that you can compile with a C compiler to get a
// native executable that works the same as the normal js+wasm. This will also
// emit the wasm2c .h file. The output filenames will be X.wasm.c, X.wasm.h
// if your output is X.js or X.wasm (note the added .wasm. we make sure to emit,
// which avoids trampling a C file).
// [link]
var WASM2C = 0;

// Experimental sandboxing mode, see
// https://kripken.github.io/blog/wasm/2020/07/27/wasmboxc.html
//
//  * full: Normal full wasm2c sandboxing. This uses a signal handler if it can.
//  * mask: Masks loads and stores.
//  * none: No sandboxing at all.
var WASM2C_SANDBOXING = 'full';

// Setting this affects the path emitted in the wasm that refers to the DWARF
// file, in -gseparate-dwarf mode. This allows the debugging file to be hosted
// in a custom location.
// [link]
var SEPARATE_DWARF_URL = '';

// Emscripten runs wasm-ld to link, and in some cases will do further changes to
// the wasm afterwards, like running wasm-opt to optimize the binary in
// optimized builds. However, in some builds no wasm changes are necessary after
// link. This can make the entire link step faster, and can also be important
// for other reasons, like in debugging if the wasm is not modified then the
// DWARF info from LLVM is preserved (wasm-opt can rewrite it in some cases, but
// not in others like split-dwarf).
// When this flag is turned on, we error at link time if the build requires any
// changes to the wasm after link. This can be useful in testing, for example.
// [link]
var ERROR_ON_WASM_CHANGES_AFTER_LINK = 0;

// Whether the program should abort when an unhandled WASM exception is encountered.
// This makes the Emscripten program behave more like a native program where the OS
// would terminate the process and no further code can be executed when an unhandled
// exception (e.g. out-of-bounds memory access) happens.
// This will instrument all exported functions to catch thrown exceptions and
// call abort() when they happen. Once the program aborts any exported function calls
// will fail with a "program has already aborted" exception to prevent calls into
// code with a potentially corrupted program state.
// This adds a small fixed amount to code size in optimized builds and a slight overhead
// for the extra instrumented function indirection.
// Enable this if you want Emscripten to handle unhandled exceptions nicely at the
// cost of a few bytes extra.
// [link]
var ABORT_ON_WASM_EXCEPTIONS = 0;

// Build binaries that use as many WASI APIs as possible, and include additional
// JS support libraries for those APIs.  This allows emscripten to produce binaries
// are more WASI compilant and also allows it to process and execute WASI
// binaries built with other SDKs (e.g.  wasi-sdk).
// This setting is experimental and subject to change or removal.
// Implies STANDALONE_WASM.
// [link]
var PURE_WASI = 0;

// Set to 1 to define the WebAssembly.Memory object outside of the wasm
// module.  By default the wasm module defines the memory and exports
// it to JavaScript.
// Use of the following settings will enable this settings since they
// depend on being able to define the memory in JavaScript:
// - USE_PTHREADS
// - RELOCATABLE
// - ASYNCIFY_LAZY_LOAD_CODE
// - WASM2JS (WASM=0)
// [link]
var IMPORTED_MEMORY = 0;

// Generate code to loading split wasm modules.
// This option will automatically generate two wasm files as output, one
// with the `.orig` suffix and one without.  The default file (without
// the suffix) when run will generate instrumentation data can later be
// fed into wasm-split (the binaryen tool).
// As well as this the generated JS code will contains help functions
// to loading split modules.
// [link]
var SPLIT_MODULE = 0;

// How to calculate reverse dependencies (dependencies from JS functions to
// native functions) prior to linking native code with wasm-ld.  This option
// has three possible values:
// 'auto': (default) Inspect the object code passed to the linker (by running
//         llvm-nm on all input) and use the map in deps_info.py to determine
//         the set of additional dependencies.
// 'all' : Include the full set of possible reverse dependencies.
// 'none': No reverse dependences will be added by emscriopten. Any reverse
//         dependencies will be assumed to be explicitly added to
//         EXPORTED_FUNCTIONS and deps_info.py will be completely ignored.
// While 'auto' will produce a minimal set (so is good for code size), 'all'
// and 'none' will give faster link times, especially for very large projects
// (since they both avoid the running of llvm-nm on all linker inputs).
// [link]
var REVERSE_DEPS = 'auto';

// For MAIN_MODULE builds, automatically load any dynamic library dependencies
// on startup, before loading the main module.
var AUTOLOAD_DYLIBS = 1;

// Include unimplemented JS syscalls to be included in the final output.  This
// allows programs that depend on these syscalls at runtime to be compiled, even
// though these syscalls will fail (or do nothing) at runtime.
var ALLOW_UNIMPLEMENTED_SYSCALLS = 1;

// Allow calls to Worker(...) and importScripts(...) to be Trusted Types compatible.
// Trusted Types is a Web Platform feature designed to mitigate DOM XSS by restricting
// the usage of DOM sink APIs. See https://w3c.github.io/webappsec-trusted-types/.
// [link]
var TRUSTED_TYPES = 0;

// When targeting older browsers emscripten will sometimes require that
// polyfills be included in the output.  If you would prefer to take care of
// polyfilling yourself via some other mechanism you can prevent emscripten
// from generating these by passing `-sNO_POLYFILL` or `-sPOLYFILL=0`
// With default browser targets emscripten does not need any polyfills so this
// settings is *only* needed when also explicitly targeting older browsers.
var POLYFILL = 1;

//===========================================
// Internal, used for testing only, from here
//===========================================

// Internal (testing only): Disables the blitOffscreenFramebuffer VAO path.
// [link]
var OFFSCREEN_FRAMEBUFFER_FORBID_VAO_PATH = 0;

// Internal (testing only): Forces memory growing to fail.
// [link]
var TEST_MEMORY_GROWTH_FAILS = 0;

// For renamed settings the format is:
// [OLD_NAME, NEW_NAME]
// For removed settings (which now effectively have a fixed value and can no
// longer be changed) the format is:
// [OPTION_NAME, POSSIBLE_VALUES, ERROR_EXPLANATION], where POSSIBLE_VALUES is
// an array of values that will still be silently accepted by the compiler.
// First element in the list is the canonical/fixed value going forward.
// This allows existing build systems to keep specifying one of the supported
// settings, for backwards compatibility.
// When a setting has been removed, and we want to error on all values of it,
// we can set POSSIBLE_VALUES to an impossible value (like "disallowed" for a
// numeric setting, or -1 for a string setting).
var LEGACY_SETTINGS = [
  ['BINARYEN', 'WASM'],
  ['BINARYEN_ASYNC_COMPILATION', 'WASM_ASYNC_COMPILATION'],
  ['UNALIGNED_MEMORY', [0], 'forced unaligned memory not supported in fastcomp'],
  ['FORCE_ALIGNED_MEMORY', [0], 'forced aligned memory is not supported in fastcomp'],
  ['PGO', [0], 'pgo no longer supported'],
  ['QUANTUM_SIZE', [4], 'altering the QUANTUM_SIZE is not supported'],
  ['FUNCTION_POINTER_ALIGNMENT', [2], 'Starting from Emscripten 1.37.29, no longer available (https://github.com/emscripten-core/emscripten/pull/6091)'],
  // Reserving function pointers is not needed - allowing table growth allows any number of new functions to be added.
  ['RESERVED_FUNCTION_POINTERS', 'ALLOW_TABLE_GROWTH'],
  ['BUILD_AS_SHARED_LIB', [0], 'Starting from Emscripten 1.38.16, no longer available (https://github.com/emscripten-core/emscripten/pull/7433)'],
  ['SAFE_SPLIT_MEMORY', [0], 'Starting from Emscripten 1.38.19, SAFE_SPLIT_MEMORY codegen is no longer available (https://github.com/emscripten-core/emscripten/pull/7465)'],
  ['SPLIT_MEMORY', [0], 'Starting from Emscripten 1.38.19, SPLIT_MEMORY codegen is no longer available (https://github.com/emscripten-core/emscripten/pull/7465)'],
  ['BINARYEN_METHOD', ['native-wasm'], 'Starting from Emscripten 1.38.23, Emscripten now always builds either to Wasm (-s WASM=1 - default), or to JavaScript (-s WASM=0), other methods are not supported (https://github.com/emscripten-core/emscripten/pull/7836)'],
  ['BINARYEN_TRAP_MODE', [-1], 'The wasm backend does not support a trap mode (it always clamps, in effect)'],
  ['PRECISE_I64_MATH', [1, 2], 'Starting from Emscripten 1.38.26, PRECISE_I64_MATH is always enabled (https://github.com/emscripten-core/emscripten/pull/7935)'],
  ['MEMFS_APPEND_TO_TYPED_ARRAYS', [1], 'Starting from Emscripten 1.38.26, MEMFS_APPEND_TO_TYPED_ARRAYS=0 is no longer supported. MEMFS no longer supports using JS arrays for file data (https://github.com/emscripten-core/emscripten/pull/7918)'],
  ['ERROR_ON_MISSING_LIBRARIES', [1], 'missing libraries are always an error now'],
  ['EMITTING_JS', [1], 'The new STANDALONE_WASM flag replaces this (replace EMITTING_JS=0 with STANDALONE_WASM=1)'],
  ['SKIP_STACK_IN_SMALL', [0, 1], 'SKIP_STACK_IN_SMALL is no longer needed as the backend can optimize it directly'],
  ['SAFE_STACK', [0], 'Replace SAFE_STACK=1 with STACK_OVERFLOW_CHECK=2'],
  ['MEMORY_GROWTH_STEP', 'MEMORY_GROWTH_LINEAR_STEP'],
  ['ELIMINATE_DUPLICATE_FUNCTIONS', [0, 1], 'Duplicate function elimination for wasm is handled automatically by binaryen'],
  ['ELIMINATE_DUPLICATE_FUNCTIONS_DUMP_EQUIVALENT_FUNCTIONS', [0], 'Duplicate function elimination for wasm is handled automatically by binaryen'],
  ['ELIMINATE_DUPLICATE_FUNCTIONS_PASSES', [5], 'Duplicate function elimination for wasm is handled automatically by binaryen'],
  // WASM_OBJECT_FILES is handled in emcc.py, supporting both 0 and 1 for now.
  ['WASM_OBJECT_FILES', [0, 1], 'For LTO, use -flto or -fto=thin instead; to disable LTO, just do not pass WASM_OBJECT_FILES=1 as 1 is the default anyhow'],
  ['TOTAL_MEMORY', 'INITIAL_MEMORY'],
  ['WASM_MEM_MAX', 'MAXIMUM_MEMORY'],
  ['BINARYEN_MEM_MAX', 'MAXIMUM_MEMORY'],
  ['BINARYEN_PASSES', [''], 'Use BINARYEN_EXTRA_PASSES to add additional passes'],
  ['SWAPPABLE_ASM_MODULE', [0], 'Fully swappable asm modules are no longer supported'],
  ['ASM_JS', [1], 'asm.js output is not supported any more'],
  ['FINALIZE_ASM_JS', [0, 1], 'asm.js output is not supported any more'],
  ['ASYNCIFY_WHITELIST', 'ASYNCIFY_ONLY'],
  ['ASYNCIFY_BLACKLIST', 'ASYNCIFY_REMOVE'],
  ['EXCEPTION_CATCHING_WHITELIST', 'EXCEPTION_CATCHING_ALLOWED'],
  ['SEPARATE_ASM', [0], 'Separate asm.js only made sense for fastcomp with asm.js output'],
  ['SEPARATE_ASM_MODULE_NAME', [''], 'Separate asm.js only made sense for fastcomp with asm.js output'],
  ['FAST_UNROLLED_MEMCPY_AND_MEMSET', [0, 1], 'The wasm backend implements memcpy/memset in C'],
  ['DOUBLE_MODE', [0, 1], 'The wasm backend always implements doubles normally'],
  ['PRECISE_F32', [0, 1, 2], 'The wasm backend always implements floats normally'],
  ['ALIASING_FUNCTION_POINTERS', [0, 1], 'The wasm backend always uses a single index space for function pointers, in a single Table'],
  ['AGGRESSIVE_VARIABLE_ELIMINATION', [0, 1], 'Wasm ignores asm.js-specific optimization flags'],
  ['SIMPLIFY_IFS', [1], 'Wasm ignores asm.js-specific optimization flags'],
  ['DEAD_FUNCTIONS', [[]], 'The wasm backend does not support dead function removal'],
  ['WASM_BACKEND', [-1], 'Only the wasm backend is now supported (note that setting it as -s has never been allowed anyhow)'],
  ['EXPORT_BINDINGS', [0, 1], 'No longer needed'],
  ['RUNNING_JS_OPTS', [0], 'Fastcomp cared about running JS which could alter asm.js validation, but not upstream'],
  ['EXPORT_FUNCTION_TABLES', [0], 'No longer needed'],
  ['BINARYEN_SCRIPTS', [""], 'No longer needed'],
  ['WARN_UNALIGNED', [0, 1], 'No longer needed'],
  ['ASM_PRIMITIVE_VARS', [[]], 'No longer needed'],
  ['WORKAROUND_IOS_9_RIGHT_SHIFT_BUG', [0], 'Wasm2JS does not support iPhone 4s, iPad 2, iPad 3, iPad Mini 1, Pod Touch 5 (devices with end-of-life at iOS 9.3.5) and older'],
  ['RUNTIME_FUNCS_TO_IMPORT', [[]], 'No longer needed'],
  ['LIBRARY_DEPS_TO_AUTOEXPORT', [[]], 'No longer needed'],
  ['EMIT_EMSCRIPTEN_METADATA', [0], 'No longer supported'],
];<|MERGE_RESOLUTION|>--- conflicted
+++ resolved
@@ -1480,13 +1480,6 @@
 // [compile+link] - affects user code at compile and system libraries at link.
 var WASM_WORKERS = 0;
 
-<<<<<<< HEAD
-// Wasm Worker option: set to 1 to disable TLS for small code size gain when
-// not using TLS. This setting can be used to verify that there is no leftover
-// state stored in a Worker when manually implementing thread pooling in Workers.
-// [link]
-var WASM_WORKERS_NO_TLS = 0;
-
 // If true, enables targeting Wasm Web Audio AudioWorklets.
 // [link]
 var AUDIO_WORKLET = 0;
@@ -1495,8 +1488,6 @@
 // [link]
 var WEBAUDIO_DEBUG = 0;
 
-=======
->>>>>>> 43ad4ced
 // In web browsers, Workers cannot be created while the main browser thread
 // is executing JS/Wasm code, but the main thread must regularly yield back
 // to the browser event loop for Worker initialization to occur.
