--- conflicted
+++ resolved
@@ -1651,13 +1651,9 @@
   ['MEMFS_APPEND_TO_TYPED_ARRAYS', [1], 'Starting from Emscripten 1.38.26, MEMFS_APPEND_TO_TYPED_ARRAYS=0 is no longer supported. MEMFS no longer supports using JS arrays for file data (https://github.com/emscripten-core/emscripten/pull/7918)'],
   ['ERROR_ON_MISSING_LIBRARIES', [1], 'missing libraries are always an error now'],
   ['EMITTING_JS', [1], 'The new STANDALONE_WASM flag replaces this (replace EMITTING_JS=0 with STANDALONE_WASM=1)'],
-<<<<<<< HEAD
+  ['SKIP_STACK_IN_SMALL', [0, 1], 'SKIP_STACK_IN_SMALL is no longer needed as the backend can optimize it directly'],
 ];
 
 
 // ./emcc tests/pthread/test_pthread_create.cpp -s USE_PTHREADS -s PTHREAD_POOL_SIZE=1 -g
 // ~/Downloads/node-v13.0.0-nightly20190924e078e482c5-linux-x64/bin/node --experimental-wasm-threads --experimental-wasm-bulk-memory a.out.js
-=======
-  ['SKIP_STACK_IN_SMALL', [0, 1], 'SKIP_STACK_IN_SMALL is no longer needed as the backend can optimize it directly'],
-];
->>>>>>> 2d2442c8
