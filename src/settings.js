--- conflicted
+++ resolved
@@ -1622,11 +1622,6 @@
 // cost of a few bytes extra.
 var ABORT_ON_WASM_EXCEPTIONS = 0;
 
-<<<<<<< HEAD
-// Logs all Wasm functions that are executed. The user will have to provide a log_function
-// in Javascript to choose how the functions should be logged.
-var INSTRUMENT = 0;
-=======
 // Build binaries that use as many WASI APIs as possible, and include additional
 // JS support libraries for those APIs.  This allows emscripten to produce binaries
 // are more WASI compilant and also allows it to process and execute WASI
@@ -1634,7 +1629,10 @@
 // This setting is experimental and subject to change or removal.
 // Implies STANDALONE_WASM.
 var PURE_WASI = 0;
->>>>>>> c3e788c8
+
+// Logs all Wasm functions that are executed. The user will have to provide a log_function
+// in Javascript to choose how the functions should be logged.
+var INSTRUMENT = 0;
 
 //===========================================
 // Internal, used for testing only, from here
