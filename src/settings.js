--- conflicted
+++ resolved
@@ -2183,18 +2183,16 @@
 // [link]
 var SIGNATURE_CONVERSIONS = [];
 
-<<<<<<< HEAD
 // Run wasm-bindgen and integrate the rust-exported symbols into the rest of Emscripten's JS output.
 // [link]
 var WASM_BINDGEN = 0;
-=======
+
 // Experimental support for wasm source phase imports.
 // This is only currently implemented in the pre-release/nightly version of node,
 // and not yet supported by browsers.
 // Requires EXPORT_ES6
 // [link]
 var SOURCE_PHASE_IMPORTS = false;
->>>>>>> 53b38d0c
 
 // For renamed settings the format is:
 // [OLD_NAME, NEW_NAME]
