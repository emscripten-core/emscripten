--- conflicted
+++ resolved
@@ -1762,12 +1762,9 @@
   ['ASYNCIFY_WHITELIST', 'ASYNCIFY_ONLY'],
   ['ASYNCIFY_BLACKLIST', 'ASYNCIFY_REMOVE'],
   ['EXCEPTION_CATCHING_WHITELIST', 'EXCEPTION_CATCHING_ALLOWED'],
-<<<<<<< HEAD
   ['SEPARATE_ASM', [0], 'Separate asm.js only made sense for fastcomp with asm.js output'],
   ['SEPARATE_ASM_MODULE_NAME', [''], 'Separate asm.js only made sense for fastcomp with asm.js output'],
-=======
   ['FAST_UNROLLED_MEMCPY_AND_MEMSET', [0, 1], 'The wasm backend implements memcpy/memset in C'],
   ['DOUBLE_MODE', [0, 1], 'The wasm backend always implements doubles normally'],
   ['PRECISE_F32', [0, 1, 2], 'The wasm backend always implements floats normally'],
->>>>>>> 40dbef96
 ];