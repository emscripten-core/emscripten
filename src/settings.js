//
// @license
// Copyright 2010 The Emscripten Authors
// SPDX-License-Identifier: MIT
//

//
// Various compiler settings. These are simply variables present when the
// JS compiler runs. To set them, do something like:
//
//   emcc -sOPTION1=VALUE1 -sOPTION2=VALUE2 [..other stuff..]
//
// For convenience and readability `-sOPTION` expands to `-sOPTION=1`
// and `-sNO_OPTION` expands to `-sOPTION=0` (assuming OPTION is a valid
// option).
//
// See https://github.com/emscripten-core/emscripten/wiki/Code-Generation-Modes/
//
// Note that the values here are the defaults which can be affected either
// directly via `-s` flags or indirectly via other options (e.g. -O1,2,3)
//
// These flags should only have an effect when compiling to JS, so there
// should not be a need to have them when just compiling source to
// bitcode. However, there will also be no harm either, so it is ok to.
//
// Settings in this file can be directly set from the command line.  Internal
// settings that are not part of the user ABI live in the settings_internal.js.
//
// In general it is best to pass the same arguments at both compile and link
// time, as whether wasm object files are used or not affects when codegen
// happens (without wasm object files, codegen is done entirely during
// link; otherwise, it is during compile). Flags affecting codegen must
// be passed when codegen happens, so to let a build easily switch when codegen
// happens (LTO vs normal), pass the flags at both times. The flags are also
// annotated in this file:
//
// [link] - Should be passed at link time. This is the case for all JS flags,
//          as we emit JS at link (and that is most of the flags here, and
//          hence the default).
// [compile+link] - A flag that has an effect at both compile and link time,
//                  basically any time emcc is invoked. The same flag should be
//                  passed at both times in most cases.
//
// If not otherwise specified, a flag is [link]. Note that no flag is only
// relevant during compile time, as during link we may do codegen for system
// libraries and other support code, so all flags are either link or
// compile+link.
//

// Tuning

// Whether we should add runtime assertions, for example to
// check that each allocation to the stack does not
// exceed its size, whether all allocations (stack and static) are
// of positive size, etc., whether we should throw if we encounter a bad __label__, i.e.,
// if code flow runs into a fault
// ASSERTIONS == 2 gives even more runtime checks, that may be very slow. That
// includes internal dlmalloc assertions.
// [link]
var ASSERTIONS = 1;

// Whether extra logging should be enabled.
// This logging isn't quite assertion-quality in that it isn't necessarily a
// symptom that something is wrong.
// [link]
var RUNTIME_LOGGING = false;

// Chooses what kind of stack smash checks to emit to generated code:
// Building with ASSERTIONS=1 causes STACK_OVERFLOW_CHECK default to 1.
// Since ASSERTIONS=1 is the default at -O0, which itself is the default
// optimization level this means that this setting also effectively
// defaults 1, absent any other settings.
// 0: Stack overflows are not checked.
// 1: Adds a security cookie at the top of the stack, which is checked at end of
//    each tick and at exit (practically zero performance overhead)
// 2: Same as above, but also runs a binaryen pass which adds a check to all
//    stack pointer assignments. Has a small performance cost.
// [link]
var STACK_OVERFLOW_CHECK = 0;

// When set to 1, will generate more verbose output during compilation.
// [general]
var VERBOSE = false;

// Whether we will run the main() function. Disable if you embed the generated
// code in your own, and will call main() yourself at the right time (which you
// can do with Module.callMain(), with an optional parameter of commandline args).
// [link]
var INVOKE_RUN = true;

// If 0, the runtime is not quit when main() completes (allowing code to
// run afterwards, for example from the browser main event loop). atexit()s
// are also not executed, and we can avoid including code for runtime shutdown,
// like flushing the stdio streams.
// Set this to 1 if you do want atexit()s or stdio streams to be flushed
// on exit.
// This setting is controlled automatically in STANDALONE_WASM mode:
//  - For a command (has a main function) this is always 1
//  - For a reactor (no a main function) this is always 0
// [link]
var EXIT_RUNTIME = false;

// How to represent the initial memory content.
// 0: embed a base64 string literal representing the initial memory data
// 1: create a *.mem file containing the binary data of the initial memory;

//    use the --memory-init-file command line switch to select this method
// [link]
var MEM_INIT_METHOD = false;

// The total stack size. There is no way to enlarge the stack, so this
// value must be large enough for the program's requirements. If
// assertions are on, we will assert on not exceeding this, otherwise,
// it will fail silently.
// [link]
var TOTAL_STACK = 5*1024*1024;

// What malloc()/free() to use, out of
//  * dlmalloc - a powerful general-purpose malloc
//  * emmalloc - a simple and compact malloc designed for emscripten
//  * emmalloc-debug - use emmalloc and add extra assertion checks
//  * emmalloc-memvalidate - use emmalloc with assertions+heap consistency
//                           checking.
//  * emmalloc-verbose - use emmalloc with assertions + verbose logging.
//  * emmalloc-memvalidate-verbose - use emmalloc with assertions + heap
//                                   consistency checking + verbose logging.
//  * none     - no malloc() implementation is provided, but you must implement
//               malloc() and free() yourself.
// dlmalloc is necessary for split memory and other special modes, and will be
// used automatically in those cases.
// In general, if you don't need one of those special modes, and if you don't
// allocate very many small objects, you should use emmalloc since it's
// smaller. Otherwise, if you do allocate many small objects, dlmalloc
// is usually worth the extra size. dlmalloc is also a good choice if you want
// the extra security checks it does (such as noticing metadata corruption in
// its internal data structures, which emmalloc does not do).
// [link]
var MALLOC = "dlmalloc";

// If 1, then when malloc would fail we abort(). This is nonstandard behavior,
// but makes sense for the web since we have a fixed amount of memory that
// must all be allocated up front, and so (a) failing mallocs are much more
// likely than on other platforms, and (b) people need a way to find out
// how big that initial allocation (INITIAL_MEMORY) must be.
// If you set this to 0, then you get the standard malloc behavior of
// returning NULL (0) when it fails.
//
// Setting ALLOW_MEMORY_GROWTH turns this off, as in that mode we default to
// the behavior of trying to grow and returning 0 from malloc on failure, like
// a standard system would. However, you can still set this flag to override
// that.
//    * This is a mostly-backwards-compatible change. Previously this option
//      was ignored when growth was on. The current behavior is that growth
//      turns it off by default, so for users that never specified the flag
//      nothing changes. But if you do specify it, it will have an effect now,
//      which it did not previously. If you don't want that, just stop passing
//      it in at link time.
//
// [link]
var ABORTING_MALLOC = true;

// The initial amount of memory to use. Using more memory than this will
// cause us to expand the heap, which can be costly with typed arrays:
// we need to copy the old heap into a new one in that case.
// If ALLOW_MEMORY_GROWTH is set, this initial amount of memory can increase
// later; if not, then it is the final and total amount of memory.
//
// (This option was formerly called TOTAL_MEMORY.)
// [link]
var INITIAL_MEMORY = 16777216;

// Set the maximum size of memory in the wasm module (in bytes). This is only
// relevant when ALLOW_MEMORY_GROWTH is set, as without growth, the size of
// INITIAL_MEMORY is the final size of memory anyhow.
//
// Note that the default value here is 2GB, which means that by default if you
// enable memory growth then we can grow up to 2GB but no higher. 2GB is a
// natural limit for several reasons:
//
//   * If the maximum heap size is over 2GB, then pointers must be unsigned in
//     JavaScript, which increases code size. We don't want memory growth builds
//     to be larger unless someone explicitly opts in to >2GB+ heaps.
//   * Historically no VM has supported more >2GB+, and only recently (Mar 2020)
//     has support started to appear. As support is limited, it's safer for
//     people to opt into >2GB+ heaps rather than get a build that may not
//     work on all VMs.
//
// To use more than 2GB, set this to something higher, like 4GB.
//
// (This option was formerly called WASM_MEM_MAX and BINARYEN_MEM_MAX.)
// [link]
var MAXIMUM_MEMORY = 2147483648;

// If false, we abort with an error if we try to allocate more memory than
// we can (INITIAL_MEMORY). If true, we will grow the memory arrays at
// runtime, seamlessly and dynamically.
// See https://code.google.com/p/v8/issues/detail?id=3907 regarding
// memory growth performance in chrome.
// Note that growing memory means we replace the JS typed array views, as
// once created they cannot be resized. (In wasm we can grow the Memory, but
// still need to create new views for JS.)
// Setting this option on will disable ABORTING_MALLOC, in other words,
// ALLOW_MEMORY_GROWTH enables fully standard behavior, of both malloc
// returning 0 when it fails, and also of being able to allocate more
// memory from the system as necessary.
// [link]
var ALLOW_MEMORY_GROWTH = false;

// If ALLOW_MEMORY_GROWTH is true, this variable specifies the geometric
// overgrowth rate of the heap at resize. Specify MEMORY_GROWTH_GEOMETRIC_STEP=0
// to disable overgrowing the heap at all, or e.g.
// MEMORY_GROWTH_GEOMETRIC_STEP=1.0 to double the heap (+100%) at every grow step.
// The larger this value is, the more memory the WebAssembly heap overreserves
// to reduce performance hiccups coming from memory resize, and the smaller
// this value is, the more memory is conserved, at the performance of more
// stuttering when the heap grows. (profiled to be on the order of ~20 msecs)
// [link]
var MEMORY_GROWTH_GEOMETRIC_STEP = 0.20;

// Specifies a cap for the maximum geometric overgrowth size, in bytes. Use
// this value to constrain the geometric grow to not exceed a specific rate.
// Pass MEMORY_GROWTH_GEOMETRIC_CAP=0 to disable the cap and allow unbounded
// size increases.
// [link]
var MEMORY_GROWTH_GEOMETRIC_CAP = 96*1024*1024;

// If ALLOW_MEMORY_GROWTH is true and MEMORY_GROWTH_LINEAR_STEP == -1, then
// geometric memory overgrowth is utilized (above variable). Set
// MEMORY_GROWTH_LINEAR_STEP to a multiple of WASM page size (64KB), eg. 16MB to
// replace geometric overgrowth rate with a constant growth step size. When
// MEMORY_GROWTH_LINEAR_STEP is used, the variables MEMORY_GROWTH_GEOMETRIC_STEP
// and MEMORY_GROWTH_GEOMETRIC_CAP are ignored.
// [link]
var MEMORY_GROWTH_LINEAR_STEP = -1;

// The "architecture" to compile for. 0 means the default wasm32, 1 is
// the full end-to-end wasm64 mode, and 2 is wasm64 for clang/lld but lowered to
// wasm32 in Binaryen (such that it can run on wasm32 engines, while internally
// using i64 pointers).
// Assumes WASM_BIGINT.
// [compile+link]
var MEMORY64 = 0;

// Sets the initial size of the table when MAIN_MODULE or SIDE_MODULE is use
// (and not otherwise). Normally Emscripten can determine the size of the table
// at link time, but in SPLIT_MODULE mode, wasm-split often needs to grow the
// table, so the table size baked into the JS for the instrumented build will be
// too small after the module is split. This is a hack to allow users to specify
// a large enough table size that can be consistent across both builds. This
// setting may be removed at any time and should not be used except in
// conjunction with SPLIT_MODULE and dynamic linking.
// [link]
var INITIAL_TABLE = -1;

// If true, allows more functions to be added to the table at runtime. This is
// necessary for dynamic linking, and set automatically in that mode.
// [link]
var ALLOW_TABLE_GROWTH = false;

// Where global data begins; the start of static memory.
// A GLOBAL_BASE of 1024 or above is useful for optimizing load/store offsets, as it
// enables the --low-memory-unused pass
// [link]
var GLOBAL_BASE = 1024;

// Whether closure compiling is being run on this output
// [link]
var USE_CLOSURE_COMPILER = false;

// Specifies how warnings emitted by Closure are treated. Possible
// options: 'quiet', 'warn', 'error'. If set to 'warn', Closure warnings are printed
// out to console. If set to 'error', Closure warnings are treated like errors,
// similar to -Werror compiler flag.
// [link]
var CLOSURE_WARNINGS = 'quiet';

// Ignore closure warnings and errors (like on duplicate definitions)
// [link]
var IGNORE_CLOSURE_COMPILER_ERRORS = false;

// If set to 1, each wasm module export is individually declared with a
// JavaScript "var" definition. This is the simple and recommended approach.
// However, this does increase code size (especially if you have many such
// exports), which can be avoided in an unsafe way by setting this to 0. In that
// case, no "var" is created for each export, and instead a loop (of small
// constant code size, no matter how many exports you have) writes all the
// exports received into the global scope. Doing so is dangerous since such
// modifications of the global scope can confuse external JS minifier tools, and
// also things can break if the scope the code is in is not the global scope
// (e.g. if you manually enclose them in a function scope).
// [link]
var DECLARE_ASM_MODULE_EXPORTS = true;

// If set to 1, prevents inlining. If 0, we will inline normally in LLVM.
// This does not affect the inlining policy in Binaryen.
// [compile]
var INLINING_LIMIT = false;

// If set to 1, perform acorn pass that converts each HEAP access into a
// function call that uses DataView to enforce LE byte order for HEAP buffer;
// This makes generated JavaScript run on BE as well as LE machines. (If 0, only
// LE systems are supported). Does not affect generated wasm.
var SUPPORT_BIG_ENDIAN = false;

// Check each write to the heap, for example, this will give a clear
// error on what would be segfaults in a native build (like dereferencing
// 0). See runtime_safe_heap.js for the actual checks performed.
// Set to value 1 to test for safe behavior for both Wasm+Wasm2JS builds.
// Set to value 2 to test for safe behavior for only Wasm builds. (notably,
// Wasm-only builds allow unaligned memory accesses. Note, however, that
// on some architectures unaligned accesses can be very slow, so it is still
// a good idea to verify your code with the more strict mode 1)
// [link]
var SAFE_HEAP = 0;

// Log out all SAFE_HEAP operations
// [link]
var SAFE_HEAP_LOG = false;

// Allows function pointers to be cast, wraps each call of an incorrect type
// with a runtime correction.  This adds overhead and should not be used
// normally.  It also forces ALIASING_FUNCTION_POINTERS to 0.  Aside from making
// calls not fail, this tries to convert values as best it can.
// We use 64 bits (i64) to represent values, as if we wrote the sent value to
// memory and loaded the received type from the same memory (using
// truncs/extends/ reinterprets). This means that when types do not match the
// emulated values may not match (this is true of native too, for that matter -
// this is all undefined behavior). This approaches appears good enough to
// support Python, which is the main use case motivating this feature.
// [link]
var EMULATE_FUNCTION_POINTER_CASTS = false;

// Print out exceptions in emscriptened code.
// [link]
var EXCEPTION_DEBUG = false;

// If 1, build in libcxxabi's full c++ demangling code, to allow stackTrace()
// to emit fully proper demangled c++ names
// [link]
var DEMANGLE_SUPPORT = false;

// Print out when we enter a library call (library*.js). You can also unset
// Runtime.debug at runtime for logging to cease, and can set it when you want
// it back. A simple way to set it in C++ is
//   emscripten_run_script("Runtime.debug = ...;");
// [link]
var LIBRARY_DEBUG = false;

// Print out all musl syscalls, including translating their numeric index
// to the string name, which can be convenient for debugging. (Other system
// calls are not numbered and already have clear names; use LIBRARY_DEBUG
// to get logging for all of them.)
// [link]
var SYSCALL_DEBUG = false;

// Log out socket/network data transfer.
// [link]
var SOCKET_DEBUG = false;

// Log dynamic linker information
// [link]
var DYLINK_DEBUG = false;

// Register file system callbacks using trackingDelegate in library_fs.js
// [link]
var FS_DEBUG = false;

// Select socket backend, either webrtc or websockets. XXX webrtc is not
// currently tested, may be broken

// As well as being configurable at compile time via the "-s" option the
// WEBSOCKET_URL and WEBSOCKET_SUBPROTOCOL
// settings may configured at run time via the Module object e.g.
// Module['websocket'] = {subprotocol: 'base64, binary, text'};
// Module['websocket'] = {url: 'wss://', subprotocol: 'base64'};
// You can set 'subprotocol' to null, if you don't want to specify it
// Run time configuration may be useful as it lets an application select
// multiple different services.
// [link]
var SOCKET_WEBRTC = false;

// A string containing either a WebSocket URL prefix (ws:// or wss://) or a complete
// RFC 6455 URL - "ws[s]:" "//" host [ ":" port ] path [ "?" query ].
// In the (default) case of only a prefix being specified the URL will be constructed from
// prefix + addr + ':' + port
// where addr and port are derived from the socket connect/bind/accept calls.
// [link]
var WEBSOCKET_URL = 'ws://';

// If 1, the POSIX sockets API uses a native bridge process server to proxy sockets calls
// from browser to native world.
// [link]
var PROXY_POSIX_SOCKETS = false;

// A string containing a comma separated list of WebSocket subprotocols
// as would be present in the Sec-WebSocket-Protocol header.
// You can set 'null', if you don't want to specify it.
// [link]
var WEBSOCKET_SUBPROTOCOL = 'binary';

// Print out debugging information from our OpenAL implementation.
// [link]
var OPENAL_DEBUG = false;

// If 1, prints out debugging related to calls from emscripten_web_socket_* functions
// in emscripten/websocket.h.
// If 2, additionally traces bytes communicated via the sockets.
// [link]
var WEBSOCKET_DEBUG = false;

// Adds extra checks for error situations in the GL library. Can impact
// performance.
// [link]
var GL_ASSERTIONS = false;

// If enabled, prints out all API calls to WebGL contexts. (*very* verbose)
// [link]
var TRACE_WEBGL_CALLS = false;

// Enables more verbose debug printing of WebGL related operations. As with
// LIBRARY_DEBUG, this is toggleable at runtime with option GL.debug.
// [link]
var GL_DEBUG = false;

// When enabled, sets preserveDrawingBuffer in the context, to allow tests to
// work (but adds overhead)
// [link]
var GL_TESTING = false;

// How large GL emulation temp buffers are
// [link]
var GL_MAX_TEMP_BUFFER_SIZE = 2097152;

// Enables some potentially-unsafe optimizations in GL emulation code
// [link]
var GL_UNSAFE_OPTS = true;

// Forces support for all GLES2 features, not just the WebGL-friendly subset.
// [link]
var FULL_ES2 = false;

// If true, glGetString() for GL_VERSION and GL_SHADING_LANGUAGE_VERSION will
// return strings OpenGL ES format "Open GL ES ... (WebGL ...)" rather than the
// WebGL format. If false, the direct WebGL format strings are returned. Set
// this to true to make GL contexts appear like an OpenGL ES context in these
// version strings (at the expense of a little bit of added code size), and to
// false to make GL contexts appear like WebGL contexts and to save some bytes
// from the output.
// [link]
var GL_EMULATE_GLES_VERSION_STRING_FORMAT = true;

// If true, all GL extensions are advertised in both unprefixed WebGL extension
// format, but also in desktop/mobile GLES/GL extension format with "GL_" prefix.
// [link]
var GL_EXTENSIONS_IN_PREFIXED_FORMAT = true;

// If true, adds support for automatically enabling all GL extensions for
// GLES/GL emulation purposes. This takes up code size. If you set this to 0,
// you will need to manually enable the extensions you need.
// [link]
var GL_SUPPORT_AUTOMATIC_ENABLE_EXTENSIONS = true;

// If true, the function emscripten_webgl_enable_extension() can be called to
// enable any WebGL extension. If false, to save code size,
// emscripten_webgl_enable_extension() cannot be called to enable any of extensions
// 'ANGLE_instanced_arrays', 'OES_vertex_array_object', 'WEBGL_draw_buffers',
// 'WEBGL_multi_draw', 'WEBGL_draw_instanced_base_vertex_base_instance',
// or 'WEBGL_multi_draw_instanced_base_vertex_base_instance',
// but the dedicated functions emscripten_webgl_enable_*()
// found in html5.h are used to enable each of those extensions.
// This way code size is increased only for the extensions that are actually used.
// N.B. if setting this to 0, GL_SUPPORT_AUTOMATIC_ENABLE_EXTENSIONS must be set
// to zero as well.
// [link]
var GL_SUPPORT_SIMPLE_ENABLE_EXTENSIONS = true;

// If set to 0, Emscripten GLES2->WebGL translation layer does not track the kind
// of GL errors that exist in GLES2 but do not exist in WebGL. Settings this to 0
// saves code size. (Good to keep at 1 for development)
// [link]
var GL_TRACK_ERRORS = true;

// If true, GL contexts support the explicitSwapControl context creation flag.
// Set to 0 to save a little bit of space on projects that do not need it.
// [link]
var GL_SUPPORT_EXPLICIT_SWAP_CONTROL = false;

// If true, calls to glUniform*fv and glUniformMatrix*fv utilize a pool of
// preallocated temporary buffers for common small sizes to avoid generating
// temporary garbage for WebGL 1. Disable this to optimize generated size of the
// GL library a little bit, at the expense of generating garbage in WebGL 1. If
// you are only using WebGL 2 and do not support WebGL 1, this is not needed and
// you can turn it off.
// [link]
var GL_POOL_TEMP_BUFFERS = true;

// Some old Android WeChat (Chromium 37?) browser has a WebGL bug that it ignores
// the offset of a typed array view pointing to an ArrayBuffer. Set this to
// 1 to enable a polyfill that works around the issue when it appears. This
// bug is only relevant to WebGL 1, the affected browsers do not support WebGL 2.
// [link]
var WORKAROUND_OLD_WEBGL_UNIFORM_UPLOAD_IGNORED_OFFSET_BUG = false;

// If true, enables support for the EMSCRIPTEN_explicit_uniform_location WebGL
// extension. See docs/EMSCRIPTEN_explicit_uniform_location.txt
var GL_EXPLICIT_UNIFORM_LOCATION = false;

// If true, enables support for the EMSCRIPTEN_uniform_layout_binding WebGL
// extension. See docs/EMSCRIPTEN_explicit_uniform_binding.txt
var GL_EXPLICIT_UNIFORM_BINDING = false;

// Deprecated. Pass -sMAX_WEBGL_VERSION=2 to target WebGL 2.0.
// [link]
var USE_WEBGL2 = false;

// Specifies the lowest WebGL version to target. Pass -sMIN_WEBGL_VERSION=1
// to enable targeting WebGL 1, and -sMIN_WEBGL_VERSION=2 to drop support
// for WebGL 1.0
// [link]
var MIN_WEBGL_VERSION = 1;

// Specifies the highest WebGL version to target. Pass -sMAX_WEBGL_VERSION=2
// to enable targeting WebGL 2. If WebGL 2 is enabled, some APIs (EGL, GLUT, SDL)
// will default to creating a WebGL 2 context if no version is specified.
// Note that there is no automatic fallback to WebGL1 if WebGL2 is not supported
// by the user's device, even if you build with both WebGL1 and WebGL2
// support, as that may not always be what the application wants. If you want
// such a fallback, you can try to create a context with WebGL2, and if that
// fails try to create one with WebGL1.
// [link]
var MAX_WEBGL_VERSION = 1;

// If true, emulates some WebGL 1 features on WebGL 2 contexts, meaning that
// applications that use WebGL 1/GLES 2 can initialize a WebGL 2/GLES3 context,
// but still keep using WebGL1/GLES 2 functionality that no longer is supported
// in WebGL2/GLES3. Currently this emulates GL_EXT_shader_texture_lod extension
// in GLSLES 1.00 shaders, support for unsized internal texture formats, and the
// GL_HALF_FLOAT_OES != GL_HALF_FLOAT mixup.
// [link]
var WEBGL2_BACKWARDS_COMPATIBILITY_EMULATION = false;

// Forces support for all GLES3 features, not just the WebGL2-friendly subset.
// This automatically turns on FULL_ES2 and WebGL2 support.
// [link]
var FULL_ES3 = false;

// Includes code to emulate various desktop GL features. Incomplete but useful
// in some cases, see
// http://kripken.github.io/emscripten-site/docs/porting/multimedia_and_graphics/OpenGL-support.html
// [link]
var LEGACY_GL_EMULATION = false;

// If you specified LEGACY_GL_EMULATION = 1 and only use fixed function pipeline
// in your code, you can also set this to 1 to signal the GL emulation layer
// that it can perform extra optimizations by knowing that the user code does
// not use shaders at all. If LEGACY_GL_EMULATION = 0, this setting has no
// effect.
// [link]
var GL_FFP_ONLY = false;

// If you want to create the WebGL context up front in JS code, set this to 1
// and set Module['preinitializedWebGLContext'] to a precreated WebGL context.
// WebGL initialization afterwards will use this GL context to render.
// [link]
var GL_PREINITIALIZED_CONTEXT = false;

// Enables support for WebGPU (via "webgpu/webgpu.h").
// [link]
var USE_WEBGPU = false;

// Enables building of stb-image, a tiny public-domain library for decoding
// images, allowing decoding of images without using the browser's built-in
// decoders. The benefit is that this can be done synchronously, however, it
// will not be as fast as the browser itself.  When enabled, stb-image will be
// used automatically from IMG_Load and IMG_Load_RW. You can also call the
// stbi_* functions directly yourself.
// [link]
var STB_IMAGE = false;

// From Safari 8 (where WebGL was introduced to Safari) onwards, OES_texture_half_float and OES_texture_half_float_linear extensions
// are broken and do not function correctly, when used as source textures.
// See https://bugs.webkit.org/show_bug.cgi?id=183321, https://bugs.webkit.org/show_bug.cgi?id=169999,
// https://stackoverflow.com/questions/54248633/cannot-create-half-float-oes-texture-from-uint16array-on-ipad
// [link]
var GL_DISABLE_HALF_FLOAT_EXTENSION_IF_BROKEN = false;

// Workaround Safari WebGL issue: After successfully acquiring WebGL context on a canvas,
// calling .getContext() will always return that context independent of which 'webgl' or 'webgl2'
// context version was passed. See https://bugs.webkit.org/show_bug.cgi?id=222758 and
// https://github.com/emscripten-core/emscripten/issues/13295.
// Set this to 0 to force-disable the workaround if you know the issue will not affect you.
var GL_WORKAROUND_SAFARI_GETCONTEXT_BUG = true;

// Use JavaScript math functions like Math.tan. This saves code size as we can avoid shipping
// compiled musl code. However, it can be significantly slower as it calls out to JS. It
// also may give different results as JS math is specced somewhat differently than libc, and
// can also vary between browsers.
// [link]
var JS_MATH = false;

// If set, enables polyfilling for Math.clz32, Math.trunc, Math.imul, Math.fround.
// [link]
var POLYFILL_OLD_MATH_FUNCTIONS = false;

// Set this to enable compatibility emulations for old JavaScript engines. This gives you
// the highest possible probability of the code working everywhere, even in rare old
// browsers and shell environments. Specifically:
//  * Add polyfilling for Math.clz32, Math.trunc, Math.imul, Math.fround. (-sPOLYFILL_OLD_MATH_FUNCTIONS)
//  * Work around old Chromium WebGL 1 bug (-sWORKAROUND_OLD_WEBGL_UNIFORM_UPLOAD_IGNORED_OFFSET_BUG=1)
//  * Disable WebAssembly. (Must be paired with -sWASM=0)
//  * Adjusts MIN_X_VERSION settings to 0 to include support for all browser versions.
//  * Avoid TypedArray.fill, if necessary, in zeroMemory utility function.
// You can also configure the above options individually.
// [link]
var LEGACY_VM_SUPPORT = false;

// Specify which runtime environments the JS output will be capable of running
// in.  For maximum portability this can configured to support all envionements
// or it can be limited to reduce overall code size.  The supported environments
// are:
//    'web'     - the normal web environment.
//    'webview' - just like web, but in a webview like Cordova;
//                considered to be same as "web" in almost every place
//    'worker'  - a web worker environment.
//    'node'    - Node.js.
//    'shell'   - a JS shell like d8, js, or jsc.
// This setting can be a comma-separated list of these environments, e.g.,
// "web,worker". If this is the empty string, then all environments are
// supported.
//
// Note that the set of environments recognized here is not identical to the
// ones we identify at runtime using ENVIRONMENT_IS_*. Specifically:
//  * We detect whether we are a pthread at runtime, but that's set for workers
//    and not for the main file so it wouldn't make sense to specify here.
//  * The webview target is basically a subset of web. It must be specified
//    alongside web (e.g. "web,webview") and we only use it for code generation
//    at compile time, there is no runtime behavior change.
//
// Note that by default we do not include the 'shell' environment since direct
// usage of d8, js, jsc is extremely rare.
// [link]
var ENVIRONMENT = 'web,webview,worker,node';

// Enable this to support lz4-compressed file packages. They are stored compressed in memory, and
// decompressed on the fly, avoiding storing the entire decompressed data in memory at once.
// If you run the file packager separately, you still need to build the main program with this flag,
// and also pass --lz4 to the file packager.
// (You can also manually compress one on the client, using LZ4.loadPackage(), but that is less
// recommended.)
// Limitations:
//   * LZ4-compressed files are only decompressed when needed, so they are not available
//     for special preloading operations like pre-decoding of images using browser codecs,
//     preloadPlugin stuff, etc.
//   * LZ4 files are read-only.
// [link]
var LZ4 = false;

// Emscripten exception handling options.
// The three options below (DISABLE_EXCEPTION_CATCHING,
// EXCEPTION_CATCHING_ALLOWED, and DISABLE_EXCEPTION_THROWING) only pertain to
// Emscripten exception handling and do not control the native wasm exception
// handling option (-fwasm-exceptions, internal setting: WASM_EXCEPTIONS).

// Disables generating code to actually catch exceptions. This disabling is on
// by default as the overhead of exceptions is quite high in size and speed
// currently (in the future, wasm should improve that). When exceptions are
// disabled, if an exception actually happens then it will not be caught
// and the program will halt (so this will not introduce silent failures).
//
// XXX note that this removes *catching* of exceptions, which is the main
//     issue for speed, but you should build source files with
//     -fno-exceptions to really get rid of all exceptions code overhead,
//     as it may contain thrown exceptions that are never caught (e.g.
//     just using std::vector can have that). -fno-rtti may help as well.
//
// This option is mutually exclusive with EXCEPTION_CATCHING_ALLOWED.
//
// [compile+link] - affects user code at compile and system libraries at link
var DISABLE_EXCEPTION_CATCHING = 1;

// Enables catching exception but only in the listed functions.  This
// option acts like a more precise version of `DISABLE_EXCEPTION_CATCHING=0`.
//
// This option is mutually exclusive with DISABLE_EXCEPTION_CATCHING.
//
// [compile+link] - affects user code at compile and system libraries at link
var EXCEPTION_CATCHING_ALLOWED = [];

// Internal: Tracks whether Emscripten should link in exception throwing (C++
// 'throw') support library. This does not need to be set directly, but pass
// -fno-exceptions to the build disable exceptions support. (This is basically
// -fno-exceptions, but checked at final link time instead of individual .cpp
// file compile time) If the program *does* contain throwing code (some source
// files were not compiled with `-fno-exceptions`), and this flag is set at link
// time, then you will get errors on undefined symbols, as the exception
// throwing code is not linked in. If so you should either unset the option (if
// you do want exceptions) or fix the compilation of the source files so that
// indeed no exceptions are used).
// TODO(sbc): Move to settings_internal (current blocked due to use in test
// code).
// [link]
var DISABLE_EXCEPTION_THROWING = false;

// By default we handle exit() in node, by catching the Exit exception. However,
// this means we catch all process exceptions. If you disable this, then we no
// longer do that, and exceptions work normally, which can be useful for libraries
// or programs that don't need exit() to work.

// Emscripten uses an ExitStatus exception to halt when exit() is called.
// With this option, we prevent that from showing up as an unhandled
// exception.
// [link]
var NODEJS_CATCH_EXIT = true;

// Catch unhandled rejections in node. Without this, node may print the error,
// and that this behavior will change in future node, wait a few seconds, and
// then exit with 0 (which hides the error if you don't read the log). With
// this, we catch any unhandled rejection and throw an actual error, which will
// make the process exit immediately with a non-0 return code.
// This should be fixed in Node 15+.
// [link]
var NODEJS_CATCH_REJECTION = true;

// Whether to support async operations in the compiled code. This makes it
// possible to call JS functions from synchronous-looking code in C/C++.
//  1: Run binaryen's Asyncify pass to transform the code using asyncify. This
//     emits a normal wasm file in the end, so it works everywhere, but it has a
//     significant cost in terms of code size and speed.
//     See https://emscripten.org/docs/porting/asyncify.html
//  2: Depend on VM support for the wasm stack switching proposal. This allows
//     async operations to happen without the overhead of modifying the wasm.
//     This is experimental atm while spec discussion is ongoing, see
//     https://github.com/WebAssembly/js-promise-integration/
//     TODO: document which of the following flags are still relevant in this
//           mode (e.g. IGNORE_INDIRECT etc. are not needed)
// [link]
var ASYNCIFY = 0;

// Imports which can do an sync operation, in addition to the default ones that
// emscripten defines like emscripten_sleep. If you add more you will need to
// mention them to here, or else they will not work (in ASSERTIONS builds an
// error will be shown).
// Note that this list used to contain the default ones, which meant that you
// had to list them when adding your own; the default ones are now added
// automatically.
// [link]
var ASYNCIFY_IMPORTS = [];

// Whether indirect calls can be on the stack during an unwind/rewind.
// If you know they cannot, then setting this can be extremely helpful, as otherwise asyncify
// must assume an indirect call can reach almost everywhere.
// [link]
var ASYNCIFY_IGNORE_INDIRECT = false;

// The size of the asyncify stack - the region used to store unwind/rewind
// info. This must be large enough to store the call stack and locals. If it is too
// small, you will see a wasm trap due to executing an "unreachable" instruction.
// In that case, you should increase this size.
// [link]
var ASYNCIFY_STACK_SIZE = 4096;

// If the Asyncify remove-list is provided, then the functions in it will not
// be instrumented even if it looks like they need to. This can be useful
// if you know things the whole-program analysis doesn't, like if you
// know certain indirect calls are safe and won't unwind. But if you
// get the list wrong things will break (and in a production build user
// input might reach code paths you missed during testing, so it's hard
// to know you got this right), so this is not recommended unless you
// really know what are doing, and need to optimize every bit of speed
// and size.
//
// The names in this list are names from the WebAssembly Names section. The
// wasm backend will emit those names in *human-readable* form instead of
// typical C++ mangling. For example, you should write Struct::func()
// instead of _ZN6Struct4FuncEv. C is also different from C++, as C
// names don't end with parameters; as a result foo(int) in C++ would appear
// as just foo in C (C++ has parameters because it needs to differentiate
// overloaded functions). You will see warnings in the console if a name in the
// list is missing (these are not errors because inlining etc. may cause
// changes which would mean a single list couldn't work for both -O0 and -O1
// builds, etc.). You can inspect the wasm binary to look for the actual names,
// either directly or using wasm-objdump or wasm-dis, etc.
//
// Simple '*' wildcard matching is supported.
//
// To avoid dealing with limitations in operating system shells or build system
// escaping, the following substitutions can be made:
// - ' ' -> '.',
// - '&' -> '#',
// - ',' -> '?'.
//
// That is, the function
//    "foo(char const*, int&)" can be inputted as
//    "foo(char.const*?.int#)" on the command line instead.
//
// Note: Whitespace is part of the function signature! I.e.
//    "foo(char const *, int &)" will not match "foo(char const*, int&)", and
// neither would "foo(const char*, int &)".
//
// [link]
var ASYNCIFY_REMOVE = [];

// Functions in the Asyncify add-list are added to the list of instrumented
// functions, that is, they will be instrumented even if otherwise asyncify
// thinks they don't need to be. As by default everything will be instrumented
// in the safest way possible, this is only useful if you use IGNORE_INDIRECT
// and use this list to fix up some indirect calls that *do* need to be
// instrumented.
// See notes on ASYNCIFY_REMOVE about the names.
// [link]
var ASYNCIFY_ADD = [];

// If the Asyncify only-list is provided, then *only* the functions in the list
// will be instrumented. Like the remove-list, getting this wrong will break
// your application.
// See notes on ASYNCIFY_REMOVE about the names.
// [link]
var ASYNCIFY_ONLY = [];

// If enabled will output which functions have been instrumented and why.
// [link]
var ASYNCIFY_ADVISE = false;

// Allows lazy code loading: where emscripten_lazy_load_code() is written, we
// will pause execution, load the rest of the code, and then resume.
// [link]
var ASYNCIFY_LAZY_LOAD_CODE = false;

// Runtime debug logging from asyncify internals.
//  1: Minimal logging.
//  2: Verbose logging.
// [link]
var ASYNCIFY_DEBUG = 0;

// Runtime elements that are exported on Module by default. We used to export
// quite a lot here, but have removed them all. You should use
// EXPORTED_RUNTIME_METHODS for things you want to export from the runtime. Note
// that methods on this list are only exported if they are included (either
// automatically from linking, or due to being in
// DEFAULT_LIBRARY_FUNCS_TO_INCLUDE).
// Note that the name may be slightly misleading, as this is for any JS library
// element, and not just methods. For example, we can export the FS object by
// having "FS" in this list.
// [link]
var EXPORTED_RUNTIME_METHODS = [];

// Deprecated, use EXPORTED_RUNTIME_METHODS instead.
var EXTRA_EXPORTED_RUNTIME_METHODS = [];

// A list of incoming values on the Module object in JS that we care about. If
// a value is not in this list, then we don't emit code to check if you provide
// it on the Module object. For example, if
// you have this:
//
//  var Module = {
//    print: function(x) { console.log('print: ' + x) },
//    preRun: [function() { console.log('pre run') }]
//  };
//
// Then MODULE_JS_API must contain 'print' and 'preRun'; if it does not then
// we may not emit code to read and use that value. In other words, this
// option lets you set, statically at compile time, the list of which Module
// JS values you will be providing at runtime, so the compiler can better
// optimize.
//
// Setting this list to [], or at least a short and concise set of names you
// actually use, can be very useful for reducing code size. By default, the
// list contains a set of commonly used symbols.
//
// FIXME: should this just be  0  if we want everything?
// [link]
var INCOMING_MODULE_JS_API = [
  'ENVIRONMENT', 'GL_MAX_TEXTURE_IMAGE_UNITS', 'SDL_canPlayWithWebAudio',
  'SDL_numSimultaneouslyQueuedBuffers', 'INITIAL_MEMORY', 'wasmMemory', 'arguments',
  'buffer', 'canvas', 'doNotCaptureKeyboard', 'dynamicLibraries',
  'elementPointerLock', 'extraStackTrace', 'forcedAspectRatio',
  'instantiateWasm', 'keyboardListeningElement', 'freePreloadedMediaOnUse',
  'loadSplitModule', 'locateFile', 'logReadFiles', 'mainScriptUrlOrBlob', 'mem',
  'monitorRunDependencies', 'noExitRuntime', 'noInitialRun', 'onAbort',
  'onCustomMessage', 'onExit', 'onFree', 'onFullScreen', 'onMalloc',
  'onRealloc', 'onRuntimeInitialized', 'postMainLoop', 'postRun', 'preInit',
  'preMainLoop', 'preRun',
  'preinitializedWebGLContext', 'memoryInitializerRequest', 'preloadPlugins',
  'print', 'printErr', 'quit', 'setStatus', 'statusMessage', 'stderr',
  'stdin', 'stdout', 'thisProgram', 'wasm', 'wasmBinary', 'websocket'
];

// If set to nonzero, the provided virtual filesystem if treated
// case-insensitive, like Windows and macOS do. If set to 0, the VFS is
// case-sensitive, like on Linux.
// [link]
var CASE_INSENSITIVE_FS = false;

// If set to 0, does not build in any filesystem support. Useful if you are just
// doing pure computation, but not reading files or using any streams (including
// fprintf, and other stdio.h things) or anything related. The one exception is
// there is partial support for printf, and puts, hackishly.  The compiler will
// automatically set this if it detects that syscall usage (which is static)
// does not require a full filesystem. If you still want filesystem support, use
// FORCE_FILESYSTEM
// [link]
var FILESYSTEM = true;

// Makes full filesystem support be included, even if statically it looks like
// it is not used. For example, if your C code uses no files, but you include
// some JS that does, you might need this.
// [link]
var FORCE_FILESYSTEM = false;

// Enables support for the NODERAWFS filesystem backend. This is a special
// backend as it replaces all normal filesystem access with direct Node.js
// operations, without the need to do `FS.mount()`, and this backend only
// works with Node.js. The initial working directory will be same as
// process.cwd() instead of VFS root directory.  Because this mode directly uses
// Node.js to access the real local filesystem on your OS, the code will not
// necessarily be portable between OSes - it will be as portable as a Node.js
// program would be, which means that differences in how the underlying OS
// handles permissions and errors and so forth may be noticeable.  This has
// mostly been tested on Linux so far.
// [link]
var NODERAWFS = false;

// This saves the compiled wasm module in a file with name
//   $WASM_BINARY_NAME.$V8_VERSION.cached
// and loads it on subsequent runs. This caches the compiled wasm code from
// v8 in node, which saves compiling on subsequent runs, making them start up
// much faster.
// The V8 version used in node is included in the cache name so that we don't
// try to load cached code from another version, which fails silently (it seems
// to load ok, but we do actually recompile).
//  * The only version known to work for sure is node 12.9.1, as this has
//    regressed, see
//    https://github.com/nodejs/node/issues/18265#issuecomment-622971547
//  * The default location of the .cached files is alongside the wasm binary,
//    as mentioned earlier. If that is in a read-only directory, you may need
//    to place them elsewhere. You can use the locateFile() hook to do so.
// [link]
var NODE_CODE_CACHING = false;

// Functions that are explicitly exported. These functions are kept alive
// through LLVM dead code elimination, and also made accessible outside of the
// generated code even after running closure compiler (on "Module").  The
// symbols listed here require an `_` prefix.
//
// By default if this setting is not specified on the command line the
// `_main` function will be implicitly exported.  In STANDALONE_WASM mode the
// default export is `__start` (or `__initialize` if --no-entry is specified).
// [link]
var EXPORTED_FUNCTIONS = [];

// If true, we export all the symbols that are present in JS onto the Module
// object. This does not affect which symbols will be present - it does not
// prevent DCE or cause anything to be included in linking. It only does
//   Module['X'] = X;
// for all X that end up in the JS file. This is useful to export the JS
// library functions on Module, for things like dynamic linking.
// [link]
var EXPORT_ALL = false;

// Remembers the values of these settings, and makes them accessible
// through Runtime.getCompilerSetting and emscripten_get_compiler_setting.
// To see what is retained, look for compilerSettings in the generated code.
// [link]
var RETAIN_COMPILER_SETTINGS = false;

// JS library elements (C functions implemented in JS) that we include by
// default. If you want to make sure something is included by the JS compiler,
// add it here.  For example, if you do not use some emscripten_* C API call
// from C, but you want to call it from JS, add it here (and in EXPORTED
// FUNCTIONS with prefix "_", if you use closure compiler).  Note that the name
// may be slightly misleading, as this is for any JS library element, and not
// just functions. For example, you can include the Browser object by adding
// "$Browser" to this list.
// [link]
var DEFAULT_LIBRARY_FUNCS_TO_INCLUDE = [];

// Include all JS library functions instead of the sum of
// DEFAULT_LIBRARY_FUNCS_TO_INCLUDE + any functions used by the generated code.
// This is needed when dynamically loading (i.e. dlopen) modules that make use
// of runtime library functions that are not used in the main module.  Note that
// this only applies to js libraries, *not* C. You will need the main file to
// include all needed C libraries.  For example, if a module uses malloc or new,
// you will need to use those in the main file too to pull in malloc for use by
// the module.
// [link]
var INCLUDE_FULL_LIBRARY = false;

// If set to 1, we emit relocatable code from the LLVM backend; both
// globals and function pointers are all offset (by gb and fp, respectively)
// Automatically set for SIDE_MODULE or MAIN_MODULE.
// [compile+link]
var RELOCATABLE = false;

// A main module is a file compiled in a way that allows us to link it to
// a side module at runtime.
//  1: Normal main module.
//  2: DCE'd main module. We eliminate dead code normally. If a side
//     module needs something from main, it is up to you to make sure
//     it is kept alive.
// [compile+link]
var MAIN_MODULE = 0;

// Corresponds to MAIN_MODULE (also supports modes 1 and 2)
// [compile+link]
var SIDE_MODULE = 0;

// Deprecated, list shared libraries directly on the command line instead.
// [link]
var RUNTIME_LINKED_LIBS = [];

// If set to 1, this is a worker library, a special kind of library that is run
// in a worker. See emscripten.h
// [link]
var BUILD_AS_WORKER = false;

// If set to 1, we build the project into a js file that will run in a worker,
// and generate an html file that proxies input and output to/from it.
// [link]
var PROXY_TO_WORKER = false;

// If set, the script file name the main thread loads.  Useful if your project
// doesn't run the main emscripten- generated script immediately but does some
// setup before
// [link]
var PROXY_TO_WORKER_FILENAME = '';

// If set to 1, compiles in a small stub main() in between the real main() which
// calls pthread_create() to run the application main() in a pthread.  This is
// something that applications can do manually as well if they wish, this option
// is provided as convenience.
//
// The pthread that main() runs on is a normal pthread in all ways, with the one
// difference that its stack size is the same as the main thread would normally
// have, that is, TOTAL_STACK. This makes it easy to flip between
// PROXY_TO_PTHREAD and non-PROXY_TO_PTHREAD modes with main() always getting
// the same amount of stack.
//
// This proxies Module['canvas'], if present, and if OFFSCREENCANVAS_SUPPORT
// is enabled. This has to happen because this is the only chance - this browser
// main thread does the only pthread_create call that happens on
// that thread, so it's the only chance to transfer the canvas from there.
// [link]
var PROXY_TO_PTHREAD = false;

// If set to 1, this file can be linked with others, either as a shared library
// or as the main file that calls a shared library. To enable that, we will not
// internalize all symbols and cull the unused ones, in other words, we will not
// remove unused functions and globals, which might be used by another module we
// are linked with.
//
// MAIN_MODULE and SIDE_MODULE both imply this, so it not normally necessary
// to set this explicitly. Note that MAIN_MODULE and SIDE_MODULE mode 2 do
// *not* set this, so that we still do normal DCE on them, and in that case
// you must keep relevant things alive yourself using exporting.
// [link]
var LINKABLE = false;

// Emscripten 'strict' build mode: Drop supporting any deprecated build options.
// Set the environment variable EMCC_STRICT=1 or pass -sSTRICT to test that a
// codebase builds nicely in forward compatible manner.
// Changes enabled by this:
//   * The C define EMSCRIPTEN is not defined (__EMSCRIPTEN__ always is, and
//     is the correct thing to use).
//   * STRICT_JS is enabled.
//   * IGNORE_MISSING_MAIN is disabled.
//   * AUTO_JS_LIBRARIES is disabled.
//   * AUTO_NATIVE_LIBRARIES is disabled.
//   * AUTO_ARCHIVE_INDEXES is disabled.
//   * DEFAULT_TO_CXX is disabled.
//   * ALLOW_UNIMPLEMENTED_SYSCALLS is disabled.
// [compile+link]
var STRICT = false;

// Allow program to link with or without `main` symbol.
// If this is disabled then one must provide a `main` symbol or explicitly
// opt out by passing `--no-entry` or an EXPORTED_FUNCTIONS list that doesn't
// include `_main`.
// [link]
var IGNORE_MISSING_MAIN = true;

// Automatically attempt to add archive indexes at link time to archives that
// don't already have them.  This can happen when GNU ar or GNU ranlib is used
// rather than `llvm-ar` or `emar` since the former don't understand the wasm
// object format.
// [link]
var AUTO_ARCHIVE_INDEXES = true;

// Add "use strict;" to generated JS
// [link]
var STRICT_JS = false;

// If set to 1, we will warn on any undefined symbols that are not resolved by
// the library_*.js files. Note that it is common in large projects to not
// implement everything, when you know what is not going to actually be called
// (and don't want to mess with the existing buildsystem), and functions might
// be implemented later on, say in --pre-js, so you may want to build with -s
// WARN_ON_UNDEFINED_SYMBOLS=0 to disable the warnings if they annoy you.  See
// also ERROR_ON_UNDEFINED_SYMBOLS.  Any undefined symbols that are listed in-
// EXPORTED_FUNCTIONS will also be reported.
// [link]
var WARN_ON_UNDEFINED_SYMBOLS = true;

// If set to 1, we will give a link-time error on any undefined symbols (see
// WARN_ON_UNDEFINED_SYMBOLS). To allow undefined symbols at link time set this
// to 0, in which case if an undefined function is called a runtime error will
// occur.  Any undefined symbols that are listed in EXPORTED_FUNCTIONS will also
// be reported.
// [link]
var ERROR_ON_UNDEFINED_SYMBOLS = true;

// Use small chunk size for binary synchronous XHR's in Web Workers.  Used for
// testing.  See test_chunked_synchronous_xhr in runner.py and library.js.
// [link]
var SMALL_XHR_CHUNKS = false;

// If 1, will include shim code that tries to 'fake' a browser environment, in
// order to let you run a browser program (say, using SDL) in the shell.
// Obviously nothing is rendered, but this can be useful for benchmarking and
// debugging if actual rendering is not the issue. Note that the shim code is
// very partial - it is hard to fake a whole browser! - so keep your
// expectations low for this to work.
// [link]
var HEADLESS = false;

// If 1, we force Date.now(), Math.random, etc. to return deterministic results.
// This also tries to make execution deterministic across machines and
// environments, for example, not doing anything different based on the
// browser's language setting (which would mean you can get different results
// in different browsers, or in the browser and in node).
// Good for comparing builds for debugging purposes (and nothing else).
// [link]
var DETERMINISTIC = false;

// By default we emit all code in a straightforward way into the output
// .js file. That means that if you load that in a script tag in a web
// page, it will use the global scope. With `MODULARIZE` set, we instead emit
// the code wrapped in a function that returns a promise. The promise is
// resolved with the module instance when it is safe to run the compiled code,
// similar to the `onRuntimeInitialized` callback. You do not need to use the
// `onRuntimeInitialized` callback when using `MODULARIZE`.
//
// (If WASM_ASYNC_COMPILATION is off, that is, if compilation is
// *synchronous*, then it would not make sense to return a Promise, and instead
// the Module object itself is returned, which is ready to be used.)
//
// The default name of the function is `Module`, but can be changed using the
// `EXPORT_NAME` option. We recommend renaming it to a more typical name for a
// factory function, e.g. `createModule`.
//
//
// You use the factory function like so:
//
//   const module = await EXPORT_NAME();
//
// or:
//
//   let module;
//   EXPORT_NAME().then(instance => {
//     module = instance;
//   });
//
//
// The factory function accepts 1 parameter, an object with default values for
// the module instance:
//
//   const module = await EXPORT_NAME({ option: value, ... });
//
// Note the parentheses - we are calling EXPORT_NAME in order to instantiate
// the module. This allows you to create multiple instances of the module.
//
// Note that in MODULARIZE mode we do *not* look for a global `Module` object
// for default values. Default values must be passed as a parameter to the
// factory function.
//
// The default .html shell file provided in MINIMAL_RUNTIME mode will create
// a singleton instance automatically, to run the application on the page.
// (Note that it does so without using the Promise API mentioned earlier, and
// so code for the Promise is not even emitted in the .js file if you tell
// emcc to emit an .html output.)
// The default .html shell file provided by traditional runtime mode is only
// compatible with MODULARIZE=0 mode, so when building with traditional
// runtime, you should provided your own html shell file to perform the
// instantiation when building with MODULARIZE=1. (For more details, see
// https://github.com/emscripten-core/emscripten/issues/7950)
//
// If you add --pre-js or --post-js files, they will be included inside
// the factory function with the rest of the emitted code in order to be
// optimized together with it.
//
// If you want to include code outside all of the generated code, including the
// factory function, you can use --extern-pre-js or --extern-post-js. While
// --pre-js and --post-js happen to do that in non-MODULARIZE mode, their
// intended usage is to add code that is optimized with the rest of the emitted
// code, allowing better dead code elimination and minification.
// [link]
var MODULARIZE = false;

// Export using an ES6 Module export rather than a UMD export.  MODULARIZE must
// be enabled for ES6 exports.
// [link]
var EXPORT_ES6 = false;

// Use the ES6 Module relative import feature 'import.meta.url'
// to auto-detect WASM Module path.
// It might not be supported on old browsers / toolchains
// [link]
var USE_ES6_IMPORT_META = true;

// If 1, will just time how long main() takes to execute, and not print out
// anything at all whatsoever. This is useful for benchmarking.
// [link]
var BENCHMARK = false;

// Global variable to export the module as for environments without a
// standardized module loading system (e.g. the browser and SM shell).
// [link]
var EXPORT_NAME = 'Module';

// When set to 0, we do not emit eval() and new Function(), which disables some functionality
// (causing runtime errors if attempted to be used), but allows the emitted code to be
// acceptable in places that disallow dynamic code execution (chrome packaged app,
// privileged firefox app, etc.). Pass this flag when developing an Emscripten application
// that is targeting a privileged or a certified execution environment, see
// Firefox Content Security Policy (CSP) webpage for details:
// https://developer.mozilla.org/en-US/Apps/Build/Building_apps_for_Firefox_OS/CSP
//
// When this flag is set, the following features (linker flags) are unavailable:
//  -sRELOCATABLE: the function Runtime.loadDynamicLibrary would need to eval().
// and some features may fall back to slower code paths when they need to:
// Embind: uses eval() to jit functions for speed.
//
// Additionally, the following Emscripten runtime functions are unavailable when
// DYNAMIC_EXECUTION=0 is set, and an attempt to call them will throw an exception:
// - emscripten_run_script(),
// - emscripten_run_script_int(),
// - emscripten_run_script_string(),
// - dlopen(),
// - the functions ccall() and cwrap() are still available, but they are restricted to only
//   being able to call functions that have been exported in the Module object in advance.
//
// When set to -sDYNAMIC_EXECUTION=2 flag is set, attempts to call to eval() are demoted
// to warnings instead of throwing an exception.
// [link]
var DYNAMIC_EXECUTION = 1;

// whether we are in the generate struct_info bootstrap phase
// [link]
var BOOTSTRAPPING_STRUCT_INFO = false;

// Add some calls to emscripten tracing APIs
// [compile+link]
var EMSCRIPTEN_TRACING = false;

// Specify the GLFW version that is being linked against.  Only relevant, if you
// are linking against the GLFW library.  Valid options are 2 for GLFW2 and 3
// for GLFW3.
// [link]
var USE_GLFW = 2;

// Whether to use compile code to WebAssembly. Set this to 0 to compile to JS
// instead of wasm.
//
// Specify -sWASM=2 to target both WebAssembly and JavaScript at the same time.
// In that build mode, two files a.wasm and a.wasm.js are produced, and at runtime
// the WebAssembly file is loaded if browser/shell supports it. Otherwise the
// .wasm.js fallback will be used.
//
// If WASM=2 is enabled and the browser fails to compile the WebAssembly module,
// the page will be reloaded in Wasm2JS mode.
// [link]
var WASM = 1;

// STANDALONE_WASM indicates that we want to emit a wasm file that can run
// without JavaScript. The file will use standard APIs such as wasi as much as
// possible to achieve that.
//
// This option does not guarantee that the wasm can be used by itself - if you
// use APIs with no non-JS alternative, we will still use those (e.g., OpenGL
// at the time of writing this). This gives you the option to see which APIs
// are missing, and if you are compiling for a custom wasi embedding, to add
// those to your embedding.
//
// We may still emit JS with this flag, but the JS should only be a convenient
// way to run the wasm on the Web or in Node.js, and you can run the wasm by
// itself without that JS (again, unless you use APIs for which there is no
// non-JS alternative) in a wasm runtime like wasmer or wasmtime.
//
// Note that even without this option we try to use wasi etc. syscalls as much
// as possible. What this option changes is that we do so even when it means
// a tradeoff with JS size. For example, when this option is set we do not
// import the Memory - importing it is useful for JS, so that JS can start to
// use it before the wasm is even loaded, but in wasi and other wasm-only
// environments the expectation is to create the memory in the wasm itself.
// Doing so prevents some possible JS optimizations, so we only do it behind
// this flag.
//
// When this flag is set we do not legalize the JS interface, since the wasm is
// meant to run in a wasm VM, which can handle i64s directly. If we legalized it
// the wasm VM would not recognize the API. However, this means that the
// optional JS emitted won't run if you use a JS API with an i64. You can use
// the WASM_BIGINT option to avoid that problem by using BigInts for i64s which
// means we don't need to legalize for JS (but this requires a new enough JS
// VM).
//
// Standlone builds require a `main` entry point by default.  If you want to
// build a library (also known as a reactor) instead you can pass `--no-entry`.
// [link]
var STANDALONE_WASM = false;

// Whether to ignore implicit traps when optimizing in binaryen.  Implicit
// traps are the traps that happen in a load that is out of bounds, or
// div/rem of 0, etc. With this option set, the optimizer assumes that loads
// cannot trap, and therefore that they have no side effects at all. This
// is *not* safe in general, as you may have a load behind a condition which
// ensures it it is safe; but if the load is assumed to not have side effects it
// could be executed unconditionally. For that reason this option is generally
// not useful on large and complex projects, but in a small and simple enough
// codebase it may help reduce code size a little bit.
// [link]
var BINARYEN_IGNORE_IMPLICIT_TRAPS = false;

// A comma-separated list of extra passes to run in the binaryen optimizer,
// Setting this does not override/replace the default passes. It is appended at
// the end of the list of passes.
// [link]
var BINARYEN_EXTRA_PASSES = "";

// Whether to compile the wasm asynchronously, which is more efficient and does
// not block the main thread. This is currently required for all but the
// smallest modules to run in chrome.
//
// (This option was formerly called BINARYEN_ASYNC_COMPILATION)
// [link]
var WASM_ASYNC_COMPILATION = true;

// If set to 1, the dynCall() and dynCall_sig() API is made available
// to caller.
// [link]
var DYNCALLS = false;

<<<<<<< HEAD
// WebAssembly integration with JavaScript BigInt. When enabled we don't need
// to legalize i64s into pairs of i32s, as the wasm VM will use a BigInt where
// an i64 is used.
// If WASM_BIGINT is present, the default minimum browser versions increase to
// Safari v15.0, Firefox v68, and Edge v79. It is possible to use WASM_BIGINT
// with Safari >= v14.0, in that case Emscripten will polyfill BigInt64Array.
// Use `-sMIN_SAFARI_VERSION=140000` to request this.
=======
// WebAssembly integration with JavaScript BigInt. When enabled we don't need to
// legalize i64s into pairs of i32s, as the wasm VM will use a BigInt where an
// i64 is used. If WASM_BIGINT is present, the default minimum supported browser
// versions will be increased to the min version that supports BigInt.
>>>>>>> 4549d9da
// [link]
var WASM_BIGINT = false;

// WebAssembly defines a "producers section" which compilers and tools can
// annotate themselves in, and LLVM emits this by default.
// Emscripten will strip that out so that it is *not* emitted because it
// increases code size, and also some users may not want information
// about their tools to be included in their builds for privacy or security
// reasons, see
// https://github.com/WebAssembly/tool-conventions/issues/93.
// [link]
var EMIT_PRODUCERS_SECTION = false;

// Emits emscripten license info in the JS output.
// [link]
var EMIT_EMSCRIPTEN_LICENSE = false;

// Whether to legalize the JS FFI interfaces (imports/exports) by wrapping them
// to automatically demote i64 to i32 and promote f32 to f64. This is necessary
// in order to interface with JavaScript.  For non-web/non-JS embeddings, setting
// this to 0 may be desirable.
// [link]
var LEGALIZE_JS_FFI = true;

// Ports

// Specify the SDL version that is being linked against.
// 1, the default, is 1.3, which is implemented in JS
// 2 is a port of the SDL C code on emscripten-ports
// When AUTO_JS_LIBRARIES is set to 0 this defaults to 0 and SDL
// is not linked in.
// [link]
var USE_SDL = 1;

// Specify the SDL_gfx version that is being linked against. Must match USE_SDL
// [link]
var USE_SDL_GFX = 0;

// Specify the SDL_image version that is being linked against. Must match USE_SDL
// [link]
var USE_SDL_IMAGE = 1;

// Specify the SDL_ttf version that is being linked against. Must match USE_SDL
// [link]
var USE_SDL_TTF = 1;

// Specify the SDL_net version that is being linked against. Must match USE_SDL
// [link]
var USE_SDL_NET = 1;

// 1 = use icu from emscripten-ports
// [link]
var USE_ICU = false;

// 1 = use zlib from emscripten-ports
// [link]
var USE_ZLIB = false;

// 1 = use bzip2 from emscripten-ports
// [link]
var USE_BZIP2 = false;

// 1 = use giflib from emscripten-ports
// [link]
var USE_GIFLIB = false;

// 1 = use libjpeg from emscripten-ports
// [link]
var USE_LIBJPEG = false;

// 1 = use libpng from emscripten-ports
// [link]
var USE_LIBPNG = false;

// 1 = use Regal from emscripten-ports
// [link]
var USE_REGAL = false;

// 1 = use Boost headers from emscripten-ports
// [link]
var USE_BOOST_HEADERS = false;

// 1 = use bullet from emscripten-ports
// [link]
var USE_BULLET = false;

// 1 = use vorbis from emscripten-ports
// [link]
var USE_VORBIS = false;

// 1 = use ogg from emscripten-ports
// [link]
var USE_OGG = false;

// 1 = use mpg123 from emscripten-ports
// [link]
var USE_MPG123 = false;

// 1 = use freetype from emscripten-ports
// [link]
var USE_FREETYPE = false;

// Specify the SDL_mixer version that is being linked against.
// Doesn't *have* to match USE_SDL, but a good idea.
// [link]
var USE_SDL_MIXER = 1;

// 1 = use harfbuzz from harfbuzz upstream
// [link]
var USE_HARFBUZZ = false;

// 3 = use cocos2d v3 from emscripten-ports
// [link]
var USE_COCOS2D = 0;

// 1 = use libmodplug from emscripten-ports
// [link]
var USE_MODPLUG = false;

// Formats to support in SDL2_image. Valid values: bmp, gif, lbm, pcx, png, pnm, tga, xcf, xpm, xv
// [link]
var SDL2_IMAGE_FORMATS = [];

// Formats to support in SDL2_mixer. Valid values: ogg, mp3, mod, mid
// [link]
var SDL2_MIXER_FORMATS = ["ogg"];

// If true, the current build is performed for the Emscripten test harness.
// [other]
var IN_TEST_HARNESS = false;

// If 1, target compiling a shared Wasm Memory.
// [compile+link] - affects user code at compile and system libraries at link.
var SHARED_MEMORY = false;

// If true, enables support for pthreads. This implies SHARED_MEMORY.
// This setting is equivalent to `-pthread`, which should be preferred.
// [compile+link] - affects user code at compile and system libraries at link.
var USE_PTHREADS = false;

// If true, enables support for Wasm Workers. Wasm Workers enable applications
// to create threads using a lightweight web-specific API that builds on top
// of Wasm SharedArrayBuffer + Atomics API.
// [compile+link] - affects user code at compile and system libraries at link.
var WASM_WORKERS = 0;

// In web browsers, Workers cannot be created while the main browser thread
// is executing JS/Wasm code, but the main thread must regularly yield back
// to the browser event loop for Worker initialization to occur.
// This means that pthread_create() is essentially an asynchronous operation
// when called from the main browser thread, and the main thread must
// repeatedly yield back to the JS event loop in order for the thread to
// actually start.
// If your application needs to be able to synchronously create new threads,
// you can pre-create a pthread pool by specifying -sPTHREAD_POOL_SIZE=x,
// in which case the specified number of Workers will be preloaded into a pool
// before the application starts, and that many threads can then be available
// for synchronous creation.
// Note that this setting is a string, and will be emitted in the JS code
// (directly, with no extra quotes) so that if you set it to '5' then 5 workers
// will be used in the pool, and so forth. The benefit of this being a string
// is that you can set it to something like
// 'navigator.hardwareConcurrency' (which will use the number of cores the
// browser reports, and is how you can get exactly enough workers for a
// threadpool equal to the number of cores).
// [link] - affects generated JS runtime code at link time
var PTHREAD_POOL_SIZE = 0;

// Normally, applications can create new threads even when the pool is empty.
// When application breaks out to the JS event loop before trying to block on
// the thread via `pthread_join` or any other blocking primitive,
// an extra Worker will be created and the thread callback will be executed.
// However, breaking out to the event loop requires custom modifications to
// the code to adapt it to the Web, and not something that works for
// off-the-shelf apps. Those apps without any modifications are most likely
// to deadlock. This setting ensures that, instead of a risking a deadlock,
// they get a runtime EAGAIN error instead that can at least be gracefully
// handled from the C / C++ side.
// Values:
//  - `0` - disable warnings on thread pool exhaustion
//  - `1` - enable warnings on thread pool exhaustion (default)
//  - `2` - make thread pool exhaustion a hard error
// [link]
var PTHREAD_POOL_SIZE_STRICT = 1;

// If your application does not need the ability to synchronously create
// threads, but it would still like to opportunistically speed up initial thread
// startup time by prewarming a pool of Workers, you can specify the size of
// the pool with -sPTHREAD_POOL_SIZE=x, but then also specify
// -sPTHREAD_POOL_DELAY_LOAD, which will cause the runtime to not wait up at
// startup for the Worker pool to finish loading. Instead, the runtime will
// immediately start up and the Worker pool will asynchronously spin up in
// parallel on the background. This can shorten the time that pthread_create()
// calls take to actually start a thread, but without actually slowing down
// main application startup speed. If PTHREAD_POOL_DELAY_LOAD=0 (default),
// then the runtime will wait for the pool to start up before running main().
// [link] - affects generated JS runtime code at link time
var PTHREAD_POOL_DELAY_LOAD = false;

// If not explicitly specified, this is the stack size to use for newly created
// pthreads.  According to
// http://man7.org/linux/man-pages/man3/pthread_create.3.html, default stack
// size on Linux/x86-32 for a new thread is 2 megabytes, so follow the same
// convention. Use pthread_attr_setstacksize() at thread creation time to
// explicitly specify the stack size, in which case this value is ignored. Note
// that the wasm function call control flow stack is separate from this
// stack, and this stack only contains certain function local variables, such as
// those that have their addresses taken, or ones that are too large to fit as
// local vars in wasm code.
// [link]
var DEFAULT_PTHREAD_STACK_SIZE = 2*1024*1024;

// True when building with --threadprofiler
// [link]
var PTHREADS_PROFILING = false;

// It is dangerous to call pthread_join or pthread_cond_wait
// on the main thread, as doing so can cause deadlocks on the Web (and also
// it works using a busy-wait which is expensive). See
// https://emscripten.org/docs/porting/pthreads.html#blocking-on-the-main-browser-thread
// This may become set to 0 by default in the future; for now, this just
// warns in the console.
// [link]
var ALLOW_BLOCKING_ON_MAIN_THREAD = true;

// If true, add in debug traces for diagnosing pthreads related issues.
// [link]
var PTHREADS_DEBUG = false;

// This tries to evaluate code at compile time. The main use case is to eval
// global ctor functions, which are those that run before main(), but main()
// itself or parts of it can also be evalled. Evaluating code this way can avoid
// work at runtime, as it applies the results of the execution to memory and
// globals and so forth, "snapshotting" the wasm and then just running it from
// there when it is loaded.
//
// This will stop when it sees something it cannot eval at compile time, like a
// call to an import. When running with this option you will see logging that
// indicates what is evalled and where it stops.
//
// This optimization can either reduce or increase code size. If a small amount
// of code generates many changes in memory, for example, then overall size may
// increase.
//
// LLVM's GlobalOpt *almost* does this operation. It does in simple cases, where
// LLVM IR is not too complex for its logic to evaluate, but it isn't powerful
// enough for e.g. libc++ iostream ctors. It is just hard to do at the LLVM IR
// level - LLVM IR is complex and getting more complex, so this would require
// GlobalOpt to have a full interpreter, plus a way to write back into LLVM IR
// global objects.  At the wasm level, however, everything has been lowered
// into a simple low level, and we also just need to write bytes into an array,
// so this is easy for us to do. A further issue for LLVM is that it doesn't
// know that we will not link in further code, so it only tries to optimize
// ctors with lowest priority (while we do know explicitly if dynamic linking is
// enabled or not).
//
// If set to a value of 2, this also makes some "unsafe" assumptions,
// specifically that there is no input received while evalling ctors. That means
// we ignore args to main() as well as assume no environment vars are readable.
// This allows more programs to be optimized, but you need to make sure your
// program does not depend on those features - even just checking the value of
// argc can lead to problems.
//
// [link]
var EVAL_CTORS = 0;

// Is enabled, use the JavaScript TextDecoder API for string marshalling.
// Enabled by default, set this to 0 to disable.
// If set to 2, we assume TextDecoder is present and usable, and do not emit
// any JS code to fall back if it is missing. In single threaded -Oz build modes,
// TEXTDECODER defaults to value == 2 to save code size.
// [link]
var TEXTDECODER = 1;

// Embind specific: If enabled, assume UTF-8 encoded data in std::string binding.
// Disable this to support binary data transfer.
// [link]
var EMBIND_STD_STRING_IS_UTF8 = true;

// If set to 1, enables support for transferring canvases to pthreads and
// creating WebGL contexts in them, as well as explicit swap control for GL
// contexts. This needs browser support for the OffscreenCanvas specification.
// [link]
var OFFSCREENCANVAS_SUPPORT = false;

// If you are using PROXY_TO_PTHREAD with OFFSCREENCANVAS_SUPPORT, then specify
// here a comma separated list of CSS ID selectors to canvases to proxy over
// to the pthread at program startup, e.g. '#canvas1, #canvas2'.
// [link]
var OFFSCREENCANVASES_TO_PTHREAD = "#canvas";

// If set to 1, enables support for WebGL contexts to render to an offscreen
// render target, to avoid the implicit swap behavior of WebGL where exiting any
// event callback would automatically perform a "flip" to present rendered
// content on screen. When an Emscripten GL context has Offscreen Framebuffer
// enabled, a single frame can be composited from multiple event callbacks, and
// the swap function emscripten_webgl_commit_frame() is then explicitly called
// to present the rendered content on screen.
//
// The OffscreenCanvas feature also enables explicit GL frame swapping support,
// and also, -sOFFSCREEN_FRAMEBUFFER feature can be used to polyfill support
// for accessing WebGL in multiple threads in the absence of OffscreenCanvas
// support in browser, at the cost of some performance and latency.
// OffscreenCanvas and Offscreen Framebuffer support can be enabled at the same
// time, and allows one to utilize OffscreenCanvas where available, and to fall
// back to Offscreen Framebuffer otherwise.
// [link]
var OFFSCREEN_FRAMEBUFFER = false;

// If nonzero, Fetch API supports backing to IndexedDB. If 0, IndexedDB is not
// utilized. Set to 0 if IndexedDB support is not interesting for target
// application, to save a few kBytes.
// [link]
var FETCH_SUPPORT_INDEXEDDB = true;

// If nonzero, prints out debugging information in library_fetch.js
// [link]
var FETCH_DEBUG = false;

// If nonzero, enables emscripten_fetch API.
// [link]
var FETCH = false;

// ATTENTION [WIP]: Experimental feature. Please use at your own risk.
// This will eventually replace the current JS file system implementation.
// If set to 1, uses new filesystem implementation.
// [link]
var WASMFS = false;

// If set to 1, embeds all subresources in the emitted file as base64 string
// literals. Embedded subresources may include (but aren't limited to) wasm,
// asm.js, and static memory initialization code.
//
// When using code that depends on this option, your Content Security Policy may
// need to be updated. Specifically, embedding asm.js requires the script-src
// directive to allow 'unsafe-inline', and using a Worker requires the
// child-src directive to allow blob:. If you aren't using Content Security
// Policy, or your CSP header doesn't include either script-src or child-src,
// then you can safely ignore this warning.
// [link]
var SINGLE_FILE = false;

// If set to 1, all JS libraries will be automatically available at link time.
// This gets set to 0 in STRICT mode (or with MINIMAL_RUNTIME) which mean you
// need to explicitly specify -lfoo.js in at link time in order to access
// library function in library_foo.js.
// [link]
var AUTO_JS_LIBRARIES = true;

// Like AUTO_JS_LIBRARIES but for the native libraries such as libgl, libal
// and libhtml5.   If this is disabled it is necessary to explcitly add
// e.g. -lhtml5 and also to first build the library using `embuilder`.
// [link]
var AUTO_NATIVE_LIBRARIES = true;

// Specifies the oldest major version of Firefox to target. I.e. all Firefox
// versions >= MIN_FIREFOX_VERSION
// are desired to work. Pass -sMIN_FIREFOX_VERSION=majorVersion to drop support
// for Firefox versions older than < majorVersion.
// Firefox ESR 60.5 (Firefox 65) was released on 2019-01-29.
// [link]
var MIN_FIREFOX_VERSION = 65;

// Specifies the oldest version of desktop Safari to target. Version is encoded
// in MMmmVV, e.g. 70101 denotes Safari 7.1.1.
// Safari 12.0.0 was released on September 17, 2018, bundled with macOS 10.14.0
// Mojave.
// NOTE: Emscripten is unable to produce code that would work in iOS 9.3.5 and
// older, i.e. iPhone 4s, iPad 2, iPad 3, iPad Mini 1, Pod Touch 5 and older,
// see https://github.com/emscripten-core/emscripten/pull/7191.
// [link]
var MIN_SAFARI_VERSION = 120000;

// Specifies the oldest version of Internet Explorer to target. E.g. pass -s
// MIN_IE_VERSION = 11 to drop support for IE 10 and older.
// Internet Explorer is at end of life and does not support WebAssembly.
// MAX_INT (0x7FFFFFFF) specifies that target is not supported.
// [link]
var MIN_IE_VERSION = 0x7FFFFFFF;

// Specifies the oldest version of Edge (EdgeHTML, the non-Chromium based
// flavor) to target. E.g. pass -sMIN_EDGE_VERSION=40 to drop support for
// EdgeHTML 39 and older.
// Edge 44.17763 was released on November 13, 2018
// [link]
var MIN_EDGE_VERSION = 44;

// Specifies the oldest version of Chrome. E.g. pass -sMIN_CHROME_VERSION=58 to
// drop support for Chrome 57 and older.
// Chrome 75.0.3770 was released on 2019-06-04
// [link]
var MIN_CHROME_VERSION = 75;

// Tracks whether we are building with errno support enabled. Set to 0
// to disable compiling errno support in altogether. This saves a little
// bit of generated code size in applications that do not care about
// POSIX errno variable. Setting this to 0 also requires using --closure
// for effective code size optimizations to take place.
// In MINIMAL_RUNTIME builds, this option defaults to 0.
// [link]
var SUPPORT_ERRNO = true;

// If true, uses minimal sized runtime without POSIX features, Module,
// preRun/preInit/etc., Emscripten built-in XHR loading or library_browser.js.
// Enable this setting to target the smallest code size possible.  Set
// MINIMAL_RUNTIME=2 to further enable even more code size optimizations. These
// opts are quite hacky, and work around limitations in Closure and other parts
// of the build system, so they may not work in all generated programs (But can
// be useful for really small programs)
// [link]
var MINIMAL_RUNTIME = 0;

// If set to 1, MINIMAL_RUNTIME will utilize streaming WebAssembly compilation,
// where WebAssembly module is compiled already while it is being downloaded.
// In order for this to work, the web server MUST properly serve the .wasm file
// with a HTTP response header "Content-Type: application/wasm". If this HTTP
// header is not present, e.g. Firefox 73 will fail with an error message
//    TypeError: Response has unsupported MIME type
// and Chrome 78 will fail with an error message
//    Uncaught (in promise) TypeError: Failed to execute 'compile' on
//    'WebAssembly': Incorrect response MIME type. Expected 'application/wasm'.
// If set to 0 (default), streaming WebAssembly compilation is disabled, which
// means that the WebAssembly Module will first be downloaded fully, and only
// then compilation starts.
// For large .wasm modules and production environments, this should be set to 1
// for faster startup speeds. However this setting is disabled by default
// since it requires server side configuration and for really small pages there
// is no observable difference (also has a ~100 byte impact to code size)
// [link]
var MINIMAL_RUNTIME_STREAMING_WASM_COMPILATION = false;

// If set to 1, MINIMAL_RUNTIME will utilize streaming WebAssembly instantiation,
// where WebAssembly module is compiled+instantiated already while it is being
// downloaded. Same restrictions/requirements apply as with
// MINIMAL_RUNTIME_STREAMING_WASM_COMPILATION.
// MINIMAL_RUNTIME_STREAMING_WASM_COMPILATION and
// MINIMAL_RUNTIME_STREAMING_WASM_INSTANTIATION cannot be simultaneously active.
// Which one of these two is faster depends on the size of the wasm module,
// the size of the JS runtime file, and the size of the preloaded data file
// to download, and the browser in question.
// [link]
var MINIMAL_RUNTIME_STREAMING_WASM_INSTANTIATION = false;

// If building with MINIMAL_RUNTIME=1 and application uses sbrk()/malloc(),
// enable this. If you are not using dynamic allocations, can set this to 0 to
// save code size. This setting is ignored when building with -s
// MINIMAL_RUNTIME=0.
// [link]
var USES_DYNAMIC_ALLOC = true;

// If set to 'emscripten' or 'wasm', compiler supports setjmp() and longjmp().
// If set to 0, these APIs are not available.  If you are using C++ exceptions,
// but do not need setjmp()+longjmp() API, then you can set this to 0 to save a
// little bit of code size and performance when catching exceptions.
//
// 'emscripten': (default) Emscripten setjmp/longjmp handling using JavaScript
// 'wasm': setjmp/longjmp handling using Wasm EH instructions (experimental)
// 0: No setjmp/longjmp handling
// 1: Default setjmp/longjmp/handling. Currently 'emscripten'.
//
// [compile+link] - at compile time this enables the transformations needed for
// longjmp support at codegen time, while at link it allows linking in the
// library support.
var SUPPORT_LONGJMP = true;

// If set to 1, disables old deprecated HTML5 API event target lookup behavior.
// When enabled, there is no "Module.canvas" object, no magic "null" default
// handling, and DOM element 'target' parameters are taken to refer to CSS
// selectors, instead of referring to DOM IDs.
// [link]
var DISABLE_DEPRECATED_FIND_EVENT_TARGET_BEHAVIOR = true;

// Certain browser DOM API operations, such as requesting fullscreen mode
// transition or pointer lock require that the request originates from within
// an user initiated event, such as mouse click or keyboard press. Refactoring
// an application to follow this kind of program structure can be difficult, so
// HTML5_SUPPORT_DEFERRING_USER_SENSITIVE_REQUESTS=1 flag allows transparent
// emulation of this by deferring synchronous fullscreen mode and pointer lock
// requests until a suitable event callback is generated. Set this to 0
// to disable support for deferring to save code space if your application does
// not need support for deferred calls.
// [link]
var HTML5_SUPPORT_DEFERRING_USER_SENSITIVE_REQUESTS = true;

// Specifies whether the generated .html file is run through html-minifier. The
// set of optimization passes run by html-minifier depends on debug and
// optimization levels. In -g2 and higher, no minification is performed. In -g1,
// minification is done, but whitespace is retained. Minification requires at
// least -O1 or -Os to be used. Pass -sMINIFY_HTML=0 to explicitly choose to
// disable HTML minification altogether.
// [link]
var MINIFY_HTML = true;

// Whether we *may* be using wasm2js. This compiles to wasm normally, but lets
// you run wasm2js *later* on the wasm, and you can pick between running the
// normal wasm or that wasm2js code. For details of how to do that, see the
// test_maybe_wasm2js test.  This option can be useful for debugging and
// bisecting.
// [link]
var MAYBE_WASM2JS = false;

// This option is no longer used. The appropriate shadow memory size is now
// calculated from INITIAL_MEMORY and MAXIMUM_MEMORY. Will be removed in a
// future release.
// [link]
var ASAN_SHADOW_SIZE = -1

// Whether we should use the offset converter.  This is needed for older
// versions of v8 (<7.7) that does not give the hex module offset into wasm
// binary in stack traces, as well as for avoiding using source map entries
// across function boundaries.
// [link]
var USE_OFFSET_CONVERTER = false;

// Whether we should load the WASM source map at runtime.
// This is enabled automatically when using -g4 with sanitizers.
var LOAD_SOURCE_MAP = false;

// If set to 1, the JS compiler is run before wasm-ld so that the linker can
// report undefined symbols within the binary.  Without this option the linker
// doesn't know which symbols might be defined in JS so reporting of undefined
// symbols is delayed until the JS compiler is run.
// [link]
var LLD_REPORT_UNDEFINED = false;

// Default to c++ mode even when run as `emcc` rather then `emc++`.
// When this is disabled `em++` is required when compiling and linking C++
// programs. This which matches the behaviour of gcc/g++ and clang/clang++.
// [compile+link]
var DEFAULT_TO_CXX = true;

// While LLVM's wasm32 has long double = float128, we don't support printing
// that at full precision by default. Instead we print as 64-bit doubles, which
// saves libc code size. You can flip this option on to get a libc with full
// long double printing precision.
// [link]
var PRINTF_LONG_DOUBLE = false;

// Run wabt's wasm2c tool on the final wasm, and combine that with a C runtime,
// resulting in a .c file that you can compile with a C compiler to get a
// native executable that works the same as the normal js+wasm. This will also
// emit the wasm2c .h file. The output filenames will be X.wasm.c, X.wasm.h
// if your output is X.js or X.wasm (note the added .wasm. we make sure to emit,
// which avoids trampling a C file).
// [link]
var WASM2C = false;

// Experimental sandboxing mode, see
// https://kripken.github.io/blog/wasm/2020/07/27/wasmboxc.html
//
//  * full: Normal full wasm2c sandboxing. This uses a signal handler if it can.
//  * mask: Masks loads and stores.
//  * none: No sandboxing at all.
var WASM2C_SANDBOXING = 'full';

// Setting this affects the path emitted in the wasm that refers to the DWARF
// file, in -gseparate-dwarf mode. This allows the debugging file to be hosted
// in a custom location.
// [link]
var SEPARATE_DWARF_URL = '';

// Emscripten runs wasm-ld to link, and in some cases will do further changes to
// the wasm afterwards, like running wasm-opt to optimize the binary in
// optimized builds. However, in some builds no wasm changes are necessary after
// link. This can make the entire link step faster, and can also be important
// for other reasons, like in debugging if the wasm is not modified then the
// DWARF info from LLVM is preserved (wasm-opt can rewrite it in some cases, but
// not in others like split-dwarf).
// When this flag is turned on, we error at link time if the build requires any
// changes to the wasm after link. This can be useful in testing, for example.
// [link]
var ERROR_ON_WASM_CHANGES_AFTER_LINK = false;

// Whether the program should abort when an unhandled WASM exception is encountered.
// This makes the Emscripten program behave more like a native program where the OS
// would terminate the process and no further code can be executed when an unhandled
// exception (e.g. out-of-bounds memory access) happens.
// This will instrument all exported functions to catch thrown exceptions and
// call abort() when they happen. Once the program aborts any exported function calls
// will fail with a "program has already aborted" exception to prevent calls into
// code with a potentially corrupted program state.
// This adds a small fixed amount to code size in optimized builds and a slight overhead
// for the extra instrumented function indirection.
// Enable this if you want Emscripten to handle unhandled exceptions nicely at the
// cost of a few bytes extra.
// [link]
var ABORT_ON_WASM_EXCEPTIONS = false;

// Build binaries that use as many WASI APIs as possible, and include additional
// JS support libraries for those APIs.  This allows emscripten to produce binaries
// are more WASI compilant and also allows it to process and execute WASI
// binaries built with other SDKs (e.g.  wasi-sdk).
// This setting is experimental and subject to change or removal.
// Implies STANDALONE_WASM.
// [link]
var PURE_WASI = false;

// Set to 1 to define the WebAssembly.Memory object outside of the wasm
// module.  By default the wasm module defines the memory and exports
// it to JavaScript.
// Use of the following settings will enable this settings since they
// depend on being able to define the memory in JavaScript:
// - USE_PTHREADS
// - RELOCATABLE
// - ASYNCIFY_LAZY_LOAD_CODE
// - WASM2JS (WASM=0)
// [link]
var IMPORTED_MEMORY = false;

// Generate code to loading split wasm modules.
// This option will automatically generate two wasm files as output, one
// with the `.orig` suffix and one without.  The default file (without
// the suffix) when run will generate instrumentation data can later be
// fed into wasm-split (the binaryen tool).
// As well as this the generated JS code will contains help functions
// to loading split modules.
// [link]
var SPLIT_MODULE = false;

// How to calculate reverse dependencies (dependencies from JS functions to
// native functions) prior to linking native code with wasm-ld.  This option
// has three possible values:
// 'auto': (default) Inspect the object code passed to the linker (by running
//         llvm-nm on all input) and use the map in deps_info.py to determine
//         the set of additional dependencies.
// 'all' : Include the full set of possible reverse dependencies.
// 'none': No reverse dependences will be added by emscriopten. Any reverse
//         dependencies will be assumed to be explicitly added to
//         EXPORTED_FUNCTIONS and deps_info.py will be completely ignored.
// While 'auto' will produce a minimal set (so is good for code size), 'all'
// and 'none' will give faster link times, especially for very large projects
// (since they both avoid the running of llvm-nm on all linker inputs).
// [link]
var REVERSE_DEPS = 'auto';

// For MAIN_MODULE builds, automatically load any dynamic library dependencies
// on startup, before loading the main module.
var AUTOLOAD_DYLIBS = true;

// Include unimplemented JS syscalls to be included in the final output.  This
// allows programs that depend on these syscalls at runtime to be compiled, even
// though these syscalls will fail (or do nothing) at runtime.
var ALLOW_UNIMPLEMENTED_SYSCALLS = true;

// Allow calls to Worker(...) and importScripts(...) to be Trusted Types compatible.
// Trusted Types is a Web Platform feature designed to mitigate DOM XSS by restricting
// the usage of DOM sink APIs. See https://w3c.github.io/webappsec-trusted-types/.
// [link]
var TRUSTED_TYPES = false;

// When targeting older browsers emscripten will sometimes require that
// polyfills be included in the output.  If you would prefer to take care of
// polyfilling yourself via some other mechanism you can prevent emscripten
// from generating these by passing `-sNO_POLYFILL` or `-sPOLYFILL=0`
// With default browser targets emscripten does not need any polyfills so this
// settings is *only* needed when also explicitly targeting older browsers.
var POLYFILL = true;

// If true, add tracing to core runtime functions.
// This setting is enabled by default if any of the following debugging settings
// are enabled:
// - PTHREADS_DEBUG
// - DYLINK_DEBUG
// - LIBRARY_DEBUG
// - GL_DEBUG
// [link]
var RUNTIME_DEBUG = false;

//===========================================
// Internal, used for testing only, from here
//===========================================

// Internal (testing only): Disables the blitOffscreenFramebuffer VAO path.
// [link]
var OFFSCREEN_FRAMEBUFFER_FORBID_VAO_PATH = false;

// Internal (testing only): Forces memory growing to fail.
// [link]
var TEST_MEMORY_GROWTH_FAILS = false;

// For renamed settings the format is:
// [OLD_NAME, NEW_NAME]
// For removed settings (which now effectively have a fixed value and can no
// longer be changed) the format is:
// [OPTION_NAME, POSSIBLE_VALUES, ERROR_EXPLANATION], where POSSIBLE_VALUES is
// an array of values that will still be silently accepted by the compiler.
// First element in the list is the canonical/fixed value going forward.
// This allows existing build systems to keep specifying one of the supported
// settings, for backwards compatibility.
// When a setting has been removed, and we want to error on all values of it,
// we can set POSSIBLE_VALUES to an impossible value (like "disallowed" for a
// numeric setting, or -1 for a string setting).
var LEGACY_SETTINGS = [
  ['BINARYEN', 'WASM'],
  ['BINARYEN_ASYNC_COMPILATION', 'WASM_ASYNC_COMPILATION'],
  ['UNALIGNED_MEMORY', [0], 'forced unaligned memory not supported in fastcomp'],
  ['FORCE_ALIGNED_MEMORY', [0], 'forced aligned memory is not supported in fastcomp'],
  ['PGO', [0], 'pgo no longer supported'],
  ['QUANTUM_SIZE', [4], 'altering the QUANTUM_SIZE is not supported'],
  ['FUNCTION_POINTER_ALIGNMENT', [2], 'Starting from Emscripten 1.37.29, no longer available (https://github.com/emscripten-core/emscripten/pull/6091)'],
  // Reserving function pointers is not needed - allowing table growth allows any number of new functions to be added.
  ['RESERVED_FUNCTION_POINTERS', 'ALLOW_TABLE_GROWTH'],
  ['BUILD_AS_SHARED_LIB', [0], 'Starting from Emscripten 1.38.16, no longer available (https://github.com/emscripten-core/emscripten/pull/7433)'],
  ['SAFE_SPLIT_MEMORY', [0], 'Starting from Emscripten 1.38.19, SAFE_SPLIT_MEMORY codegen is no longer available (https://github.com/emscripten-core/emscripten/pull/7465)'],
  ['SPLIT_MEMORY', [0], 'Starting from Emscripten 1.38.19, SPLIT_MEMORY codegen is no longer available (https://github.com/emscripten-core/emscripten/pull/7465)'],
  ['BINARYEN_METHOD', ['native-wasm'], 'Starting from Emscripten 1.38.23, Emscripten now always builds either to Wasm (-sWASM=1 - default), or to JavaScript (-sWASM=0), other methods are not supported (https://github.com/emscripten-core/emscripten/pull/7836)'],
  ['BINARYEN_TRAP_MODE', [-1], 'The wasm backend does not support a trap mode (it always clamps, in effect)'],
  ['PRECISE_I64_MATH', [1, 2], 'Starting from Emscripten 1.38.26, PRECISE_I64_MATH is always enabled (https://github.com/emscripten-core/emscripten/pull/7935)'],
  ['MEMFS_APPEND_TO_TYPED_ARRAYS', [1], 'Starting from Emscripten 1.38.26, MEMFS_APPEND_TO_TYPED_ARRAYS=0 is no longer supported. MEMFS no longer supports using JS arrays for file data (https://github.com/emscripten-core/emscripten/pull/7918)'],
  ['ERROR_ON_MISSING_LIBRARIES', [1], 'missing libraries are always an error now'],
  ['EMITTING_JS', [1], 'The new STANDALONE_WASM flag replaces this (replace EMITTING_JS=0 with STANDALONE_WASM=1)'],
  ['SKIP_STACK_IN_SMALL', [0, 1], 'SKIP_STACK_IN_SMALL is no longer needed as the backend can optimize it directly'],
  ['SAFE_STACK', [0], 'Replace SAFE_STACK=1 with STACK_OVERFLOW_CHECK=2'],
  ['MEMORY_GROWTH_STEP', 'MEMORY_GROWTH_LINEAR_STEP'],
  ['ELIMINATE_DUPLICATE_FUNCTIONS', [0, 1], 'Duplicate function elimination for wasm is handled automatically by binaryen'],
  ['ELIMINATE_DUPLICATE_FUNCTIONS_DUMP_EQUIVALENT_FUNCTIONS', [0], 'Duplicate function elimination for wasm is handled automatically by binaryen'],
  ['ELIMINATE_DUPLICATE_FUNCTIONS_PASSES', [5], 'Duplicate function elimination for wasm is handled automatically by binaryen'],
  // WASM_OBJECT_FILES is handled in emcc.py, supporting both 0 and 1 for now.
  ['WASM_OBJECT_FILES', [0, 1], 'For LTO, use -flto or -fto=thin instead; to disable LTO, just do not pass WASM_OBJECT_FILES=1 as 1 is the default anyhow'],
  ['TOTAL_MEMORY', 'INITIAL_MEMORY'],
  ['WASM_MEM_MAX', 'MAXIMUM_MEMORY'],
  ['BINARYEN_MEM_MAX', 'MAXIMUM_MEMORY'],
  ['BINARYEN_PASSES', [''], 'Use BINARYEN_EXTRA_PASSES to add additional passes'],
  ['SWAPPABLE_ASM_MODULE', [0], 'Fully swappable asm modules are no longer supported'],
  ['ASM_JS', [1], 'asm.js output is not supported any more'],
  ['FINALIZE_ASM_JS', [0, 1], 'asm.js output is not supported any more'],
  ['ASYNCIFY_WHITELIST', 'ASYNCIFY_ONLY'],
  ['ASYNCIFY_BLACKLIST', 'ASYNCIFY_REMOVE'],
  ['EXCEPTION_CATCHING_WHITELIST', 'EXCEPTION_CATCHING_ALLOWED'],
  ['SEPARATE_ASM', [0], 'Separate asm.js only made sense for fastcomp with asm.js output'],
  ['SEPARATE_ASM_MODULE_NAME', [''], 'Separate asm.js only made sense for fastcomp with asm.js output'],
  ['FAST_UNROLLED_MEMCPY_AND_MEMSET', [0, 1], 'The wasm backend implements memcpy/memset in C'],
  ['DOUBLE_MODE', [0, 1], 'The wasm backend always implements doubles normally'],
  ['PRECISE_F32', [0, 1, 2], 'The wasm backend always implements floats normally'],
  ['ALIASING_FUNCTION_POINTERS', [0, 1], 'The wasm backend always uses a single index space for function pointers, in a single Table'],
  ['AGGRESSIVE_VARIABLE_ELIMINATION', [0, 1], 'Wasm ignores asm.js-specific optimization flags'],
  ['SIMPLIFY_IFS', [1], 'Wasm ignores asm.js-specific optimization flags'],
  ['DEAD_FUNCTIONS', [[]], 'The wasm backend does not support dead function removal'],
  ['WASM_BACKEND', [-1], 'Only the wasm backend is now supported (note that setting it as -s has never been allowed anyhow)'],
  ['EXPORT_BINDINGS', [0, 1], 'No longer needed'],
  ['RUNNING_JS_OPTS', [0], 'Fastcomp cared about running JS which could alter asm.js validation, but not upstream'],
  ['EXPORT_FUNCTION_TABLES', [0], 'No longer needed'],
  ['BINARYEN_SCRIPTS', [''], 'No longer needed'],
  ['WARN_UNALIGNED', [0, 1], 'No longer needed'],
  ['ASM_PRIMITIVE_VARS', [[]], 'No longer needed'],
  ['WORKAROUND_IOS_9_RIGHT_SHIFT_BUG', [0], 'Wasm2JS does not support iPhone 4s, iPad 2, iPad 3, iPad Mini 1, Pod Touch 5 (devices with end-of-life at iOS 9.3.5) and older'],
  ['RUNTIME_FUNCS_TO_IMPORT', [[]], 'No longer needed'],
  ['LIBRARY_DEPS_TO_AUTOEXPORT', [[]], 'No longer needed'],
  ['EMIT_EMSCRIPTEN_METADATA', [0], 'No longer supported'],
  ['SHELL_FILE', [''], 'No longer supported'],
];<|MERGE_RESOLUTION|>--- conflicted
+++ resolved
@@ -1338,20 +1338,10 @@
 // [link]
 var DYNCALLS = false;
 
-<<<<<<< HEAD
-// WebAssembly integration with JavaScript BigInt. When enabled we don't need
-// to legalize i64s into pairs of i32s, as the wasm VM will use a BigInt where
-// an i64 is used.
-// If WASM_BIGINT is present, the default minimum browser versions increase to
-// Safari v15.0, Firefox v68, and Edge v79. It is possible to use WASM_BIGINT
-// with Safari >= v14.0, in that case Emscripten will polyfill BigInt64Array.
-// Use `-sMIN_SAFARI_VERSION=140000` to request this.
-=======
 // WebAssembly integration with JavaScript BigInt. When enabled we don't need to
 // legalize i64s into pairs of i32s, as the wasm VM will use a BigInt where an
 // i64 is used. If WASM_BIGINT is present, the default minimum supported browser
 // versions will be increased to the min version that supports BigInt.
->>>>>>> 4549d9da
 // [link]
 var WASM_BIGINT = false;
 
