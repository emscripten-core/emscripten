// Copyright 2010 The Emscripten Authors.  All rights reserved.
// Emscripten is available under two separate licenses, the MIT license and the
// University of Illinois/NCSA Open Source License.  Both these licenses can be
// found in the LICENSE file.

//
// Various compiling-to-JS parameters. These are simply variables present when the
// JS compiler runs. To set them, do something like:
//
//   emcc -s OPTION1=VALUE1 -s OPTION2=VALUE2 [..other stuff..]
//
// For convenience and readability `-s OPTION` expands to `-s OPTION=1`
// and `-s NO_OPTION` expands to `-s OPTION=0` (assuming OPTION is a valid
// option).
//
// See https://github.com/kripken/emscripten/wiki/Code-Generation-Modes/
//
// Note that the values here are the defaults in -O0, that is, unoptimized
// mode. See apply_opt_level in tools/shared.py for how -O1,2,3 affect these
// flags.
//
// These flags should only have an effect when compiling to JS, so there
// should not be a need to have them when just compiling source to
// bitcode. However, there will also be no harm either, so it is ok to.
//

// Tuning

// This is the size of an individual field in a structure. 1 would
// lead to e.g. doubles and chars both taking 1 memory address. This
// is a form of 'compressed' memory, with shrinking and stretching
// according to the type, when compared to C/C++. On the other hand
// the normal value of 4 means all fields take 4 memory addresses,
// as per the norm on a 32-bit machine.
//
// Changing this from the default of 4 is deprecated.
var QUANTUM_SIZE = 4;

// Whether we should add runtime assertions, for example to
// check that each allocation to the stack does not
// exceed its size, whether all allocations (stack and static) are
// of positive size, etc., whether we should throw if we encounter a bad __label__, i.e.,
// if code flow runs into a fault
// ASSERTIONS == 2 gives even more runtime checks
var ASSERTIONS = 1;

// Whether extra logging should be enabled.
// This logging isn't quite assertion-quality in that it isn't necessarily a
// symptom that something is wrong.
var RUNTIME_LOGGING = 0;

// Chooses what kind of stack smash checks to emit to generated code:
// 0: Stack overflows are not checked.
// 1: Adds a security cookie at the top of the stack, which is checked at end of
//    each tick and at exit (practically zero performance overhead)
// 2: Same as above, but also adds an explicit check for allocate() calls which
//    call ALLOC_STACK. Has a small performance cost.
//    -s ASSERTIONS=1 automatically enables -s STACK_OVERFLOW_CHECK=2.
var STACK_OVERFLOW_CHECK = 0;

// When set to 1, will generate more verbose output during compilation.
var VERBOSE = 0;

// Whether we will run the main() function. Disable if you embed the generated
// code in your own, and will call main() yourself at the right time (which you
// can do with Module.callMain(), with an optional parameter of commandline args).
var INVOKE_RUN = 1;

// If 0, the runtime is not quit when main() completes (allowing code to
// run afterwards, for example from the browser main event loop). atexit()s
// are also not executed, and we can avoid including code for runtime shutdown,
// like flushing the stdio streams.
// Set this to 1 if you do want atexit()s or stdio streams to be flushed
// on exit.
var EXIT_RUNTIME = 0;

// How to represent the initial memory content.
// 0: embed a base64 string literal representing the initial memory data
// 1: create a *.mem file containing the binary data of the initial memory;

//    use the --memory-init-file command line switch to select this method
// 2: embed a string literal representing that initial memory data
var MEM_INIT_METHOD = 0;

// The total stack size. There is no way to enlarge the stack, so this
// value must be large enough for the program's requirements. If
// assertions are on, we will assert on not exceeding this, otherwise,
// it will fail silently.
var TOTAL_STACK = 5*1024*1024;

// The total amount of memory to use. Using more memory than this will
// cause us to expand the heap, which can be costly with typed arrays:
// we need to copy the old heap into a new one in that case.
var TOTAL_MEMORY = 16777216;

// What malloc()/free() to use, out of
//  * dlmalloc - a powerful general-purpose malloc
//  * emmalloc - a simple and compact malloc designed for emscripten
// dlmalloc is necessary for multithreading, split memory, and other special
// modes, and will be used automatically in those cases.
// In general, if you don't need one of those special modes, and if you don't
// allocate very many small objects, you should use emmalloc since it's
// smaller. Otherwise, if you do allocate many small objects, dlmalloc
// is usually worth the extra size.
var MALLOC = "dlmalloc";

// If 1, then when malloc would fail we abort(). This is nonstandard behavior,
// but makes sense for the web since we have a fixed amount of memory that
// must all be allocated up front, and so (a) failing mallocs are much more
// likely than on other platforms, and (b) people need a way to find out
// how big that initial allocation (TOTAL_MEMORY) must be.
// If you set this to 0, then you get the standard malloc behavior of
// returning NULL (0) when it fails.
var ABORTING_MALLOC = 1;

// If false, we abort with an error if we try to allocate more memory than
// we can (TOTAL_MEMORY). If true, we will grow the memory arrays at
// runtime, seamlessly and dynamically. This has a performance cost in asm.js,
// both during the actual growth and in general (the latter is because in
// that case we must be careful about optimizations, in particular the
// eliminator), but in wasm it is efficient and should be used whenever relevant.
// See https://code.google.com/p/v8/issues/detail?id=3907 regarding
// memory growth performance in chrome.
// Note that growing memory means we replace the JS typed array views, as
// once created they cannot be resized. (This happens both in asm.js and in
// wasm - in wasm we can grow the Memory, but still need to create new
// views for JS.)
// Setting this option on will disable ABORTING_MALLOC, in other words,
// ALLOW_MEMORY_GROWTH enables fully standard behavior, of both malloc
// returning 0 when it fails, and also of being able to allocate more
// memory from the system as necessary.
var ALLOW_MEMORY_GROWTH = 0;

// where global data begins; the start of static memory. -1 means use the
// default, any other value will be used as an override
var GLOBAL_BASE = -1;

// where the stack will begin. -1 means use the default. if the stack cannot
// start at the value specified here, it may start at a higher location.
// this is useful when debugging two builds that may differ in their static
// allocations, by forcing the stack to start in the same place their
// memory usage patterns would be the same.

// How to load and store 64-bit doubles.  A potential risk is that doubles may
// be only 32-bit aligned. Forcing 64-bit alignment in Clang itself should be
// able to solve that, or as a workaround in DOUBLE_MODE 1 we will carefully
// load in parts, in a way that requires only 32-bit alignment. In DOUBLE_MODE 0
// we will simply store and load doubles as 32-bit floats, so when they are
// stored/loaded they will truncate from 64 to 32 bits, and lose precision. This
// is faster, and might work for some code (but probably that code should just
// use floats and not doubles anyhow).  Note that a downside of DOUBLE_MODE 1 is
// that we currently store the double in parts, then load it aligned, and that
// load-store will make JS engines alter it if it is being stored to a typed
// array for security reasons. That will 'fix' the number from being a NaN or an
// infinite number.
var DOUBLE_MODE = 1;

// If enabled, all memory accesses are assumed to be unaligned.  In unaligned
// memory mode, you can run nonportable code that typically would break in JS
// (or on ARM for that matter, which also cannot do unaligned reads/writes), at
// the cost of slowness
var UNALIGNED_MEMORY = 0;

// If enabled, assumes all reads and writes are fully aligned for the type they
// use. This is true in proper C code (no undefined behavior), but is sadly
// common enough that we can't do it by default. See SAFE_HEAP.  For ways to
// help find places in your code where unaligned reads/writes are done - you
// might be able to refactor your codebase to prevent them, which leads to
// smaller and faster code, or even the option to turn this flag on.
var FORCE_ALIGNED_MEMORY = 0;

// Warn at compile time about instructions that LLVM tells us are not fully
// aligned.  This is useful to find places in your code where you might refactor
// to ensure proper alignment.  This is currently only supported in asm.js, not
// wasm.
var WARN_UNALIGNED = 0;

// If enabled, i64 addition etc. is emulated - which is slow but precise. If
// disabled, we use the 'double trick' which is fast but incurs rounding at high
// values.  If set to 2, we always include the i64 math code, which is necessary
// in the case that we can't know at compile time that 64-bit math is needed.
// For example, if you print 64-bit values with printf, but never add them, we
// can't know at compile time and you need to set this to 2.
var PRECISE_I64_MATH = 1;

// 0: Use JS numbers for floating-point values. These are 64-bit and do not model C++
//    floats exactly, which are 32-bit.
// 1: Model C++ floats precisely, using Math.fround, polyfilling when necessary. This
//    can be slow if the polyfill is used on heavy float32 computation. See note on
//    browser support below.
// 2: Model C++ floats precisely using Math.fround if available in the JS engine, otherwise
//    use an empty polyfill. This will have much less of a speed penalty than using the full
//    polyfill in cases where engine support is not present. In addition, we can
//    remove the empty polyfill calls themselves on the client when generating html,
//    which should mean that this gives you the best of both worlds of 0 and 1, and is
//    therefore recommended, *unless* you need a guarantee of proper float32 precision
//    (in that case, use option 1).
// XXX Note: To optimize float32-using code, we use the 'const' keyword in the emitted
//           code. This allows us to avoid unnecessary calls to Math.fround, which would
//           slow down engines not yet supporting that function. 'const' is present in
//           all modern browsers, including Firefox, Chrome and Safari, but in IE is only
//           present in IE11 and above. Therefore if you need to support legacy versions of
//           IE, you should not enable PRECISE_F32 1 or 2.
var PRECISE_F32 = 0;

// Whether to allow autovectorized SIMD code
// (https://github.com/johnmccutchan/ecmascript_simd).  SIMD intrinsics are
// always compiled to SIMD code, so you only need this option if you also want
// the autovectorizer to run.  Note that SIMD support in browsers is not yet
// there (as of Sep 2, 2014), so you will be running in a polyfill, which is not
// fast.
var SIMD = 0;

// Whether closure compiling is being run on this output
var USE_CLOSURE_COMPILER = 0;

// Ignore closure warnings and errors (like on duplicate definitions)
var IGNORE_CLOSURE_COMPILER_ERRORS = 0;

// When enabled, does not push/pop the stack at all in functions that have no
// basic stack usage. But, they may allocate stack later, and in a loop, this
// can be very bad. In particular, when debugging, printf()ing a lot can exhaust
// the stack very fast, with this option.  In particular, be careful with the
// autodebugger! (We do turn this off automatically in that case, though.)
var SKIP_STACK_IN_SMALL = 1;

// A limit on inlining. If 0, we will inline normally in LLVM and closure. If
// greater than 0, we will *not* inline in LLVM, and we will prevent inlining of
// functions of this size or larger in closure. 50 is a reasonable setting if
// you do not want inlining
var INLINING_LIMIT = 0;

// A function size above which we try to automatically break up functions into
// smaller ones, to avoid the downsides of very large functions (JS engines
// often compile them very slowly, compile them with lower optimizations, or do
// not optimize them at all). If 0, we do not perform outlining at all.  To see
// which funcs are large, you can inspect the source in a debug build (-g2 or -g
// for example), and can run tools/find_bigfuncs.py on that to get a sorted list
// by size.  Another possibility is to look in the web console in firefox, which
// will note slowly-compiling functions.  You will probably want to experiment
// with various values to see the impact on compilation time, code size and
// runtime throughput. It is hard to say what values to start testing with, but
// something around 20,000 to 100,000 might make sense.  (The unit size is
// number of AST nodes.) Outlining decreases maximum function size, but does so
// at the cost of increasing overall code size as well as performance (outlining
// itself makes code less optimized, and requires emscripten to disable some
// passes that are incompatible with it).
// Note: For wasm there is usually no need to set OUTLINING_LIMIT, as VMs can
//       handle large functions well anyhow.
var OUTLINING_LIMIT = 0;

// Run aggressiveVariableElimination in js-optimizer.js
var AGGRESSIVE_VARIABLE_ELIMINATION = 0;

// Whether to simplify ifs in js-optimizer.js

// Generated code debugging options
var SIMPLIFY_IFS = 1;

// Check each write to the heap, for example, this will give a clear
// error on what would be segfaults in a native build (like dereferencing
// 0). See preamble.js for the actual checks performed.
var SAFE_HEAP = 0;

// Log out all SAFE_HEAP operations
var SAFE_HEAP_LOG = 0;

// In asm.js mode, we cannot simply add function pointers to function tables, so
// we reserve some slots for them. An alternative to this is to use
// EMULATED_FUNCTION_POINTERS, in which case we don't need to reserve.
var RESERVED_FUNCTION_POINTERS = 0;

// Whether to allow function pointers to alias if they have a different type.
// This can greatly decrease table sizes in asm.js, but can break code that
// compares function pointers across different types.
var ALIASING_FUNCTION_POINTERS = 0;

// asm.js: By default we implement function pointers using asm.js function
// tables, which is very fast. With this option, we implement them more flexibly
// by emulating them: we call out into JS, which handles the function tables.
//  1: Full emulation. This means you can modify the
//     table in JS fully dynamically, not just add to
//     the end.
//  2: Optimized emulation. Assumes once something is
//     added to the table, it will not change. This allows
//     dynamic linking while keeping performance fast,
//     as we can do a fast call into the internal table
//     if the fp is in the right range. Shared modules
//     (MAIN_MODULE, SIDE_MODULE) do this by default.
//     This requires RELOCATABLE to be set.
// wasm:
// By default we use a wasm Table for function pointers, which is fast and
// efficient. When enabling emulation, we also use the Table *outside* the wasm
// module, exactly as when emulating in asm.js, just replacing the plain JS
// array with a Table. However, Tables have some limitations currently, like not
// being able to assign an arbitrary JS method to them, which we have yet to
// work around.
var EMULATED_FUNCTION_POINTERS = 0;

// Allows function pointers to be cast, wraps each call of an incorrect type
// with a runtime correction.  This adds overhead and should not be used
// normally.  It also forces ALIASING_FUNCTION_POINTERS to 0.  Aside from making
// calls not fail, this tries to convert values as best it can. In asm.js, this
// uses doubles as the JS number type, so if you send a double to a parameter
// accepting an int, it will be |0-d into a (signed) int. In wasm, we have i64s
// so that is not valid, and instead we use 64 bits to represent values, as if
// we wrote the sent value to memory and loaded the received type from the same
// memory (using truncs/extends/ reinterprets). This means that when types do
// not match the emulated values may differ between asm.js and wasm (and native,
// for that matter - this is all undefined behavior). In any case, both
// approaches appear good enough to support Python, which is the main use case
// motivating this feature.
var EMULATE_FUNCTION_POINTER_CASTS = 0;

// Print out exceptions in emscriptened code. Does not work in asm.js mode
var EXCEPTION_DEBUG = 0;

// If 1, build in libcxxabi's full c++ demangling code, to allow stackTrace()
// to emit fully proper demangled c++ names
var DEMANGLE_SUPPORT = 0;

// Print out when we enter a library call (library*.js). You can also unset
// Runtime.debug at runtime for logging to cease, and can set it when you want
// it back. A simple way to set it in C++ is
//   emscripten_run_script("Runtime.debug = ...;");
var LIBRARY_DEBUG = 0;

// Print out all syscalls
var SYSCALL_DEBUG = 0;

// Log out socket/network data transfer.
var SOCKET_DEBUG = 0;

// Select socket backend, either webrtc or websockets. XXX webrtc is not
// currently tested, may be broken

// As well as being configurable at compile time via the "-s" option the
// WEBSOCKET_URL and WEBSOCKET_SUBPROTOCOL
// settings may configured at run time via the Module object e.g.
// Module['websocket'] = {subprotocol: 'base64, binary, text'};
// Module['websocket'] = {url: 'wss://', subprotocol: 'base64'};
// You can set 'subprotocol' to null, if you don't want to specify it
// Run time configuration may be useful as it lets an application select
// multiple different services.
var SOCKET_WEBRTC = 0;

// A string containing either a WebSocket URL prefix (ws:// or wss://) or a complete
// RFC 6455 URL - "ws[s]:" "//" host [ ":" port ] path [ "?" query ].
// In the (default) case of only a prefix being specified the URL will be constructed from
// prefix + addr + ':' + port
// where addr and port are derived from the socket connect/bind/accept calls.
var WEBSOCKET_URL = 'ws://';

// A string containing a comma separated list of WebSocket subprotocols
// as would be present in the Sec-WebSocket-Protocol header.
var WEBSOCKET_SUBPROTOCOL = 'binary';

// Print out debugging information from our OpenAL implementation.
var OPENAL_DEBUG = 0;

// Adds extra checks for error situations in the GL library. Can impact
// performance.
var GL_ASSERTIONS = 0;

// If enabled, prints out all API calls to WebGL contexts. (*very* verbose)
var TRACE_WEBGL_CALLS = 0;

// Enables more verbose debug printing of WebGL related operations. As with
// LIBRARY_DEBUG, this is toggleable at runtime with option GL.debug.
var GL_DEBUG = 0;

// When enabled, sets preserveDrawingBuffer in the context, to allow tests to
// work (but adds overhead)
var GL_TESTING = 0;

// How large GL emulation temp buffers are
var GL_MAX_TEMP_BUFFER_SIZE = 2097152;

// Enables some potentially-unsafe optimizations in GL emulation code
var GL_UNSAFE_OPTS = 1;

// Forces support for all GLES2 features, not just the WebGL-friendly subset.
var FULL_ES2 = 0;

// If true, glGetString() for GL_VERSION and GL_SHADING_LANGUAGE_VERSION will
// return strings OpenGL ES format "Open GL ES ... (WebGL ...)" rather than the
// WebGL format. If false, the direct WebGL format strings are returned. Set
// this to true to make GL contexts appear like an OpenGL ES context in these
// version strings (at the expense of a little bit of added code size), and to
// false to make GL contexts appear like WebGL contexts and to save some bytes
// from the output.
var GL_EMULATE_GLES_VERSION_STRING_FORMAT = 1;

// If true, all GL extensions are advertised in both unprefixed WebGL extension
// format, but also in desktop/mobile GLES/GL extension format with "GL_" prefix.
var GL_EXTENSIONS_IN_PREFIXED_FORMAT = 1;

// If true, adds support for automatically enabling all GL extensions for
// GLES/GL emulation purposes. This takes up code size. If you set this to 0,
// you will need to manually enable the extensions you need.
var GL_SUPPORT_AUTOMATIC_ENABLE_EXTENSIONS = 1;

// If set to 0, Emscripten GLES2->WebGL translation layer does not track the kind
// of GL errors that exist in GLES2 but do not exist in WebGL. Settings this to 0
// saves code size. (Good to keep at 1 for development)
var GL_TRACK_ERRORS = 1;

// If true, GL contexts support the explicitSwapControl context creation flag.
// Set to 0 to save a little bit of space on projects that do not need it.
var GL_SUPPORT_EXPLICIT_SWAP_CONTROL = 0;

// If true, calls to glUniform*fv and glUniformMatrix*fv utilize a pool of
// preallocated temporary buffers for common small sizes to avoid generating
// temporary garbage for WebGL 1. Disable this to optimize generated size of the
// GL library a little bit, at the expense of generating garbage in WebGL 1. If
// you are only using WebGL 2 and do not support WebGL 1, this is not needed and
// you can turn it off.
var GL_POOL_TEMP_BUFFERS = 1;

// Some old Android WeChat (Chromium 37?) browser has a WebGL bug that it ignores
// the offset of a typed array view pointing to an ArrayBuffer. Set this to
// 1 to enable a polyfill that works around the issue when it appears. This
// bug is only relevant to WebGL 1, the affected browsers do not support WebGL 2.
var WORKAROUND_OLD_WEBGL_UNIFORM_UPLOAD_IGNORED_OFFSET_BUG = 0;

// Enables WebGL2 native functions. This mode will also create a WebGL2
// context by default if no version is specified.
var USE_WEBGL2 = 0;

// If true, emulates some WebGL 1 features on WebGL 2 contexts, meaning that
// applications that use WebGL 1/GLES 2 can initialize a WebGL 2/GLES3 context,
// but still keep using WebGL1/GLES 2 functionality that no longer is supported
// in WebGL2/GLES3. Currently this emulates GL_EXT_shader_texture_lod extension
// in GLSLES 1.00 shaders, support for unsized internal texture formats, and the
// GL_HALF_FLOAT_OES != GL_HALF_FLOAT mixup.
var WEBGL2_BACKWARDS_COMPATIBILITY_EMULATION = 0;

// Forces support for all GLES3 features, not just the WebGL2-friendly subset.
var FULL_ES3 = 0;

// Includes code to emulate various desktop GL features. Incomplete but useful
// in some cases, see
// http://kripken.github.io/emscripten-site/docs/porting/multimedia_and_graphics/OpenGL-support.html
var LEGACY_GL_EMULATION = 0;

// If you specified LEGACY_GL_EMULATION = 1 and only use fixed function pipeline
// in your code, you can also set this to 1 to signal the GL emulation layer
// that it can perform extra optimizations by knowing that the user code does
// not use shaders at all. If LEGACY_GL_EMULATION = 0, this setting has no
// effect.
var GL_FFP_ONLY = 0;

// If you want to create the WebGL context up front in JS code, set this to 1
// and set Module['preinitializedWebGLContext'] to a precreated WebGL context.
// WebGL initialization afterwards will use this GL context to render.
var GL_PREINITIALIZED_CONTEXT = 0;

// Enables building of stb-image, a tiny public-domain library for decoding
// images, allowing decoding of images without using the browser's built-in
// decoders. The benefit is that this can be done synchronously, however, it
// will not be as fast as the browser itself.  When enabled, stb-image will be
// used automatically from IMG_Load and IMG_Load_RW. You can also call the
// stbi_* functions directly yourself.
var STB_IMAGE = 0;

// If WORKAROUND_IOS_9_RIGHT_SHIFT_BUG==1, work around Safari/WebKit bug in iOS 9.3.5: https://bugs.webkit.org/show_bug.cgi?id=151514 where computing "a >> b" or "a >>> b" in
// JavaScript would erroneously output 0 when a!=0 and b==0, after suitable JIT compiler optimizations have been applied to a function at runtime (bug does not
// occur in debug builds). Fix was landed in https://trac.webkit.org/changeset/196591/webkit on Feb 15th 2016. iOS 9.3.5 was released on August 25 2016, but
// oddly did not have the fix. iOS Safari 10.3.3 was released on July 19 2017, that no longer has the issue. Unknown which released version between these was the
// first to contain the fix, though notable is that iOS 9.3.5 and iOS 10.3.3 are the two consecutive "end-of-life" versions of iOS that users are likely
// to be on, e.g. iPhone 4s, iPad 2, iPad 3, iPad Mini 1, Pod Touch 5 all had end-of-life at iOS 9.3.5 (tested to be affected),
// and iPad 4, iPhone 5 and iPhone 5c all had end-of-life at iOS 10.3.3 (confirmed not affected).
// If you do not care about old iOS 9 support, keep this disabled.
var WORKAROUND_IOS_9_RIGHT_SHIFT_BUG = 0;

// If set, enables polyfilling for Math.clz32, Math.trunc, Math.imul, Math.fround.
var POLYFILL_OLD_MATH_FUNCTIONS = 0;

// Set this to enable compatibility emulations for old JavaScript engines. This gives you
// the highest possible probability of the code working everywhere, even in rare old
// browsers and shell environments. Specifically:
//  * Add polyfilling for Math.clz32, Math.trunc, Math.imul, Math.fround. (-s POLYFILL_OLD_MATH_FUNCTIONS=1)
//  * Work around iOS 9 right shift bug (-s WORKAROUND_IOS_9_RIGHT_SHIFT_BUG=1)
//  * Work around old Chromium WebGL 1 bug (-s WORKAROUND_OLD_WEBGL_UNIFORM_UPLOAD_IGNORED_OFFSET_BUG=1)
//  * Disable WebAssembly. (Must be paired with -s WASM=0)
// You can also configure the above options individually.
var LEGACY_VM_SUPPORT = 0;

// By default, emscripten output will run on the web, in a web worker,
// in node.js, or in a JS shell like d8, js, or jsc. You can set this option to
// specify that the output should only run in one particular environment, which
// must be one of
//    'web'    - the normal web environment.
//    'worker' - a web worker environment.
//    'node'   - Node.js.
//    'shell'  - a JS shell like d8, js, or jsc.
// (There is also a 'pthread' environment, see shell.js, but it cannot be specified
// manually yet TODO)
var ENVIRONMENT = '';

// Enable this to support lz4-compressed file packages. They are stored compressed in memory, and
// decompressed on the fly, avoiding storing the entire decompressed data in memory at once.
// If you run the file packager separately, you still need to build the main program with this flag,
// and also pass --lz4 to the file packager.
// (You can also manually compress one on the client, using LZ4.loadPackage(), but that is less
// recommended.)
// Limitations:
//   * LZ4-compressed files are only decompressed when needed, so they are not available
//     for special preloading operations like pre-decoding of images using browser codecs,
//     preloadPlugin stuff, etc.
//   * LZ4 files are read-only.
var LZ4 = 0;

// Disables generating code to actually catch exceptions. This disabling is on
// by default as the overhead of exceptions is quite high in size and speed
// currently (in the future, wasm should improve that). When exceptions are
// disabled, if an exception actually happens then it will not be caught
// and the program will halt (so this will not introduce silent failures).
// There are 3 specific modes here:
// DISABLE_EXCEPTION_CATCHING = 0 - generate code to actually catch exceptions
// DISABLE_EXCEPTION_CATCHING = 1 - disable exception catching at all
// DISABLE_EXCEPTION_CATCHING = 2 - disable exception catching, but enables
//                                  catching in whitelist
// XXX note that this removes *catching* of exceptions, which is the main
//     issue for speed, but you should build source files with
//     -fno-exceptions to really get rid of all exceptions code overhead,
//     as it may contain thrown exceptions that are never caught (e.g.
//     just using std::vector can have that). -fno-rtti may help as well.
var DISABLE_EXCEPTION_CATCHING = 1;

// Enables catching exception in the listed functions only, if
// DISABLE_EXCEPTION_CATCHING = 2 is set
var EXCEPTION_CATCHING_WHITELIST = [];

// By default we handle exit() in node, by catching the Exit exception. However,
// this means we catch all process exceptions. If you disable this, then we no
// longer do that, and exceptions work normally, which can be useful for libraries
// or programs that don't need exit() to work.

// For more explanations of this option, please visit
// https://github.com/kripken/emscripten/wiki/Asyncify
var NODEJS_CATCH_EXIT = 1;

// Whether to enable asyncify transformation
// This allows to inject some async functions to the C code that appear to be sync
// e.g. emscripten_sleep
var ASYNCIFY = 0;

// Functions that call any function in the list, directly or indirectly
var ASYNCIFY_FUNCTIONS = ['emscripten_sleep',
                          'emscripten_wget',  // will be transformed
                          'emscripten_yield'];
// Functions in this list are never considered async, even if they appear in ASYNCIFY_FUNCTIONS
var ASYNCIFY_WHITELIST = ['qsort',
                          'trinkle', // In the asyncify transformation, any function that calls a function pointer is considered async
                          '__toread', // This whitelist is useful when a function is known to be sync
                          '__uflow',  // currently this link contains some functions in libc
                          '__fwritex',
                          'MUSL_vfprintf'];

// Runtime elements that are exported on Module by default. We used to export
// quite a lot here, but have removed them all, so this option is redundant
// given that EXTRA_EXPORTED_RUNTIME_METHODS exists, and so this option exists
// only for backwards compatibility. You should use
// EXTRA_EXPORTED_RUNTIME_METHODS for things you want to export from the
// runtime.  Note that methods on this list are only exported if they are
// included (either automatically from linking, or due to being in
// DEFAULT_LIBRARY_FUNCS_TO_INCLUDE).
// Note that the name may be slightly misleading, as this is for any JS library
// element, and not just methods. For example, we export the Runtime object by
// having "Runtime" in this list.
var EXPORTED_RUNTIME_METHODS = [];

// Additional methods to those in EXPORTED_RUNTIME_METHODS. Adjusting that list
// lets you remove methods that would be exported by default; setting values in
// this list lets you add to the default list without modifying it.
var EXTRA_EXPORTED_RUNTIME_METHODS = [];

// Log all FS operations.  This is especially helpful when you're porting a new
// project and want to see a list of file system operations happening so that
// you can create a virtual file system with all of the required files.
var FS_LOG = 0;

// If set to nonzero, the provided virtual filesystem if treated
// case-insensitive, like Windows and macOS do. If set to 0, the VFS is
// case-sensitive, like on Linux.
var CASE_INSENSITIVE_FS = 0;

// If set to nonzero, MEMFS will always utilize typed arrays as the backing
// store for appending data to files. The default behavior is to use typed
// arrays for files when the file size doesn't change after initial creation,
// and for files that do change size, use normal JS arrays instead.
var MEMFS_APPEND_TO_TYPED_ARRAYS = 0;

// If set to 0, does not build in any filesystem support. Useful if you are just
// doing pure computation, but not reading files or using any streams (including
// fprintf, and other stdio.h things) or anything related. The one exception is
// there is partial support for printf, and puts, hackishly.  The compiler will
// automatically set this if it detects that syscall usage (which is static)
// does not require a full filesystem. If you still want filesystem support, use
// FORCE_FILESYSTEM
var FILESYSTEM = 1;

// Makes full filesystem support be included, even if statically it looks like
// it is not used. For example, if your C code uses no files, but you include
// some JS that does, you might need this.
var FORCE_FILESYSTEM = 0;

// This mode is intended for use with Node.js (and will throw if the build runs
// in other engines).  The File System API will directly use Node.js API without
// requiring `FS.mount()`.  The initial working directory will be same as
// process.cwd() instead of VFS root directory.  Because this mode directly uses
// Node.js to access the real local filesystem on your OS, the code will not
// necessarily be portable between OSes - it will be as portable as a Node.js
// program would be, which means that differences in how the underlying OS
// handles permissions and errors and so forth may be noticeable.  This has
// mostly been tested on Linux so far.
var NODERAWFS = 0;

// Functions that are explicitly exported. These functions are kept alive
// through LLVM dead code elimination, and also made accessible outside of the
// generated code even after running closure compiler (on "Module").  Note the
// necessary prefix of "_".
//
// Note also that this is the full list of exported functions - if you have a
// main() function and want it to run, you must include it in this list (as
// _main is by default in this value, and if you override it without keeping it
// there, you are in effect removing it).
var EXPORTED_FUNCTIONS = ['_main'];

// If true, we export all the symbols. Note that this does *not* affect LLVM, so
// it can still eliminate functions as dead. This just exports them on the
// Module object.
var EXPORT_ALL = 0;

// Export all bindings generator functions (prefixed with emscripten_bind_). This
// is necessary to use the WebIDL binder with asm.js
var EXPORT_BINDINGS = 0;

// If true, export all the functions appearing in a function table, and the
// tables themselves.
var EXPORT_FUNCTION_TABLES = 0;

// Remembers the values of these settings, and makes them accessible
// through Runtime.getCompilerSetting and emscripten_get_compiler_setting.
// To see what is retained, look for compilerSettings in the generated code.

var RETAIN_COMPILER_SETTINGS = 0;

// this will contain the emscripten version. you should not modify it. This
// and the following few settings are useful in combination with
// RETAIN_COMPILER_SETTINGS
var EMSCRIPTEN_VERSION = '';

// this will contain the optimization level (-Ox). you should not modify it.
var OPT_LEVEL = 0;

// this will contain the debug level (-gx). you should not modify it.
var DEBUG_LEVEL = 0;

// Whether we are profiling functions. you should not modify it.
var PROFILING_FUNCS = 0;

// JS library elements (C functions implemented in JS) that we include by
// default. If you want to make sure something is included by the JS compiler,
// add it here.  For example, if you do not use some emscripten_* C API call
// from C, but you want to call it from JS, add it here (and in EXPORTED
// FUNCTIONS with prefix "_", if you use closure compiler).  Note that the name
// may be slightly misleading, as this is for any JS library element, and not
// just functions. For example, you can include the Browser object by adding
// "$Browser" to this list.
var DEFAULT_LIBRARY_FUNCS_TO_INCLUDE = ['memcpy', 'memset', 'malloc', 'free'];

// This list is also used to determine auto-exporting of library dependencies
// (i.e., functions that might be dependencies of JS library functions, that if
// so we must export so that if they are implemented in C they will be
// accessible, in ASM_JS mode).
var LIBRARY_DEPS_TO_AUTOEXPORT = ['memcpy'];

// Include all JS library functions instead of the sum of
// DEFAULT_LIBRARY_FUNCS_TO_INCLUDE + any functions used by the generated code.
// This is needed when dynamically loading (i.e. dlopen) modules that make use
// of runtime library functions that are not used in the main module.  Note that
// this only applies to js libraries, *not* C. You will need the main file to
// include all needed C libraries.  For example, if a module uses malloc or new,
// you will need to use those in the main file too to pull in malloc for use by
// the module.
var INCLUDE_FULL_LIBRARY = 0;

// Set this to a string to override the shell file used
var SHELL_FILE = 0;

// If set to 1, we emit relocatable code from the LLVM backend; both
// globals and function pointers are all offset (by gb and fp, respectively)
// Automatically set for SIDE_MODULE or MAIN_MODULE.
var RELOCATABLE = 0;

// A main module is a file compiled in a way that allows us to link it to
// a side module using emlink.py.
//  1: Normal main module.
//  2: DCE'd main module. We eliminate dead code normally. If a side
//     module needs something from main, it is up to you to make sure
//     it is kept alive.
var MAIN_MODULE = 0;

// Corresponds to MAIN_MODULE (also supports modes 1 and 2)
var SIDE_MODULE = 0;

// If this is a shared object (MAIN_MODULE == 1 || SIDE_MODULE == 1), then we
// will link these at runtime. They must have been built with SIDE_MODULE == 1.
var RUNTIME_LINKED_LIBS = [];

// If set to 1, this is a worker library, a special kind of library that is run
// in a worker. See emscripten.h
var BUILD_AS_WORKER = 0;

// If set to 1, we build the project into a js file that will run in a worker,
// and generate an html file that proxies input and output to/from it.
var PROXY_TO_WORKER = 0;

// If set, the script file name the main thread loads.  Useful if your project
// doesn't run the main emscripten- generated script immediately but does some
// setup before
var PROXY_TO_WORKER_FILENAME = '';

// If set to 1, compiles in a small stub main() in between the real main() which
// calls pthread_create() to run the application main() in a pthread.  This is
// something that applications can do manually as well if they wish, this option
// is provided as convenience.
var PROXY_TO_PTHREAD = 0;

// If set to 1, this file can be linked with others, either as a shared library
// or as the main file that calls a shared library. To enable that, we will not
// internalize all symbols and cull the unused ones, in other words, we will not
// remove unused functions and globals, which might be used by another module we
// are linked with.
//
// MAIN_MODULE and SIDE_MODULE both imply this, so it not normally necessary
// to set this explicitly.
var LINKABLE = 0;

// Emscripten 'strict' build mode: Drop supporting any deprecated build options.
// Set the environment variable EMCC_STRICT=1 or pass -s STRICT=1 to test that a
// codebase builds nicely in forward compatible manner.
var STRICT = 0;

// If set to 1, we will warn on any undefined symbols that are not resolved by
// the library_*.js files. Note that it is common in large projects to not
// implement everything, when you know what is not going to actually be called
// (and don't want to mess with the existing buildsystem), and functions might
// be implemented later on, say in --pre-js, so you may want to build with -s
// WARN_ON_UNDEFINED_SYMBOLS=0 to disable the warnings if they annoy you.  See
// also ERROR_ON_UNDEFINED_SYMBOLS.  Any undefined symbols that are listed in-
// EXPORTED_FUNCTIONS will also be reported.
var WARN_ON_UNDEFINED_SYMBOLS = 1;

// If set to 1, we will give a link-time error on any undefined symbols (see
// WARN_ON_UNDEFINED_SYMBOLS). The default value is 1. To allow undefined
// symbols at link time set this to 0, in which case if an undefined function is
// called a runtime error will occur.  Any undefined symbols that are listed in
// EXPORTED_FUNCTIONS will also be reported.
var ERROR_ON_UNDEFINED_SYMBOLS = 1;

// If set to 1, any -lfoo directives pointing to nonexistent library files will
// issue a linker error.

// The default value for this is currently 0, but will be transitioned to 1 in
// the future. To keep relying on building with -s ERROR_ON_MISSING_LIBRARIES=0
// setting, prefer to set that option explicitly in your build system.
var ERROR_ON_MISSING_LIBRARIES = 0;

// Specifies a list of Emscripten-provided JS libraries to link against.
// (internal, use -lfoo or -lfoo.js to link to Emscripten system JS libraries)
var SYSTEM_JS_LIBRARIES = [];

// Use small chunk size for binary synchronous XHR's in Web Workers.  Used for
// testing.  See test_chunked_synchronous_xhr in runner.py and library.js.
var SMALL_XHR_CHUNKS = 0;

// If 1, will include shim code that tries to 'fake' a browser environment, in
// order to let you run a browser program (say, using SDL) in the shell.
// Obviously nothing is rendered, but this can be useful for benchmarking and
// debugging if actual rendering is not the issue. Note that the shim code is
// very partial - it is hard to fake a whole browser! - so keep your
// expectations low for this to work.
var HEADLESS = 0;

// If 1, we force Date.now(), Math.random, etc. to return deterministic results.
// Good for comparing builds for debugging purposes (and nothing else)
var DETERMINISTIC = 0;

// By default we emit all code in a straightforward way into the output
// .js file. That means that if you load that in a script tag in a web
// page, it will use the global scope. With MODULARIZE set, we will instead emit
//
//   var EXPORT_NAME = function(Module) {
//     Module = Module || {};
//     // .. all the emitted code from emscripten ..
//     return Module;
//   };
//
// where EXPORT_NAME is from the option of the same name (so, by default
// it will be var Module = ..., and so you should change EXPORT_NAME if
// you want more than one module in the same web page).
//
// You can then use this by something like
//
//   var instance = EXPORT_NAME();
//
// or
//
//   var instance = EXPORT_NAME({ option: value, ... });
//
// Note the parentheses - we are calling EXPORT_NAME in order to instantiate
// the module. (This allows, in particular, for you to create multiple
// instantiations, etc.)
//
// If you add --pre-js or --post-js files, they will be included inside
// the module with the rest of the emitted code. That way, they can be
// optimized together with it. (If you want something outside of the module,
// that is, literally before or after all the code including the extra
// MODULARIZE code, you can do that by modifying the JS yourself after
// emscripten runs. While --pre-js and --post-js happen to do that in
// non-modularize mode, their big feature is that they add code to be
// optimized with the rest of the emitted code, allowing better dead code
// elimination and minification.)
//
// Modularize also provides a promise-like API,
//
//   var instance = EXPORT_NAME().then(function(Module) { .. });
//
// The callback is called when it is safe to run compiled code, similar
// to the onRuntimeInitialized callback (i.e., it waits for all
// necessary async events). It receives the instance as a parameter,
// for convenience.
//
// Note that in MODULARIZE mode we do *not* look at the global `Module`
// object, so if you define things there they will be ignored. The reason
// is that you will be constructing the instances manually, and can
// provide Module there, or something else, as you want. This differs
// in MODULARIZE_INSTANCE mode, where we *do* look at the global, since
// as in non-MODULARIZE mode there is just one global instance, and it
// is constructed by the setup code.
var MODULARIZE = 0;

// Similar to MODULARIZE, but while that mode exports a function, with which you
// can create multiple instances, this option exports a singleton instance. In
// other words, it's the same as if you used MODULARIZE and did EXPORT_NAME =
// EXPORT_NAME() to create the instance manually.
//
// Note that the promise-like API MODULARIZE provides isn't available here
// (since you aren't creating the instance yourself).
var MODULARIZE_INSTANCE = 0;

// Export using an ES6 Module export rather than a UMD export.  MODULARIZE must
// be enabled for ES6 exports.
var EXPORT_ES6 = 0;

// If 1, will just time how long main() takes to execute, and not print out
// anything at all whatsoever. This is useful for benchmarking.
var BENCHMARK = 0;

// If 1, generate code in asm.js format. If 2, emits the same code except for
// omitting 'use asm'
var ASM_JS = 1;

// If 1, will finalize the final emitted code, including operations that prevent
// later js optimizer passes from running, like converting +5 into 5.0 (the js
// optimizer sees 5.0 as just 5).
var FINALIZE_ASM_JS = 1;

// If 1, then all exports from the asm/wasm module will be accessed indirectly,
// which allow the module to be swapped later, simply by replacing
// Module['asm'].
//
// Note: It is very important that the replacement module be built with the same
// optimizations and so forth, as we depend on them being a drop-in replacement
// for each other (same globals on the heap at the same locations, etc.)
var SWAPPABLE_ASM_MODULE = 0;

// see emcc --separate-asm
var SEPARATE_ASM = 0;

// This disables linking and other causes of adding extra code automatically,
// and as a result, your output compiled code (in the .asm.js file, if you emit
// with --separate-asm) will contain only the functions you provide.
var ONLY_MY_CODE = 0;

// Enables profile-guided optimization in the form of runtime checks for which
// functions are actually called. Emits a list during shutdown that you can pass
// to DEAD_FUNCTIONS (you can also emit the list manually by calling
// PGOMonitor.dump());
var PGO = 0;

// JS library functions on this list are not converted to JS, and calls to them
// are turned into abort()s. This is potentially useful for reducing code size.
// If a dead function is actually called, you will get a runtime error.
//
// TODO: make this work on compiled methods as well, perhaps by adding a JS
// optimizer pass?
var DEAD_FUNCTIONS = [];

// If 1, generate an explicit conversion of zext i1 to i32, using ?:
var EXPLICIT_ZEXT = 0;

// Global variable to export the module as for environments without a
// standardized module loading system (e.g. the browser and SM shell).
var EXPORT_NAME = 'Module';

// When set to 0, we do not emit eval() and new Function(), which disables some functionality
// (causing runtime errors if attempted to be used), but allows the emitted code to be
// acceptable in places that disallow dynamic code execution (chrome packaged app,
// privileged firefox app, etc.). Pass this flag when developing an Emscripten application
// that is targeting a privileged or a certified execution environment, see
// Firefox Content Security Policy (CSP) webpage for details:
// https://developer.mozilla.org/en-US/Apps/Build/Building_apps_for_Firefox_OS/CSP
// When this flag is set, the following features (linker flags) are unavailable:
//  --closure 1: When using closure compiler, eval() would be needed to locate the Module object.
//  -s RELOCATABLE=1: the function Runtime.loadDynamicLibrary would need to eval().
//  --bind: Embind would need to eval().
// Additionally, the following Emscripten runtime functions are unavailable when
// DYNAMIC_EXECUTION=0 is set, and an attempt to call them will throw an exception:
// - emscripten_run_script(),
// - emscripten_run_script_int(),
// - emscripten_run_script_string(),
// - dlopen(),
// - the functions ccall() and cwrap() are still available, but they are restricted to only
//   being able to call functions that have been exported in the Module object in advance.
// When set to -s DYNAMIC_EXECUTION=2 flag is set, attempts to call to eval() are demoted
// to warnings instead of throwing an exception.
var DYNAMIC_EXECUTION = 1;

// Runs tools/emterpretify on the compiler output
var EMTERPRETIFY = 0;

// If defined, a file to write bytecode to, otherwise the default is to embed it
// in text JS arrays (which is less efficient).  When emitting HTML, we
// automatically generate code to load this file and set it to
// Module.emterpreterFile. If you emit JS, you need to make sure that
// Module.emterpreterFile contains an ArrayBuffer with the bytecode, when the
// code loads.  Note: You might need to quote twice in the shell, something like
// -s 'EMTERPRETIFY_FILE="waka"'
var EMTERPRETIFY_FILE = '';

// Functions to not emterpret, that is, to run normally at full speed
var EMTERPRETIFY_BLACKLIST = [];

// If this contains any functions, then only the functions in this list are
// emterpreted (as if all the rest are blacklisted; this overrides the
// BLACKLIST)
var EMTERPRETIFY_WHITELIST = [];

// Allows sync code in the emterpreter, by saving the call stack, doing an async
// delay, and resuming it
var EMTERPRETIFY_ASYNC = 0;

// Performs a static analysis to suggest which functions should be run in the
// emterpreter, as it appears they can be on the stack when a sync function is
// called in the EMTERPRETIFY_ASYNC option.  After showing the suggested list,
// compilation will halt. You can apply the provided list as an emcc argument
// when compiling later.
var EMTERPRETIFY_ADVISE = 0;

// If you have additional custom synchronous functions, add them to this list
// and the advise mode will include them in its analysis.
var EMTERPRETIFY_SYNCLIST = [];

// whether js opts will be run, after the main compiler
var RUNNING_JS_OPTS = 0;

// whether we are emitting JS glue code
var EMITTING_JS = 1;

// whether we are in the generate struct_info bootstrap phase
var BOOTSTRAPPING_STRUCT_INFO = 0;

// struct_info that is either generated or cached
var STRUCT_INFO = '';

// Add some calls to emscripten tracing APIs
var EMSCRIPTEN_TRACING = 0;

// Specify the GLFW version that is being linked against.  Only relevant, if you
// are linking against the GLFW library.  Valid options are 2 for GLFW2 and 3
// for GLFW3.
var USE_GLFW = 2;

// Whether to use compile code to WebAssembly. Set this to 0 to compile to
// asm.js.  This will fetch the binaryen port and build it. (If, instead, you
// set BINARYEN_ROOT in your ~/.emscripten file, then we use that instead of the
// port, which can useful for local dev work on binaryen itself).
var WASM = 1;

// Whether to use the WebAssembly backend that is in development in LLVM.  You
// should not set this yourself, instead set EMCC_WASM_BACKEND=1 in the
// environment.
var WASM_BACKEND = 0;

// Whether to compile object files as wasm as opposed to the default
// of using LLVM IR.
var WASM_OBJECT_FILES = 0;

// An optional comma-separated list of script hooks to run after binaryen,
// in binaryen's /scripts dir.
var BINARYEN_SCRIPTS = "";

// Whether to ignore implicit traps when optimizing in binaryen.  Implicit traps
// are the unlikely traps that happen in a load that is out of bounds, or
// div/rem of 0, etc. We can reorder them, but we can't ignore that they have
// side effects, so turning on this flag lets us do a little more to reduce code
// size.
var BINARYEN_IGNORE_IMPLICIT_TRAPS = 0;

// How we handle wasm operations that may trap, which includes integer
// div/rem of 0 and float-to-int of values too large to fit in an int.
//   js: do exactly what js does. this can be slower.
//   clamp: avoid traps by clamping to a reasonable value. this can be
//          faster than "js".
//   allow: allow creating operations that can trap. this is the most
//          compact, as we just emit a single wasm operation, with no
//          guards to trapping values, and also often the fastest.
var BINARYEN_TRAP_MODE = "allow";

// A comma-separated list of passes to run in the binaryen optimizer, for
// example, "dce,precompute,vacuum".  When set, this overrides the default
// passes we would normally run.
var BINARYEN_PASSES = "";

// Set the maximum size of memory in the wasm module (in bytes).  Without this,
// TOTAL_MEMORY is used (as it is used for the initial value), or if memory
// growth is enabled, the default value here (-1) is to have no limit, but you
// can set this to set a maximum size that growth will stop at.
//
// (This option was formerly called BINARYEN_MEM_MAX)
var WASM_MEM_MAX = -1;

// Whether to compile the wasm asynchronously, which is more efficient and does
// not block the main thread. This is currently required for all but the
// smallest modules to run in V8
var BINARYEN_ASYNC_COMPILATION = 1;

// Directory where we can find Binaryen. Will be automatically set for you, but
// you can set it to override if you are a Binaryen developer.
var BINARYEN_ROOT = "";

// Whether to legalize the JS FFI interfaces (imports/exports) by wrapping them
// to automatically demote i64 to i32 and promote f32 to f64. This is necessary
// in order to interface with JavaScript, both for asm.js and wasm.  For
// non-web/non-JS embeddings, setting this to 0 may be desirable.
// LEGALIZE_JS_FFI=0 is incompatible with RUNNING_JS_OPTS.
var LEGALIZE_JS_FFI = 1;

// Ports

// Specify the SDL version that is being linked against.
// 1, the default, is 1.3, which is implemented in JS
// 2 is a port of the SDL C code on emscripten-ports
var USE_SDL = 1;

// Specify the SDL_gfx version that is being linked against. Must match USE_SDL
var USE_SDL_GFX = 0;

// Specify the SDL_image version that is being linked against. Must match USE_SDL
var USE_SDL_IMAGE = 1;

// Specify the SDL_ttf version that is being linked against. Must match USE_SDL
var USE_SDL_TTF = 1;

// Specify the SDL_net version that is being linked against. Must match USE_SDL
var USE_SDL_NET = 1;

// 1 = use icu from emscripten-ports
var USE_ICU = 0;

// 1 = use zlib from emscripten-ports
var USE_ZLIB = 0;

// 1 = use libpng from emscripten-ports
var USE_LIBPNG = 0;

// 1 = use Regal from emscripten-ports
var USE_REGAL = 0;

// 1 = use bullet from emscripten-ports
var USE_BULLET = 0;

// 1 = use vorbis from emscripten-ports
var USE_VORBIS = 0;

// 1 = use ogg from emscripten-ports
var USE_OGG = 0;

// 1 = use freetype from emscripten-ports
var USE_FREETYPE = 0;

// Specify the SDL_mixer version that is being linked against.
// Doesn't *have* to match USE_SDL, but a good idea.
var USE_SDL_MIXER = 1;

// 1 = use harfbuzz from harfbuzz upstream
var USE_HARFBUZZ = 0;

// 3 = use cocos2d v3 from emscripten-ports
var USE_COCOS2D = 0;

// Formats to support in SDL2_image. Valid values: bmp, gif, lbm, pcx, png, pnm, tga, xcf, xpm, xv
var SDL2_IMAGE_FORMATS = [];

// Compiler debugging options
//
// Some useful items:
//    framework
//    frameworkLines
//    gconst
//    types
//    vars
//    unparsedFunctions
//    metadata
//    legalizer
var DEBUG_TAGS_SHOWING = [];

// The list of defines (C_DEFINES) was moved into struct_info.json in the same
// directory.  That file is automatically parsed by tools/gen_struct_info.py.
// If you modify the headers, just clear your cache and emscripten libc should
// see the new values.

// If true, the current build is performed for the Emscripten test harness.
var IN_TEST_HARNESS = 0;

// If true, enables support for pthreads.
var USE_PTHREADS = 0;

// Specifies the number of web workers that are preallocated before runtime is
// initialized. If 0, workers are created on demand.
var PTHREAD_POOL_SIZE = 0;

// If not explicitly specified, this is the stack size to use for newly created
// pthreads.  According to
// http://man7.org/linux/man-pages/man3/pthread_create.3.html, default stack
// size on Linux/x86-32 for a new thread is 2 megabytes, so follow the same
// convention. Use pthread_attr_setstacksize() at thread creation time to
// explicitly specify the stack size, in which case this value is ignored. Note
// that the asm.js/wasm function call control flow stack is separate from this
// stack, and this stack only contains certain function local variables, such as
// those that have their addresses taken, or ones that are too large to fit as
// local vars in asm.js/wasm code.
var DEFAULT_PTHREAD_STACK_SIZE = 2*1024*1024;

// Specifies the value returned by the function emscripten_num_logical_cores()
// if navigator.hardwareConcurrency is not supported. Pass in a negative number
// to show a popup dialog at startup so the user can configure this dynamically.
var PTHREAD_HINT_NUM_CORES = 4;

// True when building with --threadprofiler
var PTHREADS_PROFILING = 0;

// If true, add in debug traces for diagnosing pthreads related issues.
var PTHREADS_DEBUG = 0;

var MAX_GLOBAL_ALIGN = -1; // received from the backend
var IMPLEMENTED_FUNCTIONS = []; // received from the backend
var JSCALL_START_INDEX = 0; // received from the backend
var JSCALL_SIG_ORDER = {}; // received from the backend

// Duplicate function elimination. This coalesces function bodies that are
// identical, which can happen e.g. if two methods have different C/C++ or LLVM
// types, but end up identical at the asm.js level (all pointers are the same as
// int32_t in asm.js, for example).
//
// This option is quite slow to run, as it processes and hashes all methods in
// the codebase in multiple passes.
var ELIMINATE_DUPLICATE_FUNCTIONS = 0; // disabled by default
var ELIMINATE_DUPLICATE_FUNCTIONS_DUMP_EQUIVALENT_FUNCTIONS = 0;
var ELIMINATE_DUPLICATE_FUNCTIONS_PASSES = 5;

// This tries to evaluate global ctors at compile-time, applying their effects
// into the mem init file. This saves running code during startup, and also
// allows removing the global ctor functions and other code that only they used,
// so this is also good for reducing code size. However, this does make the
// compile step much slower.
//
// This basically runs the ctors during compile time, seeing if they execute
// safely in a sandbox. Any ffi access out of asm.js causes failure, as it could
// do something nondeterministic and/or alter some other state we don't see. If
// all the global ctor does is pure computation inside asm.js, it should be ok.
// Run with EMCC_DEBUG=1 in the env to see logging, and errors when it fails to
// eval (you'll see a message, or a stack trace; in the latter case, the
// functions on the stack should give you an idea of what ffi was called and
// why, and perhaps you can refactor your code to avoid it, e.g., remove
// mallocs, printfs in global ctors).
//
// This optimization can increase the size of the mem init file, because ctors
// can write to memory that would otherwise be in a zeroinit area. This may not
// be a significant increase after gzip, if there are mostly zeros in there, and
// in any case the mem init increase would be offset by a code size decrease.
// (Unless you have a small ctor that writes 'random' data to memory, which
// would reduce little code but add potentially lots of uncompressible data.)
//
// LLVM's GlobalOpt *almost* does this operation. It does in simple cases, where
// LLVM IR is not too complex for its logic to evaluate, but it isn't powerful
// enough for e.g. libc++ iostream ctors. It is just hard to do at the LLVM IR
// level - LLVM IR is complex and getting more complex, this would require
// GlobalOpt to have a full interpreter, plus a way to write back into LLVM IR
// global objects.  At the asm.js level, however, everything has been lowered
// into a simple low level, and we also just need to write bytes into an array,
// so this is easy for us to do, but not for LLVM. A further issue for LLVM is
// that it doesn't know that we will not link in further code, so it only tries
// to optimize ctors with lowest priority. We do know that, and can optimize all
// the ctors.
var EVAL_CTORS = 0;

// see http://kripken.github.io/emscripten-site/docs/debugging/CyberDWARF.html
var CYBERDWARF = 0;

// Path to the CyberDWARF debug file passed to the compiler
var BUNDLED_CD_DEBUG_FILE = "";

// Is enabled, use the JavaScript TextDecoder API for string marshalling.
// Enabled by default, set this to 0 to disable.
// If set to 2, we assume TextDecoder is present and usable, and do not emit
// any JS code to fall back if it is missing.
var TEXTDECODER = 1;

// Embind specific: If enabled, assume UTF-8 encoded data in std::string binding.
// Disable this to support binary data transfer.
var EMBIND_STD_STRING_IS_UTF8 = 1;

// If set to 1, enables support for transferring canvases to pthreads and
// creating WebGL contexts in them, as well as explicit swap control for GL
// contexts. This needs browser support for the OffscreenCanvas specification.
var OFFSCREENCANVAS_SUPPORT = 0;

// If set to 1, enables support for WebGL contexts to render to an offscreen
// render target, to avoid the implicit swap behavior of WebGL where exiting any
// event callback would automatically perform a "flip" to present rendered
// content on screen. When an Emscripten GL context has Offscreen Framebuffer
// enabled, a single frame can be composited from multiple event callbacks, and
// the swap function emscripten_webgl_commit_frame() is then explicitly called
// to present the rendered content on screen.
//
// The OffscreenCanvas feature also enables explicit GL frame swapping support,
// and also, -s OFFSCREEN_FRAMEBUFFER=1 feature can be used to polyfill support
// for accessing WebGL in multiple threads in the absence of OffscreenCanvas
// support in browser, at the cost of some performance and latency.
// OffscreenCanvas and Offscreen Framebuffer support can be enabled at the same
// time, and allows one to utilize OffscreenCanvas where available, and to fall
// back to Offscreen Framebuffer otherwise.
var OFFSCREEN_FRAMEBUFFER = 0;

// If nonzero, prints out debugging information in library_fetch.js
var FETCH_DEBUG = 0;

// If nonzero, enables emscripten_fetch API.
var FETCH = 0;

// If set to 1, uses the multithreaded filesystem that is implemented within the
// asm.js module, using emscripten_fetch. Implies -s FETCH=1.
var ASMFS = 0;

// If set to 1, embeds all subresources in the emitted file as base64 string
// literals. Embedded subresources may include (but aren't limited to) wasm,
// asm.js, and static memory initialization code.
//
// When using code that depends on this option, your Content Security Policy may
// need to be updated. Specifically, embedding asm.js requires the script-src
// directive to whitelist 'unsafe-inline', and using a Worker requires the
// child-src directive to whitelist blob:. If you aren't using Content Security
// Policy, or your CSP header doesn't include either script-src or child-src,
// then you can safely ignore this warning.
var SINGLE_FILE = 0;

// if set to 1, then generated WASM files will contain a custom
// "emscripten_metadata" section that contains information necessary
// to execute the file without the accompanying JS file.
var EMIT_EMSCRIPTEN_METADATA = 0;


// Internal use only, from here

// tracks the list of EM_ASM signatures that are proxied between threads.
var PROXIED_FUNCTION_SIGNATURES = [];

var ORIGINAL_EXPORTED_FUNCTIONS = [];

// name of the file containing wasm text, if relevant
var WASM_TEXT_FILE = '';

// name of the file containing wasm binary, if relevant
var WASM_BINARY_FILE = '';

// name of the file containing asm.js code, if relevant
var ASMJS_CODE_FILE = '';

// name of the file containing the pthread *.worker.js, if relevant
var PTHREAD_WORKER_FILE = '';

// Base URL the source mapfile, if relevant
var SOURCE_MAP_BASE = '';

var MEM_INIT_IN_WASM = 0;

// If set to 1, src/base64Utils.js will be included in the bundle.
// This is set internally when needed (SINGLE_FILE)
var SUPPORT_BASE64_EMBEDDING = 0;

// the possible environments the code may run in.
var ENVIRONMENT_MAY_BE_WEB = 1;
var ENVIRONMENT_MAY_BE_WORKER = 1;
var ENVIRONMENT_MAY_BE_NODE = 1;
var ENVIRONMENT_MAY_BE_SHELL = 1;
var ENVIRONMENT_MAY_BE_WEB_OR_WORKER = 1;

// passes information to emscripten.py about whether to minify
// JS -> asm.js import names. Controlled by optimization level, enabled
// at -O1 and higher, but disabled at -g2 and higher.
var MINIFY_ASMJS_IMPORT_NAMES = 0;

<<<<<<< HEAD
// the total static allocation, that is, how much to bump the start of memory
// for static globals. received from the backend, and possibly increased due
// to JS static allocations
var STATIC_BUMP = -1;
=======
// if set to 1, then generated WASM files will contain a custom
// "emscripten_metadata" section that contains information necessary
// to execute the file without the accompanying JS file.
var EMIT_EMSCRIPTEN_METADATA = 0;

// Tracks whether we are building with errno support enabled. Set to 0
// to disable compiling errno support in altogether. This saves a little
// bit of generated code size in applications that do not care about
// POSIX errno variable. Setting this to 0 also requires using --closure
// for effective code size optimizations to take place.
var SUPPORT_ERRNO = 1;
>>>>>>> dec86bd6
<|MERGE_RESOLUTION|>--- conflicted
+++ resolved
@@ -1315,12 +1315,11 @@
 // at -O1 and higher, but disabled at -g2 and higher.
 var MINIFY_ASMJS_IMPORT_NAMES = 0;
 
-<<<<<<< HEAD
 // the total static allocation, that is, how much to bump the start of memory
 // for static globals. received from the backend, and possibly increased due
 // to JS static allocations
 var STATIC_BUMP = -1;
-=======
+
 // if set to 1, then generated WASM files will contain a custom
 // "emscripten_metadata" section that contains information necessary
 // to execute the file without the accompanying JS file.
@@ -1332,4 +1331,3 @@
 // POSIX errno variable. Setting this to 0 also requires using --closure
 // for effective code size optimizations to take place.
 var SUPPORT_ERRNO = 1;
->>>>>>> dec86bd6
