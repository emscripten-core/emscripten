--- conflicted
+++ resolved
@@ -1826,12 +1826,7 @@
   ['BINARYEN_MEM_MAX', 'MAXIMUM_MEMORY'],
   ['BINARYEN_PASSES', [''], 'Use BINARYEN_EXTRA_PASSES to add additional passes'],
   ['SWAPPABLE_ASM_MODULE', [0], 'Fully swappable asm modules are no longer supported'],
-<<<<<<< HEAD
   ['ASYNCIFY_WHITELIST', 'ASYNCIFY_ONLY'],
   ['ASYNCIFY_BLACKLIST', 'ASYNCIFY_REMOVE'],
-=======
-  ['ASYNCIFY_WHITELIST', 'ASYNCIFY_ONLY_LIST'],
-  ['ASYNCIFY_BLACKLIST', 'ASYNCIFY_REMOVE_LIST'],
   ['EXCEPTION_CATCHING_WHITELIST', 'EXCEPTION_CATCHING_ALLOWED'],
->>>>>>> 23b779f6
 ];