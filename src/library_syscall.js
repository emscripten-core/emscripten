--- conflicted
+++ resolved
@@ -744,29 +744,6 @@
     var stream = SYSCALLS.getStreamFromFD(fd);
     return SYSCALLS.doStat(FS.stat, stream.path, buf);
   },
-<<<<<<< HEAD
-  __syscall_getuid32__sig: 'i',
-  __syscall_getuid32__nothrow: true,
-  __syscall_getuid32__proxy: false,
-  __syscall_getuid32: '__syscall_getegid32',
-  __syscall_getgid32__sig: 'i',
-  __syscall_getgid32__nothrow: true,
-  __syscall_getgid32__proxy: false,
-  __syscall_getgid32: '__syscall_getegid32',
-  __syscall_geteuid32__sig: 'i',
-  __syscall_geteuid32__nothrow: true,
-  __syscall_geteuid32__proxy: false,
-  __syscall_geteuid32: '__syscall_getegid32',
-  __syscall_getegid32__nothrow: true,
-  __syscall_getegid32__proxy: false,
-  __syscall_getegid32: function() {
-=======
-  __syscall_lchown32: function(path, owner, group) {
-    path = SYSCALLS.getStr(path);
-    FS.chown(path, owner, group); // XXX we ignore the 'l' aspect, and do the same as chown
->>>>>>> b2b97c22
-    return 0;
-  },
   __syscall_fchown32: function(fd, owner, group) {
     FS.fchown(fd, owner, group);
     return 0;
