// Copyright 2015 The Emscripten Authors.  All rights reserved.
// Emscripten is available under two separate licenses, the MIT license and the
// University of Illinois/NCSA Open Source License.  Both these licenses can be
// found in the LICENSE file.

var SyscallsLibrary = {
  $SYSCALLS__deps: ['$PATH',
#if FILESYSTEM && SYSCALLS_REQUIRE_FILESYSTEM
                   '$FS',
#endif
#if SYSCALL_DEBUG
                   '$ERRNO_MESSAGES'
#endif
  ],
  $SYSCALLS: {
#if SYSCALLS_REQUIRE_FILESYSTEM
    // global constants
    DEFAULT_POLLMASK: {{{ cDefine('POLLIN') }}} | {{{ cDefine('POLLOUT') }}},

    // global state
    mappings: {},
    umask: 0x1FF,  // S_IRWXU | S_IRWXG | S_IRWXO

    // shared utilities
    calculateAt: function(dirfd, path) {
      if (path[0] !== '/') {
        // relative path
        var dir;
        if (dirfd === {{{ cDefine('AT_FDCWD') }}}) {
          dir = FS.cwd();
        } else {
          var dirstream = FS.getStream(dirfd);
          if (!dirstream) throw new FS.ErrnoError({{{ cDefine('EBADF') }}});
          dir = dirstream.path;
        }
        path = PATH.join2(dir, path);
      }
      return path;
    },

    doStat: function(func, path, buf) {
      try {
        var stat = func(path);
      } catch (e) {
        if (e && e.node && PATH.normalize(path) !== PATH.normalize(FS.getPath(e.node))) {
          // an error occurred while trying to look up the path; we should just report ENOTDIR
          return -{{{ cDefine('ENOTDIR') }}};
        }
        throw e;
      }
      {{{ makeSetValue('buf', C_STRUCTS.stat.st_dev, 'stat.dev', 'i32') }}};
      {{{ makeSetValue('buf', C_STRUCTS.stat.__st_dev_padding, '0', 'i32') }}};
      {{{ makeSetValue('buf', C_STRUCTS.stat.__st_ino_truncated, 'stat.ino', 'i32') }}};
      {{{ makeSetValue('buf', C_STRUCTS.stat.st_mode, 'stat.mode', 'i32') }}};
      {{{ makeSetValue('buf', C_STRUCTS.stat.st_nlink, 'stat.nlink', 'i32') }}};
      {{{ makeSetValue('buf', C_STRUCTS.stat.st_uid, 'stat.uid', 'i32') }}};
      {{{ makeSetValue('buf', C_STRUCTS.stat.st_gid, 'stat.gid', 'i32') }}};
      {{{ makeSetValue('buf', C_STRUCTS.stat.st_rdev, 'stat.rdev', 'i32') }}};
      {{{ makeSetValue('buf', C_STRUCTS.stat.__st_rdev_padding, '0', 'i32') }}};
      {{{ makeSetValue('buf', C_STRUCTS.stat.st_size, 'stat.size', 'i64') }}};
      {{{ makeSetValue('buf', C_STRUCTS.stat.st_blksize, '4096', 'i32') }}};
      {{{ makeSetValue('buf', C_STRUCTS.stat.st_blocks, 'stat.blocks', 'i32') }}};
      {{{ makeSetValue('buf', C_STRUCTS.stat.st_atim.tv_sec, '(stat.atime.getTime() / 1000)|0', 'i32') }}};
      {{{ makeSetValue('buf', C_STRUCTS.stat.st_atim.tv_nsec, '0', 'i32') }}};
      {{{ makeSetValue('buf', C_STRUCTS.stat.st_mtim.tv_sec, '(stat.mtime.getTime() / 1000)|0', 'i32') }}};
      {{{ makeSetValue('buf', C_STRUCTS.stat.st_mtim.tv_nsec, '0', 'i32') }}};
      {{{ makeSetValue('buf', C_STRUCTS.stat.st_ctim.tv_sec, '(stat.ctime.getTime() / 1000)|0', 'i32') }}};
      {{{ makeSetValue('buf', C_STRUCTS.stat.st_ctim.tv_nsec, '0', 'i32') }}};
      {{{ makeSetValue('buf', C_STRUCTS.stat.st_ino, 'stat.ino', 'i64') }}};
      return 0;
    },
    doMsync: function(addr, stream, len, flags) {
      var buffer = new Uint8Array(HEAPU8.subarray(addr, addr + len));
      FS.msync(stream, buffer, 0, len, flags);
    },
    doMkdir: function(path, mode) {
      // remove a trailing slash, if one - /a/b/ has basename of '', but
      // we want to create b in the context of this function
      path = PATH.normalize(path);
      if (path[path.length-1] === '/') path = path.substr(0, path.length-1);
      FS.mkdir(path, mode, 0);
      return 0;
    },
    doMknod: function(path, mode, dev) {
      // we don't want this in the JS API as it uses mknod to create all nodes.
      switch (mode & {{{ cDefine('S_IFMT') }}}) {
        case {{{ cDefine('S_IFREG') }}}:
        case {{{ cDefine('S_IFCHR') }}}:
        case {{{ cDefine('S_IFBLK') }}}:
        case {{{ cDefine('S_IFIFO') }}}:
        case {{{ cDefine('S_IFSOCK') }}}:
          break;
        default: return -{{{ cDefine('EINVAL') }}};
      }
      FS.mknod(path, mode, dev);
      return 0;
    },
    doReadlink: function(path, buf, bufsize) {
      if (bufsize <= 0) return -{{{ cDefine('EINVAL') }}};
      var ret = FS.readlink(path);

      var len = Math.min(bufsize, lengthBytesUTF8(ret));
      var endChar = HEAP8[buf+len];
      stringToUTF8(ret, buf, bufsize+1);
      // readlink is one of the rare functions that write out a C string, but does never append a null to the output buffer(!)
      // stringToUTF8() always appends a null byte, so restore the character under the null byte after the write.
      HEAP8[buf+len] = endChar;

      return len;
    },
    doAccess: function(path, amode) {
      if (amode & ~{{{ cDefine('S_IRWXO') }}}) {
        // need a valid mode
        return -{{{ cDefine('EINVAL') }}};
      }
      var node;
      var lookup = FS.lookupPath(path, { follow: true });
      node = lookup.node;
      if (!node) {
        return -{{{ cDefine('ENOENT') }}};
      }
      var perms = '';
      if (amode & {{{ cDefine('R_OK') }}}) perms += 'r';
      if (amode & {{{ cDefine('W_OK') }}}) perms += 'w';
      if (amode & {{{ cDefine('X_OK') }}}) perms += 'x';
      if (perms /* otherwise, they've just passed F_OK */ && FS.nodePermissions(node, perms)) {
        return -{{{ cDefine('EACCES') }}};
      }
      return 0;
    },
    doDup: function(path, flags, suggestFD) {
      var suggest = FS.getStream(suggestFD);
      if (suggest) FS.close(suggest);
      return FS.open(path, flags, 0, suggestFD, suggestFD).fd;
    },
    doReadv: function(stream, iov, iovcnt, offset) {
      var ret = 0;
      for (var i = 0; i < iovcnt; i++) {
        var ptr = {{{ makeGetValue('iov', 'i*8', 'i32') }}};
        var len = {{{ makeGetValue('iov', 'i*8 + 4', 'i32') }}};
        var curr = FS.read(stream, {{{ heapAndOffset('HEAP8', 'ptr') }}}, len, offset);
        if (curr < 0) return -1;
        ret += curr;
        if (curr < len) break; // nothing more to read
      }
      return ret;
    },
    doWritev: function(stream, iov, iovcnt, offset) {
      var ret = 0;
      for (var i = 0; i < iovcnt; i++) {
        var ptr = {{{ makeGetValue('iov', 'i*8', 'i32') }}};
        var len = {{{ makeGetValue('iov', 'i*8 + 4', 'i32') }}};
        var curr = FS.write(stream, {{{ heapAndOffset('HEAP8', 'ptr') }}}, len, offset);
        if (curr < 0) return -1;
        ret += curr;
      }
      return ret;
    },
#else
    // MEMFS filesystem disabled lite handling of stdout and stderr:
    buffers: [null, [], []], // 1 => stdout, 2 => stderr
    printChar: function(stream, curr) {
      var buffer = SYSCALLS.buffers[stream];
#if ASSERTIONS
      assert(buffer);
#endif
      if (curr === 0 || curr === {{{ charCode('\n') }}}) {
        (stream === 1 ? out : err)(UTF8ArrayToString(buffer, 0));
        buffer.length = 0;
      } else {
        buffer.push(curr);
      }
    },
#endif // SYSCALLS_REQUIRE_FILESYSTEM

    // arguments handling

    varargs: 0,

    get: function(varargs) {
      SYSCALLS.varargs += 4;
      var ret = {{{ makeGetValue('SYSCALLS.varargs', '-4', 'i32') }}};
#if SYSCALL_DEBUG
      err('    (raw: "' + ret + '")');
#endif
      return ret;
    },
    getStr: function() {
      var ret = UTF8ToString(SYSCALLS.get());
#if SYSCALL_DEBUG
      err('    (str: "' + ret + '")');
#endif
      return ret;
    },
#if SYSCALLS_REQUIRE_FILESYSTEM
    getStreamFromFD: function() {
      var stream = FS.getStream(SYSCALLS.get());
      if (!stream) throw new FS.ErrnoError({{{ cDefine('EBADF') }}});
#if SYSCALL_DEBUG
      err('    (stream: "' + stream.path + '")');
#endif
      return stream;
    },
#endif // SYSCALLS_REQUIRE_FILESYSTEM
    get64: function() {
      var low = SYSCALLS.get(), high = SYSCALLS.get();
#if ASSERTIONS
      if (low >= 0) assert(high === 0);
      else assert(high === -1);
#endif
#if SYSCALL_DEBUG
      err('    (i64: "' + low + '")');
#endif
      return low;
    },
    getZero: function() {
#if ASSERTIONS
      assert(SYSCALLS.get() === 0);
#else
      SYSCALLS.get();
#endif
    }
  },

  _emscripten_syscall_mmap2__deps: ['memalign', 'memset', '$SYSCALLS',
#if FILESYSTEM && SYSCALLS_REQUIRE_FILESYSTEM
    '$FS',
#endif
  ],
  _emscripten_syscall_mmap2: function(addr, len, prot, flags, fd, off) {
    off <<= 12; // undo pgoffset
    var ptr;
    var allocated = false;

    // addr argument must be page aligned if MAP_FIXED flag is set.
    if ((flags & {{{ cDefine('MAP_FIXED') }}}) !== 0 && (addr % PAGE_SIZE) !== 0) {
      return -{{{ cDefine('EINVAL') }}};
    }

    // MAP_ANONYMOUS (aka MAP_ANON) isn't actually defined by POSIX spec,
    // but it is widely used way to allocate memory pages on Linux, BSD and Mac.
    // In this case fd argument is ignored.
    if ((flags & {{{ cDefine('MAP_ANONYMOUS') }}}) !== 0) {
      ptr = _memalign(PAGE_SIZE, len);
      if (!ptr) return -{{{ cDefine('ENOMEM') }}};
      _memset(ptr, 0, len);
      allocated = true;
    } else {
      var info = FS.getStream(fd);
      if (!info) return -{{{ cDefine('EBADF') }}};
      var res = FS.mmap(info, HEAPU8, addr, len, off, prot, flags);
      ptr = res.ptr;
      allocated = res.allocated;
    }
    SYSCALLS.mappings[ptr] = { malloc: ptr, len: len, allocated: allocated, fd: fd, flags: flags };
    return ptr;
  },

  _emscripten_syscall_munmap__deps: ['$SYSCALLS',
#if FILESYSTEM && SYSCALLS_REQUIRE_FILESYSTEM
    '$FS',
#endif
  ],
  _emscripten_syscall_munmap: function(addr, len) {
    if (addr === {{{ cDefine('MAP_FAILED') }}} || len === 0) {
      return -{{{ cDefine('EINVAL') }}};
    }
    // TODO: support unmmap'ing parts of allocations
    var info = SYSCALLS.mappings[addr];
    if (!info) return 0;
    if (len === info.len) {
      var stream = FS.getStream(info.fd);
      SYSCALLS.doMsync(addr, stream, len, info.flags);
      FS.munmap(stream);
      SYSCALLS.mappings[addr] = null;
      if (info.allocated) {
        _free(info.malloc);
      }
    }
    return 0;
  },

  __syscall1: function(which, varargs) { // exit
    var status = SYSCALLS.get();
    exit(status);
    return 0;
  },
  __syscall3: function(which, varargs) { // read
    var stream = SYSCALLS.getStreamFromFD(), buf = SYSCALLS.get(), count = SYSCALLS.get();
    return FS.read(stream, {{{ heapAndOffset('HEAP8', 'buf') }}}, count);
  },
  __syscall4: function(which, varargs) { // write
#if SYSCALLS_REQUIRE_FILESYSTEM
    var stream = SYSCALLS.getStreamFromFD(), buf = SYSCALLS.get(), count = SYSCALLS.get();
    return FS.write(stream, {{{ heapAndOffset('HEAP8', 'buf') }}}, count);
#else
    // hack to support printf in SYSCALLS_REQUIRE_FILESYSTEM=0
    var stream = SYSCALLS.get(), buf = SYSCALLS.get(), count = SYSCALLS.get();
    for (var i = 0; i < count; i++) {
      SYSCALLS.printChar(stream, HEAPU8[buf+i]);
    }
    return count;
#endif // SYSCALLS_REQUIRE_FILESYSTEM
  },
  __syscall5: function(which, varargs) { // open
    var pathname = SYSCALLS.getStr(), flags = SYSCALLS.get(), mode = SYSCALLS.get(); // optional TODO
    var stream = FS.open(pathname, flags, mode);
    return stream.fd;
  },
  __syscall6: function(which, varargs) { // close
    var stream = SYSCALLS.getStreamFromFD();
#if SYSCALLS_REQUIRE_FILESYSTEM
    FS.close(stream);
#else
#if ASSERTIONS
    abort('it should not be possible to operate on streams when !SYSCALLS_REQUIRE_FILESYSTEM');
#endif
#endif
    return 0;
  },
  __syscall9: function(which, varargs) { // link
    var oldpath = SYSCALLS.get(), newpath = SYSCALLS.get();
    return -{{{ cDefine('EMLINK') }}}; // no hardlinks for us
  },
  __syscall10: function(which, varargs) { // unlink
    var path = SYSCALLS.getStr();
    FS.unlink(path);
    return 0;
  },
  __syscall12: function(which, varargs) { // chdir
    var path = SYSCALLS.getStr();
    FS.chdir(path);
    return 0;
  },
  __syscall14: function(which, varargs) { // mknod
    var path = SYSCALLS.getStr(), mode = SYSCALLS.get(), dev = SYSCALLS.get();
    return SYSCALLS.doMknod(path, mode, dev);
  },
  __syscall15: function(which, varargs) { // chmod
    var path = SYSCALLS.getStr(), mode = SYSCALLS.get();
    FS.chmod(path, mode);
    return 0;
  },
  __syscall20__deps: ['$PROCINFO'],
  __syscall20: function(which, varargs) { // getpid
    return PROCINFO.pid;
  },
  __syscall29: function(which, varargs) { // pause
    return -{{{ cDefine('EINTR') }}}; // we can't pause
  },
  __syscall33: function(which, varargs) { // access
    var path = SYSCALLS.getStr(), amode = SYSCALLS.get();
    return SYSCALLS.doAccess(path, amode);
  },
  __syscall34: function(which, varargs) { // nice
    var inc = SYSCALLS.get();
    return -{{{ cDefine('EPERM') }}}; // no meaning to nice for our single-process environment
  },
  __syscall36: function(which, varargs) { // sync
    return 0;
  },
  __syscall38: function(which, varargs) { // rename
    var old_path = SYSCALLS.getStr(), new_path = SYSCALLS.getStr();
    FS.rename(old_path, new_path);
    return 0;
  },
  __syscall39: function(which, varargs) { // mkdir
    var path = SYSCALLS.getStr(), mode = SYSCALLS.get();
    return SYSCALLS.doMkdir(path, mode);
  },
  __syscall40: function(which, varargs) { // rmdir
    var path = SYSCALLS.getStr();
    FS.rmdir(path);
    return 0;
  },
  __syscall41: function(which, varargs) { // dup
    var old = SYSCALLS.getStreamFromFD();
    return FS.open(old.path, old.flags, 0).fd;
  },
  __syscall42__deps: ['$PIPEFS'],
  __syscall42: function(which, varargs) { // pipe
    var fdPtr = SYSCALLS.get();

    if (fdPtr == 0) {
      throw new FS.ErrnoError({{{ cDefine('EFAULT') }}});
    }

    var res = PIPEFS.createPipe();

    {{{ makeSetValue('fdPtr', 0, 'res.readable_fd', 'i32') }}};
    {{{ makeSetValue('fdPtr', 4, 'res.writable_fd', 'i32') }}};

    return 0;
  },
  __syscall51: function(which, varargs) { // acct
    return -{{{ cDefine('ENOSYS') }}}; // unsupported features
  },
  __syscall54: function(which, varargs) { // ioctl
#if SYSCALLS_REQUIRE_FILESYSTEM == 0
#if SYSCALL_DEBUG
    err('no-op in ioctl syscall due to SYSCALLS_REQUIRE_FILESYSTEM=0');
#endif
    return 0;
#else
    var stream = SYSCALLS.getStreamFromFD(), op = SYSCALLS.get();
    switch (op) {
      case {{{ cDefine('TCGETA') }}}:
      case {{{ cDefine('TCGETS') }}}: {
        if (!stream.tty) return -{{{ cDefine('ENOTTY') }}};
#if SYSCALL_DEBUG
        err('warning: not filling tio struct');
#endif
        return 0;
      }
      case {{{ cDefine('TCSETA') }}}:
      case {{{ cDefine('TCSETAW') }}}:
      case {{{ cDefine('TCSETAF') }}}:
      case {{{ cDefine('TCSETS') }}}:
      case {{{ cDefine('TCSETSW') }}}:
      case {{{ cDefine('TCSETSF') }}}: {
        if (!stream.tty) return -{{{ cDefine('ENOTTY') }}};
        return 0; // no-op, not actually adjusting terminal settings
      }
      case {{{ cDefine('TIOCGPGRP') }}}: {
        if (!stream.tty) return -{{{ cDefine('ENOTTY') }}};
        var argp = SYSCALLS.get();
        {{{ makeSetValue('argp', 0, 0, 'i32') }}};
        return 0;
      }
      case {{{ cDefine('TIOCSPGRP') }}}: {
        if (!stream.tty) return -{{{ cDefine('ENOTTY') }}};
        return -{{{ cDefine('EINVAL') }}}; // not supported
      }
      case {{{ cDefine('FIONREAD') }}}: {
        var argp = SYSCALLS.get();
        return FS.ioctl(stream, op, argp);
      }
      case {{{ cDefine('TIOCGWINSZ') }}}: {
        // TODO: in theory we should write to the winsize struct that gets
        // passed in, but for now musl doesn't read anything on it
        if (!stream.tty) return -{{{ cDefine('ENOTTY') }}};
        return 0;
      }
      case {{{ cDefine('TIOCSWINSZ') }}}: {
        // TODO: technically, this ioctl call should change the window size.
        // but, since emscripten doesn't have any concept of a terminal window
        // yet, we'll just silently throw it away as we do TIOCGWINSZ
        if (!stream.tty) return -{{{ cDefine('ENOTTY') }}};
        return 0;
      }
      default: abort('bad ioctl syscall ' + op);
    }
#endif // SYSCALLS_REQUIRE_FILESYSTEM
  },
  __syscall57__deps: ['$PROCINFO'],
  __syscall57: function(which, varargs) { // setpgid
    var pid = SYSCALLS.get(), pgid = SYSCALLS.get();
    if (pid && pid !== PROCINFO.pid) return -{{{ cDefine('ESRCH') }}};
    if (pgid && pgid !== PROCINFO.pgid) return -{{{ cDefine('EPERM') }}};
    return 0;
  },
  __syscall60: function(which, varargs) { // umask
    var mask = SYSCALLS.get();
    var old = SYSCALLS.umask;
    SYSCALLS.umask = mask;
    return old;
  },
  __syscall63: function(which, varargs) { // dup2
    var old = SYSCALLS.getStreamFromFD(), suggestFD = SYSCALLS.get();
    if (old.fd === suggestFD) return suggestFD;
    return SYSCALLS.doDup(old.path, old.flags, suggestFD);
  },
  __syscall64__deps: ['$PROCINFO'],
  __syscall64: function(which, varargs) { // getppid
    return PROCINFO.ppid;
  },
  __syscall65__deps: ['$PROCINFO'],
  __syscall65: function(which, varargs) { // getpgrp
    return PROCINFO.pgid;
  },
  __syscall66: function(which, varargs) { // setsid
    return 0; // no-op
  },
  __syscall75: function(which, varargs) { // setrlimit
    return 0; // no-op
  },
  __syscall77: function(which, varargs) { // getrusage
#if SYSCALL_DEBUG
    err('warning: untested syscall');
#endif
    var who = SYSCALLS.get(), usage = SYSCALLS.get();
    _memset(usage, 0, {{{ C_STRUCTS.rusage.__size__ }}});
    {{{ makeSetValue('usage', C_STRUCTS.rusage.ru_utime.tv_sec, '1', 'i32') }}}; // fake some values
    {{{ makeSetValue('usage', C_STRUCTS.rusage.ru_utime.tv_usec, '2', 'i32') }}};
    {{{ makeSetValue('usage', C_STRUCTS.rusage.ru_stime.tv_sec, '3', 'i32') }}};
    {{{ makeSetValue('usage', C_STRUCTS.rusage.ru_stime.tv_usec, '4', 'i32') }}};
    return 0;
  },
  __syscall83: function(which, varargs) { // symlink
    var target = SYSCALLS.getStr(), linkpath = SYSCALLS.getStr();
    FS.symlink(target, linkpath);
    return 0;
  },
  __syscall85: function(which, varargs) { // readlink
    var path = SYSCALLS.getStr(), buf = SYSCALLS.get(), bufsize = SYSCALLS.get();
    return SYSCALLS.doReadlink(path, buf, bufsize);
  },
  __syscall91__deps: ['_emscripten_syscall_munmap'],
  __syscall91: function(which, varargs) { // munmap
    var addr = SYSCALLS.get(), len = SYSCALLS.get();
    return __emscripten_syscall_munmap(addr, len);
  },
  __syscall94: function(which, varargs) { // fchmod
    var fd = SYSCALLS.get(), mode = SYSCALLS.get();
    FS.fchmod(fd, mode);
    return 0;
  },
  __syscall96: function(which, varargs) { // getpriority
    return 0;
  },
  __syscall97: function(which, varargs) { // setpriority
    return -{{{ cDefine('EPERM') }}};
  },
  __syscall102__deps: ['$SOCKFS', '$DNS', '_read_sockaddr', '_write_sockaddr'],
  __syscall102: function(which, varargs) { // socketcall
    var call = SYSCALLS.get(), socketvararg = SYSCALLS.get();
    // socketcalls pass the rest of the arguments in a struct
    SYSCALLS.varargs = socketvararg;

    var getSocketFromFD = function() {
      var socket = SOCKFS.getSocket(SYSCALLS.get());
      if (!socket) throw new FS.ErrnoError({{{ cDefine('EBADF') }}});
#if SYSCALL_DEBUG
      err('    (socket: "' + socket.path + '")');
#endif
      return socket;
    };
    var getSocketAddress = function(allowNull) {
      var addrp = SYSCALLS.get(), addrlen = SYSCALLS.get();
      if (allowNull && addrp === 0) return null;
      var info = __read_sockaddr(addrp, addrlen);
      if (info.errno) throw new FS.ErrnoError(info.errno);
      info.addr = DNS.lookup_addr(info.addr) || info.addr;
#if SYSCALL_DEBUG
      err('    (socketaddress: "' + [info.addr, info.port] + '")');
#endif
      return info;
    };

    switch (call) {
      case 1: { // socket
        var domain = SYSCALLS.get(), type = SYSCALLS.get(), protocol = SYSCALLS.get();
        var sock = SOCKFS.createSocket(domain, type, protocol);
#if ASSERTIONS
        assert(sock.stream.fd < 64); // XXX ? select() assumes socket fd values are in 0..63
#endif
        return sock.stream.fd;
      }
      case 2: { // bind
        var sock = getSocketFromFD(), info = getSocketAddress();
        sock.sock_ops.bind(sock, info.addr, info.port);
        return 0;
      }
      case 3: { // connect
        var sock = getSocketFromFD(), info = getSocketAddress();
        sock.sock_ops.connect(sock, info.addr, info.port);
        return 0;
      }
      case 4: { // listen
        var sock = getSocketFromFD(), backlog = SYSCALLS.get();
        sock.sock_ops.listen(sock, backlog);
        return 0;
      }
      case 5: { // accept
        var sock = getSocketFromFD(), addr = SYSCALLS.get(), addrlen = SYSCALLS.get();
        var newsock = sock.sock_ops.accept(sock);
        if (addr) {
          var res = __write_sockaddr(addr, newsock.family, DNS.lookup_name(newsock.daddr), newsock.dport);
#if ASSERTIONS
          assert(!res.errno);
#endif
        }
        return newsock.stream.fd;
      }
      case 6: { // getsockname
        var sock = getSocketFromFD(), addr = SYSCALLS.get(), addrlen = SYSCALLS.get();
        // TODO: sock.saddr should never be undefined, see TODO in websocket_sock_ops.getname
        var res = __write_sockaddr(addr, sock.family, DNS.lookup_name(sock.saddr || '0.0.0.0'), sock.sport);
#if ASSERTIONS
        assert(!res.errno);
#endif
        return 0;
      }
      case 7: { // getpeername
        var sock = getSocketFromFD(), addr = SYSCALLS.get(), addrlen = SYSCALLS.get();
        if (!sock.daddr) {
          return -{{{ cDefine('ENOTCONN') }}}; // The socket is not connected.
        }
        var res = __write_sockaddr(addr, sock.family, DNS.lookup_name(sock.daddr), sock.dport);
#if ASSERTIONS
        assert(!res.errno);
#endif
        return 0;
      }
      case 11: { // sendto
        var sock = getSocketFromFD(), message = SYSCALLS.get(), length = SYSCALLS.get(), flags = SYSCALLS.get(), dest = getSocketAddress(true);
        if (!dest) {
          // send, no address provided
          return FS.write(sock.stream, {{{ heapAndOffset('HEAP8', 'message') }}}, length);
        } else {
          // sendto an address
          return sock.sock_ops.sendmsg(sock, {{{ heapAndOffset('HEAP8', 'message') }}}, length, dest.addr, dest.port);
        }
      }
      case 12: { // recvfrom
        var sock = getSocketFromFD(), buf = SYSCALLS.get(), len = SYSCALLS.get(), flags = SYSCALLS.get(), addr = SYSCALLS.get(), addrlen = SYSCALLS.get();
        var msg = sock.sock_ops.recvmsg(sock, len);
        if (!msg) return 0; // socket is closed
        if (addr) {
          var res = __write_sockaddr(addr, sock.family, DNS.lookup_name(msg.addr), msg.port);
#if ASSERTIONS
          assert(!res.errno);
#endif
        }
        HEAPU8.set(msg.buffer, buf);
        return msg.buffer.byteLength;
      }
      case 14: { // setsockopt
        return -{{{ cDefine('ENOPROTOOPT') }}}; // The option is unknown at the level indicated.
      }
      case 15: { // getsockopt
        var sock = getSocketFromFD(), level = SYSCALLS.get(), optname = SYSCALLS.get(), optval = SYSCALLS.get(), optlen = SYSCALLS.get();
        // Minimal getsockopt aimed at resolving https://github.com/emscripten-core/emscripten/issues/2211
        // so only supports SOL_SOCKET with SO_ERROR.
        if (level === {{{ cDefine('SOL_SOCKET') }}}) {
          if (optname === {{{ cDefine('SO_ERROR') }}}) {
            {{{ makeSetValue('optval', 0, 'sock.error', 'i32') }}};
            {{{ makeSetValue('optlen', 0, 4, 'i32') }}};
            sock.error = null; // Clear the error (The SO_ERROR option obtains and then clears this field).
            return 0;
          }
        }
        return -{{{ cDefine('ENOPROTOOPT') }}}; // The option is unknown at the level indicated.
      }
      case 16: { // sendmsg
        var sock = getSocketFromFD(), message = SYSCALLS.get(), flags = SYSCALLS.get();
        var iov = {{{ makeGetValue('message', C_STRUCTS.msghdr.msg_iov, '*') }}};
        var num = {{{ makeGetValue('message', C_STRUCTS.msghdr.msg_iovlen, 'i32') }}};
        // read the address and port to send to
        var addr, port;
        var name = {{{ makeGetValue('message', C_STRUCTS.msghdr.msg_name, '*') }}};
        var namelen = {{{ makeGetValue('message', C_STRUCTS.msghdr.msg_namelen, 'i32') }}};
        if (name) {
          var info = __read_sockaddr(name, namelen);
          if (info.errno) return -info.errno;
          port = info.port;
          addr = DNS.lookup_addr(info.addr) || info.addr;
        }
        // concatenate scatter-gather arrays into one message buffer
        var total = 0;
        for (var i = 0; i < num; i++) {
          total += {{{ makeGetValue('iov', '(' + C_STRUCTS.iovec.__size__ + ' * i) + ' + C_STRUCTS.iovec.iov_len, 'i32') }}};
        }
        var view = new Uint8Array(total);
        var offset = 0;
        for (var i = 0; i < num; i++) {
          var iovbase = {{{ makeGetValue('iov', '(' + C_STRUCTS.iovec.__size__ + ' * i) + ' + C_STRUCTS.iovec.iov_base, 'i8*') }}};
          var iovlen = {{{ makeGetValue('iov', '(' + C_STRUCTS.iovec.__size__ + ' * i) + ' + C_STRUCTS.iovec.iov_len, 'i32') }}};
          for (var j = 0; j < iovlen; j++) {  
            view[offset++] = {{{ makeGetValue('iovbase', 'j', 'i8') }}};
          }
        }
        // write the buffer
        return sock.sock_ops.sendmsg(sock, view, 0, total, addr, port);
      }
      case 17: { // recvmsg
        var sock = getSocketFromFD(), message = SYSCALLS.get(), flags = SYSCALLS.get();
        var iov = {{{ makeGetValue('message', C_STRUCTS.msghdr.msg_iov, 'i8*') }}};
        var num = {{{ makeGetValue('message', C_STRUCTS.msghdr.msg_iovlen, 'i32') }}};
        // get the total amount of data we can read across all arrays
        var total = 0;
        for (var i = 0; i < num; i++) {
          total += {{{ makeGetValue('iov', '(' + C_STRUCTS.iovec.__size__ + ' * i) + ' + C_STRUCTS.iovec.iov_len, 'i32') }}};
        }
        // try to read total data
        var msg = sock.sock_ops.recvmsg(sock, total);
        if (!msg) return 0; // socket is closed

        // TODO honor flags:
        // MSG_OOB
        // Requests out-of-band data. The significance and semantics of out-of-band data are protocol-specific.
        // MSG_PEEK
        // Peeks at the incoming message.
        // MSG_WAITALL
        // Requests that the function block until the full amount of data requested can be returned. The function may return a smaller amount of data if a signal is caught, if the connection is terminated, if MSG_PEEK was specified, or if an error is pending for the socket.

        // write the source address out
        var name = {{{ makeGetValue('message', C_STRUCTS.msghdr.msg_name, '*') }}};
        if (name) {
          var res = __write_sockaddr(name, sock.family, DNS.lookup_name(msg.addr), msg.port);
#if ASSERTIONS
          assert(!res.errno);
#endif
        }
        // write the buffer out to the scatter-gather arrays
        var bytesRead = 0;
        var bytesRemaining = msg.buffer.byteLength;
        for (var i = 0; bytesRemaining > 0 && i < num; i++) {
          var iovbase = {{{ makeGetValue('iov', '(' + C_STRUCTS.iovec.__size__ + ' * i) + ' + C_STRUCTS.iovec.iov_base, 'i8*') }}};
          var iovlen = {{{ makeGetValue('iov', '(' + C_STRUCTS.iovec.__size__ + ' * i) + ' + C_STRUCTS.iovec.iov_len, 'i32') }}};
          if (!iovlen) {
            continue;
          }
          var length = Math.min(iovlen, bytesRemaining);
          var buf = msg.buffer.subarray(bytesRead, bytesRead + length);
          HEAPU8.set(buf, iovbase + bytesRead);
          bytesRead += length;
          bytesRemaining -= length;
        }

        // TODO set msghdr.msg_flags
        // MSG_EOR
        // End of record was received (if supported by the protocol).
        // MSG_OOB
        // Out-of-band data was received.
        // MSG_TRUNC
        // Normal data was truncated.
        // MSG_CTRUNC

        return bytesRead;
      }
      default: abort('unsupported socketcall syscall ' + call);
    }
  },
  __syscall104: function(which, varargs) { // setitimer
    return -{{{ cDefine('ENOSYS') }}}; // unsupported feature
  },
  __syscall114: function(which, varargs) { // wait4
    abort('cannot wait on child processes');
  },
#if EMTERPRETIFY_ASYNC
  __syscall118__deps: ['$EmterpreterAsync'],
#endif
  __syscall118: function(which, varargs) { // fsync
    var stream = SYSCALLS.getStreamFromFD();
#if EMTERPRETIFY_ASYNC
    return EmterpreterAsync.handle(function(resume) {
      var mount = stream.node.mount;
      if (!mount.type.syncfs) {
        // We write directly to the file system, so there's nothing to do here.
        resume(function() { return 0 });
        return;
      }
      mount.type.syncfs(mount, false, function(err) {
        if (err) {
          resume(function() { return -{{{ cDefine('EIO') }}} });
          return;
        }
        resume(function() { return 0 });
      });
    });
#else
#if WASM_BACKEND && ASYNCIFY
    return Asyncify.handleSleep(function(wakeUp) {
      var mount = stream.node.mount;
      if (!mount.type.syncfs) {
        // We write directly to the file system, so there's nothing to do here.
        wakeUp(0);
        return;
      }
      mount.type.syncfs(mount, false, function(err) {
        if (err) {
          wakeUp(function() { return -{{{ cDefine('EIO') }}} });
          return;
        }
        wakeUp(0);
      });
    });
#else
    if (stream.stream_ops && stream.stream_ops.fsync) {
      return -stream.stream_ops.fsync(stream);
    }
    return 0; // we can't do anything synchronously; the in-memory FS is already synced to
#endif // WASM_BACKEND && ASYNCIFY
#endif // EMTERPRETIFY_ASYNC
  },
  __syscall121: function(which, varargs) { // setdomainname
    return -{{{ cDefine('EPERM') }}};
  },
  __syscall122: function(which, varargs) { // uname
    var buf = SYSCALLS.get();
    if (!buf) return -{{{ cDefine('EFAULT') }}}
    var layout = {{{ JSON.stringify(C_STRUCTS.utsname) }}};
    var copyString = function(element, value) {
      var offset = layout[element];
      writeAsciiToMemory(value, buf + offset);
    };
    copyString('sysname', 'Emscripten');
    copyString('nodename', 'emscripten');
    copyString('release', '1.0');
    copyString('version', '#1');
    copyString('machine', 'x86-JS');
    return 0;
  },
  __syscall125: function(which, varargs) { // mprotect
    return 0; // let's not and say we did
  },
  __syscall132__deps: ['$PROCINFO'],
  __syscall132: function(which, varargs) { // getpgid
    var pid = SYSCALLS.get();
    if (pid && pid !== PROCINFO.pid) return -{{{ cDefine('ESRCH') }}};
    return PROCINFO.pgid;
  },
  __syscall133: function(which, varargs) { // fchdir
    var stream = SYSCALLS.getStreamFromFD();
    FS.chdir(stream.path);
    return 0;
  },
  __syscall140: function(which, varargs) { // llseek
    var stream = SYSCALLS.getStreamFromFD(), offset_high = SYSCALLS.get(), offset_low = SYSCALLS.get(), result = SYSCALLS.get(), whence = SYSCALLS.get();
#if SYSCALLS_REQUIRE_FILESYSTEM
    var HIGH_OFFSET = 0x100000000; // 2^32
    // use an unsigned operator on low and shift high by 32-bits
    var offset = offset_high * HIGH_OFFSET + (offset_low >>> 0);

    var DOUBLE_LIMIT = 0x20000000000000; // 2^53
    // we also check for equality since DOUBLE_LIMIT + 1 == DOUBLE_LIMIT
    if (offset <= -DOUBLE_LIMIT || offset >= DOUBLE_LIMIT) {
      return -{{{ cDefine('EOVERFLOW') }}};
    }

    FS.llseek(stream, offset, whence);
    {{{ makeSetValue('result', '0', 'stream.position', 'i64') }}};
    if (stream.getdents && offset === 0 && whence === {{{ cDefine('SEEK_SET') }}}) stream.getdents = null; // reset readdir state
#else
#if ASSERTIONS
    abort('it should not be possible to operate on streams when !SYSCALLS_REQUIRE_FILESYSTEM');
#endif
#endif
    return 0;
  },
  __syscall142: function(which, varargs) { // newselect
    // readfds are supported,
    // writefds checks socket open status
    // exceptfds not supported
    // timeout is always 0 - fully async
    var nfds = SYSCALLS.get(), readfds = SYSCALLS.get(), writefds = SYSCALLS.get(), exceptfds = SYSCALLS.get(), timeout = SYSCALLS.get();

#if ASSERTIONS
    assert(nfds <= 64, 'nfds must be less than or equal to 64');  // fd sets have 64 bits // TODO: this could be 1024 based on current musl headers
    assert(!exceptfds, 'exceptfds not supported');
#endif

    var total = 0;
    
    var srcReadLow = (readfds ? {{{ makeGetValue('readfds', 0, 'i32') }}} : 0),
        srcReadHigh = (readfds ? {{{ makeGetValue('readfds', 4, 'i32') }}} : 0);
    var srcWriteLow = (writefds ? {{{ makeGetValue('writefds', 0, 'i32') }}} : 0),
        srcWriteHigh = (writefds ? {{{ makeGetValue('writefds', 4, 'i32') }}} : 0);
    var srcExceptLow = (exceptfds ? {{{ makeGetValue('exceptfds', 0, 'i32') }}} : 0),
        srcExceptHigh = (exceptfds ? {{{ makeGetValue('exceptfds', 4, 'i32') }}} : 0);

    var dstReadLow = 0,
        dstReadHigh = 0;
    var dstWriteLow = 0,
        dstWriteHigh = 0;
    var dstExceptLow = 0,
        dstExceptHigh = 0;

    var allLow = (readfds ? {{{ makeGetValue('readfds', 0, 'i32') }}} : 0) |
                 (writefds ? {{{ makeGetValue('writefds', 0, 'i32') }}} : 0) |
                 (exceptfds ? {{{ makeGetValue('exceptfds', 0, 'i32') }}} : 0);
    var allHigh = (readfds ? {{{ makeGetValue('readfds', 4, 'i32') }}} : 0) |
                  (writefds ? {{{ makeGetValue('writefds', 4, 'i32') }}} : 0) |
                  (exceptfds ? {{{ makeGetValue('exceptfds', 4, 'i32') }}} : 0);

    var check = function(fd, low, high, val) {
      return (fd < 32 ? (low & val) : (high & val));
    };

    for (var fd = 0; fd < nfds; fd++) {
      var mask = 1 << (fd % 32);
      if (!(check(fd, allLow, allHigh, mask))) {
        continue;  // index isn't in the set
      }

      var stream = FS.getStream(fd);
      if (!stream) throw new FS.ErrnoError({{{ cDefine('EBADF') }}});

      var flags = SYSCALLS.DEFAULT_POLLMASK;

      if (stream.stream_ops.poll) {
        flags = stream.stream_ops.poll(stream);
      }

      if ((flags & {{{ cDefine('POLLIN') }}}) && check(fd, srcReadLow, srcReadHigh, mask)) {
        fd < 32 ? (dstReadLow = dstReadLow | mask) : (dstReadHigh = dstReadHigh | mask);
        total++;
      }
      if ((flags & {{{ cDefine('POLLOUT') }}}) && check(fd, srcWriteLow, srcWriteHigh, mask)) {
        fd < 32 ? (dstWriteLow = dstWriteLow | mask) : (dstWriteHigh = dstWriteHigh | mask);
        total++;
      }
      if ((flags & {{{ cDefine('POLLPRI') }}}) && check(fd, srcExceptLow, srcExceptHigh, mask)) {
        fd < 32 ? (dstExceptLow = dstExceptLow | mask) : (dstExceptHigh = dstExceptHigh | mask);
        total++;
      }
    }

    if (readfds) {
      {{{ makeSetValue('readfds', '0', 'dstReadLow', 'i32') }}};
      {{{ makeSetValue('readfds', '4', 'dstReadHigh', 'i32') }}};
    }
    if (writefds) {
      {{{ makeSetValue('writefds', '0', 'dstWriteLow', 'i32') }}};
      {{{ makeSetValue('writefds', '4', 'dstWriteHigh', 'i32') }}};
    }
    if (exceptfds) {
      {{{ makeSetValue('exceptfds', '0', 'dstExceptLow', 'i32') }}};
      {{{ makeSetValue('exceptfds', '4', 'dstExceptHigh', 'i32') }}};
    }
    
    return total;
  },
  __syscall144: function(which, varargs) { // msync
    var addr = SYSCALLS.get(), len = SYSCALLS.get(), flags = SYSCALLS.get();
    var info = SYSCALLS.mappings[addr];
    if (!info) return 0;
    SYSCALLS.doMsync(addr, FS.getStream(info.fd), len, info.flags);
    return 0;
  },
  __syscall145: function(which, varargs) { // readv
    var stream = SYSCALLS.getStreamFromFD(), iov = SYSCALLS.get(), iovcnt = SYSCALLS.get();
    return SYSCALLS.doReadv(stream, iov, iovcnt);
  },
  __syscall147__deps: ['$PROCINFO'],
  __syscall147: function(which, varargs) { // getsid
    var pid = SYSCALLS.get();
    if (pid && pid !== PROCINFO.pid) return -{{{ cDefine('ESRCH') }}};
    return PROCINFO.sid;
  },
  __syscall148: function(which, varargs) { // fdatasync
    var stream = SYSCALLS.getStreamFromFD();
    return 0; // we can't do anything synchronously; the in-memory FS is already synced to
  },
  __syscall150__sig: 'iii',
  __syscall150: '__syscall153',     // mlock
  __syscall151__sig: 'iii',
  __syscall151: '__syscall153',     // munlock
  __syscall152__sig: 'iii',
  __syscall152: '__syscall153',     // mlockall
  __syscall153: function(which, varargs) { // munlockall
    return 0;
  },
  __syscall163: function(which, varargs) { // mremap
    return -{{{ cDefine('ENOMEM') }}}; // never succeed
  },
  __syscall168: function(which, varargs) { // poll
    var fds = SYSCALLS.get(), nfds = SYSCALLS.get(), timeout = SYSCALLS.get();
    var nonzero = 0;
    for (var i = 0; i < nfds; i++) {
      var pollfd = fds + {{{ C_STRUCTS.pollfd.__size__ }}} * i;
      var fd = {{{ makeGetValue('pollfd', C_STRUCTS.pollfd.fd, 'i32') }}};
      var events = {{{ makeGetValue('pollfd', C_STRUCTS.pollfd.events, 'i16') }}};
      var mask = {{{ cDefine('POLLNVAL') }}};
      var stream = FS.getStream(fd);
      if (stream) {
        mask = SYSCALLS.DEFAULT_POLLMASK;
        if (stream.stream_ops.poll) {
          mask = stream.stream_ops.poll(stream);
        }
      }
      mask &= events | {{{ cDefine('POLLERR') }}} | {{{ cDefine('POLLHUP') }}};
      if (mask) nonzero++;
      {{{ makeSetValue('pollfd', C_STRUCTS.pollfd.revents, 'mask', 'i16') }}};
    }
    return nonzero;
  },
  __syscall178: function(which, varargs) { // rt_sigqueueinfo
#if SYSCALL_DEBUG
    err('warning: ignoring SYS_rt_sigqueueinfo');
#endif
    return 0;
  },
  __syscall180: function(which, varargs) { // pread64
    var stream = SYSCALLS.getStreamFromFD(), buf = SYSCALLS.get(), count = SYSCALLS.get(), zero = SYSCALLS.getZero(), offset = SYSCALLS.get64();
    return FS.read(stream, {{{ heapAndOffset('HEAP8', 'buf') }}}, count, offset);
  },
  __syscall181: function(which, varargs) { // pwrite64
    var stream = SYSCALLS.getStreamFromFD(), buf = SYSCALLS.get(), count = SYSCALLS.get(), zero = SYSCALLS.getZero(), offset = SYSCALLS.get64();
    return FS.write(stream, {{{ heapAndOffset('HEAP8', 'buf') }}}, count, offset);
  },
  __syscall183: function(which, varargs) { // getcwd
    var buf = SYSCALLS.get(), size = SYSCALLS.get();
    if (size === 0) return -{{{ cDefine('EINVAL') }}};
    var cwd = FS.cwd();
    var cwdLengthInBytes = lengthBytesUTF8(cwd);
    if (size < cwdLengthInBytes + 1) return -{{{ cDefine('ERANGE') }}};
    stringToUTF8(cwd, buf, size);
    return buf;
  },
  __syscall191: function(which, varargs) { // ugetrlimit
#if SYSCALL_DEBUG
    err('warning: untested syscall');
#endif
    var resource = SYSCALLS.get(), rlim = SYSCALLS.get();
    {{{ makeSetValue('rlim', C_STRUCTS.rlimit.rlim_cur, '-1', 'i32') }}};  // RLIM_INFINITY
    {{{ makeSetValue('rlim', C_STRUCTS.rlimit.rlim_cur + 4, '-1', 'i32') }}};  // RLIM_INFINITY
    {{{ makeSetValue('rlim', C_STRUCTS.rlimit.rlim_max, '-1', 'i32') }}};  // RLIM_INFINITY
    {{{ makeSetValue('rlim', C_STRUCTS.rlimit.rlim_max + 4, '-1', 'i32') }}};  // RLIM_INFINITY
    return 0; // just report no limits
  },
  __syscall192__deps: ['_emscripten_syscall_mmap2'],
  __syscall192: function(which, varargs) { // mmap2
    var addr = SYSCALLS.get(), len = SYSCALLS.get(), prot = SYSCALLS.get(), flags = SYSCALLS.get(), fd = SYSCALLS.get(), off = SYSCALLS.get()
    return __emscripten_syscall_mmap2(addr, len, prot, flags, fd, off);
  },
  __syscall193: function(which, varargs) { // truncate64
    var path = SYSCALLS.getStr(), zero = SYSCALLS.getZero(), length = SYSCALLS.get64();
    FS.truncate(path, length);
    return 0;
  },
  __syscall194: function(which, varargs) { // ftruncate64
    var fd = SYSCALLS.get(), zero = SYSCALLS.getZero(), length = SYSCALLS.get64();
    FS.ftruncate(fd, length);
    return 0;
  },
  __syscall195: function(which, varargs) { // SYS_stat64
    var path = SYSCALLS.getStr(), buf = SYSCALLS.get();
    return SYSCALLS.doStat(FS.stat, path, buf);
  },
  __syscall196: function(which, varargs) { // SYS_lstat64
    var path = SYSCALLS.getStr(), buf = SYSCALLS.get();
    return SYSCALLS.doStat(FS.lstat, path, buf);
  },
  __syscall197: function(which, varargs) { // SYS_fstat64
    var stream = SYSCALLS.getStreamFromFD(), buf = SYSCALLS.get();
    return SYSCALLS.doStat(FS.stat, stream.path, buf);
  },
  __syscall198: function(which, varargs) { // lchown32
    var path = SYSCALLS.getStr(), owner = SYSCALLS.get(), group = SYSCALLS.get();
    FS.chown(path, owner, group); // XXX we ignore the 'l' aspect, and do the same as chown
    return 0;
  },
  __syscall199__sig: 'iii',
  __syscall199: '__syscall202',     // getuid32
  __syscall200__sig: 'iii',
  __syscall200: '__syscall202',     // getgid32
  __syscall201__sig: 'iii',
  __syscall201: '__syscall202',     // geteuid32
  __syscall202: function(which, varargs) { // getgid32
    return 0;
  },
  __syscall207: function(which, varargs) { // fchown32
    var fd = SYSCALLS.get(), owner = SYSCALLS.get(), group = SYSCALLS.get();
    FS.fchown(fd, owner, group);
    return 0;
  },
  __syscall212: function(which, varargs) { // chown32
    var path = SYSCALLS.getStr(), owner = SYSCALLS.get(), group = SYSCALLS.get();
    FS.chown(path, owner, group);
    return 0;
  },
  __syscall203__sig: 'iii',
  __syscall203: '__syscall214',     // setreuid32
  __syscall204__sig: 'iii',
  __syscall204: '__syscall214',     // setregid32
  __syscall213__sig: 'iii',
  __syscall213: '__syscall214',     // setuid32
  __syscall214: function(which, varargs) { // setgid32
    var uid = SYSCALLS.get();
    if (uid !== 0) return -{{{ cDefine('EPERM') }}};
    return 0;
  },
  __syscall205: function(which, varargs) { // getgroups32
    var size = SYSCALLS.get(), list = SYSCALLS.get();
    if (size < 1) return -{{{ cDefine('EINVAL') }}};
    {{{ makeSetValue('list', '0', '0', 'i32') }}};
    return 1;
  },
  __syscall208__sig: 'iii',
  __syscall208: '__syscall210',     // setresuid32
  __syscall210: function(which, varargs) { // setresgid32
    var ruid = SYSCALLS.get(), euid = SYSCALLS.get(), suid = SYSCALLS.get();
    if (euid !== 0) return -{{{ cDefine('EPERM') }}};
    return 0;
  },
  __syscall209__sig: 'iii',
  __syscall209: '__syscall211',     // getresuid
  __syscall211: function(which, varargs) { // getresgid32
#if SYSCALL_DEBUG
    err('warning: untested syscall');
#endif
    var ruid = SYSCALLS.get(), euid = SYSCALLS.get(), suid = SYSCALLS.get();
    {{{ makeSetValue('ruid', '0', '0', 'i32') }}};
    {{{ makeSetValue('euid', '0', '0', 'i32') }}};
    {{{ makeSetValue('suid', '0', '0', 'i32') }}};
    return 0;
  },
  __syscall218: function(which, varargs) { // mincore
    return -{{{ cDefine('ENOSYS') }}}; // unsupported feature
  },
  __syscall219: function(which, varargs) { // madvise
    return 0; // advice is welcome, but ignored
  },
  __syscall220: function(which, varargs) { // SYS_getdents64
    var stream = SYSCALLS.getStreamFromFD(), dirp = SYSCALLS.get(), count = SYSCALLS.get();
    if (!stream.getdents) {
      stream.getdents = FS.readdir(stream.path);
    }

    var struct_size = {{{ C_STRUCTS.dirent.__size__ }}};
    var pos = 0;
    var off = FS.llseek(stream, 0, {{{ cDefine('SEEK_CUR') }}});

    var idx = Math.floor(off / struct_size);

    while (idx < stream.getdents.length && pos + struct_size <= count) {
      var id;
      var type;
      var name = stream.getdents[idx];
      if (name[0] === '.') {
        id = 1;
        type = 4; // DT_DIR
      } else {
        var child = FS.lookupNode(stream.node, name);
        id = child.id;
        type = FS.isChrdev(child.mode) ? 2 :  // DT_CHR, character device.
               FS.isDir(child.mode) ? 4 :     // DT_DIR, directory.
               FS.isLink(child.mode) ? 10 :   // DT_LNK, symbolic link.
               8;                             // DT_REG, regular file.
      }
      {{{ makeSetValue('dirp + pos', C_STRUCTS.dirent.d_ino, 'id', 'i64') }}};
      {{{ makeSetValue('dirp + pos', C_STRUCTS.dirent.d_off, '(idx + 1) * struct_size', 'i64') }}};
      {{{ makeSetValue('dirp + pos', C_STRUCTS.dirent.d_reclen, C_STRUCTS.dirent.__size__, 'i16') }}};
      {{{ makeSetValue('dirp + pos', C_STRUCTS.dirent.d_type, 'type', 'i8') }}};
      stringToUTF8(name, dirp + pos + {{{ C_STRUCTS.dirent.d_name }}}, 256);
      pos += struct_size;
      idx += 1;
    }
    FS.llseek(stream, idx * struct_size, {{{ cDefine('SEEK_SET') }}});
    return pos;
  },
  __syscall221__deps: ['__setErrNo'],
  __syscall221: function(which, varargs) { // fcntl64
#if SYSCALLS_REQUIRE_FILESYSTEM == 0
#if SYSCALL_DEBUG
    err('no-op in fcntl64 syscall due to SYSCALLS_REQUIRE_FILESYSTEM=0');
#endif
    return 0;
#else
    var stream = SYSCALLS.getStreamFromFD(), cmd = SYSCALLS.get();
    switch (cmd) {
      case {{{ cDefine('F_DUPFD') }}}: {
        var arg = SYSCALLS.get();
        if (arg < 0) {
          return -{{{ cDefine('EINVAL') }}};
        }
        var newStream;
        newStream = FS.open(stream.path, stream.flags, 0, arg);
        return newStream.fd;
      }
      case {{{ cDefine('F_GETFD') }}}:
      case {{{ cDefine('F_SETFD') }}}:
        return 0;  // FD_CLOEXEC makes no sense for a single process.
      case {{{ cDefine('F_GETFL') }}}:
        return stream.flags;
      case {{{ cDefine('F_SETFL') }}}: {
        var arg = SYSCALLS.get();
        stream.flags |= arg;
        return 0;
      }
      case {{{ cDefine('F_GETLK') }}}:
      /* case {{{ cDefine('F_GETLK64') }}}: Currently in musl F_GETLK64 has same value as F_GETLK, so omitted to avoid duplicate case blocks. If that changes, uncomment this */ {
        {{{ assert(cDefine('F_GETLK') === cDefine('F_GETLK64')), '' }}}
        var arg = SYSCALLS.get();
        var offset = {{{ C_STRUCTS.flock.l_type }}};
        // We're always unlocked.
        {{{ makeSetValue('arg', 'offset', cDefine('F_UNLCK'), 'i16') }}};
        return 0;
      }
      case {{{ cDefine('F_SETLK') }}}:
      case {{{ cDefine('F_SETLKW') }}}:
      /* case {{{ cDefine('F_SETLK64') }}}: Currently in musl F_SETLK64 has same value as F_SETLK, so omitted to avoid duplicate case blocks. If that changes, uncomment this */
      /* case {{{ cDefine('F_SETLKW64') }}}: Currently in musl F_SETLKW64 has same value as F_SETLKW, so omitted to avoid duplicate case blocks. If that changes, uncomment this */
        {{{ assert(cDefine('F_SETLK64') === cDefine('F_SETLK')), '' }}}
        {{{ assert(cDefine('F_SETLKW64') === cDefine('F_SETLKW')), '' }}}
        return 0; // Pretend that the locking is successful.
      case {{{ cDefine('F_GETOWN_EX') }}}:
      case {{{ cDefine('F_SETOWN') }}}:
        return -{{{ cDefine('EINVAL') }}}; // These are for sockets. We don't have them fully implemented yet.
      case {{{ cDefine('F_GETOWN') }}}:
        // musl trusts getown return values, due to a bug where they must be, as they overlap with errors. just return -1 here, so fnctl() returns that, and we set errno ourselves.
        ___setErrNo({{{ cDefine('EINVAL') }}});
        return -1;
      default: {
#if SYSCALL_DEBUG
        err('warning: fctl64 unrecognized command ' + cmd);
#endif
        return -{{{ cDefine('EINVAL') }}};
      }
    }
#endif // SYSCALLS_REQUIRE_FILESYSTEM
  },
  __syscall252: function(which, varargs) { // exit_group
    var status = SYSCALLS.get();
    exit(status);
    return 0;
  },
  __syscall268: function(which, varargs) { // statfs64
    var path = SYSCALLS.getStr(), size = SYSCALLS.get(), buf = SYSCALLS.get();
#if ASSERTIONS
    assert(size === {{{ C_STRUCTS.statfs.__size__ }}});
#endif
    // NOTE: None of the constants here are true. We're just returning safe and
    //       sane values.
    {{{ makeSetValue('buf', C_STRUCTS.statfs.f_bsize, '4096', 'i32') }}};
    {{{ makeSetValue('buf', C_STRUCTS.statfs.f_frsize, '4096', 'i32') }}};
    {{{ makeSetValue('buf', C_STRUCTS.statfs.f_blocks, '1000000', 'i32') }}};
    {{{ makeSetValue('buf', C_STRUCTS.statfs.f_bfree, '500000', 'i32') }}};
    {{{ makeSetValue('buf', C_STRUCTS.statfs.f_bavail, '500000', 'i32') }}};
    {{{ makeSetValue('buf', C_STRUCTS.statfs.f_files, 'FS.nextInode', 'i32') }}};
    {{{ makeSetValue('buf', C_STRUCTS.statfs.f_ffree, '1000000', 'i32') }}};
    {{{ makeSetValue('buf', C_STRUCTS.statfs.f_fsid, '42', 'i32') }}};
    {{{ makeSetValue('buf', C_STRUCTS.statfs.f_flags, '2', 'i32') }}};  // ST_NOSUID
    {{{ makeSetValue('buf', C_STRUCTS.statfs.f_namelen, '255', 'i32') }}};
    return 0;
  },
  __syscall269: function(which, varargs) { // fstatfs64
    var stream = SYSCALLS.getStreamFromFD(), size = SYSCALLS.get(), buf = SYSCALLS.get();
    return ___syscall([268, 0, size, buf], 0);
  },
  __syscall272: function(which, varargs) { // fadvise64_64
    return 0; // your advice is important to us (but we can't use it)
  },
  __syscall295: function(which, varargs) { // openat
#if SYSCALL_DEBUG
    err('warning: untested syscall');
#endif
    var dirfd = SYSCALLS.get(), path = SYSCALLS.getStr(), flags = SYSCALLS.get(), mode = SYSCALLS.get();
    path = SYSCALLS.calculateAt(dirfd, path);
    return FS.open(path, flags, mode).fd;
  },
  __syscall296: function(which, varargs) { // mkdirat
#if SYSCALL_DEBUG
    err('warning: untested syscall');
#endif
    var dirfd = SYSCALLS.get(), path = SYSCALLS.getStr(), mode = SYSCALLS.get();
    path = SYSCALLS.calculateAt(dirfd, path);
    return SYSCALLS.doMkdir(path, mode);
  },
  __syscall297: function(which, varargs) { // mknodat
#if SYSCALL_DEBUG
    err('warning: untested syscall');
#endif
    var dirfd = SYSCALLS.get(), path = SYSCALLS.getStr(), mode = SYSCALLS.get(), dev = SYSCALLS.get();
    path = SYSCALLS.calculateAt(dirfd, path);
    return SYSCALLS.doMknod(path, mode, dev);
  },
  __syscall298: function(which, varargs) { // fchownat
#if SYSCALL_DEBUG
    err('warning: untested syscall');
#endif
    var dirfd = SYSCALLS.get(), path = SYSCALLS.getStr(), owner = SYSCALLS.get(), group = SYSCALLS.get(), flags = SYSCALLS.get();
#if ASSERTIONS
    assert(flags === 0);
#endif
    path = SYSCALLS.calculateAt(dirfd, path);
    FS.chown(path, owner, group);
    return 0;
  },
  __syscall299: function(which, varargs) { // futimesat
    abort('futimesat is obsolete');
  },
  __syscall300: function(which, varargs) { // fstatat64
    var dirfd = SYSCALLS.get(), path = SYSCALLS.getStr(), buf = SYSCALLS.get(), flags = SYSCALLS.get();
    var nofollow = flags & {{{ cDefine('AT_SYMLINK_NOFOLLOW') }}};
    flags = flags & (~{{{ cDefine('AT_SYMLINK_NOFOLLOW') }}});
#if ASSERTIONS
    assert(!flags, flags);
#endif
    path = SYSCALLS.calculateAt(dirfd, path);
    return SYSCALLS.doStat(nofollow ? FS.lstat : FS.stat, path, buf);
  },
  __syscall301: function(which, varargs) { // unlinkat
    var dirfd = SYSCALLS.get(), path = SYSCALLS.getStr(), flags = SYSCALLS.get();
    path = SYSCALLS.calculateAt(dirfd, path);
    if (flags === 0) {
      FS.unlink(path);
    } else if (flags === {{{ cDefine('AT_REMOVEDIR') }}}) {
      FS.rmdir(path);
    } else {
      abort('Invalid flags passed to unlinkat');
    }
    return 0;
  },
  __syscall302: function(which, varargs) { // renameat
#if SYSCALL_DEBUG
    err('warning: untested syscall');
#endif
    var olddirfd = SYSCALLS.get(), oldpath = SYSCALLS.getStr(), newdirfd = SYSCALLS.get(), newpath = SYSCALLS.getStr();
    oldpath = SYSCALLS.calculateAt(olddirfd, oldpath);
    newpath = SYSCALLS.calculateAt(newdirfd, newpath);
    FS.rename(oldpath, newpath);
    return 0;
  },
  __syscall303: function(which, varargs) { // linkat
    return -{{{ cDefine('EMLINK') }}}; // no hardlinks for us
  },
  __syscall304: function(which, varargs) { // symlinkat
#if SYSCALL_DEBUG
    err('warning: untested syscall');
#endif
    var target = SYSCALLS.get(), newdirfd = SYSCALLS.get(), linkpath = SYSCALLS.get();
    linkpath = SYSCALLS.calculateAt(newdirfd, linkpath);
    FS.symlink(target, linkpath);
    return 0;
  },
  __syscall305: function(which, varargs) { // readlinkat
#if SYSCALL_DEBUG
    err('warning: untested syscall');
#endif
    var dirfd = SYSCALLS.get(), path = SYSCALLS.getStr(), buf = SYSCALLS.get(), bufsize = SYSCALLS.get();
    path = SYSCALLS.calculateAt(dirfd, path);
    return SYSCALLS.doReadlink(path, buf, bufsize);
  },
  __syscall306: function(which, varargs) { // fchmodat
#if SYSCALL_DEBUG
    err('warning: untested syscall');
#endif
    var dirfd = SYSCALLS.get(), path = SYSCALLS.getStr(), mode = SYSCALLS.get(), flags = SYSCALLS.get();
#if ASSERTIONS
    assert(flags === 0);
#endif
    path = SYSCALLS.calculateAt(dirfd, path);
    FS.chmod(path, mode);
    return 0;
  },
  __syscall307: function(which, varargs) { // faccessat
#if SYSCALL_DEBUG
    err('warning: untested syscall');
#endif
    var dirfd = SYSCALLS.get(), path = SYSCALLS.getStr(), amode = SYSCALLS.get(), flags = SYSCALLS.get();
#if ASSERTIONS
    assert(flags === 0);
#endif
    path = SYSCALLS.calculateAt(dirfd, path);
    return SYSCALLS.doAccess(path, amode);
  },
  __syscall308: function(which, varargs) { // pselect
    return -{{{ cDefine('ENOSYS') }}}; // unsupported feature
  },
  __syscall320: function(which, varargs) { // utimensat
#if SYSCALL_DEBUG
    err('warning: untested syscall');
#endif
    var dirfd = SYSCALLS.get(), path = SYSCALLS.getStr(), times = SYSCALLS.get(), flags = SYSCALLS.get();
#if ASSERTIONS
    assert(flags === 0);
#endif
    path = SYSCALLS.calculateAt(dirfd, path);
    var seconds = {{{ makeGetValue('times', C_STRUCTS.timespec.tv_sec, 'i32') }}};
    var nanoseconds = {{{ makeGetValue('times', C_STRUCTS.timespec.tv_nsec, 'i32') }}};
    var atime = (seconds*1000) + (nanoseconds/(1000*1000));
    times += {{{ C_STRUCTS.timespec.__size__ }}};
    seconds = {{{ makeGetValue('times', C_STRUCTS.timespec.tv_sec, 'i32') }}};
    nanoseconds = {{{ makeGetValue('times', C_STRUCTS.timespec.tv_nsec, 'i32') }}};
    var mtime = (seconds*1000) + (nanoseconds/(1000*1000));
    FS.utime(path, atime, mtime);
    return 0;  
  },
  __syscall324: function(which, varargs) { // fallocate
    var stream = SYSCALLS.getStreamFromFD(), mode = SYSCALLS.get(), offset = SYSCALLS.get64(), len = SYSCALLS.get64();
#if ASSERTIONS
    assert(mode === 0);
#endif
    FS.allocate(stream, offset, len);
    return 0;
  },
  __syscall330: function(which, varargs) { // dup3
#if SYSCALL_DEBUG
    err('warning: untested syscall');
#endif
    var old = SYSCALLS.getStreamFromFD(), suggestFD = SYSCALLS.get(), flags = SYSCALLS.get();
#if ASSERTIONS
    assert(!flags);
#endif
    if (old.fd === suggestFD) return -{{{ cDefine('EINVAL') }}};
    return SYSCALLS.doDup(old.path, old.flags, suggestFD);
  },
  __syscall331: function(which, varargs) { // pipe2
    return -{{{ cDefine('ENOSYS') }}}; // unsupported feature
  },
  __syscall333: function(which, varargs) { // preadv
#if SYSCALL_DEBUG
    err('warning: untested syscall');
#endif
    var stream = SYSCALLS.getStreamFromFD(), iov = SYSCALLS.get(), iovcnt = SYSCALLS.get(), offset = SYSCALLS.get();
    return SYSCALLS.doReadv(stream, iov, iovcnt, offset);
  },
  __syscall334: function(which, varargs) { // pwritev
#if SYSCALL_DEBUG
    err('warning: untested syscall');
#endif
    var stream = SYSCALLS.getStreamFromFD(), iov = SYSCALLS.get(), iovcnt = SYSCALLS.get(), offset = SYSCALLS.get();
    return SYSCALLS.doWritev(stream, iov, iovcnt, offset);
  },
  __syscall337: function(which, varargs) { // recvmmsg
#if SYSCALL_DEBUG
    err('warning: ignoring SYS_recvmmsg');
#endif
    return 0;
  },
  __syscall340: function(which, varargs) { // prlimit64
    var pid = SYSCALLS.get(), resource = SYSCALLS.get(), new_limit = SYSCALLS.get(), old_limit = SYSCALLS.get();
    if (old_limit) { // just report no limits
      {{{ makeSetValue('old_limit', C_STRUCTS.rlimit.rlim_cur, '-1', 'i32') }}};  // RLIM_INFINITY
      {{{ makeSetValue('old_limit', C_STRUCTS.rlimit.rlim_cur + 4, '-1', 'i32') }}};  // RLIM_INFINITY
      {{{ makeSetValue('old_limit', C_STRUCTS.rlimit.rlim_max, '-1', 'i32') }}};  // RLIM_INFINITY
      {{{ makeSetValue('old_limit', C_STRUCTS.rlimit.rlim_max + 4, '-1', 'i32') }}};  // RLIM_INFINITY
    }
    return 0;
  },
  __syscall345: function(which, varargs) { // sendmmsg
#if SYSCALL_DEBUG
    err('warning: ignoring SYS_sendmmsg');
#endif
    return 0;
  },

  // WASI (WebAssembly System Interface) call support
#if SYSCALLS_REQUIRE_FILESYSTEM == 0
  $flush_NO_FILESYSTEM: function() {
    // flush anything remaining in the buffers during shutdown
    var fflush = Module["_fflush"];
    if (fflush) fflush(0);
    var buffers = SYSCALLS.buffers;
    if (buffers[1].length) SYSCALLS.printChar(1, {{{ charCode("\n") }}});
    if (buffers[2].length) SYSCALLS.printChar(2, {{{ charCode("\n") }}});
  },
  fd_write__deps: ['$flush_NO_FILESYSTEM'],
#if EXIT_RUNTIME == 1 && !MINIMAL_RUNTIME // MINIMAL_RUNTIME does not have __ATEXIT__ (so it does not get flushed stdout at program exit - programs in MINIMAL_RUNTIME do not have a concept of exiting)
  fd_write__postset: '__ATEXIT__.push(flush_NO_FILESYSTEM);',
#endif
#endif
  fd_write: function(stream, iov, iovcnt, pnum) {
#if SYSCALLS_REQUIRE_FILESYSTEM
    stream = FS.getStream(stream);
    if (!stream) throw new FS.ErrnoError({{{ cDefine('EBADF') }}});
    var num = SYSCALLS.doWritev(stream, iov, iovcnt);
#else
    // hack to support printf in SYSCALLS_REQUIRE_FILESYSTEM=0
    var num = 0;
    for (var i = 0; i < iovcnt; i++) {
      var ptr = {{{ makeGetValue('iov', 'i*8', 'i32') }}};
      var len = {{{ makeGetValue('iov', 'i*8 + 4', 'i32') }}};
      for (var j = 0; j < len; j++) {
        SYSCALLS.printChar(stream, HEAPU8[ptr+j]);
      }
      num += len;
    }
#endif // SYSCALLS_REQUIRE_FILESYSTEM
    {{{ makeSetValue('pnum', 0, 'num', 'i32') }}}
    return 0;
  },
  // Fallback for cases where the wasi_unstable.name prefixing fails,
  // and we have the full name from C. This happens in fastcomp (which
  // lacks the attribute to set the import module and base names) and
  // in LTO mode (as bitcode does not preserve them).
  __wasi_fd_write: 'fd_write',
};

if (SYSCALL_DEBUG) {
  var SYSCALL_NAME_TO_CODE = {
    SYS_restart_syscall: 0,
    SYS_exit: 1,
    SYS_fork: 2,
    SYS_read: 3,
    SYS_write: 4,
    SYS_open: 5,
    SYS_close: 6,
    SYS_waitpid: 7,
    SYS_creat: 8,
    SYS_link: 9,
    SYS_unlink: 10,
    SYS_execve: 11,
    SYS_chdir: 12,
    SYS_time: 13,
    SYS_mknod: 14,
    SYS_chmod: 15,
    SYS_lchown: 16,
    SYS_break: 17,
    SYS_oldstat: 18,
    SYS_lseek: 19,
    SYS_getpid: 20,
    SYS_mount: 21,
    SYS_umount: 22,
    SYS_setuid: 23,
    SYS_getuid: 24,
    SYS_stime: 25,
    SYS_ptrace: 26,
    SYS_alarm: 27,
    SYS_oldfstat: 28,
    SYS_pause: 29,
    SYS_utime: 30,
    SYS_stty: 31,
    SYS_gtty: 32,
    SYS_access: 33,
    SYS_nice: 34,
    SYS_ftime: 35,
    SYS_sync: 36,
    SYS_kill: 37,
    SYS_rename: 38,
    SYS_mkdir: 39,
    SYS_rmdir: 40,
    SYS_dup: 41,
    SYS_pipe: 42,
    SYS_times: 43,
    SYS_prof: 44,
    SYS_brk: 45,
    SYS_setgid: 46,
    SYS_getgid: 47,
    SYS_signal: 48,
    SYS_geteuid: 49,
    SYS_getegid: 50,
    SYS_acct: 51,
    SYS_umount2: 52,
    SYS_lock: 53,
    SYS_ioctl: 54,
    SYS_fcntl: 55,
    SYS_mpx: 56,
    SYS_setpgid: 57,
    SYS_ulimit: 58,
    SYS_oldolduname: 59,
    SYS_umask: 60,
    SYS_chroot: 61,
    SYS_ustat: 62,
    SYS_dup2: 63,
    SYS_getppid: 64,
    SYS_getpgrp: 65,
    SYS_setsid: 66,
    SYS_sigaction: 67,
    SYS_sgetmask: 68,
    SYS_ssetmask: 69,
    SYS_setreuid: 70,
    SYS_setregid: 71,
    SYS_sigsuspend: 72,
    SYS_sigpending: 73,
    SYS_sethostname: 74,
    SYS_setrlimit: 75,
    SYS_getrlimit: 76   /* Back compatible 2Gig limited rlimit */,
    SYS_getrusage: 77,
    SYS_gettimeofday: 78,
    SYS_settimeofday: 79,
    SYS_getgroups: 80,
    SYS_setgroups: 81,
    SYS_select: 82,
    SYS_symlink: 83,
    SYS_oldlstat: 84,
    SYS_readlink: 85,
    SYS_uselib: 86,
    SYS_swapon: 87,
    SYS_reboot: 88,
    SYS_readdir: 89,
    SYS_mmap: 90,
    SYS_munmap: 91,
    SYS_truncate: 92,
    SYS_ftruncate: 93,
    SYS_fchmod: 94,
    SYS_fchown: 95,
    SYS_getpriority: 96,
    SYS_setpriority: 97,
    SYS_profil: 98,
    SYS_statfs: 99,
    SYS_fstatfs: 100,
    SYS_ioperm: 101,
    SYS_socketcall: 102,
    SYS_syslog: 103,
    SYS_setitimer: 104,
    SYS_getitimer: 105,
    SYS_stat: 106,
    SYS_lstat: 107,
    SYS_fstat: 108,
    SYS_olduname: 109,
    SYS_iopl: 110,
    SYS_vhangup: 111,
    SYS_idle: 112,
    SYS_vm86old: 113,
    SYS_wait4: 114,
    SYS_swapoff: 115,
    SYS_sysinfo: 116,
    SYS_ipc: 117,
    SYS_fsync: 118,
    SYS_sigreturn: 119,
    SYS_clone: 120,
    SYS_setdomainname: 121,
    SYS_uname: 122,
    SYS_modify_ldt: 123,
    SYS_adjtimex: 124,
    SYS_mprotect: 125,
    SYS_sigprocmask: 126,
    SYS_create_module: 127,
    SYS_init_module: 128,
    SYS_delete_module: 129,
    SYS_get_kernel_syms: 130,
    SYS_quotactl: 131,
    SYS_getpgid: 132,
    SYS_fchdir: 133,
    SYS_bdflush: 134,
    SYS_sysfs: 135,
    SYS_personality: 136,
    SYS_afs_syscall: 137,
    SYS_setfsuid: 138,
    SYS_setfsgid: 139,
    SYS__llseek: 140,
    SYS_getdents: 141,
    SYS__newselect: 142,
    SYS_flock: 143,
    SYS_msync: 144,
    SYS_readv: 145,
    SYS_writev: 146,
    SYS_getsid: 147,
    SYS_fdatasync: 148,
    SYS__sysctl: 149,
    SYS_mlock: 150,
    SYS_munlock: 151,
    SYS_mlockall: 152,
    SYS_munlockall: 153,
    SYS_sched_setparam: 154,
    SYS_sched_getparam: 155,
    SYS_sched_setscheduler: 156,
    SYS_sched_getscheduler: 157,
    SYS_sched_yield: 158,
    SYS_sched_get_priority_max: 159,
    SYS_sched_get_priority_min: 160,
    SYS_sched_rr_get_interval: 161,
    SYS_nanosleep: 162,
    SYS_mremap: 163,
    SYS_setresuid: 164,
    SYS_getresuid: 165,
    SYS_vm86: 166,
    SYS_query_module: 167,
    SYS_poll: 168,
    SYS_nfsservctl: 169,
    SYS_setresgid: 170,
    SYS_getresgid: 171,
    SYS_prctl: 172,
    SYS_rt_sigreturn: 173,
    SYS_rt_sigaction: 174,
    SYS_rt_sigprocmask: 175,
    SYS_rt_sigpending: 176,
    SYS_rt_sigtimedwait: 177,
    SYS_rt_sigqueueinfo: 178,
    SYS_rt_sigsuspend: 179,
    SYS_pread64: 180,
    SYS_pwrite64: 181,
    SYS_chown: 182,
    SYS_getcwd: 183,
    SYS_capget: 184,
    SYS_capset: 185,
    SYS_sigaltstack: 186,
    SYS_sendfile: 187,
    SYS_getpmsg: 188,
    SYS_putpmsg: 189,
    SYS_vfork: 190,
    SYS_ugetrlimit: 191,
    SYS_mmap2: 192,
    SYS_truncate64: 193,
    SYS_ftruncate64: 194,
    SYS_stat64: 195,
    SYS_lstat64: 196,
    SYS_fstat64: 197,
    SYS_lchown32: 198,
    SYS_getuid32: 199,
    SYS_getgid32: 200,
    SYS_geteuid32: 201,
    SYS_getegid32: 202,
    SYS_setreuid32: 203,
    SYS_setregid32: 204,
    SYS_getgroups32: 205,
    SYS_setgroups32: 206,
    SYS_fchown32: 207,
    SYS_setresuid32: 208,
    SYS_getresuid32: 209,
    SYS_setresgid32: 210,
    SYS_getresgid32: 211,
    SYS_chown32: 212,
    SYS_setuid32: 213,
    SYS_setgid32: 214,
    SYS_setfsuid32: 215,
    SYS_setfsgid32: 216,
    SYS_pivot_root: 217,
    SYS_mincore: 218,
    SYS_madvise: 219,
    SYS_madvise1: 219,
    SYS_getdents64: 220,
    SYS_fcntl64: 221 /* 223 is unused */,
    SYS_gettid: 224,
    SYS_readahead: 225,
    SYS_setxattr: 226,
    SYS_lsetxattr: 227,
    SYS_fsetxattr: 228,
    SYS_getxattr: 229,
    SYS_lgetxattr: 230,
    SYS_fgetxattr: 231,
    SYS_listxattr: 232,
    SYS_llistxattr: 233,
    SYS_flistxattr: 234,
    SYS_removexattr: 235,
    SYS_lremovexattr: 236,
    SYS_fremovexattr: 237,
    SYS_tkill: 238,
    SYS_sendfile64: 239,
    SYS_futex: 240,
    SYS_sched_setaffinity: 241,
    SYS_sched_getaffinity: 242,
    SYS_set_thread_area: 243,
    SYS_get_thread_area: 244,
    SYS_io_setup: 245,
    SYS_io_destroy: 246,
    SYS_io_getevents: 247,
    SYS_io_submit: 248,
    SYS_io_cancel: 249,
    SYS_fadvise64: 250 /* 251 is available for reuse (was briefly sys_set_zone_reclaim) */,
    SYS_exit_group: 252,
    SYS_lookup_dcookie: 253,
    SYS_epoll_create: 254,
    SYS_epoll_ctl: 255,
    SYS_epoll_wait: 256,
    SYS_remap_file_pages: 257,
    SYS_set_tid_address: 258,
    SYS_timer_create: 259,
    SYS_timer_settime: 260,
    SYS_timer_gettime: 261,
    SYS_timer_getoverrun: 262,
    SYS_timer_delete: 263,
    SYS_clock_settime: 264,
    SYS_clock_gettime: 265,
    SYS_clock_getres: 266,
    SYS_clock_nanosleep: 267,
    SYS_statfs64: 268,
    SYS_fstatfs64: 269,
    SYS_tgkill: 270,
    SYS_utimes: 271,
    SYS_fadvise64_64: 272,
    SYS_vserver: 273,
    SYS_mbind: 274,
    SYS_get_mempolicy: 275,
    SYS_set_mempolicy: 276,
    SYS_mq_open : 277,
    SYS_mq_unlink: 278,
    SYS_mq_timedsend: 279,
    SYS_mq_timedreceive: 280,
    SYS_mq_notify: 281,
    SYS_mq_getsetattr: 282,
    SYS_kexec_load: 283,
    SYS_waitid: 284 /* SYS_sys_setaltroot: 285 */,
    SYS_add_key: 286,
    SYS_request_key: 287,
    SYS_keyctl: 288,
    SYS_ioprio_set: 289,
    SYS_ioprio_get: 290,
    SYS_inotify_init: 291,
    SYS_inotify_add_watch: 292,
    SYS_inotify_rm_watch: 293,
    SYS_migrate_pages: 294,
    SYS_openat: 295,
    SYS_mkdirat: 296,
    SYS_mknodat: 297,
    SYS_fchownat: 298,
    SYS_futimesat: 299,
    SYS_fstatat64: 300,
    SYS_unlinkat: 301,
    SYS_renameat: 302,
    SYS_linkat: 303,
    SYS_symlinkat: 304,
    SYS_readlinkat: 305,
    SYS_fchmodat: 306,
    SYS_faccessat: 307,
    SYS_pselect6: 308,
    SYS_ppoll: 309,
    SYS_unshare: 310,
    SYS_set_robust_list: 311,
    SYS_get_robust_list: 312,
    SYS_splice: 313,
    SYS_sync_file_range: 314,
    SYS_tee: 315,
    SYS_vmsplice: 316,
    SYS_move_pages: 317,
    SYS_getcpu: 318,
    SYS_epoll_pwait: 319,
    SYS_utimensat: 320,
    SYS_signalfd: 321,
    SYS_timerfd_create: 322,
    SYS_eventfd: 323,
    SYS_fallocate: 324,
    SYS_timerfd_settime: 325,
    SYS_timerfd_gettime: 326,
    SYS_signalfd4: 327,
    SYS_eventfd2: 328,
    SYS_epoll_create1: 329,
    SYS_dup3: 330,
    SYS_pipe2: 331,
    SYS_inotify_init1: 332,
    SYS_preadv: 333,
    SYS_pwritev: 334,
    SYS_recvmmsg: 337,
    SYS_prlimit64: 340,
    SYS_name_to_handle_at: 341,
    SYS_open_by_handle_at: 342,
    SYS_clock_adjtime: 343,
    SYS_syncfs: 344,
    SYS_sendmmsg: 345,
    SYS_setns: 346,
    SYS_process_vm_readv: 347,
    SYS_process_vm_writev: 348,
    SYS_kcmp: 349,
    SYS_finit_module: 350
  };
  var SYSCALL_CODE_TO_NAME = {};
  for (var name in SYSCALL_NAME_TO_CODE) {
    SYSCALL_CODE_TO_NAME[SYSCALL_NAME_TO_CODE[name]] = name;
  }
}

var WASI_SYSCALLS = set(['fd_write']);

for (var x in SyscallsLibrary) {
  var which = null; // if this is a musl syscall, its number
  var m = /^__syscall(\d+)$/.exec(x);
  if (m) {
    which = +m[1];
<<<<<<< HEAD
  } else {
    if (!(x in WASI_SYSCALLS)) {
      continue;
    }
=======
  } else if (!(x in WASI_SYSCALLS)) {
    continue;
>>>>>>> dd99353f
  }
  var t = SyscallsLibrary[x];
  if (typeof t === 'string') continue;
  t = t.toString();
  var pre = '', post = '';
  if (which) {
    pre += 'SYSCALLS.varargs = varargs;\n';
  }
#if SYSCALL_DEBUG
<<<<<<< HEAD
  pre += "err('syscall! ' + [" + which + ", '" + (which ? SYSCALL_CODE_TO_NAME[which] : x) + "']);\n";
=======
  if (which) {
    pre += "err('syscall! ' + [" + which + ", '" + SYSCALL_CODE_TO_NAME[which] + "']);\n";
  } else {
    pre += "err('syscall! " + x + "');\n";
  }
>>>>>>> dd99353f
  pre += "var canWarn = true;\n";
  pre += "var ret = (function() {\n";
  post += "})();\n";
  post += "if (ret < 0 && canWarn) {\n";
  post += "  err('error: syscall may have failed with ' + (-ret) + ' (' + ERRNO_MESSAGES[-ret] + ')');\n";
  post += "}\n";
  post += "err('syscall return: ' + ret);\n";
  post += "return ret;\n";
#endif
  pre += 'try {\n';
  var handler =
  "} catch (e) {\n" +
  "  if (typeof FS === 'undefined' || !(e instanceof FS.ErrnoError)) abort(e);\n";
#if SYSCALL_DEBUG
  handler +=
  "  err('error: syscall failed with ' + e.errno + ' (' + ERRNO_MESSAGES[e.errno] + ')');\n" +
  "  canWarn = false;\n";
#endif
  handler +=
  "  return -e.errno;\n" +
  "}\n";
  post = handler + post;

  if (pre) {
    var bodyStart = t.indexOf('{') + 1;
    t = t.substring(0, bodyStart) + pre + t.substring(bodyStart);
  }
  if (post) {
    var bodyEnd = t.lastIndexOf('}');
    t = t.substring(0, bodyEnd) + post + t.substring(bodyEnd);
  }
  SyscallsLibrary[x] = eval('(' + t + ')');
  if (!SyscallsLibrary[x + '__deps']) SyscallsLibrary[x + '__deps'] = [];
  SyscallsLibrary[x + '__deps'].push('$SYSCALLS');
#if USE_PTHREADS
  // proxy all syscalls synchronously, for their return values
  SyscallsLibrary[x + '__proxy'] = 'sync';
#endif
}

#if USE_PTHREADS
// emscripten_syscall is a switch over all compiled-in syscalls, used for proxying to the main thread
var switcher =
  'function(which, varargs) {\n' +
  '  switch (which) {\n';
DEFAULT_LIBRARY_FUNCS_TO_INCLUDE.forEach(function(func) {
  var m = /^__syscall(\d+)$/.exec(func);
  if (!m) return;
  var which = +m[1];
  switcher += '    case ' + which + ': return ___syscall' + which + '(which, varargs);\n';
});
switcher +=
  '    default: throw "surprising proxied syscall: " + which;\n' +
  '  }\n' +
  '}\n';
SyscallsLibrary.emscripten_syscall = eval('(' + switcher + ')');
#endif

mergeInto(LibraryManager.library, SyscallsLibrary);<|MERGE_RESOLUTION|>--- conflicted
+++ resolved
@@ -1830,15 +1830,8 @@
   var m = /^__syscall(\d+)$/.exec(x);
   if (m) {
     which = +m[1];
-<<<<<<< HEAD
-  } else {
-    if (!(x in WASI_SYSCALLS)) {
-      continue;
-    }
-=======
   } else if (!(x in WASI_SYSCALLS)) {
     continue;
->>>>>>> dd99353f
   }
   var t = SyscallsLibrary[x];
   if (typeof t === 'string') continue;
@@ -1848,15 +1841,11 @@
     pre += 'SYSCALLS.varargs = varargs;\n';
   }
 #if SYSCALL_DEBUG
-<<<<<<< HEAD
-  pre += "err('syscall! ' + [" + which + ", '" + (which ? SYSCALL_CODE_TO_NAME[which] : x) + "']);\n";
-=======
   if (which) {
     pre += "err('syscall! ' + [" + which + ", '" + SYSCALL_CODE_TO_NAME[which] + "']);\n";
   } else {
     pre += "err('syscall! " + x + "');\n";
   }
->>>>>>> dd99353f
   pre += "var canWarn = true;\n";
   pre += "var ret = (function() {\n";
   post += "})();\n";
