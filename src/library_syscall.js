/**
 * @license
 * Copyright 2015 The Emscripten Authors
 * SPDX-License-Identifier: MIT
 */

var SyscallsLibrary = {
  $SYSCALLS__deps: [
#if FILESYSTEM && SYSCALLS_REQUIRE_FILESYSTEM
                   '$PATH',
                   '$FS',
#endif
#if SYSCALL_DEBUG
                   '$strError',
#endif
  ],
  $SYSCALLS: {
#if SYSCALLS_REQUIRE_FILESYSTEM
    // global constants
    DEFAULT_POLLMASK: {{{ cDefs.POLLIN }}} | {{{ cDefs.POLLOUT }}},

    // shared utilities
    calculateAt(dirfd, path, allowEmpty) {
      if (PATH.isAbs(path)) {
        return path;
      }
      // relative path
      var dir;
      if (dirfd === {{{ cDefs.AT_FDCWD }}}) {
        dir = FS.cwd();
      } else {
        var dirstream = SYSCALLS.getStreamFromFD(dirfd);
        dir = dirstream.path;
      }
      if (path.length == 0) {
        if (!allowEmpty) {
          throw new FS.ErrnoError({{{ cDefs.ENOENT }}});;
        }
        return dir;
      }
      return dir + '/' + path;
    },
<<<<<<< HEAD
=======

>>>>>>> f604a152
    writeStat(buf, stat) {
      {{{ makeSetValue('buf', C_STRUCTS.stat.st_dev, 'stat.dev', 'i32') }}};
      {{{ makeSetValue('buf', C_STRUCTS.stat.st_mode, 'stat.mode', 'i32') }}};
      {{{ makeSetValue('buf', C_STRUCTS.stat.st_nlink, 'stat.nlink', SIZE_TYPE) }}};
      {{{ makeSetValue('buf', C_STRUCTS.stat.st_uid, 'stat.uid', 'i32') }}};
      {{{ makeSetValue('buf', C_STRUCTS.stat.st_gid, 'stat.gid', 'i32') }}};
      {{{ makeSetValue('buf', C_STRUCTS.stat.st_rdev, 'stat.rdev', 'i32') }}};
      {{{ makeSetValue('buf', C_STRUCTS.stat.st_size, 'stat.size', 'i64') }}};
      {{{ makeSetValue('buf', C_STRUCTS.stat.st_blksize, '4096', 'i32') }}};
      {{{ makeSetValue('buf', C_STRUCTS.stat.st_blocks, 'stat.blocks', 'i32') }}};
      var atime = stat.atime.getTime();
      var mtime = stat.mtime.getTime();
      var ctime = stat.ctime.getTime();
      {{{ makeSetValue('buf', C_STRUCTS.stat.st_atim.tv_sec, 'Math.floor(atime / 1000)', 'i64') }}};
      {{{ makeSetValue('buf', C_STRUCTS.stat.st_atim.tv_nsec, '(atime % 1000) * 1000 * 1000', SIZE_TYPE) }}};
      {{{ makeSetValue('buf', C_STRUCTS.stat.st_mtim.tv_sec, 'Math.floor(mtime / 1000)', 'i64') }}};
      {{{ makeSetValue('buf', C_STRUCTS.stat.st_mtim.tv_nsec, '(mtime % 1000) * 1000 * 1000', SIZE_TYPE) }}};
      {{{ makeSetValue('buf', C_STRUCTS.stat.st_ctim.tv_sec, 'Math.floor(ctime / 1000)', 'i64') }}};
      {{{ makeSetValue('buf', C_STRUCTS.stat.st_ctim.tv_nsec, '(ctime % 1000) * 1000 * 1000', SIZE_TYPE) }}};
      {{{ makeSetValue('buf', C_STRUCTS.stat.st_ino, 'stat.ino', 'i64') }}};
      return 0;
    },
    doMsync(addr, stream, len, flags, offset) {
      if (!FS.isFile(stream.node.mode)) {
        throw new FS.ErrnoError({{{ cDefs.ENODEV }}});
      }
      if (flags & {{{ cDefs.MAP_PRIVATE }}}) {
        // MAP_PRIVATE calls need not to be synced back to underlying fs
        return 0;
      }
      var buffer = HEAPU8.slice(addr, addr + len);
      FS.msync(stream, buffer, offset, len, flags);
    },
    // Just like `FS.getStream` but will throw EBADF if stream is undefined.
    getStreamFromFD(fd) {
      var stream = FS.getStreamChecked(fd);
#if SYSCALL_DEBUG
      dbg(`    (stream: "${stream.path}")`);
#endif
      return stream;
    },
#endif // SYSCALLS_REQUIRE_FILESYSTEM

    varargs: undefined,

    getStr(ptr) {
      var ret = UTF8ToString(ptr);
#if SYSCALL_DEBUG
      dbg(`    (str: "${ret}")`);
#endif
      return ret;
    },
  },

  $syscallGetVarargI__internal: true,
  $syscallGetVarargI: () => {
#if ASSERTIONS
    assert(SYSCALLS.varargs != undefined);
#endif
    // the `+` prepended here is necessary to convince the JSCompiler that varargs is indeed a number.
    var ret = {{{ makeGetValue('+SYSCALLS.varargs', 0, 'i32') }}};
    SYSCALLS.varargs += 4;
#if SYSCALL_DEBUG
    dbg(`    (raw: "${ret}")`);
#endif
    return ret;
  },

  $syscallGetVarargP__internal: true,
#if MEMORY64
  $syscallGetVarargP: () => {
#if ASSERTIONS
    assert(SYSCALLS.varargs != undefined);
#endif
    var ret = {{{ makeGetValue('SYSCALLS.varargs', 0, '*') }}};
    SYSCALLS.varargs += {{{ POINTER_SIZE }}};
#if SYSCALL_DEBUG
    dbg(`    (raw: "${ret}")`);
#endif
    return ret;
  },
#else
  $syscallGetVarargP: '$syscallGetVarargI',
#endif

  _mmap_js__i53abi: true,
  _mmap_js__deps: ['$SYSCALLS',
#if FILESYSTEM && SYSCALLS_REQUIRE_FILESYSTEM
    '$FS',
    // The dependency of FS on `mmapAlloc` and `mmapAlloc` on
    // `emscripten_builtin_memalign` are not encoding as hard dependencies,
    // so we need to explicitly depend on them here to ensure a working
    // `FS.mmap`.
    // `emscripten_builtin_memalign`).
    '$mmapAlloc',
    'emscripten_builtin_memalign',
#endif
  ],
  _mmap_js: (len, prot, flags, fd, offset, allocated, addr) => {
#if FILESYSTEM && SYSCALLS_REQUIRE_FILESYSTEM
    if (isNaN(offset)) return {{{ cDefs.EOVERFLOW }}};
    var stream = SYSCALLS.getStreamFromFD(fd);
    var res = FS.mmap(stream, len, offset, prot, flags);
    var ptr = res.ptr;
    {{{ makeSetValue('allocated', 0, 'res.allocated', 'i32') }}};
    {{{ makeSetValue('addr', 0, 'ptr', '*') }}};
    return 0;
#else // no filesystem support; report lack of support
    return -{{{ cDefs.ENOSYS }}};
#endif
  },

  _munmap_js__i53abi: true,
  _munmap_js: (addr, len, prot, flags, fd, offset) => {
#if FILESYSTEM && SYSCALLS_REQUIRE_FILESYSTEM
    var stream = SYSCALLS.getStreamFromFD(fd);
    if (prot & {{{ cDefs.PROT_WRITE }}}) {
      SYSCALLS.doMsync(addr, stream, len, flags, offset);
    }
#endif
  },

  __syscall_chdir: (path) => {
    path = SYSCALLS.getStr(path);
    FS.chdir(path);
    return 0;
  },
  __syscall_chmod: (path, mode) => {
    path = SYSCALLS.getStr(path);
    FS.chmod(path, mode);
    return 0;
  },
  __syscall_rmdir: (path) => {
    path = SYSCALLS.getStr(path);
    FS.rmdir(path);
    return 0;
  },
  __syscall_dup: (fd) => {
    var old = SYSCALLS.getStreamFromFD(fd);
    return FS.dupStream(old).fd;
  },
  __syscall_pipe__deps: ['$PIPEFS'],
  __syscall_pipe: (fdPtr) => {
    if (fdPtr == 0) {
      throw new FS.ErrnoError({{{ cDefs.EFAULT }}});
    }

    var res = PIPEFS.createPipe();

    {{{ makeSetValue('fdPtr', 0, 'res.readable_fd', 'i32') }}};
    {{{ makeSetValue('fdPtr', 4, 'res.writable_fd', 'i32') }}};

    return 0;
  },

#if SYSCALLS_REQUIRE_FILESYSTEM
  __syscall_ioctl__deps: ['$syscallGetVarargP'],
#endif
  __syscall_ioctl: (fd, op, varargs) => {
#if SYSCALLS_REQUIRE_FILESYSTEM == 0
#if SYSCALL_DEBUG
    dbg('no-op in ioctl syscall due to SYSCALLS_REQUIRE_FILESYSTEM=0');
#endif
    return 0;
#else
    var stream = SYSCALLS.getStreamFromFD(fd);
    switch (op) {
      case {{{ cDefs.TCGETA }}}: {
        if (!stream.tty) return -{{{ cDefs.ENOTTY }}};
#if SYSCALL_DEBUG
        dbg('warning: not filling tio struct');
#endif
        return 0;
      }
      case {{{ cDefs.TCGETS }}}: {
        if (!stream.tty) return -{{{ cDefs.ENOTTY }}};
        if (stream.tty.ops.ioctl_tcgets) {
          var termios = stream.tty.ops.ioctl_tcgets(stream);
          var argp = syscallGetVarargP();
          {{{ makeSetValue('argp', C_STRUCTS.termios.c_iflag, 'termios.c_iflag || 0', 'i32') }}};
          {{{ makeSetValue('argp', C_STRUCTS.termios.c_oflag, 'termios.c_oflag || 0', 'i32') }}};
          {{{ makeSetValue('argp', C_STRUCTS.termios.c_cflag, 'termios.c_cflag || 0', 'i32') }}};
          {{{ makeSetValue('argp', C_STRUCTS.termios.c_lflag, 'termios.c_lflag || 0', 'i32') }}};
          for (var i = 0; i < {{{ cDefs.NCCS }}}; i++) {
            {{{ makeSetValue('argp + i', C_STRUCTS.termios.c_cc, 'termios.c_cc[i] || 0', 'i8') }}};
          }
          return 0;
        }
#if SYSCALL_DEBUG
        dbg('warning: not filling tio struct');
#endif
        return 0;
      }
      case {{{ cDefs.TCSETA }}}:
      case {{{ cDefs.TCSETAW }}}:
      case {{{ cDefs.TCSETAF }}}: {
        if (!stream.tty) return -{{{ cDefs.ENOTTY }}};
        return 0; // no-op, not actually adjusting terminal settings
      }
      case {{{ cDefs.TCSETS }}}:
      case {{{ cDefs.TCSETSW }}}:
      case {{{ cDefs.TCSETSF }}}: {
        if (!stream.tty) return -{{{ cDefs.ENOTTY }}};
        if (stream.tty.ops.ioctl_tcsets) {
          var argp = syscallGetVarargP();
          var c_iflag = {{{ makeGetValue('argp', C_STRUCTS.termios.c_iflag, 'i32') }}};
          var c_oflag = {{{ makeGetValue('argp', C_STRUCTS.termios.c_oflag, 'i32') }}};
          var c_cflag = {{{ makeGetValue('argp', C_STRUCTS.termios.c_cflag, 'i32') }}};
          var c_lflag = {{{ makeGetValue('argp', C_STRUCTS.termios.c_lflag, 'i32') }}};
          var c_cc = []
          for (var i = 0; i < {{{ cDefs.NCCS }}}; i++) {
            c_cc.push({{{ makeGetValue('argp + i', C_STRUCTS.termios.c_cc, 'i8') }}});
          }
          return stream.tty.ops.ioctl_tcsets(stream.tty, op, { c_iflag, c_oflag, c_cflag, c_lflag, c_cc });
        }
        return 0; // no-op, not actually adjusting terminal settings
      }
      case {{{ cDefs.TIOCGPGRP }}}: {
        if (!stream.tty) return -{{{ cDefs.ENOTTY }}};
        var argp = syscallGetVarargP();
        {{{ makeSetValue('argp', 0, 0, 'i32') }}};
        return 0;
      }
      case {{{ cDefs.TIOCSPGRP }}}: {
        if (!stream.tty) return -{{{ cDefs.ENOTTY }}};
        return -{{{ cDefs.EINVAL }}}; // not supported
      }
      case {{{ cDefs.FIONREAD }}}: {
        var argp = syscallGetVarargP();
        return FS.ioctl(stream, op, argp);
      }
      case {{{ cDefs.TIOCGWINSZ }}}: {
        // TODO: in theory we should write to the winsize struct that gets
        // passed in, but for now musl doesn't read anything on it
        if (!stream.tty) return -{{{ cDefs.ENOTTY }}};
        if (stream.tty.ops.ioctl_tiocgwinsz) {
          var winsize = stream.tty.ops.ioctl_tiocgwinsz(stream.tty);
          var argp = syscallGetVarargP();
          {{{ makeSetValue('argp', 0, 'winsize[0]', 'i16') }}};
          {{{ makeSetValue('argp', 2, 'winsize[1]', 'i16') }}};
        }
        return 0;
      }
      case {{{ cDefs.TIOCSWINSZ }}}: {
        // TODO: technically, this ioctl call should change the window size.
        // but, since emscripten doesn't have any concept of a terminal window
        // yet, we'll just silently throw it away as we do TIOCGWINSZ
        if (!stream.tty) return -{{{ cDefs.ENOTTY }}};
        return 0;
      }
      case {{{ cDefs.TCFLSH }}}: {
        if (!stream.tty) return -{{{ cDefs.ENOTTY }}};
        return 0;
      }
      default: return -{{{ cDefs.EINVAL }}}; // not supported
    }
#endif // SYSCALLS_REQUIRE_FILESYSTEM
  },
  __syscall_fchmod: (fd, mode) => {
    FS.fchmod(fd, mode);
    return 0;
  },
// When building with PROXY_POSIX_SOCKETS the socket syscalls are implemented
// natively in libsockets.a.
// When building with WASMFS the socket syscalls are implemented natively in
// libwasmfs.a.
#if PROXY_POSIX_SOCKETS == 0 && WASMFS == 0
  $getSocketFromFD__deps: ['$SOCKFS', '$FS'],
  $getSocketFromFD: (fd) => {
    var socket = SOCKFS.getSocket(fd);
    if (!socket) throw new FS.ErrnoError({{{ cDefs.EBADF }}});
#if SYSCALL_DEBUG
    dbg(`    (socket: "${socket.path}")`);
#endif
    return socket;
  },
  $getSocketAddress__deps: ['$readSockaddr', '$FS', '$DNS'],
  $getSocketAddress: (addrp, addrlen) => {
    var info = readSockaddr(addrp, addrlen);
    if (info.errno) throw new FS.ErrnoError(info.errno);
    info.addr = DNS.lookup_addr(info.addr) || info.addr;
#if SYSCALL_DEBUG
    dbg('    (socketaddress: "' + [info.addr, info.port] + '")');
#endif
    return info;
  },
  __syscall_socket__deps: ['$SOCKFS'],
  __syscall_socket: (domain, type, protocol) => {
    var sock = SOCKFS.createSocket(domain, type, protocol);
#if ASSERTIONS
    assert(sock.stream.fd < 64); // XXX ? select() assumes socket fd values are in 0..63
#endif
    return sock.stream.fd;
  },
  __syscall_getsockname__deps: ['$getSocketFromFD', '$writeSockaddr', '$DNS'],
  __syscall_getsockname: (fd, addr, addrlen, d1, d2, d3) => {
    var sock = getSocketFromFD(fd);
    // TODO: sock.saddr should never be undefined, see TODO in websocket_sock_ops.getname
    var errno = writeSockaddr(addr, sock.family, DNS.lookup_name(sock.saddr || '0.0.0.0'), sock.sport, addrlen);
#if ASSERTIONS
    assert(!errno);
#endif
    return 0;
  },
  __syscall_getpeername__deps: ['$getSocketFromFD', '$writeSockaddr', '$DNS'],
  __syscall_getpeername: (fd, addr, addrlen, d1, d2, d3) => {
    var sock = getSocketFromFD(fd);
    if (!sock.daddr) {
      return -{{{ cDefs.ENOTCONN }}}; // The socket is not connected.
    }
    var errno = writeSockaddr(addr, sock.family, DNS.lookup_name(sock.daddr), sock.dport, addrlen);
#if ASSERTIONS
    assert(!errno);
#endif
    return 0;
  },
  __syscall_connect__deps: ['$getSocketFromFD', '$getSocketAddress'],
  __syscall_connect: (fd, addr, addrlen, d1, d2, d3) => {
    var sock = getSocketFromFD(fd);
    var info = getSocketAddress(addr, addrlen);
    sock.sock_ops.connect(sock, info.addr, info.port);
    return 0;
  },
  __syscall_shutdown__deps: ['$getSocketFromFD'],
  __syscall_shutdown: (fd, how) => {
    getSocketFromFD(fd);
    return -{{{ cDefs.ENOSYS }}}; // unsupported feature
  },
  __syscall_accept4__deps: ['$getSocketFromFD', '$writeSockaddr', '$DNS'],
  __syscall_accept4: (fd, addr, addrlen, flags, d1, d2) => {
    var sock = getSocketFromFD(fd);
    var newsock = sock.sock_ops.accept(sock);
    if (addr) {
      var errno = writeSockaddr(addr, newsock.family, DNS.lookup_name(newsock.daddr), newsock.dport, addrlen);
#if ASSERTIONS
      assert(!errno);
#endif
    }
    return newsock.stream.fd;
  },
  __syscall_bind__deps: ['$getSocketFromFD', '$getSocketAddress'],
  __syscall_bind: (fd, addr, addrlen, d1, d2, d3) => {
    var sock = getSocketFromFD(fd);
    var info = getSocketAddress(addr, addrlen);
    sock.sock_ops.bind(sock, info.addr, info.port);
    return 0;
  },
  __syscall_listen__deps: ['$getSocketFromFD'],
  __syscall_listen: (fd, backlog) => {
    var sock = getSocketFromFD(fd);
    sock.sock_ops.listen(sock, backlog);
    return 0;
  },
  __syscall_recvfrom__deps: ['$getSocketFromFD', '$writeSockaddr', '$DNS'],
  __syscall_recvfrom: (fd, buf, len, flags, addr, addrlen) => {
    var sock = getSocketFromFD(fd);
    var msg = sock.sock_ops.recvmsg(sock, len);
    if (!msg) return 0; // socket is closed
    if (addr) {
      var errno = writeSockaddr(addr, sock.family, DNS.lookup_name(msg.addr), msg.port, addrlen);
#if ASSERTIONS
      assert(!errno);
#endif
    }
    HEAPU8.set(msg.buffer, buf);
    return msg.buffer.byteLength;
  },
  __syscall_sendto__deps: ['$getSocketFromFD', '$getSocketAddress'],
  __syscall_sendto: (fd, message, length, flags, addr, addr_len) => {
    var sock = getSocketFromFD(fd);
    if (!addr) {
      // send, no address provided
      return FS.write(sock.stream, HEAP8, message, length);
    }
    var dest = getSocketAddress(addr, addr_len);
    // sendto an address
    return sock.sock_ops.sendmsg(sock, HEAP8, message, length, dest.addr, dest.port);
  },
  __syscall_getsockopt__deps: ['$getSocketFromFD'],
  __syscall_getsockopt: (fd, level, optname, optval, optlen, d1) => {
    var sock = getSocketFromFD(fd);
    // Minimal getsockopt aimed at resolving https://github.com/emscripten-core/emscripten/issues/2211
    // so only supports SOL_SOCKET with SO_ERROR.
    if (level === {{{ cDefs.SOL_SOCKET }}}) {
      if (optname === {{{ cDefs.SO_ERROR }}}) {
        {{{ makeSetValue('optval', 0, 'sock.error', 'i32') }}};
        {{{ makeSetValue('optlen', 0, 4, 'i32') }}};
        sock.error = null; // Clear the error (The SO_ERROR option obtains and then clears this field).
        return 0;
      }
    }
    return -{{{ cDefs.ENOPROTOOPT }}}; // The option is unknown at the level indicated.
  },
  __syscall_sendmsg__deps: ['$getSocketFromFD', '$getSocketAddress', '$DNS'],
  __syscall_sendmsg: (fd, message, flags, d1, d2, d3) => {
    var sock = getSocketFromFD(fd);
    var iov = {{{ makeGetValue('message', C_STRUCTS.msghdr.msg_iov, '*') }}};
    var num = {{{ makeGetValue('message', C_STRUCTS.msghdr.msg_iovlen, 'i32') }}};
    // read the address and port to send to
    var addr, port;
    var name = {{{ makeGetValue('message', C_STRUCTS.msghdr.msg_name, '*') }}};
    var namelen = {{{ makeGetValue('message', C_STRUCTS.msghdr.msg_namelen, 'i32') }}};
    if (name) {
      var info = getSocketAddress(name, namelen);
      port = info.port;
      addr = info.addr;
    }
    // concatenate scatter-gather arrays into one message buffer
    var total = 0;
    for (var i = 0; i < num; i++) {
      total += {{{ makeGetValue('iov', `(${C_STRUCTS.iovec.__size__} * i) + ${C_STRUCTS.iovec.iov_len}`, 'i32') }}};
    }
    var view = new Uint8Array(total);
    var offset = 0;
    for (var i = 0; i < num; i++) {
      var iovbase = {{{ makeGetValue('iov', `(${C_STRUCTS.iovec.__size__} * i) + ${C_STRUCTS.iovec.iov_base}`, POINTER_TYPE) }}};
      var iovlen = {{{ makeGetValue('iov', `(${C_STRUCTS.iovec.__size__} * i) + ${C_STRUCTS.iovec.iov_len}`, 'i32') }}};
      for (var j = 0; j < iovlen; j++) {
        view[offset++] = {{{ makeGetValue('iovbase', 'j', 'i8') }}};
      }
    }
    // write the buffer
    return sock.sock_ops.sendmsg(sock, view, 0, total, addr, port);
  },
  __syscall_recvmsg__deps: ['$getSocketFromFD', '$writeSockaddr', '$DNS'],
  __syscall_recvmsg: (fd, message, flags, d1, d2, d3) => {
    var sock = getSocketFromFD(fd);
    var iov = {{{ makeGetValue('message', C_STRUCTS.msghdr.msg_iov, POINTER_TYPE) }}};
    var num = {{{ makeGetValue('message', C_STRUCTS.msghdr.msg_iovlen, 'i32') }}};
    // get the total amount of data we can read across all arrays
    var total = 0;
    for (var i = 0; i < num; i++) {
      total += {{{ makeGetValue('iov', `(${C_STRUCTS.iovec.__size__} * i) + ${C_STRUCTS.iovec.iov_len}`, 'i32') }}};
    }
    // try to read total data
    var msg = sock.sock_ops.recvmsg(sock, total);
    if (!msg) return 0; // socket is closed

    // TODO honor flags:
    // MSG_OOB
    // Requests out-of-band data. The significance and semantics of out-of-band data are protocol-specific.
    // MSG_PEEK
    // Peeks at the incoming message.
    // MSG_WAITALL
    // Requests that the function block until the full amount of data requested can be returned. The function may return a smaller amount of data if a signal is caught, if the connection is terminated, if MSG_PEEK was specified, or if an error is pending for the socket.

    // write the source address out
    var name = {{{ makeGetValue('message', C_STRUCTS.msghdr.msg_name, '*') }}};
    if (name) {
      var errno = writeSockaddr(name, sock.family, DNS.lookup_name(msg.addr), msg.port);
#if ASSERTIONS
      assert(!errno);
#endif
    }
    // write the buffer out to the scatter-gather arrays
    var bytesRead = 0;
    var bytesRemaining = msg.buffer.byteLength;
    for (var i = 0; bytesRemaining > 0 && i < num; i++) {
      var iovbase = {{{ makeGetValue('iov', `(${C_STRUCTS.iovec.__size__} * i) + ${C_STRUCTS.iovec.iov_base}`, POINTER_TYPE) }}};
      var iovlen = {{{ makeGetValue('iov', `(${C_STRUCTS.iovec.__size__} * i) + ${C_STRUCTS.iovec.iov_len}`, 'i32') }}};
      if (!iovlen) {
        continue;
      }
      var length = Math.min(iovlen, bytesRemaining);
      var buf = msg.buffer.subarray(bytesRead, bytesRead + length);
      HEAPU8.set(buf, iovbase + bytesRead);
      bytesRead += length;
      bytesRemaining -= length;
    }

    // TODO set msghdr.msg_flags
    // MSG_EOR
    // End of record was received (if supported by the protocol).
    // MSG_OOB
    // Out-of-band data was received.
    // MSG_TRUNC
    // Normal data was truncated.
    // MSG_CTRUNC

    return bytesRead;
  },
#endif // ~PROXY_POSIX_SOCKETS==0
  __syscall_fchdir: (fd) => {
    var stream = SYSCALLS.getStreamFromFD(fd);
    FS.chdir(stream.path);
    return 0;
  },
  __syscall__newselect: (nfds, readfds, writefds, exceptfds, timeout) => {
    // readfds are supported,
    // writefds checks socket open status
    // exceptfds are supported, although on web, such exceptional conditions never arise in web sockets
    //                          and so the exceptfds list will always return empty.
    // timeout is supported, although on SOCKFS and PIPEFS these are ignored and always treated as 0 - fully async
#if ASSERTIONS
    assert(nfds <= 64, 'nfds must be less than or equal to 64');  // fd sets have 64 bits // TODO: this could be 1024 based on current musl headers
#endif

    var total = 0;

    var srcReadLow = (readfds ? {{{ makeGetValue('readfds', 0, 'i32') }}} : 0),
        srcReadHigh = (readfds ? {{{ makeGetValue('readfds', 4, 'i32') }}} : 0);
    var srcWriteLow = (writefds ? {{{ makeGetValue('writefds', 0, 'i32') }}} : 0),
        srcWriteHigh = (writefds ? {{{ makeGetValue('writefds', 4, 'i32') }}} : 0);
    var srcExceptLow = (exceptfds ? {{{ makeGetValue('exceptfds', 0, 'i32') }}} : 0),
        srcExceptHigh = (exceptfds ? {{{ makeGetValue('exceptfds', 4, 'i32') }}} : 0);

    var dstReadLow = 0,
        dstReadHigh = 0;
    var dstWriteLow = 0,
        dstWriteHigh = 0;
    var dstExceptLow = 0,
        dstExceptHigh = 0;

    var allLow = (readfds ? {{{ makeGetValue('readfds', 0, 'i32') }}} : 0) |
                 (writefds ? {{{ makeGetValue('writefds', 0, 'i32') }}} : 0) |
                 (exceptfds ? {{{ makeGetValue('exceptfds', 0, 'i32') }}} : 0);
    var allHigh = (readfds ? {{{ makeGetValue('readfds', 4, 'i32') }}} : 0) |
                  (writefds ? {{{ makeGetValue('writefds', 4, 'i32') }}} : 0) |
                  (exceptfds ? {{{ makeGetValue('exceptfds', 4, 'i32') }}} : 0);

    var check = (fd, low, high, val) => fd < 32 ? (low & val) : (high & val);

    for (var fd = 0; fd < nfds; fd++) {
      var mask = 1 << (fd % 32);
      if (!(check(fd, allLow, allHigh, mask))) {
        continue;  // index isn't in the set
      }

      var stream = SYSCALLS.getStreamFromFD(fd);

      var flags = SYSCALLS.DEFAULT_POLLMASK;

      if (stream.stream_ops.poll) {
        var timeoutInMillis = -1;
        if (timeout) {
          // select(2) is declared to accept "struct timeval { time_t tv_sec; suseconds_t tv_usec; }".
          // However, musl passes the two values to the syscall as an array of long values.
          // Note that sizeof(time_t) != sizeof(long) in wasm32. The former is 8, while the latter is 4.
          // This means using "C_STRUCTS.timeval.tv_usec" leads to a wrong offset.
          // So, instead, we use POINTER_SIZE.
          var tv_sec = (readfds ? {{{ makeGetValue('timeout', 0, 'i32') }}} : 0),
              tv_usec = (readfds ? {{{ makeGetValue('timeout', POINTER_SIZE, 'i32') }}} : 0);
          timeoutInMillis = (tv_sec + tv_usec / 1000000) * 1000;
        }
        flags = stream.stream_ops.poll(stream, timeoutInMillis);
      }

      if ((flags & {{{ cDefs.POLLIN }}}) && check(fd, srcReadLow, srcReadHigh, mask)) {
        fd < 32 ? (dstReadLow = dstReadLow | mask) : (dstReadHigh = dstReadHigh | mask);
        total++;
      }
      if ((flags & {{{ cDefs.POLLOUT }}}) && check(fd, srcWriteLow, srcWriteHigh, mask)) {
        fd < 32 ? (dstWriteLow = dstWriteLow | mask) : (dstWriteHigh = dstWriteHigh | mask);
        total++;
      }
      if ((flags & {{{ cDefs.POLLPRI }}}) && check(fd, srcExceptLow, srcExceptHigh, mask)) {
        fd < 32 ? (dstExceptLow = dstExceptLow | mask) : (dstExceptHigh = dstExceptHigh | mask);
        total++;
      }
    }

    if (readfds) {
      {{{ makeSetValue('readfds', '0', 'dstReadLow', 'i32') }}};
      {{{ makeSetValue('readfds', '4', 'dstReadHigh', 'i32') }}};
    }
    if (writefds) {
      {{{ makeSetValue('writefds', '0', 'dstWriteLow', 'i32') }}};
      {{{ makeSetValue('writefds', '4', 'dstWriteHigh', 'i32') }}};
    }
    if (exceptfds) {
      {{{ makeSetValue('exceptfds', '0', 'dstExceptLow', 'i32') }}};
      {{{ makeSetValue('exceptfds', '4', 'dstExceptHigh', 'i32') }}};
    }

    return total;
  },
  _msync_js__i53abi: true,
  _msync_js: (addr, len, prot, flags, fd, offset) => {
    if (isNaN(offset)) return {{{ cDefs.EOVERFLOW }}};
    SYSCALLS.doMsync(addr, SYSCALLS.getStreamFromFD(fd), len, flags, offset);
    return 0;
  },
  __syscall_fdatasync: (fd) => {
    var stream = SYSCALLS.getStreamFromFD(fd);
    return 0; // we can't do anything synchronously; the in-memory FS is already synced to
  },
  __syscall_poll: (fds, nfds, timeout) => {
    var nonzero = 0;
    for (var i = 0; i < nfds; i++) {
      var pollfd = fds + {{{ C_STRUCTS.pollfd.__size__ }}} * i;
      var fd = {{{ makeGetValue('pollfd', C_STRUCTS.pollfd.fd, 'i32') }}};
      var events = {{{ makeGetValue('pollfd', C_STRUCTS.pollfd.events, 'i16') }}};
      var mask = {{{ cDefs.POLLNVAL }}};
      var stream = FS.getStream(fd);
      if (stream) {
        mask = SYSCALLS.DEFAULT_POLLMASK;
        if (stream.stream_ops.poll) {
          mask = stream.stream_ops.poll(stream, -1);
        }
      }
      mask &= events | {{{ cDefs.POLLERR }}} | {{{ cDefs.POLLHUP }}};
      if (mask) nonzero++;
      {{{ makeSetValue('pollfd', C_STRUCTS.pollfd.revents, 'mask', 'i16') }}};
    }
    return nonzero;
  },
  __syscall_getcwd__deps: ['$lengthBytesUTF8', '$stringToUTF8'],
  __syscall_getcwd: (buf, size) => {
    if (size === 0) return -{{{ cDefs.EINVAL }}};
    var cwd = FS.cwd();
    var cwdLengthInBytes = lengthBytesUTF8(cwd) + 1;
    if (size < cwdLengthInBytes) return -{{{ cDefs.ERANGE }}};
    stringToUTF8(cwd, buf, size);
    return cwdLengthInBytes;
  },
  __syscall_truncate64__i53abi: true,
  __syscall_truncate64: (path, length) => {
    if (isNaN(length)) return {{{ cDefs.EOVERFLOW }}};
    path = SYSCALLS.getStr(path);
    FS.truncate(path, length);
    return 0;
  },
  __syscall_ftruncate64__i53abi: true,
  __syscall_ftruncate64: (fd, length) => {
    if (isNaN(length)) return {{{ cDefs.EOVERFLOW }}};
    FS.ftruncate(fd, length);
    return 0;
  },
  __syscall_stat64: (path, buf) => {
    path = SYSCALLS.getStr(path);
    return SYSCALLS.writeStat(buf, FS.stat(path));
  },
  __syscall_lstat64: (path, buf) => {
    path = SYSCALLS.getStr(path);
    return SYSCALLS.writeStat(buf, FS.lstat(path));
  },
  __syscall_fstat64: (fd, buf) => {
<<<<<<< HEAD
    return SYSCALLS.writeStat(buf, FS.fstat(fd));
=======
    var stream = SYSCALLS.getStreamFromFD(fd);
    return SYSCALLS.writeStat(buf, FS.stat(stream.path));
>>>>>>> f604a152
  },
  __syscall_fchown32: (fd, owner, group) => {
    FS.fchown(fd, owner, group);
    return 0;
  },
  __syscall_getdents64__deps: ['$stringToUTF8'],
  __syscall_getdents64: (fd, dirp, count) => {
    var stream = SYSCALLS.getStreamFromFD(fd)
    stream.getdents ||= FS.readdir(stream.path);

    var struct_size = {{{ C_STRUCTS.dirent.__size__ }}};
    var pos = 0;
    var off = FS.llseek(stream, 0, {{{ cDefs.SEEK_CUR }}});

    var startIdx = Math.floor(off / struct_size);
    var endIdx = Math.min(stream.getdents.length, startIdx + Math.floor(count/struct_size))
    for (var idx = startIdx; idx < endIdx; idx++) {
      var id;
      var type;
      var name = stream.getdents[idx];
      if (name === '.') {
        id = stream.node.id;
        type = 4; // DT_DIR
      }
      else if (name === '..') {
        var lookup = FS.lookupPath(stream.path, { parent: true });
        id = lookup.node.id;
        type = 4; // DT_DIR
      }
      else {
        var child;
        try {
          child = FS.lookupNode(stream.node, name);
        } catch (e) {
          // If the entry is not a directory, file, or symlink, nodefs
          // lookupNode will raise EINVAL. Skip these and continue.
          if (e?.errno === {{{ cDefs.EINVAL }}}) {
            continue;
          }
          throw e;
        }
        id = child.id;
        type = FS.isChrdev(child.mode) ? 2 :  // DT_CHR, character device.
               FS.isDir(child.mode) ? 4 :     // DT_DIR, directory.
               FS.isLink(child.mode) ? 10 :   // DT_LNK, symbolic link.
               8;                             // DT_REG, regular file.
      }
#if ASSERTIONS
      assert(id);
#endif
      {{{ makeSetValue('dirp + pos', C_STRUCTS.dirent.d_ino, 'id', 'i64') }}};
      {{{ makeSetValue('dirp + pos', C_STRUCTS.dirent.d_off, '(idx + 1) * struct_size', 'i64') }}};
      {{{ makeSetValue('dirp + pos', C_STRUCTS.dirent.d_reclen, C_STRUCTS.dirent.__size__, 'i16') }}};
      {{{ makeSetValue('dirp + pos', C_STRUCTS.dirent.d_type, 'type', 'i8') }}};
      stringToUTF8(name, dirp + pos + {{{ C_STRUCTS.dirent.d_name }}}, 256);
      pos += struct_size;
    }
    FS.llseek(stream, idx * struct_size, {{{ cDefs.SEEK_SET }}});
    return pos;
  },
#if SYSCALLS_REQUIRE_FILESYSTEM
  __syscall_fcntl64__deps: ['$syscallGetVarargP', '$syscallGetVarargI'],
#endif
  __syscall_fcntl64: (fd, cmd, varargs) => {
#if SYSCALLS_REQUIRE_FILESYSTEM == 0
#if SYSCALL_DEBUG
    dbg('no-op in fcntl syscall due to SYSCALLS_REQUIRE_FILESYSTEM=0');
#endif
    return 0;
#else
    var stream = SYSCALLS.getStreamFromFD(fd);
    switch (cmd) {
      case {{{ cDefs.F_DUPFD }}}: {
        var arg = syscallGetVarargI();
        if (arg < 0) {
          return -{{{ cDefs.EINVAL }}};
        }
        while (FS.streams[arg]) {
          arg++;
        }
        var newStream;
        newStream = FS.dupStream(stream, arg);
        return newStream.fd;
      }
      case {{{ cDefs.F_GETFD }}}:
      case {{{ cDefs.F_SETFD }}}:
        return 0;  // FD_CLOEXEC makes no sense for a single process.
      case {{{ cDefs.F_GETFL }}}:
        return stream.flags;
      case {{{ cDefs.F_SETFL }}}: {
        var arg = syscallGetVarargI();
        stream.flags |= arg;
        return 0;
      }
      case {{{ cDefs.F_GETLK }}}: {
        var arg = syscallGetVarargP();
        var offset = {{{ C_STRUCTS.flock.l_type }}};
        // We're always unlocked.
        {{{ makeSetValue('arg', 'offset', cDefs.F_UNLCK, 'i16') }}};
        return 0;
      }
      case {{{ cDefs.F_SETLK }}}:
      case {{{ cDefs.F_SETLKW }}}:
        return 0; // Pretend that the locking is successful.
#if SYSCALL_DEBUG
      case {{{ cDefs.F_GETOWN_EX }}}:
      case {{{ cDefs.F_SETOWN }}}:
      case {{{ cDefs.F_GETOWN }}}:
        return -{{{ cDefs.EINVAL }}};
      default:
        dbg(`warning: fcntl unrecognized command ${cmd}`);
#endif
    }
    return -{{{ cDefs.EINVAL }}};
#endif // SYSCALLS_REQUIRE_FILESYSTEM
  },

  __syscall_statfs64: (path, size, buf) => {
#if ASSERTIONS
    assert(size === {{{ C_STRUCTS.statfs.__size__ }}});
#endif
    var stats = FS.statfs(SYSCALLS.getStr(path));
    {{{ makeSetValue('buf', C_STRUCTS.statfs.f_bsize, 'stats.bsize', 'i32') }}};
    {{{ makeSetValue('buf', C_STRUCTS.statfs.f_frsize, 'stats.bsize', 'i32') }}};
    {{{ makeSetValue('buf', C_STRUCTS.statfs.f_blocks, 'stats.blocks', 'i32') }}};
    {{{ makeSetValue('buf', C_STRUCTS.statfs.f_bfree, 'stats.bfree', 'i32') }}};
    {{{ makeSetValue('buf', C_STRUCTS.statfs.f_bavail, 'stats.bavail', 'i32') }}};
    {{{ makeSetValue('buf', C_STRUCTS.statfs.f_files, 'stats.files', 'i32') }}};
    {{{ makeSetValue('buf', C_STRUCTS.statfs.f_ffree, 'stats.ffree', 'i32') }}};
    {{{ makeSetValue('buf', C_STRUCTS.statfs.f_fsid, 'stats.fsid', 'i32') }}};
    {{{ makeSetValue('buf', C_STRUCTS.statfs.f_flags, 'stats.flags', 'i32') }}};  // ST_NOSUID
    {{{ makeSetValue('buf', C_STRUCTS.statfs.f_namelen, 'stats.namelen', 'i32') }}};
    return 0;
  },
  __syscall_fstatfs64__deps: ['__syscall_statfs64'],
  __syscall_fstatfs64: (fd, size, buf) => {
    var stream = SYSCALLS.getStreamFromFD(fd);
    return ___syscall_statfs64(0, size, buf);
  },
  __syscall_fadvise64__nothrow: true,
  __syscall_fadvise64__proxy: 'none',
  __syscall_fadvise64: (fd, offset, len, advice) => 0,
  __syscall_openat__deps: ['$syscallGetVarargI'],
  __syscall_openat: (dirfd, path, flags, varargs) => {
    path = SYSCALLS.getStr(path);
    path = SYSCALLS.calculateAt(dirfd, path);
    var mode = varargs ? syscallGetVarargI() : 0;
    return FS.open(path, flags, mode).fd;
  },
  __syscall_mkdirat: (dirfd, path, mode) => {
    path = SYSCALLS.getStr(path);
    path = SYSCALLS.calculateAt(dirfd, path);
    FS.mkdir(path, mode, 0);
    return 0;
  },
  __syscall_mknodat: (dirfd, path, mode, dev) => {
    path = SYSCALLS.getStr(path);
    path = SYSCALLS.calculateAt(dirfd, path);
    // we don't want this in the JS API as it uses mknod to create all nodes.
    switch (mode & {{{ cDefs.S_IFMT }}}) {
      case {{{ cDefs.S_IFREG }}}:
      case {{{ cDefs.S_IFCHR }}}:
      case {{{ cDefs.S_IFBLK }}}:
      case {{{ cDefs.S_IFIFO }}}:
      case {{{ cDefs.S_IFSOCK }}}:
        break;
      default: return -{{{ cDefs.EINVAL }}};
    }
    FS.mknod(path, mode, dev);
    return 0;
  },
  __syscall_fchownat: (dirfd, path, owner, group, flags) => {
    path = SYSCALLS.getStr(path);
    var nofollow = flags & {{{ cDefs.AT_SYMLINK_NOFOLLOW }}};
    flags = flags & (~{{{ cDefs.AT_SYMLINK_NOFOLLOW }}});
#if ASSERTIONS
    assert(flags === 0);
#endif
    path = SYSCALLS.calculateAt(dirfd, path);
    (nofollow ? FS.lchown : FS.chown)(path, owner, group);
    return 0;
  },
  __syscall_newfstatat: (dirfd, path, buf, flags) => {
    path = SYSCALLS.getStr(path);
    var nofollow = flags & {{{ cDefs.AT_SYMLINK_NOFOLLOW }}};
    var allowEmpty = flags & {{{ cDefs.AT_EMPTY_PATH }}};
    flags = flags & (~{{{ cDefs.AT_SYMLINK_NOFOLLOW | cDefs.AT_EMPTY_PATH | cDefs.AT_NO_AUTOMOUNT }}});
#if ASSERTIONS
    assert(!flags, `unknown flags in __syscall_newfstatat: ${flags}`);
#endif
    path = SYSCALLS.calculateAt(dirfd, path, allowEmpty);
    return SYSCALLS.writeStat(buf, nofollow ? FS.lstat(path) : FS.stat(path));
  },
  __syscall_unlinkat: (dirfd, path, flags) => {
    path = SYSCALLS.getStr(path);
    path = SYSCALLS.calculateAt(dirfd, path);
    if (flags === 0) {
      FS.unlink(path);
    } else if (flags === {{{ cDefs.AT_REMOVEDIR }}}) {
      FS.rmdir(path);
    } else {
      abort('Invalid flags passed to unlinkat');
    }
    return 0;
  },
  __syscall_renameat: (olddirfd, oldpath, newdirfd, newpath) => {
    oldpath = SYSCALLS.getStr(oldpath);
    newpath = SYSCALLS.getStr(newpath);
    oldpath = SYSCALLS.calculateAt(olddirfd, oldpath);
    newpath = SYSCALLS.calculateAt(newdirfd, newpath);
    FS.rename(oldpath, newpath);
    return 0;
  },
  __syscall_symlinkat: (target, dirfd, linkpath) => {
    target = SYSCALLS.getStr(target);
    linkpath = SYSCALLS.getStr(linkpath);
    linkpath = SYSCALLS.calculateAt(dirfd, linkpath);
    FS.symlink(target, linkpath);
    return 0;
  },
  __syscall_readlinkat__deps: ['$lengthBytesUTF8', '$stringToUTF8'],
  __syscall_readlinkat: (dirfd, path, buf, bufsize) => {
    path = SYSCALLS.getStr(path);
    path = SYSCALLS.calculateAt(dirfd, path);
    if (bufsize <= 0) return -{{{ cDefs.EINVAL }}};
    var ret = FS.readlink(path);

    var len = Math.min(bufsize, lengthBytesUTF8(ret));
    var endChar = HEAP8[buf+len];
    stringToUTF8(ret, buf, bufsize+1);
    // readlink is one of the rare functions that write out a C string, but does never append a null to the output buffer(!)
    // stringToUTF8() always appends a null byte, so restore the character under the null byte after the write.
    HEAP8[buf+len] = endChar;
    return len;
  },
  __syscall_fchmodat2: (dirfd, path, mode, flags) => {
    var nofollow = flags & {{{ cDefs.AT_SYMLINK_NOFOLLOW }}};
    path = SYSCALLS.getStr(path);
    path = SYSCALLS.calculateAt(dirfd, path);
    FS.chmod(path, mode, nofollow);
    return 0;
  },
  __syscall_faccessat: (dirfd, path, amode, flags) => {
    path = SYSCALLS.getStr(path);
#if ASSERTIONS
    assert(flags === 0 || flags == {{{ cDefs.AT_EACCESS }}});
#endif
    path = SYSCALLS.calculateAt(dirfd, path);
    if (amode & ~{{{ cDefs.S_IRWXO }}}) {
      // need a valid mode
      return -{{{ cDefs.EINVAL }}};
    }
    var lookup = FS.lookupPath(path, { follow: true });
    var node = lookup.node;
    if (!node) {
      return -{{{ cDefs.ENOENT }}};
    }
    var perms = '';
    if (amode & {{{ cDefs.R_OK }}}) perms += 'r';
    if (amode & {{{ cDefs.W_OK }}}) perms += 'w';
    if (amode & {{{ cDefs.X_OK }}}) perms += 'x';
    if (perms /* otherwise, they've just passed F_OK */ && FS.nodePermissions(node, perms)) {
      return -{{{ cDefs.EACCES }}};
    }
    return 0;
  },
  __syscall_utimensat__deps: ['$readI53FromI64'],
  __syscall_utimensat: (dirfd, path, times, flags) => {
    path = SYSCALLS.getStr(path);
#if ASSERTIONS
    assert(flags === 0);
#endif
    path = SYSCALLS.calculateAt(dirfd, path, true);
    var now = Date.now(), atime, mtime;
    if (!times) {
      atime = now;
      mtime = now;
    } else {
      var seconds = {{{ makeGetValue('times', C_STRUCTS.timespec.tv_sec, 'i53') }}};
      var nanoseconds = {{{ makeGetValue('times', C_STRUCTS.timespec.tv_nsec, 'i32') }}};
      if (nanoseconds == {{{ cDefs.UTIME_NOW }}}) {
        atime = now;
      } else if (nanoseconds == {{{ cDefs.UTIME_OMIT }}}) {
        atime = null;
      } else {
        atime = (seconds*1000) + (nanoseconds/(1000*1000));
      }
      times += {{{ C_STRUCTS.timespec.__size__ }}};
      seconds = {{{ makeGetValue('times', C_STRUCTS.timespec.tv_sec, 'i53') }}};
      nanoseconds = {{{ makeGetValue('times', C_STRUCTS.timespec.tv_nsec, 'i32') }}};
      if (nanoseconds == {{{ cDefs.UTIME_NOW }}}) {
        mtime = now;
      } else if (nanoseconds == {{{ cDefs.UTIME_OMIT }}}) {
        mtime = null;
      } else {
        mtime = (seconds*1000) + (nanoseconds/(1000*1000));
      }
    }
    // null here means UTIME_OMIT was passed. If both were set to UTIME_OMIT then
    // we can skip the call completely.
    if ((mtime ?? atime) !== null) {
      FS.utime(path, atime, mtime);
    }
    return 0;
  },
  __syscall_fallocate__i53abi: true,
  __syscall_fallocate: (fd, mode, offset, len) => {
    if (isNaN(offset)) return {{{ cDefs.EOVERFLOW }}};
    var stream = SYSCALLS.getStreamFromFD(fd)
#if ASSERTIONS
    assert(mode === 0);
#endif
    FS.allocate(stream, offset, len);
    return 0;
  },
  __syscall_dup3: (fd, newfd, flags) => {
    var old = SYSCALLS.getStreamFromFD(fd);
#if ASSERTIONS
    assert(!flags);
#endif
    if (old.fd === newfd) return -{{{ cDefs.EINVAL }}};
    // Check newfd is within range of valid open file descriptors.
    if (newfd < 0 || newfd >= FS.MAX_OPEN_FDS) return -{{{ cDefs.EBADF }}};
    var existing = FS.getStream(newfd);
    if (existing) FS.close(existing);
    return FS.dupStream(old, newfd).fd;
  },
};

for (var x in SyscallsLibrary) {
  wrapSyscallFunction(x, SyscallsLibrary, false);
}

addToLibrary(SyscallsLibrary);<|MERGE_RESOLUTION|>--- conflicted
+++ resolved
@@ -40,10 +40,7 @@
       }
       return dir + '/' + path;
     },
-<<<<<<< HEAD
-=======
-
->>>>>>> f604a152
+
     writeStat(buf, stat) {
       {{{ makeSetValue('buf', C_STRUCTS.stat.st_dev, 'stat.dev', 'i32') }}};
       {{{ makeSetValue('buf', C_STRUCTS.stat.st_mode, 'stat.mode', 'i32') }}};
@@ -681,12 +678,7 @@
     return SYSCALLS.writeStat(buf, FS.lstat(path));
   },
   __syscall_fstat64: (fd, buf) => {
-<<<<<<< HEAD
     return SYSCALLS.writeStat(buf, FS.fstat(fd));
-=======
-    var stream = SYSCALLS.getStreamFromFD(fd);
-    return SYSCALLS.writeStat(buf, FS.stat(stream.path));
->>>>>>> f604a152
   },
   __syscall_fchown32: (fd, owner, group) => {
     FS.fchown(fd, owner, group);
