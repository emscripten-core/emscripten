/**
 * @license
 * Copyright 2013 The Emscripten Authors
 * SPDX-License-Identifier: MIT
 */

mergeInto(LibraryManager.library, {
  $FS__deps: ['$randomFill', '$PATH', '$PATH_FS', '$TTY', '$MEMFS',
    '$FS_createPreloadedFile',
    '$FS_modeStringToFlags',
    '$FS_getMode',
    '$intArrayFromString',
    '$stringToUTF8Array',
    '$lengthBytesUTF8',
#if LibraryManager.has('library_idbfs.js')
    '$IDBFS',
#endif
#if LibraryManager.has('library_nodefs.js')
    '$NODEFS',
#endif
#if LibraryManager.has('library_workerfs.js')
    '$WORKERFS',
#endif
#if LibraryManager.has('library_noderawfs.js')
    '$NODERAWFS',
#endif
#if LibraryManager.has('library_proxyfs.js')
    '$PROXYFS',
#endif
#if ASSERTIONS
    '$ERRNO_MESSAGES', '$ERRNO_CODES',
#endif
#if ASSERTIONS && !MINIMAL_RUNTIME
    '$demangleAll',
#endif
    ],
  $FS__postset: function() {
    // TODO: do we need noFSInit?
    addAtInit(`
if (!Module["noFSInit"] && !FS.init.initialized)
  FS.init();
FS.ignorePermissions = false;
`)
    addAtExit('FS.quit();');
    // We must statically create FS.FSNode here so that it is created in a manner
    // that is visible to Closure compiler. That lets us use type annotations for
    // Closure to the "this" pointer in various node creation functions.
    return `
var FSNode = /** @constructor */ function(parent, name, mode, rdev) {
  if (!parent) {
    parent = this;  // root node sets parent to itself
  }
  this.parent = parent;
  this.mount = parent.mount;
  this.mounted = null;
  this.id = FS.nextInode++;
  this.name = name;
  this.mode = mode;
  this.node_ops = {};
  this.stream_ops = {};
  this.rdev = rdev;
};
var readMode = 292/*{{{ cDefs.S_IRUGO }}}*/ | 73/*{{{ cDefs.S_IXUGO }}}*/;
var writeMode = 146/*{{{ cDefs.S_IWUGO }}}*/;
Object.defineProperties(FSNode.prototype, {
 read: {
  get: /** @this{FSNode} */function() {
   return (this.mode & readMode) === readMode;
  },
  set: /** @this{FSNode} */function(val) {
   val ? this.mode |= readMode : this.mode &= ~readMode;
  }
 },
 write: {
  get: /** @this{FSNode} */function() {
   return (this.mode & writeMode) === writeMode;
  },
  set: /** @this{FSNode} */function(val) {
   val ? this.mode |= writeMode : this.mode &= ~writeMode;
  }
 },
 isFolder: {
  get: /** @this{FSNode} */function() {
   return FS.isDir(this.mode);
  }
 },
 isDevice: {
  get: /** @this{FSNode} */function() {
   return FS.isChrdev(this.mode);
  }
 }
});
FS.FSNode = FSNode;
FS.createPreloadedFile = FS_createPreloadedFile;
FS.staticInit();` +
           // Get module methods from settings
           '{{{ EXPORTED_RUNTIME_METHODS.filter(function(func) { return func.substr(0, 3) === 'FS_' }).map(function(func){return 'Module["' + func + '"] = FS.' + func.substr(3) + ";"}).reduce(function(str, func){return str + func;}, '') }}}';
  },
  $FS: {
    root: null,
    mounts: [],
    devices: {},
    streams: [],
    nextInode: 1,
    nameTable: null,
    currentPath: '/',
    initialized: false,
    // Whether we are currently ignoring permissions. Useful when preparing the
    // filesystem and creating files inside read-only folders.
    // This is set to false during `preInit`, allowing you to modify the
    // filesystem freely up until that point (e.g. during `preRun`).
    ignorePermissions: true,
#if FS_DEBUG
    trackingDelegate: {},
#endif
    ErrnoError: null, // set during init
    genericErrors: {},
    filesystems: null,
    syncFSRequests: 0, // we warn if there are multiple in flight at once

    //
    // paths
    //
    lookupPath: (path, opts = {}) => {
      path = PATH_FS.resolve(path);

      if (!path) return { path: '', node: null };

      var defaults = {
        follow_mount: true,
        recurse_count: 0
      };
      opts = Object.assign(defaults, opts)

      if (opts.recurse_count > 8) {  // max recursive lookup of 8
        throw new FS.ErrnoError({{{ cDefs.ELOOP }}});
      }

      // split the absolute path
      var parts = path.split('/').filter((p) => !!p);

      // start at the root
      var current = FS.root;
      var current_path = '/';

      for (var i = 0; i < parts.length; i++) {
        var islast = (i === parts.length-1);
        if (islast && opts.parent) {
          // stop resolving
          break;
        }

        current = FS.lookupNode(current, parts[i]);
        current_path = PATH.join2(current_path, parts[i]);

        // jump to the mount's root node if this is a mountpoint
        if (FS.isMountpoint(current)) {
          if (!islast || (islast && opts.follow_mount)) {
            current = current.mounted.root;
          }
        }

        // by default, lookupPath will not follow a symlink if it is the final path component.
        // setting opts.follow = true will override this behavior.
        if (!islast || opts.follow) {
          var count = 0;
          while (FS.isLink(current.mode)) {
            var link = FS.readlink(current_path);
            current_path = PATH_FS.resolve(PATH.dirname(current_path), link);

            var lookup = FS.lookupPath(current_path, { recurse_count: opts.recurse_count + 1 });
            current = lookup.node;

            if (count++ > 40) {  // limit max consecutive symlinks to 40 (SYMLOOP_MAX).
              throw new FS.ErrnoError({{{ cDefs.ELOOP }}});
            }
          }
        }
      }

      return { path: current_path, node: current };
    },
    getPath: (node) => {
      var path;
      while (true) {
        if (FS.isRoot(node)) {
          var mount = node.mount.mountpoint;
          if (!path) return mount;
          return mount[mount.length-1] !== '/' ? `${mount}/${path}` : mount + path;
        }
        path = path ? `${node.name}/${path}` : node.name;
        node = node.parent;
      }
    },

    //
    // nodes
    //
    hashName: (parentid, name) => {
      var hash = 0;

#if CASE_INSENSITIVE_FS
      name = name.toLowerCase();
#endif

      for (var i = 0; i < name.length; i++) {
        hash = ((hash << 5) - hash + name.charCodeAt(i)) | 0;
      }
      return ((parentid + hash) >>> 0) % FS.nameTable.length;
    },
    hashAddNode: (node) => {
      var hash = FS.hashName(node.parent.id, node.name);
      node.name_next = FS.nameTable[hash];
      FS.nameTable[hash] = node;
    },
    hashRemoveNode: (node) => {
      var hash = FS.hashName(node.parent.id, node.name);
      if (FS.nameTable[hash] === node) {
        FS.nameTable[hash] = node.name_next;
      } else {
        var current = FS.nameTable[hash];
        while (current) {
          if (current.name_next === node) {
            current.name_next = node.name_next;
            break;
          }
          current = current.name_next;
        }
      }
    },
    lookupNode: (parent, name) => {
      var errCode = FS.mayLookup(parent);
      if (errCode) {
        throw new FS.ErrnoError(errCode, parent);
      }
      var hash = FS.hashName(parent.id, name);
#if CASE_INSENSITIVE_FS
      name = name.toLowerCase();
#endif
      for (var node = FS.nameTable[hash]; node; node = node.name_next) {
        var nodeName = node.name;
#if CASE_INSENSITIVE_FS
        nodeName = nodeName.toLowerCase();
#endif
        if (node.parent.id === parent.id && nodeName === name) {
          return node;
        }
      }
      // if we failed to find it in the cache, call into the VFS
      return FS.lookup(parent, name);
    },
    createNode: (parent, name, mode, rdev) => {
#if ASSERTIONS
      assert(typeof parent == 'object')
#endif
      var node = new FS.FSNode(parent, name, mode, rdev);

      FS.hashAddNode(node);

      return node;
    },
    destroyNode: (node) => {
      FS.hashRemoveNode(node);
    },
    isRoot: (node) => {
      return node === node.parent;
    },
    isMountpoint: (node) => {
      return !!node.mounted;
    },
    isFile: (mode) => {
      return (mode & {{{ cDefs.S_IFMT }}}) === {{{ cDefs.S_IFREG }}};
    },
    isDir: (mode) => {
      return (mode & {{{ cDefs.S_IFMT }}}) === {{{ cDefs.S_IFDIR }}};
    },
    isLink: (mode) => {
      return (mode & {{{ cDefs.S_IFMT }}}) === {{{ cDefs.S_IFLNK }}};
    },
    isChrdev: (mode) => {
      return (mode & {{{ cDefs.S_IFMT }}}) === {{{ cDefs.S_IFCHR }}};
    },
    isBlkdev: (mode) => {
      return (mode & {{{ cDefs.S_IFMT }}}) === {{{ cDefs.S_IFBLK }}};
    },
    isFIFO: (mode) => {
      return (mode & {{{ cDefs.S_IFMT }}}) === {{{ cDefs.S_IFIFO }}};
    },
    isSocket: (mode) => {
      return (mode & {{{ cDefs.S_IFSOCK }}}) === {{{ cDefs.S_IFSOCK }}};
    },

    //
    // permissions
    //
    // convert O_* bitmask to a string for nodePermissions
    flagsToPermissionString: (flag) => {
      var perms = ['r', 'w', 'rw'][flag & 3];
      if ((flag & {{{ cDefs.O_TRUNC }}})) {
        perms += 'w';
      }
      return perms;
    },
    nodePermissions: (node, perms) => {
      if (FS.ignorePermissions) {
        return 0;
      }
      // return 0 if any user, group or owner bits are set.
      if (perms.includes('r') && !(node.mode & {{{ cDefs.S_IRUGO }}})) {
        return {{{ cDefs.EACCES }}};
      } else if (perms.includes('w') && !(node.mode & {{{ cDefs.S_IWUGO }}})) {
        return {{{ cDefs.EACCES }}};
      } else if (perms.includes('x') && !(node.mode & {{{ cDefs.S_IXUGO }}})) {
        return {{{ cDefs.EACCES }}};
      }
      return 0;
    },
    mayLookup: (dir) => {
      var errCode = FS.nodePermissions(dir, 'x');
      if (errCode) return errCode;
      if (!dir.node_ops.lookup) return {{{ cDefs.EACCES }}};
      return 0;
    },
    mayCreate: (dir, name) => {
      try {
        var node = FS.lookupNode(dir, name);
        return {{{ cDefs.EEXIST }}};
      } catch (e) {
      }
      return FS.nodePermissions(dir, 'wx');
    },
    mayDelete: (dir, name, isdir) => {
      var node;
      try {
        node = FS.lookupNode(dir, name);
      } catch (e) {
        return e.errno;
      }
      var errCode = FS.nodePermissions(dir, 'wx');
      if (errCode) {
        return errCode;
      }
      if (isdir) {
        if (!FS.isDir(node.mode)) {
          return {{{ cDefs.ENOTDIR }}};
        }
        if (FS.isRoot(node) || FS.getPath(node) === FS.cwd()) {
          return {{{ cDefs.EBUSY }}};
        }
      } else {
        if (FS.isDir(node.mode)) {
          return {{{ cDefs.EISDIR }}};
        }
      }
      return 0;
    },
    mayOpen: (node, flags) => {
      if (!node) {
        return {{{ cDefs.ENOENT }}};
      }
      if (FS.isLink(node.mode)) {
        return {{{ cDefs.ELOOP }}};
      } else if (FS.isDir(node.mode)) {
        if (FS.flagsToPermissionString(flags) !== 'r' || // opening for write
            (flags & {{{ cDefs.O_TRUNC }}})) { // TODO: check for O_SEARCH? (== search for dir only)
          return {{{ cDefs.EISDIR }}};
        }
      }
      return FS.nodePermissions(node, FS.flagsToPermissionString(flags));
    },

    //
    // streams
    //
    MAX_OPEN_FDS: 4096,
    nextfd: () => {
      for (var fd = 0; fd <= FS.MAX_OPEN_FDS; fd++) {
        if (!FS.streams[fd]) {
          return fd;
        }
      }
      throw new FS.ErrnoError({{{ cDefs.EMFILE }}});
    },
    getStreamChecked: (fd) => {
      var stream = FS.getStream(fd);
      if (!stream) {
        throw new FS.ErrnoError({{{ cDefs.EBADF }}});
      }
      return stream;
    },
    getStream: (fd) => FS.streams[fd],
    // TODO parameterize this function such that a stream
    // object isn't directly passed in. not possible until
    // SOCKFS is completed.
    createStream: (stream, fd = -1) => {
      if (!FS.FSStream) {
        FS.FSStream = /** @constructor */ function() {
          this.shared = { };
        };
        FS.FSStream.prototype = {};
        Object.defineProperties(FS.FSStream.prototype, {
          object: {
            /** @this {FS.FSStream} */
            get: function() { return this.node; },
            /** @this {FS.FSStream} */
            set: function(val) { this.node = val; }
          },
          isRead: {
            /** @this {FS.FSStream} */
            get: function() { return (this.flags & {{{ cDefs.O_ACCMODE }}}) !== {{{ cDefs.O_WRONLY }}}; }
          },
          isWrite: {
            /** @this {FS.FSStream} */
            get: function() { return (this.flags & {{{ cDefs.O_ACCMODE }}}) !== {{{ cDefs.O_RDONLY }}}; }
          },
          isAppend: {
            /** @this {FS.FSStream} */
            get: function() { return (this.flags & {{{ cDefs.O_APPEND }}}); }
          },
          flags: {
            /** @this {FS.FSStream} */
            get: function() { return this.shared.flags; },
            /** @this {FS.FSStream} */
            set: function(val) { this.shared.flags = val; },
          },
          position : {
            /** @this {FS.FSStream} */
            get: function() { return this.shared.position; },
            /** @this {FS.FSStream} */
            set: function(val) { this.shared.position = val; },
          },
        });
      }
      // clone it, so we can return an instance of FSStream
      stream = Object.assign(new FS.FSStream(), stream);
      if (fd == -1) {
        fd = FS.nextfd();
      }
      stream.fd = fd;
      FS.streams[fd] = stream;
      return stream;
    },
    closeStream: (fd) => {
      FS.streams[fd] = null;
    },

    //
    // devices
    //
    // each character device consists of a device id + stream operations.
    // when a character device node is created (e.g. /dev/stdin) it is
    // assigned a device id that lets us map back to the actual device.
    // by default, each character device stream (e.g. _stdin) uses chrdev_stream_ops.
    // however, once opened, the stream's operations are overridden with
    // the operations of the device its underlying node maps back to.
    chrdev_stream_ops: {
      open: (stream) => {
        var device = FS.getDevice(stream.node.rdev);
        // override node's stream ops with the device's
        stream.stream_ops = device.stream_ops;
        // forward the open call
        if (stream.stream_ops.open) {
          stream.stream_ops.open(stream);
        }
      },
      llseek: () => {
        throw new FS.ErrnoError({{{ cDefs.ESPIPE }}});
      }
    },
    major: (dev) => ((dev) >> 8),
    minor: (dev) => ((dev) & 0xff),
    makedev: (ma, mi) => ((ma) << 8 | (mi)),
    registerDevice: (dev, ops) => {
      FS.devices[dev] = { stream_ops: ops };
    },
    getDevice: (dev) => FS.devices[dev],

    //
    // core
    //
    getMounts: (mount) => {
      var mounts = [];
      var check = [mount];

      while (check.length) {
        var m = check.pop();

        mounts.push(m);

        check.push.apply(check, m.mounts);
      }

      return mounts;
    },
    syncfs: (populate, callback) => {
      if (typeof populate == 'function') {
        callback = populate;
        populate = false;
      }

      FS.syncFSRequests++;

      if (FS.syncFSRequests > 1) {
        err(`warning: ${FS.syncFSRequests} FS.syncfs operations in flight at once, probably just doing extra work`);
      }

      var mounts = FS.getMounts(FS.root.mount);
      var completed = 0;

      function doCallback(errCode) {
#if ASSERTIONS
        assert(FS.syncFSRequests > 0);
#endif
        FS.syncFSRequests--;
        return callback(errCode);
      }

      function done(errCode) {
        if (errCode) {
          if (!done.errored) {
            done.errored = true;
            return doCallback(errCode);
          }
          return;
        }
        if (++completed >= mounts.length) {
          doCallback(null);
        }
      };

      // sync all mounts
      mounts.forEach((mount) => {
        if (!mount.type.syncfs) {
          return done(null);
        }
        mount.type.syncfs(mount, populate, done);
      });
    },
    mount: (type, opts, mountpoint) => {
#if ASSERTIONS
      if (typeof type == 'string') {
        // The filesystem was not included, and instead we have an error
        // message stored in the variable.
        throw type;
      }
#endif
      var root = mountpoint === '/';
      var pseudo = !mountpoint;
      var node;

      if (root && FS.root) {
        throw new FS.ErrnoError({{{ cDefs.EBUSY }}});
      } else if (!root && !pseudo) {
        var lookup = FS.lookupPath(mountpoint, { follow_mount: false });

        mountpoint = lookup.path;  // use the absolute path
        node = lookup.node;

        if (FS.isMountpoint(node)) {
          throw new FS.ErrnoError({{{ cDefs.EBUSY }}});
        }

        if (!FS.isDir(node.mode)) {
          throw new FS.ErrnoError({{{ cDefs.ENOTDIR }}});
        }
      }

      var mount = {
        type,
        opts,
        mountpoint,
        mounts: []
      };

      // create a root node for the fs
      var mountRoot = type.mount(mount);
      mountRoot.mount = mount;
      mount.root = mountRoot;

      if (root) {
        FS.root = mountRoot;
      } else if (node) {
        // set as a mountpoint
        node.mounted = mount;

        // add the new mount to the current mount's children
        if (node.mount) {
          node.mount.mounts.push(mount);
        }
      }

      return mountRoot;
    },
    unmount: (mountpoint) => {
      var lookup = FS.lookupPath(mountpoint, { follow_mount: false });

      if (!FS.isMountpoint(lookup.node)) {
        throw new FS.ErrnoError({{{ cDefs.EINVAL }}});
      }

      // destroy the nodes for this mount, and all its child mounts
      var node = lookup.node;
      var mount = node.mounted;
      var mounts = FS.getMounts(mount);

      Object.keys(FS.nameTable).forEach((hash) => {
        var current = FS.nameTable[hash];

        while (current) {
          var next = current.name_next;

          if (mounts.includes(current.mount)) {
            FS.destroyNode(current);
          }

          current = next;
        }
      });

      // no longer a mountpoint
      node.mounted = null;

      // remove this mount from the child mounts
      var idx = node.mount.mounts.indexOf(mount);
#if ASSERTIONS
      assert(idx !== -1);
#endif
      node.mount.mounts.splice(idx, 1);
    },
    lookup: (parent, name) => {
      return parent.node_ops.lookup(parent, name);
    },
    // generic function for all node creation
    mknod: (path, mode, dev) => {
      var lookup = FS.lookupPath(path, { parent: true });
      var parent = lookup.node;
      var name = PATH.basename(path);
      if (!name || name === '.' || name === '..') {
        throw new FS.ErrnoError({{{ cDefs.EINVAL }}});
      }
      var errCode = FS.mayCreate(parent, name);
      if (errCode) {
        throw new FS.ErrnoError(errCode);
      }
      if (!parent.node_ops.mknod) {
        throw new FS.ErrnoError({{{ cDefs.EPERM }}});
      }
      return parent.node_ops.mknod(parent, name, mode, dev);
    },
    // helpers to create specific types of nodes
    create: (path, mode) => {
      mode = mode !== undefined ? mode : 438 /* 0666 */;
      mode &= {{{ cDefs.S_IALLUGO }}};
      mode |= {{{ cDefs.S_IFREG }}};
      return FS.mknod(path, mode, 0);
    },
    mkdir: (path, mode) => {
      mode = mode !== undefined ? mode : 511 /* 0777 */;
      mode &= {{{ cDefs.S_IRWXUGO }}} | {{{ cDefs.S_ISVTX }}};
      mode |= {{{ cDefs.S_IFDIR }}};
#if FS_DEBUG
      if (FS.trackingDelegate['onMakeDirectory']) {
        FS.trackingDelegate['onMakeDirectory'](path, mode);
      }
#endif
      return FS.mknod(path, mode, 0);
    },
    // Creates a whole directory tree chain if it doesn't yet exist
    mkdirTree: (path, mode) => {
      var dirs = path.split('/');
      var d = '';
      for (var i = 0; i < dirs.length; ++i) {
        if (!dirs[i]) continue;
        d += '/' + dirs[i];
        try {
          FS.mkdir(d, mode);
        } catch(e) {
          if (e.errno != {{{ cDefs.EEXIST }}}) throw e;
        }
      }
    },
    mkdev: (path, mode, dev) => {
      if (typeof dev == 'undefined') {
        dev = mode;
        mode = 438 /* 0666 */;
      }
      mode |= {{{ cDefs.S_IFCHR }}};
      return FS.mknod(path, mode, dev);
    },
    symlink: (oldpath, newpath) => {
      if (!PATH_FS.resolve(oldpath)) {
        throw new FS.ErrnoError({{{ cDefs.ENOENT }}});
      }
      var lookup = FS.lookupPath(newpath, { parent: true });
      var parent = lookup.node;
      if (!parent) {
        throw new FS.ErrnoError({{{ cDefs.ENOENT }}});
      }
      var newname = PATH.basename(newpath);
      var errCode = FS.mayCreate(parent, newname);
      if (errCode) {
        throw new FS.ErrnoError(errCode);
      }
      if (!parent.node_ops.symlink) {
        throw new FS.ErrnoError({{{ cDefs.EPERM }}});
      }
#if FS_DEBUG
      if (FS.trackingDelegate['onMakeSymlink']) {
        FS.trackingDelegate['onMakeSymlink'](oldpath, newpath);
      }
#endif
      return parent.node_ops.symlink(parent, newname, oldpath);
    },
    rename: (old_path, new_path) => {
      var old_dirname = PATH.dirname(old_path);
      var new_dirname = PATH.dirname(new_path);
      var old_name = PATH.basename(old_path);
      var new_name = PATH.basename(new_path);
      // parents must exist
      var lookup, old_dir, new_dir;

      // let the errors from non existant directories percolate up
      lookup = FS.lookupPath(old_path, { parent: true });
      old_dir = lookup.node;
      lookup = FS.lookupPath(new_path, { parent: true });
      new_dir = lookup.node;

      if (!old_dir || !new_dir) throw new FS.ErrnoError({{{ cDefs.ENOENT }}});
      // need to be part of the same mount
      if (old_dir.mount !== new_dir.mount) {
        throw new FS.ErrnoError({{{ cDefs.EXDEV }}});
      }
      // source must exist
      var old_node = FS.lookupNode(old_dir, old_name);
      // old path should not be an ancestor of the new path
      var relative = PATH_FS.relative(old_path, new_dirname);
      if (relative.charAt(0) !== '.') {
        throw new FS.ErrnoError({{{ cDefs.EINVAL }}});
      }
      // new path should not be an ancestor of the old path
      relative = PATH_FS.relative(new_path, old_dirname);
      if (relative.charAt(0) !== '.') {
        throw new FS.ErrnoError({{{ cDefs.ENOTEMPTY }}});
      }
      // see if the new path already exists
      var new_node;
      try {
        new_node = FS.lookupNode(new_dir, new_name);
      } catch (e) {
        // not fatal
      }
      // early out if nothing needs to change
      if (old_node === new_node) {
        return;
      }
      // we'll need to delete the old entry
      var isdir = FS.isDir(old_node.mode);
      var errCode = FS.mayDelete(old_dir, old_name, isdir);
      if (errCode) {
        throw new FS.ErrnoError(errCode);
      }
      // need delete permissions if we'll be overwriting.
      // need create permissions if new doesn't already exist.
      errCode = new_node ?
        FS.mayDelete(new_dir, new_name, isdir) :
        FS.mayCreate(new_dir, new_name);
      if (errCode) {
        throw new FS.ErrnoError(errCode);
      }
      if (!old_dir.node_ops.rename) {
        throw new FS.ErrnoError({{{ cDefs.EPERM }}});
      }
      if (FS.isMountpoint(old_node) || (new_node && FS.isMountpoint(new_node))) {
        throw new FS.ErrnoError({{{ cDefs.EBUSY }}});
      }
      // if we are going to change the parent, check write permissions
      if (new_dir !== old_dir) {
        errCode = FS.nodePermissions(old_dir, 'w');
        if (errCode) {
          throw new FS.ErrnoError(errCode);
        }
      }
#if FS_DEBUG
      if (FS.trackingDelegate['willMovePath']) {
        FS.trackingDelegate['willMovePath'](old_path, new_path);
      }
#endif
      // remove the node from the lookup hash
      FS.hashRemoveNode(old_node);
      // do the underlying fs rename
      try {
        old_dir.node_ops.rename(old_node, new_dir, new_name);
      } catch (e) {
        throw e;
      } finally {
        // add the node back to the hash (in case node_ops.rename
        // changed its name)
        FS.hashAddNode(old_node);
      }
#if FS_DEBUG
      if (FS.trackingDelegate['onMovePath']) {
        FS.trackingDelegate['onMovePath'](old_path, new_path);
      }
#endif
    },
    rmdir: (path) => {
      var lookup = FS.lookupPath(path, { parent: true });
      var parent = lookup.node;
      var name = PATH.basename(path);
      var node = FS.lookupNode(parent, name);
      var errCode = FS.mayDelete(parent, name, true);
      if (errCode) {
        throw new FS.ErrnoError(errCode);
      }
      if (!parent.node_ops.rmdir) {
        throw new FS.ErrnoError({{{ cDefs.EPERM }}});
      }
      if (FS.isMountpoint(node)) {
        throw new FS.ErrnoError({{{ cDefs.EBUSY }}});
      }
#if FS_DEBUG
      if (FS.trackingDelegate['willDeletePath']) {
        FS.trackingDelegate['willDeletePath'](path);
      }
#endif
      parent.node_ops.rmdir(parent, name);
      FS.destroyNode(node);
#if FS_DEBUG
      if (FS.trackingDelegate['onDeletePath']) {
        FS.trackingDelegate['onDeletePath'](path);
      }
#endif
    },
    readdir: (path) => {
      var lookup = FS.lookupPath(path, { follow: true });
      var node = lookup.node;
      if (!node.node_ops.readdir) {
        throw new FS.ErrnoError({{{ cDefs.ENOTDIR }}});
      }
      return node.node_ops.readdir(node);
    },
    unlink: (path) => {
      var lookup = FS.lookupPath(path, { parent: true });
      var parent = lookup.node;
      if (!parent) {
        throw new FS.ErrnoError({{{ cDefs.ENOENT }}});
      }
      var name = PATH.basename(path);
      var node = FS.lookupNode(parent, name);
      var errCode = FS.mayDelete(parent, name, false);
      if (errCode) {
        // According to POSIX, we should map EISDIR to EPERM, but
        // we instead do what Linux does (and we must, as we use
        // the musl linux libc).
        throw new FS.ErrnoError(errCode);
      }
      if (!parent.node_ops.unlink) {
        throw new FS.ErrnoError({{{ cDefs.EPERM }}});
      }
      if (FS.isMountpoint(node)) {
        throw new FS.ErrnoError({{{ cDefs.EBUSY }}});
      }
#if FS_DEBUG
      if (FS.trackingDelegate['willDeletePath']) {
        FS.trackingDelegate['willDeletePath'](path);
      }
#endif
      parent.node_ops.unlink(parent, name);
      FS.destroyNode(node);
#if FS_DEBUG
      if (FS.trackingDelegate['onDeletePath']) {
        FS.trackingDelegate['onDeletePath'](path);
      }
#endif
    },
    readlink: (path) => {
      var lookup = FS.lookupPath(path);
      var link = lookup.node;
      if (!link) {
        throw new FS.ErrnoError({{{ cDefs.ENOENT }}});
      }
      if (!link.node_ops.readlink) {
        throw new FS.ErrnoError({{{ cDefs.EINVAL }}});
      }
      return PATH_FS.resolve(FS.getPath(link.parent), link.node_ops.readlink(link));
    },
    stat: (path, dontFollow) => {
      var lookup = FS.lookupPath(path, { follow: !dontFollow });
      var node = lookup.node;
      if (!node) {
        throw new FS.ErrnoError({{{ cDefs.ENOENT }}});
      }
      if (!node.node_ops.getattr) {
        throw new FS.ErrnoError({{{ cDefs.EPERM }}});
      }
      return node.node_ops.getattr(node);
    },
    lstat: (path) => {
      return FS.stat(path, true);
    },
    chmod: (path, mode, dontFollow) => {
      var node;
      if (typeof path == 'string') {
        var lookup = FS.lookupPath(path, { follow: !dontFollow });
        node = lookup.node;
      } else {
        node = path;
      }
      if (!node.node_ops.setattr) {
        throw new FS.ErrnoError({{{ cDefs.EPERM }}});
      }
      node.node_ops.setattr(node, {
        mode: (mode & {{{ cDefs.S_IALLUGO }}}) | (node.mode & ~{{{ cDefs.S_IALLUGO }}}),
        timestamp: Date.now()
      });
    },
    lchmod: (path, mode) => {
      FS.chmod(path, mode, true);
    },
    fchmod: (fd, mode) => {
      var stream = FS.getStreamChecked(fd);
      FS.chmod(stream.node, mode);
    },
    chown: (path, uid, gid, dontFollow) => {
      var node;
      if (typeof path == 'string') {
        var lookup = FS.lookupPath(path, { follow: !dontFollow });
        node = lookup.node;
      } else {
        node = path;
      }
      if (!node.node_ops.setattr) {
        throw new FS.ErrnoError({{{ cDefs.EPERM }}});
      }
      node.node_ops.setattr(node, {
        timestamp: Date.now()
        // we ignore the uid / gid for now
      });
    },
    lchown: (path, uid, gid) => {
      FS.chown(path, uid, gid, true);
    },
    fchown: (fd, uid, gid) => {
      var stream = FS.getStreamChecked(fd);
      FS.chown(stream.node, uid, gid);
    },
    truncate: (path, len) => {
      if (len < 0) {
        throw new FS.ErrnoError({{{ cDefs.EINVAL }}});
      }
      var node;
      if (typeof path == 'string') {
        var lookup = FS.lookupPath(path, { follow: true });
        node = lookup.node;
      } else {
        node = path;
      }
      if (!node.node_ops.setattr) {
        throw new FS.ErrnoError({{{ cDefs.EPERM }}});
      }
      if (FS.isDir(node.mode)) {
        throw new FS.ErrnoError({{{ cDefs.EISDIR }}});
      }
      if (!FS.isFile(node.mode)) {
        throw new FS.ErrnoError({{{ cDefs.EINVAL }}});
      }
      var errCode = FS.nodePermissions(node, 'w');
      if (errCode) {
        throw new FS.ErrnoError(errCode);
      }
      node.node_ops.setattr(node, {
        size: len,
        timestamp: Date.now()
      });
    },
    ftruncate: (fd, len) => {
      var stream = FS.getStreamChecked(fd);
      if ((stream.flags & {{{ cDefs.O_ACCMODE }}}) === {{{ cDefs.O_RDONLY}}}) {
        throw new FS.ErrnoError({{{ cDefs.EINVAL }}});
      }
      FS.truncate(stream.node, len);
    },
    utime: (path, atime, mtime) => {
      var lookup = FS.lookupPath(path, { follow: true });
      var node = lookup.node;
      node.node_ops.setattr(node, {
        timestamp: Math.max(atime, mtime)
      });
    },
    open: (path, flags, mode) => {
      if (path === "") {
        throw new FS.ErrnoError({{{ cDefs.ENOENT }}});
      }
      flags = typeof flags == 'string' ? FS_modeStringToFlags(flags) : flags;
      mode = typeof mode == 'undefined' ? 438 /* 0666 */ : mode;
      if ((flags & {{{ cDefs.O_CREAT }}})) {
        mode = (mode & {{{ cDefs.S_IALLUGO }}}) | {{{ cDefs.S_IFREG }}};
      } else {
        mode = 0;
      }
      var node;
      if (typeof path == 'object') {
        node = path;
      } else {
        path = PATH.normalize(path);
        try {
          var lookup = FS.lookupPath(path, {
            follow: !(flags & {{{ cDefs.O_NOFOLLOW }}})
          });
          node = lookup.node;
        } catch (e) {
          // ignore
        }
      }
      // perhaps we need to create the node
      var created = false;
      if ((flags & {{{ cDefs.O_CREAT }}})) {
        if (node) {
          // if O_CREAT and O_EXCL are set, error out if the node already exists
          if ((flags & {{{ cDefs.O_EXCL }}})) {
            throw new FS.ErrnoError({{{ cDefs.EEXIST }}});
          }
        } else {
          // node doesn't exist, try to create it
          node = FS.mknod(path, mode, 0);
          created = true;
        }
      }
      if (!node) {
        throw new FS.ErrnoError({{{ cDefs.ENOENT }}});
      }
      // can't truncate a device
      if (FS.isChrdev(node.mode)) {
        flags &= ~{{{ cDefs.O_TRUNC }}};
      }
      // if asked only for a directory, then this must be one
      if ((flags & {{{ cDefs.O_DIRECTORY }}}) && !FS.isDir(node.mode)) {
        throw new FS.ErrnoError({{{ cDefs.ENOTDIR }}});
      }
      // check permissions, if this is not a file we just created now (it is ok to
      // create and write to a file with read-only permissions; it is read-only
      // for later use)
      if (!created) {
        var errCode = FS.mayOpen(node, flags);
        if (errCode) {
          throw new FS.ErrnoError(errCode);
        }
      }
      // do truncation if necessary
      if ((flags & {{{ cDefs.O_TRUNC}}}) && !created) {
        FS.truncate(node, 0);
      }
#if FS_DEBUG
      var trackingFlags = flags
#endif
      // we've already handled these, don't pass down to the underlying vfs
      flags &= ~({{{ cDefs.O_EXCL }}} | {{{ cDefs.O_TRUNC }}} | {{{ cDefs.O_NOFOLLOW }}});

      // register the stream with the filesystem
      var stream = FS.createStream({
        node,
        path: FS.getPath(node),  // we want the absolute path to the node
        flags,
        seekable: true,
        position: 0,
        stream_ops: node.stream_ops,
        // used by the file family libc calls (fopen, fwrite, ferror, etc.)
        ungotten: [],
        error: false
      });
      // call the new stream's open function
      if (stream.stream_ops.open) {
        stream.stream_ops.open(stream);
      }
      if (Module['logReadFiles'] && !(flags & {{{ cDefs.O_WRONLY}}})) {
        if (!FS.readFiles) FS.readFiles = {};
        if (!(path in FS.readFiles)) {
          FS.readFiles[path] = 1;
#if FS_DEBUG
          dbg(`FS.trackingDelegate error on read file: ${path}`);
#endif
        }
      }
#if FS_DEBUG
      if (FS.trackingDelegate['onOpenFile']) {
        FS.trackingDelegate['onOpenFile'](path, trackingFlags);
      }
#endif
      return stream;
    },
    close: (stream) => {
      if (FS.isClosed(stream)) {
        throw new FS.ErrnoError({{{ cDefs.EBADF }}});
      }
      if (stream.getdents) stream.getdents = null; // free readdir state
      try {
        if (stream.stream_ops.close) {
          stream.stream_ops.close(stream);
        }
      } catch (e) {
        throw e;
      } finally {
        FS.closeStream(stream.fd);
      }
      stream.fd = null;
#if FS_DEBUG
      if (stream.path && FS.trackingDelegate['onCloseFile']) {
        FS.trackingDelegate['onCloseFile'](stream.path);
      }
#endif
    },
    isClosed: (stream) => {
      return stream.fd === null;
    },
    llseek: (stream, offset, whence) => {
      if (FS.isClosed(stream)) {
        throw new FS.ErrnoError({{{ cDefs.EBADF }}});
      }
      if (!stream.seekable || !stream.stream_ops.llseek) {
        throw new FS.ErrnoError({{{ cDefs.ESPIPE }}});
      }
      if (whence != {{{ cDefs.SEEK_SET }}} && whence != {{{ cDefs.SEEK_CUR }}} && whence != {{{ cDefs.SEEK_END }}}) {
        throw new FS.ErrnoError({{{ cDefs.EINVAL }}});
      }
      stream.position = stream.stream_ops.llseek(stream, offset, whence);
      stream.ungotten = [];
#if FS_DEBUG
      if (stream.path && FS.trackingDelegate['onSeekFile']) {
        FS.trackingDelegate['onSeekFile'](stream.path, stream.position, whence);
      }
#endif
      return stream.position;
    },
    read: (stream, buffer, offset, length, position) => {
<<<<<<< HEAD
#if CAN_ADDRESS_2GB
      offset = fixPointer(offset);
=======
#if ASSERTIONS
      assert(offset >= 0);
>>>>>>> fc0f28c4
#endif
      if (length < 0 || position < 0) {
        throw new FS.ErrnoError({{{ cDefs.EINVAL }}});
      }
      if (FS.isClosed(stream)) {
        throw new FS.ErrnoError({{{ cDefs.EBADF }}});
      }
      if ((stream.flags & {{{ cDefs.O_ACCMODE }}}) === {{{ cDefs.O_WRONLY}}}) {
        throw new FS.ErrnoError({{{ cDefs.EBADF }}});
      }
      if (FS.isDir(stream.node.mode)) {
        throw new FS.ErrnoError({{{ cDefs.EISDIR }}});
      }
      if (!stream.stream_ops.read) {
        throw new FS.ErrnoError({{{ cDefs.EINVAL }}});
      }
      var seeking = typeof position != 'undefined';
      if (!seeking) {
        position = stream.position;
      } else if (!stream.seekable) {
        throw new FS.ErrnoError({{{ cDefs.ESPIPE }}});
      }
      var bytesRead = stream.stream_ops.read(stream, buffer, offset, length, position);
      if (!seeking) stream.position += bytesRead;
#if FS_DEBUG
      if (stream.path && FS.trackingDelegate['onReadFile']) {
        FS.trackingDelegate['onReadFile'](stream.path, bytesRead);
      }
#endif
      return bytesRead;
    },
    write: (stream, buffer, offset, length, position, canOwn) => {
<<<<<<< HEAD
#if CAN_ADDRESS_2GB
      offset = fixPointer(offset);
=======
#if ASSERTIONS
      assert(offset >= 0);
>>>>>>> fc0f28c4
#endif
      if (length < 0 || position < 0) {
        throw new FS.ErrnoError({{{ cDefs.EINVAL }}});
      }
      if (FS.isClosed(stream)) {
        throw new FS.ErrnoError({{{ cDefs.EBADF }}});
      }
      if ((stream.flags & {{{ cDefs.O_ACCMODE }}}) === {{{ cDefs.O_RDONLY}}}) {
        throw new FS.ErrnoError({{{ cDefs.EBADF }}});
      }
      if (FS.isDir(stream.node.mode)) {
        throw new FS.ErrnoError({{{ cDefs.EISDIR }}});
      }
      if (!stream.stream_ops.write) {
        throw new FS.ErrnoError({{{ cDefs.EINVAL }}});
      }
      if (stream.seekable && stream.flags & {{{ cDefs.O_APPEND }}}) {
        // seek to the end before writing in append mode
        FS.llseek(stream, 0, {{{ cDefs.SEEK_END }}});
      }
      var seeking = typeof position != 'undefined';
      if (!seeking) {
        position = stream.position;
      } else if (!stream.seekable) {
        throw new FS.ErrnoError({{{ cDefs.ESPIPE }}});
      }
      var bytesWritten = stream.stream_ops.write(stream, buffer, offset, length, position, canOwn);
      if (!seeking) stream.position += bytesWritten;
#if FS_DEBUG
      if (stream.path && FS.trackingDelegate['onWriteToFile']) {
        FS.trackingDelegate['onWriteToFile'](stream.path, bytesWritten);
      }
#endif
      return bytesWritten;
    },
    allocate: (stream, offset, length) => {
      if (FS.isClosed(stream)) {
        throw new FS.ErrnoError({{{ cDefs.EBADF }}});
      }
      if (offset < 0 || length <= 0) {
        throw new FS.ErrnoError({{{ cDefs.EINVAL }}});
      }
      if ((stream.flags & {{{ cDefs.O_ACCMODE }}}) === {{{ cDefs.O_RDONLY}}}) {
        throw new FS.ErrnoError({{{ cDefs.EBADF }}});
      }
      if (!FS.isFile(stream.node.mode) && !FS.isDir(stream.node.mode)) {
        throw new FS.ErrnoError({{{ cDefs.ENODEV }}});
      }
      if (!stream.stream_ops.allocate) {
        throw new FS.ErrnoError({{{ cDefs.EOPNOTSUPP }}});
      }
      stream.stream_ops.allocate(stream, offset, length);
    },
    mmap: (stream, length, position, prot, flags) => {
      // User requests writing to file (prot & PROT_WRITE != 0).
      // Checking if we have permissions to write to the file unless
      // MAP_PRIVATE flag is set. According to POSIX spec it is possible
      // to write to file opened in read-only mode with MAP_PRIVATE flag,
      // as all modifications will be visible only in the memory of
      // the current process.
      if ((prot & {{{ cDefs.PROT_WRITE }}}) !== 0
          && (flags & {{{ cDefs.MAP_PRIVATE}}}) === 0
          && (stream.flags & {{{ cDefs.O_ACCMODE }}}) !== {{{ cDefs.O_RDWR}}}) {
        throw new FS.ErrnoError({{{ cDefs.EACCES }}});
      }
      if ((stream.flags & {{{ cDefs.O_ACCMODE }}}) === {{{ cDefs.O_WRONLY}}}) {
        throw new FS.ErrnoError({{{ cDefs.EACCES }}});
      }
      if (!stream.stream_ops.mmap) {
        throw new FS.ErrnoError({{{ cDefs.ENODEV }}});
      }
      return stream.stream_ops.mmap(stream, length, position, prot, flags);
    },
    msync: (stream, buffer, offset, length, mmapFlags) => {
<<<<<<< HEAD
#if CAN_ADDRESS_2GB
      offset = fixPointer(offset);
=======
#if ASSERTIONS
      assert(offset >= 0);
>>>>>>> fc0f28c4
#endif
      if (!stream.stream_ops.msync) {
        return 0;
      }
      return stream.stream_ops.msync(stream, buffer, offset, length, mmapFlags);
    },
    munmap: (stream) => 0,
    ioctl: (stream, cmd, arg) => {
      if (!stream.stream_ops.ioctl) {
        throw new FS.ErrnoError({{{ cDefs.ENOTTY }}});
      }
      return stream.stream_ops.ioctl(stream, cmd, arg);
    },
    readFile: (path, opts = {}) => {
      opts.flags = opts.flags || {{{ cDefs.O_RDONLY }}};
      opts.encoding = opts.encoding || 'binary';
      if (opts.encoding !== 'utf8' && opts.encoding !== 'binary') {
        throw new Error(`Invalid encoding type "${opts.encoding}"`);
      }
      var ret;
      var stream = FS.open(path, opts.flags);
      var stat = FS.stat(path);
      var length = stat.size;
      var buf = new Uint8Array(length);
      FS.read(stream, buf, 0, length, 0);
      if (opts.encoding === 'utf8') {
        ret = UTF8ArrayToString(buf, 0);
      } else if (opts.encoding === 'binary') {
        ret = buf;
      }
      FS.close(stream);
      return ret;
    },
    writeFile: (path, data, opts = {}) => {
      opts.flags = opts.flags || {{{ cDefs.O_TRUNC | cDefs.O_CREAT | cDefs.O_WRONLY }}};
      var stream = FS.open(path, opts.flags, opts.mode);
      if (typeof data == 'string') {
        var buf = new Uint8Array(lengthBytesUTF8(data)+1);
        var actualNumBytes = stringToUTF8Array(data, buf, 0, buf.length);
        FS.write(stream, buf, 0, actualNumBytes, undefined, opts.canOwn);
      } else if (ArrayBuffer.isView(data)) {
        FS.write(stream, data, 0, data.byteLength, undefined, opts.canOwn);
      } else {
        throw new Error('Unsupported data type');
      }
      FS.close(stream);
    },

    //
    // module-level FS code
    //
    cwd: () => FS.currentPath,
    chdir: (path) => {
      var lookup = FS.lookupPath(path, { follow: true });
      if (lookup.node === null) {
        throw new FS.ErrnoError({{{ cDefs.ENOENT }}});
      }
      if (!FS.isDir(lookup.node.mode)) {
        throw new FS.ErrnoError({{{ cDefs.ENOTDIR }}});
      }
      var errCode = FS.nodePermissions(lookup.node, 'x');
      if (errCode) {
        throw new FS.ErrnoError(errCode);
      }
      FS.currentPath = lookup.path;
    },
    createDefaultDirectories: () => {
      FS.mkdir('/tmp');
      FS.mkdir('/home');
      FS.mkdir('/home/web_user');
    },
    createDefaultDevices: () => {
      // create /dev
      FS.mkdir('/dev');
      // setup /dev/null
      FS.registerDevice(FS.makedev(1, 3), {
        read: () => 0,
        write: (stream, buffer, offset, length, pos) => length,
      });
      FS.mkdev('/dev/null', FS.makedev(1, 3));
      // setup /dev/tty and /dev/tty1
      // stderr needs to print output using err() rather than out()
      // so we register a second tty just for it.
      TTY.register(FS.makedev(5, 0), TTY.default_tty_ops);
      TTY.register(FS.makedev(6, 0), TTY.default_tty1_ops);
      FS.mkdev('/dev/tty', FS.makedev(5, 0));
      FS.mkdev('/dev/tty1', FS.makedev(6, 0));
      // setup /dev/[u]random
      // use a buffer to avoid overhead of individual crypto calls per byte
      var randomBuffer = new Uint8Array(1024), randomLeft = 0;
      var randomByte = () => {
        if (randomLeft === 0) {
          randomLeft = randomFill(randomBuffer).byteLength;
        }
        return randomBuffer[--randomLeft];
      };
      FS.createDevice('/dev', 'random', randomByte);
      FS.createDevice('/dev', 'urandom', randomByte);
      // we're not going to emulate the actual shm device,
      // just create the tmp dirs that reside in it commonly
      FS.mkdir('/dev/shm');
      FS.mkdir('/dev/shm/tmp');
    },
    createSpecialDirectories: () => {
      // create /proc/self/fd which allows /proc/self/fd/6 => readlink gives the
      // name of the stream for fd 6 (see test_unistd_ttyname)
      FS.mkdir('/proc');
      var proc_self = FS.mkdir('/proc/self');
      FS.mkdir('/proc/self/fd');
      FS.mount({
        mount: () => {
          var node = FS.createNode(proc_self, 'fd', {{{ cDefs.S_IFDIR }}} | 511 /* 0777 */, {{{ cDefs.S_IXUGO }}});
          node.node_ops = {
            lookup: (parent, name) => {
              var fd = +name;
              var stream = FS.getStreamChecked(fd);
              var ret = {
                parent: null,
                mount: { mountpoint: 'fake' },
                node_ops: { readlink: () => stream.path },
              };
              ret.parent = ret; // make it look like a simple root node
              return ret;
            }
          };
          return node;
        }
      }, {}, '/proc/self/fd');
    },
    createStandardStreams: () => {
      // TODO deprecate the old functionality of a single
      // input / output callback and that utilizes FS.createDevice
      // and instead require a unique set of stream ops

      // by default, we symlink the standard streams to the
      // default tty devices. however, if the standard streams
      // have been overwritten we create a unique device for
      // them instead.
      if (Module['stdin']) {
        FS.createDevice('/dev', 'stdin', Module['stdin']);
      } else {
        FS.symlink('/dev/tty', '/dev/stdin');
      }
      if (Module['stdout']) {
        FS.createDevice('/dev', 'stdout', null, Module['stdout']);
      } else {
        FS.symlink('/dev/tty', '/dev/stdout');
      }
      if (Module['stderr']) {
        FS.createDevice('/dev', 'stderr', null, Module['stderr']);
      } else {
        FS.symlink('/dev/tty1', '/dev/stderr');
      }

      // open default streams for the stdin, stdout and stderr devices
      var stdin = FS.open('/dev/stdin', {{{ cDefs.O_RDONLY }}});
      var stdout = FS.open('/dev/stdout', {{{ cDefs.O_WRONLY }}});
      var stderr = FS.open('/dev/stderr', {{{ cDefs.O_WRONLY }}});
#if ASSERTIONS
      assert(stdin.fd === 0, `invalid handle for stdin (${stdin.fd})`);
      assert(stdout.fd === 1, `invalid handle for stdout (${stdout.fd})`);
      assert(stderr.fd === 2, `invalid handle for stderr (${stderr.fd})`);
#endif
    },
    ensureErrnoError: () => {
      if (FS.ErrnoError) return;
      FS.ErrnoError = /** @this{Object} */ function ErrnoError(errno, node) {
        // We set the `name` property to be able to identify `FS.ErrnoError`
        // - the `name` is a standard ECMA-262 property of error objects. Kind of good to have it anyway.
        // - when using PROXYFS, an error can come from an underlying FS
        // as different FS objects have their own FS.ErrnoError each,
        // the test `err instanceof FS.ErrnoError` won't detect an error coming from another filesystem, causing bugs.
        // we'll use the reliable test `err.name == "ErrnoError"` instead
        this.name = 'ErrnoError';
        this.node = node;
        this.setErrno = /** @this{Object} */ function(errno) {
          this.errno = errno;
#if ASSERTIONS
          for (var key in ERRNO_CODES) {
            if (ERRNO_CODES[key] === errno) {
              this.code = key;
              break;
            }
          }
#endif
        };
        this.setErrno(errno);
#if ASSERTIONS
        this.message = ERRNO_MESSAGES[errno];
#else
        this.message = 'FS error';
#endif

#if ASSERTIONS && !MINIMAL_RUNTIME
        // Try to get a maximally helpful stack trace. On Node.js, getting Error.stack
        // now ensures it shows what we want.
        if (this.stack) {
          // Define the stack property for Node.js 4, which otherwise errors on the next line.
          Object.defineProperty(this, "stack", { value: (new Error).stack, writable: true });
          this.stack = demangleAll(this.stack);
        }
#endif // ASSERTIONS
      };
      FS.ErrnoError.prototype = new Error();
      FS.ErrnoError.prototype.constructor = FS.ErrnoError;
      // Some errors may happen quite a bit, to avoid overhead we reuse them (and suffer a lack of stack info)
      [{{{ cDefs.ENOENT }}}].forEach((code) => {
        FS.genericErrors[code] = new FS.ErrnoError(code);
        FS.genericErrors[code].stack = '<generic error, no stack>';
      });
    },
    staticInit: () => {
      FS.ensureErrnoError();

      FS.nameTable = new Array(4096);

      FS.mount(MEMFS, {}, '/');

      FS.createDefaultDirectories();
      FS.createDefaultDevices();
      FS.createSpecialDirectories();

      FS.filesystems = {
        'MEMFS': MEMFS,
#if LibraryManager.has('library_idbfs.js')
        'IDBFS': IDBFS,
#endif
#if LibraryManager.has('library_nodefs.js')
        'NODEFS': NODEFS,
#endif
#if LibraryManager.has('library_workerfs.js')
        'WORKERFS': WORKERFS,
#endif
#if LibraryManager.has('library_proxyfs.js')
        'PROXYFS': PROXYFS,
#endif
      };
    },
    init: (input, output, error) => {
#if ASSERTIONS
      assert(!FS.init.initialized, 'FS.init was previously called. If you want to initialize later with custom parameters, remove any earlier calls (note that one is automatically added to the generated code)');
#endif
      FS.init.initialized = true;

      FS.ensureErrnoError();

      // Allow Module.stdin etc. to provide defaults, if none explicitly passed to us here
      Module['stdin'] = input || Module['stdin'];
      Module['stdout'] = output || Module['stdout'];
      Module['stderr'] = error || Module['stderr'];

      FS.createStandardStreams();
    },
    quit: () => {
      FS.init.initialized = false;
      // force-flush all streams, so we get musl std streams printed out
#if hasExportedSymbol('fflush')
      _fflush(0);
#endif
      // close all of our streams
      for (var i = 0; i < FS.streams.length; i++) {
        var stream = FS.streams[i];
        if (!stream) {
          continue;
        }
        FS.close(stream);
      }
    },

    //
    // old v1 compatibility functions
    //
    findObject: (path, dontResolveLastLink) => {
      var ret = FS.analyzePath(path, dontResolveLastLink);
      if (!ret.exists) {
        return null;
      }
      return ret.object;
    },
    analyzePath: (path, dontResolveLastLink) => {
      // operate from within the context of the symlink's target
      try {
        var lookup = FS.lookupPath(path, { follow: !dontResolveLastLink });
        path = lookup.path;
      } catch (e) {
      }
      var ret = {
        isRoot: false, exists: false, error: 0, name: null, path: null, object: null,
        parentExists: false, parentPath: null, parentObject: null
      };
      try {
        var lookup = FS.lookupPath(path, { parent: true });
        ret.parentExists = true;
        ret.parentPath = lookup.path;
        ret.parentObject = lookup.node;
        ret.name = PATH.basename(path);
        lookup = FS.lookupPath(path, { follow: !dontResolveLastLink });
        ret.exists = true;
        ret.path = lookup.path;
        ret.object = lookup.node;
        ret.name = lookup.node.name;
        ret.isRoot = lookup.path === '/';
      } catch (e) {
        ret.error = e.errno;
      };
      return ret;
    },
    createPath: (parent, path, canRead, canWrite) => {
      parent = typeof parent == 'string' ? parent : FS.getPath(parent);
      var parts = path.split('/').reverse();
      while (parts.length) {
        var part = parts.pop();
        if (!part) continue;
        var current = PATH.join2(parent, part);
        try {
          FS.mkdir(current);
        } catch (e) {
          // ignore EEXIST
        }
        parent = current;
      }
      return current;
    },
    createFile: (parent, name, properties, canRead, canWrite) => {
      var path = PATH.join2(typeof parent == 'string' ? parent : FS.getPath(parent), name);
      var mode = FS_getMode(canRead, canWrite);
      return FS.create(path, mode);
    },
    createDataFile: (parent, name, data, canRead, canWrite, canOwn) => {
      var path = name;
      if (parent) {
        parent = typeof parent == 'string' ? parent : FS.getPath(parent);
        path = name ? PATH.join2(parent, name) : parent;
      }
      var mode = FS_getMode(canRead, canWrite);
      var node = FS.create(path, mode);
      if (data) {
        if (typeof data == 'string') {
          var arr = new Array(data.length);
          for (var i = 0, len = data.length; i < len; ++i) arr[i] = data.charCodeAt(i);
          data = arr;
        }
        // make sure we can write to the file
        FS.chmod(node, mode | {{{ cDefs.S_IWUGO }}});
        var stream = FS.open(node, {{{ cDefs.O_TRUNC | cDefs.O_CREAT | cDefs.O_WRONLY }}});
        FS.write(stream, data, 0, data.length, 0, canOwn);
        FS.close(stream);
        FS.chmod(node, mode);
      }
      return node;
    },
    createDevice: (parent, name, input, output) => {
      var path = PATH.join2(typeof parent == 'string' ? parent : FS.getPath(parent), name);
      var mode = FS_getMode(!!input, !!output);
      if (!FS.createDevice.major) FS.createDevice.major = 64;
      var dev = FS.makedev(FS.createDevice.major++, 0);
      // Create a fake device that a set of stream ops to emulate
      // the old behavior.
      FS.registerDevice(dev, {
        open: (stream) => {
          stream.seekable = false;
        },
        close: (stream) => {
          // flush any pending line data
          if (output && output.buffer && output.buffer.length) {
            output({{{ charCode('\n') }}});
          }
        },
        read: (stream, buffer, offset, length, pos /* ignored */) => {
          var bytesRead = 0;
          for (var i = 0; i < length; i++) {
            var result;
            try {
              result = input();
            } catch (e) {
              throw new FS.ErrnoError({{{ cDefs.EIO }}});
            }
            if (result === undefined && bytesRead === 0) {
              throw new FS.ErrnoError({{{ cDefs.EAGAIN }}});
            }
            if (result === null || result === undefined) break;
            bytesRead++;
            buffer[offset+i] = result;
          }
          if (bytesRead) {
            stream.node.timestamp = Date.now();
          }
          return bytesRead;
        },
        write: (stream, buffer, offset, length, pos) => {
          for (var i = 0; i < length; i++) {
            try {
              output(buffer[offset+i]);
            } catch (e) {
              throw new FS.ErrnoError({{{ cDefs.EIO }}});
            }
          }
          if (length) {
            stream.node.timestamp = Date.now();
          }
          return i;
        }
      });
      return FS.mkdev(path, mode, dev);
    },
    // Makes sure a file's contents are loaded. Returns whether the file has
    // been loaded successfully. No-op for files that have been loaded already.
    forceLoadFile: (obj) => {
      if (obj.isDevice || obj.isFolder || obj.link || obj.contents) return true;
      if (typeof XMLHttpRequest != 'undefined') {
        throw new Error("Lazy loading should have been performed (contents set) in createLazyFile, but it was not. Lazy loading only works in web workers. Use --embed-file or --preload-file in emcc on the main thread.");
      } else if (read_) {
        // Command-line.
        try {
          // WARNING: Can't read binary files in V8's d8 or tracemonkey's js, as
          //          read() will try to parse UTF8.
          obj.contents = intArrayFromString(read_(obj.url), true);
          obj.usedBytes = obj.contents.length;
        } catch (e) {
          throw new FS.ErrnoError({{{ cDefs.EIO }}});
        }
      } else {
        throw new Error('Cannot load without read() or XMLHttpRequest.');
      }
    },
    // Creates a file record for lazy-loading from a URL. XXX This requires a synchronous
    // XHR, which is not possible in browsers except in a web worker! Use preloading,
    // either --preload-file in emcc or FS.createPreloadedFile
    createLazyFile: (parent, name, url, canRead, canWrite) => {
      // Lazy chunked Uint8Array (implements get and length from Uint8Array). Actual getting is abstracted away for eventual reuse.
      /** @constructor */
      function LazyUint8Array() {
        this.lengthKnown = false;
        this.chunks = []; // Loaded chunks. Index is the chunk number
      }
      LazyUint8Array.prototype.get = /** @this{Object} */ function LazyUint8Array_get(idx) {
        if (idx > this.length-1 || idx < 0) {
          return undefined;
        }
        var chunkOffset = idx % this.chunkSize;
        var chunkNum = (idx / this.chunkSize)|0;
        return this.getter(chunkNum)[chunkOffset];
      };
      LazyUint8Array.prototype.setDataGetter = function LazyUint8Array_setDataGetter(getter) {
        this.getter = getter;
      };
      LazyUint8Array.prototype.cacheLength = function LazyUint8Array_cacheLength() {
        // Find length
        var xhr = new XMLHttpRequest();
        xhr.open('HEAD', url, false);
        xhr.send(null);
        if (!(xhr.status >= 200 && xhr.status < 300 || xhr.status === 304)) throw new Error("Couldn't load " + url + ". Status: " + xhr.status);
        var datalength = Number(xhr.getResponseHeader("Content-length"));
        var header;
        var hasByteServing = (header = xhr.getResponseHeader("Accept-Ranges")) && header === "bytes";
        var usesGzip = (header = xhr.getResponseHeader("Content-Encoding")) && header === "gzip";

#if SMALL_XHR_CHUNKS
        var chunkSize = 1024; // Chunk size in bytes
#else
        var chunkSize = 1024*1024; // Chunk size in bytes
#endif

        if (!hasByteServing) chunkSize = datalength;

        // Function to get a range from the remote URL.
        var doXHR = (from, to) => {
          if (from > to) throw new Error("invalid range (" + from + ", " + to + ") or no bytes requested!");
          if (to > datalength-1) throw new Error("only " + datalength + " bytes available! programmer error!");

          // TODO: Use mozResponseArrayBuffer, responseStream, etc. if available.
          var xhr = new XMLHttpRequest();
          xhr.open('GET', url, false);
          if (datalength !== chunkSize) xhr.setRequestHeader("Range", "bytes=" + from + "-" + to);

          // Some hints to the browser that we want binary data.
          xhr.responseType = 'arraybuffer';
          if (xhr.overrideMimeType) {
            xhr.overrideMimeType('text/plain; charset=x-user-defined');
          }

          xhr.send(null);
          if (!(xhr.status >= 200 && xhr.status < 300 || xhr.status === 304)) throw new Error("Couldn't load " + url + ". Status: " + xhr.status);
          if (xhr.response !== undefined) {
            return new Uint8Array(/** @type{Array<number>} */(xhr.response || []));
          }
          return intArrayFromString(xhr.responseText || '', true);
        };
        var lazyArray = this;
        lazyArray.setDataGetter((chunkNum) => {
          var start = chunkNum * chunkSize;
          var end = (chunkNum+1) * chunkSize - 1; // including this byte
          end = Math.min(end, datalength-1); // if datalength-1 is selected, this is the last block
          if (typeof lazyArray.chunks[chunkNum] == 'undefined') {
            lazyArray.chunks[chunkNum] = doXHR(start, end);
          }
          if (typeof lazyArray.chunks[chunkNum] == 'undefined') throw new Error('doXHR failed!');
          return lazyArray.chunks[chunkNum];
        });

        if (usesGzip || !datalength) {
          // if the server uses gzip or doesn't supply the length, we have to download the whole file to get the (uncompressed) length
          chunkSize = datalength = 1; // this will force getter(0)/doXHR do download the whole file
          datalength = this.getter(0).length;
          chunkSize = datalength;
          out("LazyFiles on gzip forces download of the whole file when length is accessed");
        }

        this._length = datalength;
        this._chunkSize = chunkSize;
        this.lengthKnown = true;
      };
      if (typeof XMLHttpRequest != 'undefined') {
        if (!ENVIRONMENT_IS_WORKER) throw 'Cannot do synchronous binary XHRs outside webworkers in modern browsers. Use --embed-file or --preload-file in emcc';
        var lazyArray = new LazyUint8Array();
        Object.defineProperties(lazyArray, {
          length: {
            get: /** @this{Object} */ function() {
              if (!this.lengthKnown) {
                this.cacheLength();
              }
              return this._length;
            }
          },
          chunkSize: {
            get: /** @this{Object} */ function() {
              if (!this.lengthKnown) {
                this.cacheLength();
              }
              return this._chunkSize;
            }
          }
        });

        var properties = { isDevice: false, contents: lazyArray };
      } else {
        var properties = { isDevice: false, url: url };
      }

      var node = FS.createFile(parent, name, properties, canRead, canWrite);
      // This is a total hack, but I want to get this lazy file code out of the
      // core of MEMFS. If we want to keep this lazy file concept I feel it should
      // be its own thin LAZYFS proxying calls to MEMFS.
      if (properties.contents) {
        node.contents = properties.contents;
      } else if (properties.url) {
        node.contents = null;
        node.url = properties.url;
      }
      // Add a function that defers querying the file size until it is asked the first time.
      Object.defineProperties(node, {
        usedBytes: {
          get: /** @this {FSNode} */ function() { return this.contents.length; }
        }
      });
      // override each stream op with one that tries to force load the lazy file first
      var stream_ops = {};
      var keys = Object.keys(node.stream_ops);
      keys.forEach((key) => {
        var fn = node.stream_ops[key];
        stream_ops[key] = function forceLoadLazyFile() {
          FS.forceLoadFile(node);
          return fn.apply(null, arguments);
        };
      });
      function writeChunks(stream, buffer, offset, length, position) {
        var contents = stream.node.contents;
        if (position >= contents.length)
          return 0;
        var size = Math.min(contents.length - position, length);
#if ASSERTIONS
        assert(size >= 0);
#endif
        if (contents.slice) { // normal array
          for (var i = 0; i < size; i++) {
            buffer[offset + i] = contents[position + i];
          }
        } else {
          for (var i = 0; i < size; i++) { // LazyUint8Array from sync binary XHR
            buffer[offset + i] = contents.get(position + i);
          }
        }
        return size;
      }
      // use a custom read function
      stream_ops.read = (stream, buffer, offset, length, position) => {
        FS.forceLoadFile(node);
        return writeChunks(stream, buffer, offset, length, position)
      };
      // use a custom mmap function
      stream_ops.mmap = (stream, length, position, prot, flags) => {
        FS.forceLoadFile(node);
        var ptr = mmapAlloc(length);
        if (!ptr) {
          throw new FS.ErrnoError({{{ cDefs.ENOMEM }}});
        }
        writeChunks(stream, HEAP8, ptr, length, position);
        return { ptr, allocated: true };
      };
      node.stream_ops = stream_ops;
      return node;
    },

    // Removed v1 functions
#if ASSERTIONS
    absolutePath: () => {
      abort('FS.absolutePath has been removed; use PATH_FS.resolve instead');
    },
    createFolder: () => {
      abort('FS.createFolder has been removed; use FS.mkdir instead');
    },
    createLink: () => {
      abort('FS.createLink has been removed; use FS.symlink instead');
    },
    joinPath: () => {
      abort('FS.joinPath has been removed; use PATH.join instead');
    },
    mmapAlloc: () => {
      abort('FS.mmapAlloc has been replaced by the top level function mmapAlloc');
    },
    standardizePath: () => {
      abort('FS.standardizePath has been removed; use PATH.normalize instead');
    },
#endif
  },
});<|MERGE_RESOLUTION|>--- conflicted
+++ resolved
@@ -1132,13 +1132,8 @@
       return stream.position;
     },
     read: (stream, buffer, offset, length, position) => {
-<<<<<<< HEAD
-#if CAN_ADDRESS_2GB
-      offset = fixPointer(offset);
-=======
 #if ASSERTIONS
       assert(offset >= 0);
->>>>>>> fc0f28c4
 #endif
       if (length < 0 || position < 0) {
         throw new FS.ErrnoError({{{ cDefs.EINVAL }}});
@@ -1171,13 +1166,8 @@
       return bytesRead;
     },
     write: (stream, buffer, offset, length, position, canOwn) => {
-<<<<<<< HEAD
-#if CAN_ADDRESS_2GB
-      offset = fixPointer(offset);
-=======
 #if ASSERTIONS
       assert(offset >= 0);
->>>>>>> fc0f28c4
 #endif
       if (length < 0 || position < 0) {
         throw new FS.ErrnoError({{{ cDefs.EINVAL }}});
@@ -1252,13 +1242,8 @@
       return stream.stream_ops.mmap(stream, length, position, prot, flags);
     },
     msync: (stream, buffer, offset, length, mmapFlags) => {
-<<<<<<< HEAD
-#if CAN_ADDRESS_2GB
-      offset = fixPointer(offset);
-=======
 #if ASSERTIONS
       assert(offset >= 0);
->>>>>>> fc0f28c4
 #endif
       if (!stream.stream_ops.msync) {
         return 0;
