--- conflicted
+++ resolved
@@ -195,16 +195,12 @@
             break;
           }
 
-<<<<<<< HEAD
           if (parts[i] === '..') {
             current_path = PATH.dirname(current_path);
             current = current.parent;
             continue;
           }
 
-          current = FS.lookupNode(current, parts[i]);
-=======
->>>>>>> 3dff04cd
           current_path = PATH.join2(current_path, parts[i]);
           try {
             current = FS.lookupNode(current, parts[i]);
@@ -1060,17 +1056,6 @@
       if (typeof path == 'object') {
         node = path;
       } else {
-<<<<<<< HEAD
-        try {
-          var lookup = FS.lookupPath(path, {
-            follow: !(flags & {{{ cDefs.O_NOFOLLOW }}})
-          });
-          node = lookup.node;
-        } catch (e) {
-          // ignore
-        }
-=======
-        path = PATH.normalize(path);
         // noent_okay makes it so that if the final component of the path
         // doesn't exist, lookupPath returns `node: undefined`. `path` will be
         // updated to point to the target of all symlinks.
@@ -1080,7 +1065,6 @@
         });
         node = lookup.node;
         path = lookup.path;
->>>>>>> 3dff04cd
       }
       // perhaps we need to create the node
       var created = false;
