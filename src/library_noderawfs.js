--- conflicted
+++ resolved
@@ -80,17 +80,15 @@
       }
       return stat;
     },
-<<<<<<< HEAD
     fstat(fd) {
       var stream = FS.getStreamChecked(fd);
       return fs.fstatSync(stream.nfd);
-=======
+    },
     statfsStream(stream) {
       return fs.statfsSync(stream.path);
     },
     statfsNode(node) {
       return fs.statfsSync(node.path);
->>>>>>> 6bed395c
     },
     chmod(path, mode, dontFollow) {
       mode &= {{{ cDefs.S_IALLUGO }}};
