// === Preamble library stuff ===

// Documentation for the public APIs defined in this file must be updated in:
//    site/source/docs/api_reference/preamble.js.rst
// A prebuilt local version of the documentation is available at:
//    site/build/text/docs/api_reference/preamble.js.txt
// You can also build docs locally as HTML or other formats in site/
// An online HTML version (which may be of a different version of Emscripten)
//    is up at http://kripken.github.io/emscripten-site/docs/api_reference/preamble.js.html

#if BENCHMARK
Module.realPrint = out;
out = err = function(){};
#endif

{{{ makeModuleReceiveWithVar('wasmBinary') }}}
{{{ makeModuleReceiveWithVar('noExitRuntime') }}}

#if MAYBE_WASM2JS && !WASM2JS
if (Module['doWasm2JS']) {
#endif
#if MAYBE_WASM2JS
#include "wasm2js.js"
#endif
#if MAYBE_WASM2JS && !WASM2JS
}
#endif

#if WASM
if (typeof WebAssembly !== 'object') {
#if ASSERTIONS
  abort('No WebAssembly support found. Build with -s WASM=0 to target JavaScript instead.');
#else
  err('no native wasm support detected');
#endif
}
#endif

#include "runtime_safe_heap.js"

// Wasm globals

var wasmMemory;

// In fastcomp asm.js, we don't need a wasm Table at all.
// In the wasm backend, we polyfill the WebAssembly object,
// so this creates a (non-native-wasm) table for us.
#if WASM_BACKEND || WASM
var wasmTable = new WebAssembly.Table({
  'initial': {{{ getQuoted('WASM_TABLE_SIZE') }}},
#if !ALLOW_TABLE_GROWTH
#if WASM_BACKEND
  'maximum': {{{ getQuoted('WASM_TABLE_SIZE') }}} + {{{ RESERVED_FUNCTION_POINTERS }}},
#else
  'maximum': {{{ getQuoted('WASM_TABLE_SIZE') }}},
#endif
#endif // WASM_BACKEND
  'element': 'anyfunc'
});
#endif // WASM_BACKEND || WASM

#if USE_PTHREADS
// For sending to workers.
var wasmModule;
// Only workers actually use these field, but we refer to them from
// library_pthread (which exists on all threads) so this definition is useful
// to avoid accessing the global scope.
var threadInfoStruct = 0;
var selfThreadId = 0;
var __performance_now_clock_drift = 0;
#if WASM_BACKEND
var tempDoublePtr = 0;
#endif
#endif // USE_PTHREADS

//========================================
// Runtime essentials
//========================================

// whether we are quitting the application. no code should run after this.
// set in exit() and abort()
var ABORT = false;

// set by exit() and abort().  Passed to 'onExit' handler.
// NOTE: This is also used as the process return code code in shell environments
// but only when noExitRuntime is false.
var EXITSTATUS = 0;

/** @type {function(*, string=)} */
function assert(condition, text) {
  if (!condition) {
    abort('Assertion failed: ' + text);
  }
}

// Returns the C function with a specified identifier (for C++, you need to do manual name mangling)
function getCFunc(ident) {
  var func = Module['_' + ident]; // closure exported function
  assert(func, 'Cannot call unknown function ' + ident + ', make sure it is exported');
  return func;
}

// C calling interface.
function ccall(ident, returnType, argTypes, args, opts) {
  // For fast lookup of conversion functions
  var toC = {
    'string': function(str) {
      var ret = 0;
      if (str !== null && str !== undefined && str !== 0) { // null string
        // at most 4 bytes per UTF-8 code point, +1 for the trailing '\0'
        var len = (str.length << 2) + 1;
        ret = stackAlloc(len);
        stringToUTF8(str, ret, len);
      }
      return ret;
    },
    'array': function(arr) {
      var ret = stackAlloc(arr.length);
      writeArrayToMemory(arr, ret);
      return ret;
    }
  };

  function convertReturnValue(ret) {
    if (returnType === 'string') return UTF8ToString(ret);
    if (returnType === 'boolean') return Boolean(ret);
    return ret;
  }

  var func = getCFunc(ident);
  var cArgs = [];
  var stack = 0;
#if ASSERTIONS
  assert(returnType !== 'array', 'Return type should not be "array".');
#endif
  if (args) {
    for (var i = 0; i < args.length; i++) {
      var converter = toC[argTypes[i]];
      if (converter) {
        if (stack === 0) stack = stackSave();
        cArgs[i] = converter(args[i]);
      } else {
        cArgs[i] = args[i];
      }
    }
  }
  var ret = func.apply(null, cArgs);
#if EMTERPRETIFY_ASYNC
  if (typeof EmterpreterAsync === 'object' && EmterpreterAsync.state) {
#if ASSERTIONS
    assert(opts && opts.async, 'The call to ' + ident + ' is running asynchronously. If this was intended, add the async option to the ccall/cwrap call.');
    assert(!EmterpreterAsync.restartFunc, 'Cannot have multiple async ccalls in flight at once');
#endif
    return new Promise(function(resolve) {
      EmterpreterAsync.restartFunc = func;
      EmterpreterAsync.asyncFinalizers.push(function(ret) {
        if (stack !== 0) stackRestore(stack);
        resolve(convertReturnValue(ret));
      });
    });
  }
#endif
#if ASYNCIFY && WASM_BACKEND
  var asyncMode = opts && opts.async;
  var runningAsync = typeof Asyncify === 'object' && Asyncify.currData;
  var prevRunningAsync = typeof Asyncify === 'object' && Asyncify.asyncFinalizers.length > 0; 
#if ASSERTIONS
  assert(!asyncMode || !prevRunningAsync, 'Cannot have multiple async ccalls in flight at once');
#endif
  // Check if we started an async operation just now.
  if (runningAsync && !prevRunningAsync) {
    // If so, the WASM function ran asynchronous and unwound its stack.
    // We need to return a Promise that resolves the return value
    // once the stack is rewound and execution finishes.
#if ASSERTIONS
    assert(asyncMode, 'The call to ' + ident + ' is running asynchronously. If this was intended, add the async option to the ccall/cwrap call.');
#endif
    return new Promise(function(resolve) {
      Asyncify.asyncFinalizers.push(function(ret) {
        if (stack !== 0) stackRestore(stack);
        resolve(convertReturnValue(ret));
      });
    });
  }
#endif

  ret = convertReturnValue(ret);
  if (stack !== 0) stackRestore(stack);
#if EMTERPRETIFY_ASYNC || (ASYNCIFY && WASM_BACKEND)
  // If this is an async ccall, ensure we return a promise
  if (opts && opts.async) return Promise.resolve(ret);
#endif
  return ret;
}

function cwrap(ident, returnType, argTypes, opts) {
#if !ASSERTIONS
  argTypes = argTypes || [];
  // When the function takes numbers and returns a number, we can just return
  // the original function
  var numericArgs = argTypes.every(function(type){ return type === 'number'});
  var numericRet = returnType !== 'string';
  if (numericRet && numericArgs && !opts) {
    return getCFunc(ident);
  }
#endif
  return function() {
    return ccall(ident, returnType, argTypes, arguments, opts);
  }
}

var ALLOC_NORMAL = 0; // Tries to use _malloc()
var ALLOC_STACK = 1; // Lives for the duration of the current function call
var ALLOC_DYNAMIC = 2; // Cannot be freed except through sbrk
var ALLOC_NONE = 3; // Do not allocate

// allocate(): This is for internal use. You can use it yourself as well, but the interface
//             is a little tricky (see docs right below). The reason is that it is optimized
//             for multiple syntaxes to save space in generated code. So you should
//             normally not use allocate(), and instead allocate memory using _malloc(),
//             initialize it with setValue(), and so forth.
// @slab: An array of data, or a number. If a number, then the size of the block to allocate,
//        in *bytes* (note that this is sometimes confusing: the next parameter does not
//        affect this!)
// @types: Either an array of types, one for each byte (or 0 if no type at that position),
//         or a single type which is used for the entire block. This only matters if there
//         is initial data - if @slab is a number, then this does not matter at all and is
//         ignored.
// @allocator: How to allocate memory, see ALLOC_*
/** @type {function((TypedArray|Array<number>|number), string, number, number=)} */
function allocate(slab, types, allocator, ptr) {
  var zeroinit, size;
  if (typeof slab === 'number') {
    zeroinit = true;
    size = slab;
  } else {
    zeroinit = false;
    size = slab.length;
  }

  var singleType = typeof types === 'string' ? types : null;

  var ret;
  if (allocator == ALLOC_NONE) {
    ret = ptr;
  } else {
    ret = [_malloc,
#if DECLARE_ASM_MODULE_EXPORTS    
    stackAlloc,
#else
    typeof stackAlloc !== 'undefined' ? stackAlloc : null,
#endif
    dynamicAlloc][allocator](Math.max(size, singleType ? 1 : types.length));
  }

  if (zeroinit) {
    var stop;
    ptr = ret;
    assert((ret & 3) == 0);
    stop = ret + (size & ~3);
    for (; ptr < stop; ptr += 4) {
      {{{ makeSetValue('ptr', '0', '0', 'i32', null, true) }}};
    }
    stop = ret + size;
    while (ptr < stop) {
      {{{ makeSetValue('ptr++', '0', '0', 'i8', null, true) }}};
    }
    return ret;
  }

  if (singleType === 'i8') {
    if (slab.subarray || slab.slice) {
      HEAPU8.set(/** @type {!Uint8Array} */ (slab), ret);
    } else {
      HEAPU8.set(new Uint8Array(slab), ret);
    }
    return ret;
  }

  var i = 0, type, typeSize, previousType;
  while (i < size) {
    var curr = slab[i];

    type = singleType || types[i];
    if (type === 0) {
      i++;
      continue;
    }
#if ASSERTIONS
    assert(type, 'Must know what type to store in allocate!');
#endif

    if (type == 'i64') type = 'i32'; // special case: we have one i32 here, and one i32 later

    setValue(ret+i, curr, type);

    // no need to look up size unless type changes, so cache it
    if (previousType !== type) {
      typeSize = getNativeTypeSize(type);
      previousType = type;
    }
    i += typeSize;
  }

  return ret;
}

// Allocate memory during any stage of startup - static memory early on, dynamic memory later, malloc when ready
function getMemory(size) {
  if (!runtimeInitialized) return dynamicAlloc(size);
  return _malloc(size);
}

#include "runtime_strings.js"

// Memory management

var PAGE_SIZE = 16384;
var WASM_PAGE_SIZE = {{{ WASM_PAGE_SIZE }}};
var ASMJS_PAGE_SIZE = {{{ ASMJS_PAGE_SIZE }}};

function alignUp(x, multiple) {
  if (x % multiple > 0) {
    x += multiple - (x % multiple);
  }
  return x;
}

var HEAP,
/** @type {ArrayBuffer} */
  buffer,
/** @type {Int8Array} */
  HEAP8,
/** @type {Uint8Array} */
  HEAPU8,
/** @type {Int16Array} */
  HEAP16,
/** @type {Uint16Array} */
  HEAPU16,
/** @type {Int32Array} */
  HEAP32,
/** @type {Uint32Array} */
  HEAPU32,
/** @type {Float32Array} */
  HEAPF32,
/** @type {Float64Array} */
  HEAPF64;

function updateGlobalBufferAndViews(buf) {
  buffer = buf;
  Module['HEAP8'] = HEAP8 = new Int8Array(buf);
  Module['HEAP16'] = HEAP16 = new Int16Array(buf);
  Module['HEAP32'] = HEAP32 = new Int32Array(buf);
  Module['HEAPU8'] = HEAPU8 = new Uint8Array(buf);
  Module['HEAPU16'] = HEAPU16 = new Uint16Array(buf);
  Module['HEAPU32'] = HEAPU32 = new Uint32Array(buf);
  Module['HEAPF32'] = HEAPF32 = new Float32Array(buf);
  Module['HEAPF64'] = HEAPF64 = new Float64Array(buf);
}

var STATIC_BASE = {{{ GLOBAL_BASE }}},
    STACK_BASE = {{{ getQuoted('STACK_BASE') }}},
    STACKTOP = STACK_BASE,
    STACK_MAX = {{{ getQuoted('STACK_MAX') }}},
    DYNAMIC_BASE = {{{ getQuoted('DYNAMIC_BASE') }}},
    DYNAMICTOP_PTR = {{{ DYNAMICTOP_PTR }}};

#if ASSERTIONS
assert(STACK_BASE % 16 === 0, 'stack must start aligned');
assert(DYNAMIC_BASE % 16 === 0, 'heap must start aligned');
#endif

#if USE_PTHREADS
if (ENVIRONMENT_IS_PTHREAD) {

  // At the 'load' stage of Worker startup, we are just loading this script
  // but not ready to run yet. At 'run' we receive proper values for the stack
  // etc. and can launch a pthread. Set some fake values there meanwhile to
<<<<<<< HEAD
  // catch bugs, then set the real values in applyStackValues later.
#if STACK_OVERFLOW_CHECK
  STACK_MAX = STACKTOP = STACK_MAX = 0x7FFFFFFF;
#endif

  Module['applyStackValues'] = function(stackBase, stackTop, stackMax) {
    STACK_BASE = stackBase;
    STACKTOP = stackTop;
    STACK_MAX = stackMax;
#if WASM_BACKEND && STACK_OVERFLOW_CHECK >= 2
    Module['___set_stack_limit'](STACK_MAX);
#endif
  };

=======
  // catch bugs, then set the real values in establishStackSpaceInJsModule later.
#if ASSERTIONS || SAFE_STACK
  STACK_MAX = STACKTOP = STACK_MAX = 0x7FFFFFFF;
#endif
>>>>>>> b06e696b
  // TODO DYNAMIC_BASE = Module['DYNAMIC_BASE'];
  // TODO DYNAMICTOP_PTR = Module['DYNAMICTOP_PTR'];
  // TODO tempDoublePtr = Module['tempDoublePtr'];
}
#endif

#if EMTERPRETIFY
function abortStackOverflowEmterpreter() {
  abort("Emterpreter stack overflow! Decrease the recursion level or increase EMT_STACK_MAX in tools/emterpretify.py (current value " + EMT_STACK_MAX + ").");
}
#endif

var TOTAL_STACK = {{{ TOTAL_STACK }}};
#if ASSERTIONS
if (Module['TOTAL_STACK']) assert(TOTAL_STACK === Module['TOTAL_STACK'], 'the stack size can no longer be determined at runtime')
#endif
#if MAIN_MODULE && !WASM
// JS side modules use this value to decide their stack size.
Module['TOTAL_STACK'] = TOTAL_STACK;
#endif

{{{ makeModuleReceiveWithVar('INITIAL_TOTAL_MEMORY', 'TOTAL_MEMORY', TOTAL_MEMORY) }}}

#if ASSERTIONS
assert(INITIAL_TOTAL_MEMORY >= TOTAL_STACK, 'TOTAL_MEMORY should be larger than TOTAL_STACK, was ' + INITIAL_TOTAL_MEMORY + '! (TOTAL_STACK=' + TOTAL_STACK + ')');

// check for full engine support (use string 'subarray' to avoid closure compiler confusion)
assert(typeof Int32Array !== 'undefined' && typeof Float64Array !== 'undefined' && Int32Array.prototype.subarray !== undefined && Int32Array.prototype.set !== undefined,
       'JS engine does not provide full typed array support');
#endif

#if IN_TEST_HARNESS

// Test runs in browsers should always be free from uncaught exceptions. If an uncaught exception is thrown, we fail browser test execution in the REPORT_RESULT() macro to output an error value.
if (ENVIRONMENT_IS_WEB) {
  window.addEventListener('error', function(e) {
    if (e.message.indexOf('unwind') != -1) return;
    console.error('Page threw an exception ' + e);
    Module['pageThrewException'] = true;
  });
}

#if USE_PTHREADS
if (typeof SharedArrayBuffer === 'undefined' || typeof Atomics === 'undefined') {
  var xhr = new XMLHttpRequest();
  xhr.open('GET', 'http://localhost:8888/report_result?skipped:%20SharedArrayBuffer%20is%20not%20supported!');
  xhr.send();
  setTimeout(function() { window.close() }, 2000);
}
#endif
#endif

#include "runtime_sab_polyfill.js"

// In standalone mode, the wasm creates the memory, and the user can't provide it.
#if STANDALONE_WASM
#if ASSERTIONS
assert(!Module['wasmMemory']);
#endif // ASSERTIONS
#else // !STANDALONE_WASM
// In non-standalone/normal mode, we create the memory here.
#include "runtime_init_memory.js"
#endif // !STANDALONE_WASM

#include "runtime_stack_check.js"
#include "runtime_assertions.js"

function callRuntimeCallbacks(callbacks) {
  while(callbacks.length > 0) {
    var callback = callbacks.shift();
    if (typeof callback == 'function') {
      callback();
      continue;
    }
    var func = callback.func;
    if (typeof func === 'number') {
      if (callback.arg === undefined) {
        Module['dynCall_v'](func);
      } else {
        Module['dynCall_vi'](func, callback.arg);
      }
    } else {
      func(callback.arg === undefined ? null : callback.arg);
    }
  }
}

var __ATPRERUN__  = []; // functions called before the runtime is initialized
var __ATINIT__    = []; // functions called during startup
var __ATMAIN__    = []; // functions called when main() is to be run
var __ATEXIT__    = []; // functions called during shutdown
var __ATPOSTRUN__ = []; // functions called after the main() is called

var runtimeInitialized = false;
var runtimeExited = false;

#if USE_PTHREADS
if (ENVIRONMENT_IS_PTHREAD) runtimeInitialized = true; // The runtime is hosted in the main thread, and bits shared to pthreads via SharedArrayBuffer. No need to init again in pthread.
#endif

function preRun() {
#if USE_PTHREADS
  if (ENVIRONMENT_IS_PTHREAD) return; // PThreads reuse the runtime from the main thread.
#endif

#if expectToReceiveOnModule('preRun')
  if (Module['preRun']) {
    if (typeof Module['preRun'] == 'function') Module['preRun'] = [Module['preRun']];
    while (Module['preRun'].length) {
      addOnPreRun(Module['preRun'].shift());
    }
  }
#endif

  callRuntimeCallbacks(__ATPRERUN__);
}

function initRuntime() {
#if STACK_OVERFLOW_CHECK
  checkStackCookie();
#endif
#if ASSERTIONS
  assert(!runtimeInitialized);
#endif
  runtimeInitialized = true;
  {{{ getQuoted('ATINITS') }}}
  callRuntimeCallbacks(__ATINIT__);
}

function preMain() {
#if STACK_OVERFLOW_CHECK
  checkStackCookie();
#endif
#if USE_PTHREADS
  if (ENVIRONMENT_IS_PTHREAD) return; // PThreads reuse the runtime from the main thread.
#endif
  {{{ getQuoted('ATMAINS') }}}
  callRuntimeCallbacks(__ATMAIN__);
}

function exitRuntime() {
#if STACK_OVERFLOW_CHECK
  checkStackCookie();
#endif
#if USE_PTHREADS
  if (ENVIRONMENT_IS_PTHREAD) return; // PThreads reuse the runtime from the main thread.
#endif
#if EXIT_RUNTIME
  callRuntimeCallbacks(__ATEXIT__);
  {{{ getQuoted('ATEXITS') }}}
#endif
  runtimeExited = true;
}

function postRun() {
#if STACK_OVERFLOW_CHECK
  checkStackCookie();
#endif
#if USE_PTHREADS
  if (ENVIRONMENT_IS_PTHREAD) return; // PThreads reuse the runtime from the main thread.
#endif

#if expectToReceiveOnModule('postRun')
  if (Module['postRun']) {
    if (typeof Module['postRun'] == 'function') Module['postRun'] = [Module['postRun']];
    while (Module['postRun'].length) {
      addOnPostRun(Module['postRun'].shift());
    }
  }
#endif

  callRuntimeCallbacks(__ATPOSTRUN__);
}

function addOnPreRun(cb) {
  __ATPRERUN__.unshift(cb);
}

function addOnInit(cb) {
  __ATINIT__.unshift(cb);
}

function addOnPreMain(cb) {
  __ATMAIN__.unshift(cb);
}

function addOnExit(cb) {
#if EXIT_RUNTIME
  __ATEXIT__.unshift(cb);
#endif
}

function addOnPostRun(cb) {
  __ATPOSTRUN__.unshift(cb);
}

{{{ unSign }}}
{{{ reSign }}}

#include "runtime_math.js"

// A counter of dependencies for calling run(). If we need to
// do asynchronous work before running, increment this and
// decrement it. Incrementing must happen in a place like
// Module.preRun (used by emcc to add file preloading).
// Note that you can add dependencies in preRun, even though
// it happens right before run - run will be postponed until
// the dependencies are met.
var runDependencies = 0;
var runDependencyWatcher = null;
var dependenciesFulfilled = null; // overridden to take different actions when all run dependencies are fulfilled
#if ASSERTIONS
var runDependencyTracking = {};
#endif

function getUniqueRunDependency(id) {
#if ASSERTIONS
  var orig = id;
  while (1) {
    if (!runDependencyTracking[id]) return id;
    id = orig + Math.random();
  }
#endif
  return id;
}

function addRunDependency(id) {
#if USE_PTHREADS
  // We should never get here in pthreads (could no-op this out if called in pthreads, but that might indicate a bug in caller side,
  // so good to be very explicit)
  assert(!ENVIRONMENT_IS_PTHREAD, "addRunDependency cannot be used in a pthread worker");
#endif
  runDependencies++;

#if expectToReceiveOnModule('monitorRunDependencies')
  if (Module['monitorRunDependencies']) {
    Module['monitorRunDependencies'](runDependencies);
  }
#endif

#if ASSERTIONS
  if (id) {
    assert(!runDependencyTracking[id]);
    runDependencyTracking[id] = 1;
    if (runDependencyWatcher === null && typeof setInterval !== 'undefined') {
      // Check for missing dependencies every few seconds
      runDependencyWatcher = setInterval(function() {
        if (ABORT) {
          clearInterval(runDependencyWatcher);
          runDependencyWatcher = null;
          return;
        }
        var shown = false;
        for (var dep in runDependencyTracking) {
          if (!shown) {
            shown = true;
            err('still waiting on run dependencies:');
          }
          err('dependency: ' + dep);
        }
        if (shown) {
          err('(end of list)');
        }
      }, 10000);
    }
  } else {
    err('warning: run dependency added without ID');
  }
#endif
}

function removeRunDependency(id) {
  runDependencies--;

#if expectToReceiveOnModule('monitorRunDependencies')
  if (Module['monitorRunDependencies']) {
    Module['monitorRunDependencies'](runDependencies);
  }
#endif

#if ASSERTIONS
  if (id) {
    assert(runDependencyTracking[id]);
    delete runDependencyTracking[id];
  } else {
    err('warning: run dependency removed without ID');
  }
#endif
  if (runDependencies == 0) {
    if (runDependencyWatcher !== null) {
      clearInterval(runDependencyWatcher);
      runDependencyWatcher = null;
    }
    if (dependenciesFulfilled) {
      var callback = dependenciesFulfilled;
      dependenciesFulfilled = null;
      callback(); // can add another dependenciesFulfilled
    }
  }
}

Module["preloadedImages"] = {}; // maps url to image data
Module["preloadedAudios"] = {}; // maps url to audio data
#if WASM && MAIN_MODULE
Module["preloadedWasm"] = {}; // maps url to wasm instance exports
#endif

#if EMTERPRETIFY_ASYNC && ASSERTIONS
var abortDecorators = [];
#endif

function abort(what) {
#if expectToReceiveOnModule('onAbort')
  if (Module['onAbort']) {
    Module['onAbort'](what);
  }
#endif

#if USE_PTHREADS
  if (ENVIRONMENT_IS_PTHREAD) console.error('Pthread aborting at ' + new Error().stack);
#endif
  what += '';
  out(what);
  err(what);

  ABORT = true;
  EXITSTATUS = 1;

#if ASSERTIONS == 0
  what = 'abort(' + what + '). Build with -s ASSERTIONS=1 for more info.';
#else
  var output = 'abort(' + what + ') at ' + stackTrace();
#if EMTERPRETIFY_ASYNC
  abortDecorators.forEach(function(decorator) {
    output = decorator(output, what);
  });
#endif
  what = output;
#endif // ASSERTIONS

  // Throw a wasm runtime error, because a JS error might be seen as a foreign
  // exception, which means we'd run destructors on it. We need the error to
  // simply make the program stop.
#if WASM
  throw new WebAssembly.RuntimeError(what);
#else
  throw what;
#endif
}

#if RELOCATABLE
{{{
(function() {
  // add in RUNTIME_LINKED_LIBS, if provided
  if (RUNTIME_LINKED_LIBS.length > 0) {
    return "if (!Module['dynamicLibraries']) Module['dynamicLibraries'] = [];\n" +
           "Module['dynamicLibraries'] = " + JSON.stringify(RUNTIME_LINKED_LIBS) + ".concat(Module['dynamicLibraries']);\n";
  }
  return '';
})()
}}}

addOnPreRun(function() {
  function loadDynamicLibraries(libs) {
    if (libs) {
      libs.forEach(function(lib) {
        // libraries linked to main never go away
        loadDynamicLibrary(lib, {global: true, nodelete: true});
      });
    }
  }
  // if we can load dynamic libraries synchronously, do so, otherwise, preload
#if WASM
  if (Module['dynamicLibraries'] && Module['dynamicLibraries'].length > 0 && !readBinary) {
    // we can't read binary data synchronously, so preload
    addRunDependency('preload_dynamicLibraries');
    Promise.all(Module['dynamicLibraries'].map(function(lib) {
      return loadDynamicLibrary(lib, {loadAsync: true, global: true, nodelete: true});
    })).then(function() {
      // we got them all, wonderful
      removeRunDependency('preload_dynamicLibraries');
    });
    return;
  }
#endif
  loadDynamicLibraries(Module['dynamicLibraries']);
});

#if ASSERTIONS
function lookupSymbol(ptr) { // for a pointer, print out all symbols that resolve to it
  var ret = [];
  for (var i in Module) {
    if (Module[i] === ptr) ret.push(i);
  }
  print(ptr + ' is ' + ret);
}
#endif
#endif

var memoryInitializer = null;

#if MEMORYPROFILER
#include "memoryprofiler.js"
#endif

#if USE_PTHREADS && PTHREAD_HINT_NUM_CORES < 0
if (!ENVIRONMENT_IS_PTHREAD) addOnPreRun(function() {
  addRunDependency('pthreads_querycores');

  var bg = document.createElement('div');
  bg.style = "position: absolute; top: 0%; left: 0%; width: 100%; height: 100%; background-color: black; z-index:1001; -moz-opacity: 0.8; opacity:.80; filter: alpha(opacity=80);";
  var div = document.createElement('div');
  var default_num_cores = navigator.hardwareConcurrency || 4;
  var hwConcurrency = navigator.hardwareConcurrency ? ("says " + navigator.hardwareConcurrency) : "is not available";
  var html = '<div style="width: 100%; text-align:center;"> Thread setup</div> <br /> Number of logical cores: <input type="number" style="width: 50px;" value="'
    + default_num_cores + '" min="1" max="32" id="thread_setup_num_logical_cores"></input> <br /><span style="font-size: 75%;">(<span style="font-family: monospace;">navigator.hardwareConcurrency</span> '
    + hwConcurrency + ')</span> <br />';
#if PTHREAD_POOL_SIZE < 0
  html += 'PThread pool size: <input type="number" style="width: 50px;" value="'
    + default_num_cores + '" min="1" max="32" id="thread_setup_pthread_pool_size"></input> <br />';
#endif
  html += ' <br /> <input type="button" id="thread_setup_button_go" value="Go"></input>';
  div.innerHTML = html;
  div.style = 'position: absolute; top: 35%; left: 35%; width: 30%; height: 150px; padding: 16px; border: 16px solid gray; background-color: white; z-index:1002; overflow: auto;';
  document.body.appendChild(bg);
  document.body.appendChild(div);
  var goButton = document.getElementById('thread_setup_button_go');
  goButton.onclick = function() {
    var num_logical_cores = parseInt(document.getElementById('thread_setup_num_logical_cores').value);
    _emscripten_force_num_logical_cores(num_logical_cores);
#if PTHREAD_POOL_SIZE < 0
    var pthread_pool_size = parseInt(document.getElementById('thread_setup_pthread_pool_size').value);
    PThread.allocateUnusedWorkers(pthread_pool_size, function() { removeRunDependency('pthreads_querycores'); });
#else
    removeRunDependency('pthreads_querycores');
#endif
    document.body.removeChild(bg);
    document.body.removeChild(div);
  }
});
#endif

#if PTHREAD_POOL_SIZE > 0 && PTHREAD_POOL_DELAY_LOAD != 1
// To work around https://bugzilla.mozilla.org/show_bug.cgi?id=1049079, warm up a worker pool before starting up the application.
if (!ENVIRONMENT_IS_PTHREAD) addOnPreRun(function() { if (typeof SharedArrayBuffer !== 'undefined') { addRunDependency('pthreads'); PThread.allocateUnusedWorkers({{{PTHREAD_POOL_SIZE}}}, function() { removeRunDependency('pthreads'); }); }});
#endif

#if ASSERTIONS && !('$FS' in addedLibraryItems) && !ASMFS
// show errors on likely calls to FS when it was not included
var FS = {
  error: function() {
    abort('Filesystem support (FS) was not included. The problem is that you are using files from JS, but files were not used from C/C++, so filesystem support was not auto-included. You can force-include filesystem support with  -s FORCE_FILESYSTEM=1');
  },
  init: function() { FS.error() },
  createDataFile: function() { FS.error() },
  createPreloadedFile: function() { FS.error() },
  createLazyFile: function() { FS.error() },
  open: function() { FS.error() },
  mkdev: function() { FS.error() },
  registerDevice: function() { FS.error() },
  analyzePath: function() { FS.error() },
  loadFilesFromDB: function() { FS.error() },

  ErrnoError: function ErrnoError() { FS.error() },
};
Module['FS_createDataFile'] = FS.createDataFile;
Module['FS_createPreloadedFile'] = FS.createPreloadedFile;
#endif

#if CYBERDWARF
var cyberDWARFFile = '{{{ BUNDLED_CD_DEBUG_FILE }}}';
#endif

#include "URIUtils.js"

#if WASM
var wasmBinaryFile = '{{{ WASM_BINARY_FILE }}}';
if (!isDataURI(wasmBinaryFile)) {
  wasmBinaryFile = locateFile(wasmBinaryFile);
}

function getBinary() {
  try {
    if (wasmBinary) {
      return new Uint8Array(wasmBinary);
    }

#if SUPPORT_BASE64_EMBEDDING
    var binary = tryParseAsDataURI(wasmBinaryFile);
    if (binary) {
      return binary;
    }
#endif
    if (readBinary) {
      return readBinary(wasmBinaryFile);
    } else {
#if WASM_ASYNC_COMPILATION
      throw "both async and sync fetching of the wasm failed";
#else
      throw "sync fetching of the wasm failed: you can preload it to Module['wasmBinary'] manually, or emcc.py will do that for you when generating HTML (but not JS)";
#endif
    }
  }
  catch (err) {
    abort(err);
  }
}

function getBinaryPromise() {
  // if we don't have the binary yet, and have the Fetch api, use that
  // in some environments, like Electron's render process, Fetch api may be present, but have a different context than expected, let's only use it on the Web
  if (!wasmBinary && (ENVIRONMENT_IS_WEB || ENVIRONMENT_IS_WORKER) && typeof fetch === 'function') {
    return fetch(wasmBinaryFile, { credentials: 'same-origin' }).then(function(response) {
      if (!response['ok']) {
        throw "failed to load wasm binary file at '" + wasmBinaryFile + "'";
      }
      return response['arrayBuffer']();
    }).catch(function () {
      return getBinary();
    });
  }
  // Otherwise, getBinary should be able to get it synchronously
  return new Promise(function(resolve, reject) {
    resolve(getBinary());
  });
}

#if LOAD_SOURCE_MAP
var wasmSourceMap;
#include "source_map_support.js"
#endif

#if USE_OFFSET_CONVERTER
var wasmOffsetConverter;
#include "wasm_offset_converter.js"
#endif

// Create the wasm instance.
// Receives the wasm imports, returns the exports.
function createWasm() {
  // prepare imports
  var info = {
    'env': asmLibraryArg,
    '{{{ WASI_MODULE_NAME }}}': asmLibraryArg
#if WASM_BACKEND == 0
    ,
    'global': {
      'NaN': NaN,
      'Infinity': Infinity
    },
    'global.Math': Math,
    'asm2wasm': asm2wasmImports
#endif
  };
  // Load the wasm module and create an instance of using native support in the JS engine.
  // handle a generated wasm instance, receiving its exports and
  // performing other necessary setup
  function receiveInstance(instance, module) {
    var exports = instance.exports;
#if RELOCATABLE
    exports = relocateExports(exports, GLOBAL_BASE, 0);
#endif
#if WASM_BACKEND && ASYNCIFY
    exports = Asyncify.instrumentWasmExports(exports);
#endif
    Module['asm'] = exports;
#if STANDALONE_WASM
    // In pure wasm mode the memory is created in the wasm (not imported), and
    // then exported.
    // TODO: do not create a Memory earlier in JS
    wasmMemory = exports['memory'];
    updateGlobalBufferAndViews(wasmMemory.buffer);
#if ASSERTIONS
    writeStackCookie();
#endif
#endif
#if USE_PTHREADS
    // Keep a reference to the compiled module so we can post it to the workers.
    wasmModule = module;
    // Instantiation is synchronous in pthreads and we assert on run dependencies.
    if (!ENVIRONMENT_IS_PTHREAD) removeRunDependency('wasm-instantiate');
#else
    removeRunDependency('wasm-instantiate');
#endif
  }
   // we can't run yet (except in a pthread, where we have a custom sync instantiator)
  {{{ runOnMainThread("addRunDependency('wasm-instantiate');") }}}

#if LOAD_SOURCE_MAP
  {{{ runOnMainThread("addRunDependency('source-map');") }}}

  function receiveSourceMapJSON(sourceMap) {
    wasmSourceMap = new WasmSourceMap(sourceMap);
    {{{ runOnMainThread("removeRunDependency('source-map');") }}}
  }
#endif

#if ASSERTIONS
  // Async compilation can be confusing when an error on the page overwrites Module
  // (for example, if the order of elements is wrong, and the one defining Module is
  // later), so we save Module and check it later.
  var trueModule = Module;
#endif
  function receiveInstantiatedSource(output) {
    // 'output' is a WebAssemblyInstantiatedSource object which has both the module and instance.
    // receiveInstance() will swap in the exports (to Module.asm) so they can be called
#if ASSERTIONS
    assert(Module === trueModule, 'the Module object should not be replaced during async compilation - perhaps the order of HTML elements is wrong?');
    trueModule = null;
#endif
#if USE_PTHREADS
    receiveInstance(output['instance'], output['module']);
#else
      // TODO: Due to Closure regression https://github.com/google/closure-compiler/issues/3193, the above line no longer optimizes out down to the following line.
      // When the regression is fixed, can restore the above USE_PTHREADS-enabled path.
    receiveInstance(output['instance']);
#endif
  }

#if USE_OFFSET_CONVERTER
  {{{ runOnMainThread("addRunDependency('offset-converter');") }}}
#endif

  function instantiateArrayBuffer(receiver) {
    return getBinaryPromise().then(function(binary) {
#if USE_OFFSET_CONVERTER
      var result = WebAssembly.instantiate(binary, info);
      result.then(function (instance) {
        wasmOffsetConverter = new WasmOffsetConverter(binary, instance.module);
        {{{ runOnMainThread("removeRunDependency('offset-converter');") }}}
      });
      return result;
#else // USE_OFFSET_CONVERTER
      return WebAssembly.instantiate(binary, info);
#endif // USE_OFFSET_CONVERTER
    }).then(receiver, function(reason) {
      err('failed to asynchronously prepare wasm: ' + reason);
      abort(reason);
    });
  }

  // Prefer streaming instantiation if available.
#if WASM_ASYNC_COMPILATION
  function instantiateAsync() {
    if (!wasmBinary &&
        typeof WebAssembly.instantiateStreaming === 'function' &&
        !isDataURI(wasmBinaryFile) &&
        typeof fetch === 'function') {
      fetch(wasmBinaryFile, { credentials: 'same-origin' }).then(function (response) {
        var result = WebAssembly.instantiateStreaming(response, info);
#if USE_OFFSET_CONVERTER
        // This doesn't actually do another request, it only copies the Response object.
        // Copying lets us consume it independently of WebAssembly.instantiateStreaming.
        Promise.all([response.clone().arrayBuffer(), result]).then(function (results) {
          wasmOffsetConverter = new WasmOffsetConverter(new Uint8Array(results[0]), results[1].module);
          {{{ runOnMainThread("removeRunDependency('offset-converter');") }}}
        });
#endif
        return result.then(receiveInstantiatedSource, function(reason) {
            // We expect the most common failure cause to be a bad MIME type for the binary,
            // in which case falling back to ArrayBuffer instantiation should work.
            err('wasm streaming compile failed: ' + reason);
            err('falling back to ArrayBuffer instantiation');
            instantiateArrayBuffer(receiveInstantiatedSource);
          });
      });
    } else {
      return instantiateArrayBuffer(receiveInstantiatedSource);
    }
  }
#else
  function instantiateSync() {
    var instance;
    var module;
    var binary;
    try {
      binary = getBinary();
#if NODE_CODE_CACHING
      if (ENVIRONMENT_HAS_NODE) {
        var v8 = require('v8');
        // Include the V8 version in the cache name, so that we don't try to
        // load cached code from another version, which fails silently (it seems
        // to load ok, but we do actually recompile the binary every time).
        var cachedCodeFile = '{{{ WASM_BINARY_FILE }}}.' + v8.cachedDataVersionTag() + '.cached';
        cachedCodeFile = locateFile(cachedCodeFile);
        var hasCached = nodeFS.existsSync(cachedCodeFile);
        if (hasCached) {
#if RUNTIME_LOGGING
          err('NODE_CODE_CACHING: loading module');
#endif
          try {
            module = v8.deserialize(nodeFS.readFileSync(cachedCodeFile));
          } catch (e) {
            err('NODE_CODE_CACHING: failed to deserialize, bad cache file?');
            // Save the new compiled code when we have it.
            hasCached = false;
          }
err(module);
        }
      }
      if (!module) {
        module = new WebAssembly.Module(binary);
      }
      if (ENVIRONMENT_HAS_NODE) {
        if (!hasCached) {
#if RUNTIME_LOGGING
          err('NODE_CODE_CACHING: saving module');
#endif
          nodeFS.writeFileSync(cachedCodeFile, v8.serialize(module));
        }
      }
#else // NODE_CODE_CACHING
      module = new WebAssembly.Module(binary);
#endif // NODE_CODE_CACHING
      instance = new WebAssembly.Instance(module, info);
#if USE_OFFSET_CONVERTER
      wasmOffsetConverter = new WasmOffsetConverter(binary, module);
      {{{ runOnMainThread("removeRunDependency('offset-converter');") }}}
#endif
    } catch (e) {
      var str = e.toString();
      err('failed to compile wasm module: ' + str);
      if (str.indexOf('imported Memory') >= 0 ||
          str.indexOf('memory import') >= 0) {
        err('Memory size incompatibility issues may be due to changing TOTAL_MEMORY at runtime to something too large. Use ALLOW_MEMORY_GROWTH to allow any size memory (and also make sure not to set TOTAL_MEMORY at runtime to something smaller than it was at compile time).');
      }
      throw e;
    }
#if LOAD_SOURCE_MAP
    receiveSourceMapJSON(getSourceMap());
#endif
    receiveInstance(instance, module);
  }
#endif
  // User shell pages can write their own Module.instantiateWasm = function(imports, successCallback) callback
  // to manually instantiate the Wasm module themselves. This allows pages to run the instantiation parallel
  // to any other async startup actions they are performing.
  if (Module['instantiateWasm']) {
    try {
      var exports = Module['instantiateWasm'](info, receiveInstance);
#if WASM_BACKEND && ASYNCIFY
      exports = Asyncify.instrumentWasmExports(exports);
#endif
      return exports;
    } catch(e) {
      err('Module.instantiateWasm callback failed with error: ' + e);
      return false;
    }
  }

#if WASM_ASYNC_COMPILATION
#if RUNTIME_LOGGING
  err('asynchronously preparing wasm');
#endif
  instantiateAsync();
#if LOAD_SOURCE_MAP
  getSourceMapPromise().then(receiveSourceMapJSON);
#endif
  return {}; // no exports yet; we'll fill them in later
#else
  instantiateSync();
  return Module['asm']; // exports were assigned here
#endif
}
#endif

#if WASM && !WASM_BACKEND // fastcomp wasm support: create an asm.js-like funciton
Module['asm'] = createWasm;
#endif

// Globals used by JS i64 conversions
var tempDouble;
var tempI64;

// === Body ===<|MERGE_RESOLUTION|>--- conflicted
+++ resolved
@@ -376,9 +376,8 @@
   // At the 'load' stage of Worker startup, we are just loading this script
   // but not ready to run yet. At 'run' we receive proper values for the stack
   // etc. and can launch a pthread. Set some fake values there meanwhile to
-<<<<<<< HEAD
   // catch bugs, then set the real values in applyStackValues later.
-#if STACK_OVERFLOW_CHECK
+#if ASSERTIONS || SAFE_STACK
   STACK_MAX = STACKTOP = STACK_MAX = 0x7FFFFFFF;
 #endif
 
@@ -391,12 +390,6 @@
 #endif
   };
 
-=======
-  // catch bugs, then set the real values in establishStackSpaceInJsModule later.
-#if ASSERTIONS || SAFE_STACK
-  STACK_MAX = STACKTOP = STACK_MAX = 0x7FFFFFFF;
-#endif
->>>>>>> b06e696b
   // TODO DYNAMIC_BASE = Module['DYNAMIC_BASE'];
   // TODO DYNAMICTOP_PTR = Module['DYNAMICTOP_PTR'];
   // TODO tempDoublePtr = Module['tempDoublePtr'];
