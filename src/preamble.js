--- conflicted
+++ resolved
@@ -784,7 +784,9 @@
           throw "failed to load wasm binary file at '" + wasmBinaryFile + "'";
         }
         return response['arrayBuffer']();
-      }).catch(getBinary);
+      }).catch(function () {
+          return getBinary(wasmBinaryFile);
+      });
     }
 #if ENVIRONMENT_MAY_BE_WEBVIEW
     else {
@@ -794,13 +796,6 @@
           readAsync(wasmBinaryFile, function(response) { resolve(new Uint8Array(/** @type{!ArrayBuffer} */(response))) }, reject)
         });
       }
-<<<<<<< HEAD
-=======
-      return response['arrayBuffer']();
-    }).catch(function () {
-      return getBinary(wasmBinaryFile);
-    });
->>>>>>> aeaf110b
   }
 #endif
   }
