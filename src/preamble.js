--- conflicted
+++ resolved
@@ -1019,25 +1019,6 @@
   addRunDependency('wasm-instantiate');
 #endif
 
-<<<<<<< HEAD
-  // User shell pages can write their own Module.instantiateWasm = function(imports, successCallback) callback
-  // to manually instantiate the Wasm module themselves. This allows pages to run the instantiation parallel
-  // to any other async startup actions they are performing.
-  if (Module['instantiateWasm']) {
-    try {
-      return Module['instantiateWasm'](info, receiveInstance);
-    } catch(e) {
-      err('Module.instantiateWasm callback failed with error: ' + e);
-      return false;
-    }
-  }
-
-#if WASM_ASYNC_COMPILATION
-#if RUNTIME_LOGGING
-  err('asynchronously preparing wasm');
-#endif
-=======
->>>>>>> 2d57f196
 #if ASSERTIONS
   // Async compilation can be confusing when an error on the page overwrites Module
   // (for example, if the order of elements is wrong, and the one defining Module is
