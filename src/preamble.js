/**
 * @license
 * Copyright 2010 The Emscripten Authors
 * SPDX-License-Identifier: MIT
 */

// === Preamble library stuff ===

// Documentation for the public APIs defined in this file must be updated in:
//    site/source/docs/api_reference/preamble.js.rst
// A prebuilt local version of the documentation is available at:
//    site/build/text/docs/api_reference/preamble.js.txt
// You can also build docs locally as HTML or other formats in site/
// An online HTML version (which may be of a different version of Emscripten)
//    is up at http://kripken.github.io/emscripten-site/docs/api_reference/preamble.js.html

#if BENCHMARK
Module.realPrint = out;
out = err = () => {};
#endif

#if RELOCATABLE
{{{ makeModuleReceiveWithVar('dynamicLibraries', undefined, '[]', true) }}}
#endif

{{{ makeModuleReceiveWithVar('wasmBinary') }}}
{{{ makeModuleReceiveWithVar('noExitRuntime', undefined, EXIT_RUNTIME ? 'false' : 'true') }}}

#if WASM != 2 && MAYBE_WASM2JS
#if !WASM2JS
if (Module['doWasm2JS']) {
#endif
#include "wasm2js.js"
#if !WASM2JS
}
#endif
#endif

#if WASM == 1
if (typeof WebAssembly != 'object') {
  abort('no native wasm support detected');
}
#endif

#if SAFE_HEAP
#include "runtime_safe_heap.js"
#endif

#if USE_ASAN
#include "runtime_asan.js"
#endif

// Wasm globals

var wasmMemory;

#if SHARED_MEMORY
// For sending to workers.
var wasmModule;
#endif // SHARED_MEMORY

//========================================
// Runtime essentials
//========================================

// whether we are quitting the application. no code should run after this.
// set in exit() and abort()
var ABORT = false;

// set by exit() and abort().  Passed to 'onExit' handler.
// NOTE: This is also used as the process return code code in shell environments
// but only when noExitRuntime is false.
var EXITSTATUS;

/** @type {function(*, string=)} */
function assert(condition, text) {
  if (!condition) {
#if ASSERTIONS
    abort('Assertion failed' + (text ? ': ' + text : ''));
#else
    // This build was created without ASSERTIONS defined.  `assert()` should not
    // ever be called in this configuration but in case there are callers in
    // the wild leave this simple abort() implemenation here for now.
    abort(text);
#endif
  }
}

#if ASSERTIONS
// We used to include malloc/free by default in the past. Show a helpful error in
// builds with assertions.
#if !hasExportedSymbol('malloc')
function _malloc() {
  abort("malloc() called but not included in the build - add '_malloc' to EXPORTED_FUNCTIONS");
}
#endif // malloc
#if !hasExportedSymbol('free')
function _free() {
  // Show a helpful error since we used to include free by default in the past.
  abort("free() called but not included in the build - add '_free' to EXPORTED_FUNCTIONS");
}
#endif // free
#endif // ASSERTIONS

#include "runtime_strings.js"

// Memory management

var HEAP,
/** @type {!ArrayBuffer} */
  buffer,
/** @type {!Int8Array} */
  HEAP8,
/** @type {!Uint8Array} */
  HEAPU8,
/** @type {!Int16Array} */
  HEAP16,
/** @type {!Uint16Array} */
  HEAPU16,
/** @type {!Int32Array} */
  HEAP32,
/** @type {!Uint32Array} */
  HEAPU32,
/** @type {!Float32Array} */
  HEAPF32,
#if WASM_BIGINT
/* BigInt64Array type is not correctly defined in closure
/** not-@type {!BigInt64Array} */
  HEAP64,
/* BigUInt64Array type is not correctly defined in closure
/** not-t@type {!BigUint64Array} */
  HEAPU64,
#endif
/** @type {!Float64Array} */
  HEAPF64;

#if SUPPORT_BIG_ENDIAN
var HEAP_DATA_VIEW;
#endif

#if USE_PTHREADS
if (ENVIRONMENT_IS_PTHREAD) {
  // Grab imports from the pthread to local scope.
  buffer = Module['buffer'];
  // Note that not all runtime fields are imported above
}
#endif

function updateGlobalBufferAndViews(buf) {
  buffer = buf;
#if SUPPORT_BIG_ENDIAN
  Module['HEAP_DATA_VIEW'] = HEAP_DATA_VIEW = new DataView(buf);
#endif
  Module['HEAP8'] = HEAP8 = new Int8Array(buf);
  Module['HEAP16'] = HEAP16 = new Int16Array(buf);
  Module['HEAP32'] = HEAP32 = new Int32Array(buf);
  Module['HEAPU8'] = HEAPU8 = new Uint8Array(buf);
  Module['HEAPU16'] = HEAPU16 = new Uint16Array(buf);
  Module['HEAPU32'] = HEAPU32 = new Uint32Array(buf);
  Module['HEAPF32'] = HEAPF32 = new Float32Array(buf);
  Module['HEAPF64'] = HEAPF64 = new Float64Array(buf);
#if WASM_BIGINT
  Module['HEAP64'] = HEAP64 = new BigInt64Array(buf);
  Module['HEAPU64'] = HEAPU64 = new BigUint64Array(buf);
#endif
}

var TOTAL_STACK = {{{ TOTAL_STACK }}};
#if ASSERTIONS
if (Module['TOTAL_STACK']) assert(TOTAL_STACK === Module['TOTAL_STACK'], 'the stack size can no longer be determined at runtime')
#endif

{{{ makeModuleReceiveWithVar('INITIAL_MEMORY', undefined, INITIAL_MEMORY) }}}

#if ASSERTIONS
assert(INITIAL_MEMORY >= TOTAL_STACK, 'INITIAL_MEMORY should be larger than TOTAL_STACK, was ' + INITIAL_MEMORY + '! (TOTAL_STACK=' + TOTAL_STACK + ')');

// check for full engine support (use string 'subarray' to avoid closure compiler confusion)
assert(typeof Int32Array != 'undefined' && typeof Float64Array !== 'undefined' && Int32Array.prototype.subarray != undefined && Int32Array.prototype.set != undefined,
       'JS engine does not provide full typed array support');
#endif

#if IMPORTED_MEMORY
// In non-standalone/normal mode, we create the memory here.
#include "runtime_init_memory.js"
#else // IMPORTED_MEMORY
#if ASSERTIONS
// If memory is defined in wasm, the user can't provide it.
assert(!Module['wasmMemory'], 'Use of `wasmMemory` detected.  Use -sIMPORTED_MEMORY to define wasmMemory externally');
assert(INITIAL_MEMORY == {{{INITIAL_MEMORY}}}, 'Detected runtime INITIAL_MEMORY setting.  Use -sIMPORTED_MEMORY to define wasmMemory dynamically');
#endif // ASSERTIONS
#endif // IMPORTED_MEMORY

#include "runtime_init_table.js"
#include "runtime_stack_check.js"
#include "runtime_assertions.js"

var __ATPRERUN__  = []; // functions called before the runtime is initialized
var __ATINIT__    = []; // functions called during startup
#if HAS_MAIN
var __ATMAIN__    = []; // functions called when main() is to be run
#endif
var __ATEXIT__    = []; // functions called during shutdown
var __ATPOSTRUN__ = []; // functions called after the main() is called

#if RELOCATABLE
var __RELOC_FUNCS__ = [];
#endif

var runtimeInitialized = false;

#if EXIT_RUNTIME
var runtimeExited = false;
var runtimeKeepaliveCounter = 0;

function keepRuntimeAlive() {
  return noExitRuntime || runtimeKeepaliveCounter > 0;
}
#else
function keepRuntimeAlive() {
  return noExitRuntime;
}
#endif

function preRun() {
#if ASSERTIONS && USE_PTHREADS
  assert(!ENVIRONMENT_IS_PTHREAD); // PThreads reuse the runtime from the main thread.
#endif

#if expectToReceiveOnModule('preRun')
  if (Module['preRun']) {
    if (typeof Module['preRun'] == 'function') Module['preRun'] = [Module['preRun']];
    while (Module['preRun'].length) {
      addOnPreRun(Module['preRun'].shift());
    }
  }
#endif

  callRuntimeCallbacks(__ATPRERUN__);
}

function initRuntime() {
#if ASSERTIONS
  assert(!runtimeInitialized);
#endif
  runtimeInitialized = true;

#if WASM_WORKERS
  if (ENVIRONMENT_IS_WASM_WORKER) return __wasm_worker_initializeRuntime();
#endif

#if USE_PTHREADS
  if (ENVIRONMENT_IS_PTHREAD) return;
#endif

#if STACK_OVERFLOW_CHECK
  checkStackCookie();
#endif

#if STACK_OVERFLOW_CHECK >= 2
#if RUNTIME_LOGGING
  err('__set_stack_limits: ' + _emscripten_stack_get_base() + ', ' + _emscripten_stack_get_end());
#endif
  ___set_stack_limits(_emscripten_stack_get_base(), _emscripten_stack_get_end());
#endif
#if RELOCATABLE
  callRuntimeCallbacks(__RELOC_FUNCS__);
#endif
  <<< ATINITS >>>
  callRuntimeCallbacks(__ATINIT__);
}

#if HAS_MAIN
function preMain() {
#if STACK_OVERFLOW_CHECK
  checkStackCookie();
#endif
#if USE_PTHREADS
  if (ENVIRONMENT_IS_PTHREAD) return; // PThreads reuse the runtime from the main thread.
#endif
  <<< ATMAINS >>>
  callRuntimeCallbacks(__ATMAIN__);
}
#endif

#if EXIT_RUNTIME
function exitRuntime() {
#if RUNTIME_DEBUG
  err('exitRuntime');
#endif
#if ASYNCIFY && ASSERTIONS
  // ASYNCIFY cannot be used once the runtime starts shutting down.
  Asyncify.state = Asyncify.State.Disabled;
#endif
#if STACK_OVERFLOW_CHECK
  checkStackCookie();
#endif
#if USE_PTHREADS
  if (ENVIRONMENT_IS_PTHREAD) return; // PThreads reuse the runtime from the main thread.
#endif
#if !STANDALONE_WASM
  ___funcs_on_exit(); // Native atexit() functions
#endif
  callRuntimeCallbacks(__ATEXIT__);
  <<< ATEXITS >>>
#if USE_PTHREADS
  PThread.terminateAllThreads();
#endif
  runtimeExited = true;
}
#endif

function postRun() {
#if STACK_OVERFLOW_CHECK
  checkStackCookie();
#endif
#if USE_PTHREADS
  if (ENVIRONMENT_IS_PTHREAD) return; // PThreads reuse the runtime from the main thread.
#endif

#if expectToReceiveOnModule('postRun')
  if (Module['postRun']) {
    if (typeof Module['postRun'] == 'function') Module['postRun'] = [Module['postRun']];
    while (Module['postRun'].length) {
      addOnPostRun(Module['postRun'].shift());
    }
  }
#endif

  callRuntimeCallbacks(__ATPOSTRUN__);
}

function addOnPreRun(cb) {
  __ATPRERUN__.unshift(cb);
}

function addOnInit(cb) {
  __ATINIT__.unshift(cb);
}

#if HAS_MAIN
function addOnPreMain(cb) {
  __ATMAIN__.unshift(cb);
}
#endif

function addOnExit(cb) {
#if EXIT_RUNTIME
  __ATEXIT__.unshift(cb);
#endif
}

function addOnPostRun(cb) {
  __ATPOSTRUN__.unshift(cb);
}

#include "runtime_math.js"

// A counter of dependencies for calling run(). If we need to
// do asynchronous work before running, increment this and
// decrement it. Incrementing must happen in a place like
// Module.preRun (used by emcc to add file preloading).
// Note that you can add dependencies in preRun, even though
// it happens right before run - run will be postponed until
// the dependencies are met.
var runDependencies = 0;
var runDependencyWatcher = null;
var dependenciesFulfilled = null; // overridden to take different actions when all run dependencies are fulfilled
#if ASSERTIONS
var runDependencyTracking = {};
#endif

function getUniqueRunDependency(id) {
#if ASSERTIONS
  var orig = id;
  while (1) {
    if (!runDependencyTracking[id]) return id;
    id = orig + Math.random();
  }
#else
  return id;
#endif
}

function addRunDependency(id) {
  runDependencies++;

#if expectToReceiveOnModule('monitorRunDependencies')
  if (Module['monitorRunDependencies']) {
    Module['monitorRunDependencies'](runDependencies);
  }
#endif

#if ASSERTIONS
  if (id) {
    assert(!runDependencyTracking[id]);
    runDependencyTracking[id] = 1;
    if (runDependencyWatcher === null && typeof setInterval != 'undefined') {
      // Check for missing dependencies every few seconds
      runDependencyWatcher = setInterval(function() {
        if (ABORT) {
          clearInterval(runDependencyWatcher);
          runDependencyWatcher = null;
          return;
        }
        var shown = false;
        for (var dep in runDependencyTracking) {
          if (!shown) {
            shown = true;
            err('still waiting on run dependencies:');
          }
          err('dependency: ' + dep);
        }
        if (shown) {
          err('(end of list)');
        }
      }, 10000);
    }
  } else {
    err('warning: run dependency added without ID');
  }
#endif
}

function removeRunDependency(id) {
  runDependencies--;

#if expectToReceiveOnModule('monitorRunDependencies')
  if (Module['monitorRunDependencies']) {
    Module['monitorRunDependencies'](runDependencies);
  }
#endif

#if ASSERTIONS
  if (id) {
    assert(runDependencyTracking[id]);
    delete runDependencyTracking[id];
  } else {
    err('warning: run dependency removed without ID');
  }
#endif
  if (runDependencies == 0) {
    if (runDependencyWatcher !== null) {
      clearInterval(runDependencyWatcher);
      runDependencyWatcher = null;
    }
    if (dependenciesFulfilled) {
      var callback = dependenciesFulfilled;
      dependenciesFulfilled = null;
      callback(); // can add another dependenciesFulfilled
    }
  }
}

/** @param {string|number=} what */
function abort(what) {
#if expectToReceiveOnModule('onAbort')
#if USE_PTHREADS
  // When running on a pthread, none of the incoming parameters on the module
  // object are present.  The `onAbort` handler only exists on the main thread
  // and so we need to proxy the handling of these back to the main thread.
  // TODO(sbc): Extend this to all such handlers that can be passed into on
  // module creation.
  if (ENVIRONMENT_IS_PTHREAD) {
    postMessage({ 'cmd': 'onAbort', 'arg': what});
  } else
#endif
  {
    if (Module['onAbort']) {
      Module['onAbort'](what);
    }
  }
#endif

  what = 'Aborted(' + what + ')';
  // TODO(sbc): Should we remove printing and leave it up to whoever
  // catches the exception?
  err(what);

  ABORT = true;
  EXITSTATUS = 1;

#if ASSERTIONS == 0
  what += '. Build with -sASSERTIONS for more info.';
#endif // ASSERTIONS

  // Use a wasm runtime error, because a JS error might be seen as a foreign
  // exception, which means we'd run destructors on it. We need the error to
  // simply make the program stop.
  // FIXME This approach does not work in Wasm EH because it currently does not assume
  // all RuntimeErrors are from traps; it decides whether a RuntimeError is from
  // a trap or not based on a hidden field within the object. So at the moment
  // we don't have a way of throwing a wasm trap from JS. TODO Make a JS API that
  // allows this in the wasm spec.

  // Suppress closure compiler warning here. Closure compiler's builtin extern
  // defintion for WebAssembly.RuntimeError claims it takes no arguments even
  // though it can.
  // TODO(https://github.com/google/closure-compiler/pull/3913): Remove if/when upstream closure gets fixed.
#if WASM_EXCEPTIONS == 1
  // See above, in the meantime, we resort to wasm code for trapping.
  ___trap();
#else
  /** @suppress {checkTypes} */
  var e = new WebAssembly.RuntimeError(what);

#if MODULARIZE
  readyPromiseReject(e);
#endif
  // Throw the error whether or not MODULARIZE is set because abort is used
  // in code paths apart from instantiation where an exception is expected
  // to be thrown when abort is called.
  throw e;
#endif
}

// {{MEM_INITIALIZER}}

#include "memoryprofiler.js"

#if ASSERTIONS && !('$FS' in addedLibraryItems) && !WASMFS
// show errors on likely calls to FS when it was not included
var FS = {
  error: function() {
    abort('Filesystem support (FS) was not included. The problem is that you are using files from JS, but files were not used from C/C++, so filesystem support was not auto-included. You can force-include filesystem support with -sFORCE_FILESYSTEM');
  },
  init: function() { FS.error() },
  createDataFile: function() { FS.error() },
  createPreloadedFile: function() { FS.error() },
  createLazyFile: function() { FS.error() },
  open: function() { FS.error() },
  mkdev: function() { FS.error() },
  registerDevice: function() { FS.error() },
  analyzePath: function() { FS.error() },
  loadFilesFromDB: function() { FS.error() },

  ErrnoError: function ErrnoError() { FS.error() },
};
Module['FS_createDataFile'] = FS.createDataFile;
Module['FS_createPreloadedFile'] = FS.createPreloadedFile;
#endif

#include "URIUtils.js"

#if ASSERTIONS
/** @param {boolean=} fixedasm */
function createExportWrapper(name, fixedasm) {
  return function() {
    var displayName = name;
    var asm = fixedasm;
    if (!fixedasm) {
      asm = Module['asm'];
    }
    assert(runtimeInitialized, 'native function `' + displayName + '` called before runtime initialization');
#if EXIT_RUNTIME
    assert(!runtimeExited, 'native function `' + displayName + '` called after runtime exit (use NO_EXIT_RUNTIME to keep it alive after main() exits)');
#endif
    if (!asm[name]) {
      assert(asm[name], 'exported native function `' + displayName + '` not found');
    }
    return asm[name].apply(null, arguments);
  };
}
#endif

#if ABORT_ON_WASM_EXCEPTIONS
// `abortWrapperDepth` counts the recursion level of the wrapper function so
// that we only handle exceptions at the top level letting the exception
// mechanics work uninterrupted at the inner level.  Additionally,
// `abortWrapperDepth` is also manually incremented in callMain so that we know
// to ignore exceptions from there since they're handled by callMain directly.
var abortWrapperDepth = 0;

// Creates a wrapper in a closure so that each wrapper gets it's own copy of 'original'
function makeAbortWrapper(original) {
  return function() {
    // Don't allow this function to be called if we're aborted!
    if (ABORT) {
      throw "program has already aborted!";
    }

    abortWrapperDepth += 1;
    try {
      return original.apply(null, arguments);
    } catch (e) {
      if (
        ABORT // rethrow exception if abort() was called in the original function call above
        || abortWrapperDepth > 1 // rethrow exceptions not caught at the top level if exception catching is enabled; rethrow from exceptions from within callMain
#if SUPPORT_LONGJMP == 'emscripten'
        || e === Infinity // rethrow longjmp if enabled (In Emscripten EH format longjmp will throw Infinity)
#endif
      ) {
        throw e;
      }

      abort("unhandled exception: " + [e, e.stack]);
    }
    finally {
      abortWrapperDepth -= 1;
    }
  }
}

// Instrument all the exported functions to:
// - abort if an unhandled exception occurs
// - throw an exception if someone tries to call them after the program has aborted
// See settings.ABORT_ON_WASM_EXCEPTIONS for more info.
function instrumentWasmExportsWithAbort(exports) {
  // Override the exported functions with the wrappers and copy over any other symbols
  var instExports = {};
  for (var name in exports) {
      var original = exports[name];
      if (typeof original == 'function') {
        instExports[name] = makeAbortWrapper(original);
      } else {
        instExports[name] = original;
      }
  }

  return instExports;
}

function instrumentWasmTableWithAbort() {
  // Override the wasmTable get function to return the wrappers
  var realGet = wasmTable.get;
  var wrapperCache = {};
  wasmTable.get = (i) => {
    var func = realGet.call(wasmTable, i);
    var cached = wrapperCache[i];
    if (!cached || cached.func !== func) {
      cached = wrapperCache[i] = {
        func: func,
        wrapper: makeAbortWrapper(func)
      }
    }
    return cached.wrapper;
  };
}
#endif

var wasmBinaryFile;
#if EXPORT_ES6 && USE_ES6_IMPORT_META && !SINGLE_FILE
if (Module['locateFile']) {
#endif
  wasmBinaryFile = '{{{ WASM_BINARY_FILE }}}';
  if (!isDataURI(wasmBinaryFile)) {
    wasmBinaryFile = locateFile(wasmBinaryFile);
  }
#if EXPORT_ES6 && USE_ES6_IMPORT_META && !SINGLE_FILE // in single-file mode, repeating WASM_BINARY_FILE would emit the contents again
} else {
  // Use bundler-friendly `new URL(..., import.meta.url)` pattern; works in browsers too.
  wasmBinaryFile = new URL('{{{ WASM_BINARY_FILE }}}', import.meta.url).toString();
}
#endif

function getBinary(file) {
  try {
    if (file == wasmBinaryFile && wasmBinary) {
      return new Uint8Array(wasmBinary);
    }
#if SUPPORT_BASE64_EMBEDDING
    var binary = tryParseAsDataURI(file);
    if (binary) {
      return binary;
    }
#endif
    if (readBinary) {
      return readBinary(file);
    }
#if WASM_ASYNC_COMPILATION
    throw "both async and sync fetching of the wasm failed";
#else
    throw "sync fetching of the wasm failed: you can preload it to Module['wasmBinary'] manually, or emcc.py will do that for you when generating HTML (but not JS)";
#endif
  }
  catch (err) {
    abort(err);
  }
}

function getBinaryPromise() {
  // If we don't have the binary yet, try to to load it asynchronously.
  // Fetch has some additional restrictions over XHR, like it can't be used on a file:// url.
  // See https://github.com/github/fetch/pull/92#issuecomment-140665932
  // Cordova or Electron apps are typically loaded from a file:// url.
  // So use fetch if it is available and the url is not a file, otherwise fall back to XHR.
  if (!wasmBinary && (ENVIRONMENT_IS_WEB || ENVIRONMENT_IS_WORKER)) {
    if (typeof fetch == 'function'
#if ENVIRONMENT_MAY_BE_WEBVIEW
      && !isFileURI(wasmBinaryFile)
#endif
    ) {
      return fetch(wasmBinaryFile, {{{ makeModuleReceiveExpr('fetchSettings', "{ credentials: 'same-origin' }") }}}).then(function(response) {
        if (!response['ok']) {
          throw "failed to load wasm binary file at '" + wasmBinaryFile + "'";
        }
        return response['arrayBuffer']();
      }).catch(function () {
          return getBinary(wasmBinaryFile);
      });
    }
#if ENVIRONMENT_MAY_BE_WEBVIEW
    else {
      if (readAsync) {
        // fetch is not available or url is file => try XHR (readAsync uses XHR internally)
        return new Promise(function(resolve, reject) {
          readAsync(wasmBinaryFile, function(response) { resolve(new Uint8Array(/** @type{!ArrayBuffer} */(response))) }, reject)
        });
      }
    }
#endif
  }

  // Otherwise, getBinary should be able to get it synchronously
  return Promise.resolve().then(function() { return getBinary(wasmBinaryFile); });
}

#if LOAD_SOURCE_MAP
var wasmSourceMap;
#include "source_map_support.js"
#endif

#if USE_OFFSET_CONVERTER
var wasmOffsetConverter;
#include "wasm_offset_converter.js"
#endif

#if SPLIT_MODULE
{{{ makeModuleReceiveWithVar('loadSplitModule', undefined, 'instantiateSync',  true) }}}
var splitModuleProxyHandler = {
  'get': function(target, prop, receiver) {
    return function() {
      err('placeholder function called: ' + prop);
      var imports = {'primary': Module['asm']};
      // Replace '.wasm' suffix with '.deferred.wasm'.
      var deferred = wasmBinaryFile.slice(0, -5) + '.deferred.wasm'
      loadSplitModule(deferred, imports, prop);
      err('instantiated deferred module, continuing');
#if RELOCATABLE
      // When the table is dynamically laid out, the placeholder functions names
      // are offsets from the table base. In the main module, the table base is
      // always 1.
      return wasmTable.get(1 + parseInt(prop)).apply(null, arguments);
#else
      return wasmTable.get(prop).apply(null, arguments);
#endif
    }
  }
};
#endif

#if LOAD_SOURCE_MAP
function receiveSourceMapJSON(sourceMap) {
  wasmSourceMap = new WasmSourceMap(sourceMap);
  {{{ runOnMainThread("removeRunDependency('source-map');") }}}
}
#endif

#if SPLIT_MODULE || !WASM_ASYNC_COMPILATION
function instantiateSync(file, info) {
  var instance;
  var module;
  var binary;
  try {
    binary = getBinary(file);
#if NODE_CODE_CACHING
    if (ENVIRONMENT_IS_NODE) {
      var v8 = require('v8');
      // Include the V8 version in the cache name, so that we don't try to
      // load cached code from another version, which fails silently (it seems
      // to load ok, but we do actually recompile the binary every time).
      var cachedCodeFile = '{{{ WASM_BINARY_FILE }}}.' + v8.cachedDataVersionTag() + '.cached';
      cachedCodeFile = locateFile(cachedCodeFile);
      requireNodeFS();
      var hasCached = fs.existsSync(cachedCodeFile);
      if (hasCached) {
#if RUNTIME_LOGGING
        err('NODE_CODE_CACHING: loading module');
#endif
        try {
          module = v8.deserialize(fs.readFileSync(cachedCodeFile));
        } catch (e) {
          err('NODE_CODE_CACHING: failed to deserialize, bad cache file? (' + cachedCodeFile + ')');
          // Save the new compiled code when we have it.
          hasCached = false;
        }
      }
    }
    if (!module) {
      module = new WebAssembly.Module(binary);
    }
    if (ENVIRONMENT_IS_NODE && !hasCached) {
#if RUNTIME_LOGGING
      err('NODE_CODE_CACHING: saving module');
#endif
      fs.writeFileSync(cachedCodeFile, v8.serialize(module));
    }
#else // NODE_CODE_CACHING
    module = new WebAssembly.Module(binary);
#endif // NODE_CODE_CACHING
    instance = new WebAssembly.Instance(module, info);
#if USE_OFFSET_CONVERTER
    wasmOffsetConverter = new WasmOffsetConverter(binary, module);
#endif
  } catch (e) {
    var str = e.toString();
    err('failed to compile wasm module: ' + str);
    if (str.includes('imported Memory') ||
        str.includes('memory import')) {
      err('Memory size incompatibility issues may be due to changing INITIAL_MEMORY at runtime to something too large. Use ALLOW_MEMORY_GROWTH to allow any size memory (and also make sure not to set INITIAL_MEMORY at runtime to something smaller than it was at compile time).');
    }
    throw e;
  }
#if LOAD_SOURCE_MAP
  receiveSourceMapJSON(getSourceMap());
#endif
  return [instance, module];
}
#endif

#if LOAD_SOURCE_MAP || USE_OFFSET_CONVERTER
// When using postMessage to send an object, it is processed by the structured clone algorithm.
// The prototype, and hence methods, on that object is then lost. This function adds back the lost prototype.
// This does not work with nested objects that has prototypes, but it suffices for WasmSourceMap and WasmOffsetConverter.
function resetPrototype(constructor, attrs) {
  var object = Object.create(constructor.prototype);
  return Object.assign(object, attrs);
}
#endif

// Create the wasm instance.
// Receives the wasm imports, returns the exports.
function createWasm() {
  // prepare imports
  var info = {
#if MINIFY_WASM_IMPORTED_MODULES
    'a': asmLibraryArg,
#else // MINIFY_WASM_IMPORTED_MODULES
    'env': asmLibraryArg,
    '{{{ WASI_MODULE_NAME }}}': asmLibraryArg,
#endif // MINIFY_WASM_IMPORTED_MODULES
#if SPLIT_MODULE
    'placeholder': new Proxy({}, splitModuleProxyHandler),
#endif
#if RELOCATABLE
    'GOT.mem': new Proxy(asmLibraryArg, GOTHandler),
    'GOT.func': new Proxy(asmLibraryArg, GOTHandler),
#endif
  };
  // Load the wasm module and create an instance of using native support in the JS engine.
  // handle a generated wasm instance, receiving its exports and
  // performing other necessary setup
  /** @param {WebAssembly.Module=} module*/
  function receiveInstance(instance, module) {
    var exports = instance.exports;

#if RELOCATABLE
    exports = relocateExports(exports, {{{ GLOBAL_BASE }}});
#endif

#if MEMORY64
    exports = instrumentWasmExportsForMemory64(exports);
#endif

#if ASYNCIFY
    exports = Asyncify.instrumentWasmExports(exports);
#endif

#if ABORT_ON_WASM_EXCEPTIONS
    exports = instrumentWasmExportsWithAbort(exports);
#endif

    Module['asm'] = exports;

#if MAIN_MODULE
    var metadata = getDylinkMetadata(module);
#if AUTOLOAD_DYLIBS
    if (metadata.neededDynlibs) {
      dynamicLibraries = metadata.neededDynlibs.concat(dynamicLibraries);
    }
#endif
    mergeLibSymbols(exports, 'main')
#endif

#if USE_PTHREADS
#if MAIN_MODULE
    registerTLSInit(Module['asm']['_emscripten_tls_init'], instance.exports, metadata);
#else
    registerTLSInit(Module['asm']['_emscripten_tls_init']);
#endif
#endif

#if !IMPORTED_MEMORY
    wasmMemory = Module['asm']['memory'];
#if ASSERTIONS
    assert(wasmMemory, "memory not found in wasm exports");
    // This assertion doesn't hold when emscripten is run in --post-link
    // mode.
    // TODO(sbc): Read INITIAL_MEMORY out of the wasm file in post-link mode.
    //assert(wasmMemory.buffer.byteLength === {{{ INITIAL_MEMORY }}});
#endif
    updateGlobalBufferAndViews(wasmMemory.buffer);
#endif
#if !MEM_INIT_IN_WASM
    runMemoryInitializer();
#endif

#if !RELOCATABLE
    wasmTable = Module['asm']['__indirect_function_table'];
#if ASSERTIONS && !PURE_WASI
    assert(wasmTable, "table not found in wasm exports");
#endif
#endif

<<<<<<< HEAD
#if AUDIO_WORKLET
    // If we are in the audio worklet environment, we can only access the Module object
    // and not the global scope of the main JS script. Therefore we need to export
    // all functions that the audio worklet scope needs onto the Module object.
    Module['wasmTable'] = wasmTable;
#endif

#if hasExportedFunction('___wasm_call_ctors')
=======
#if hasExportedSymbol('__wasm_call_ctors')
>>>>>>> 2a3becf4
    addOnInit(Module['asm']['__wasm_call_ctors']);
#endif

#if hasExportedSymbol('__wasm_apply_data_relocs')
    __RELOC_FUNCS__.push(Module['asm']['__wasm_apply_data_relocs']);
#endif

#if ABORT_ON_WASM_EXCEPTIONS
    instrumentWasmTableWithAbort();
#endif

#if !DECLARE_ASM_MODULE_EXPORTS
    // If we didn't declare the asm exports as top level enties this function
    // is in charge of programatically exporting them on the global object.
    exportAsmFunctions(exports);
#endif

#if USE_PTHREADS || WASM_WORKERS
    // We now have the Wasm module loaded up, keep a reference to the compiled module so we can post it to the workers.
    wasmModule = module;
#endif

#if WASM_WORKERS
    if (!ENVIRONMENT_IS_WASM_WORKER) {
#endif
#if USE_PTHREADS
    // Instantiation is synchronous in pthreads and we assert on run dependencies.
    if (!ENVIRONMENT_IS_PTHREAD) {
#if PTHREAD_POOL_SIZE
      var numWorkersToLoad = PThread.unusedWorkers.length;
      PThread.unusedWorkers.forEach(function(w) { PThread.loadWasmModuleToWorker(w, function() {
#if !PTHREAD_POOL_DELAY_LOAD
        // PTHREAD_POOL_DELAY_LOAD==0: we wanted to synchronously wait until the Worker pool
        // has loaded up. If all Workers have finished loading up the Wasm Module, proceed with main()
        if (!--numWorkersToLoad) removeRunDependency('wasm-instantiate');
#endif
      })});
#endif
#if PTHREAD_POOL_DELAY_LOAD || !PTHREAD_POOL_SIZE
      // PTHREAD_POOL_DELAY_LOAD==1 (or no preloaded pool in use): do not wait up for the Workers to
      // instantiate the Wasm module, but proceed with main() immediately.
      removeRunDependency('wasm-instantiate');
#endif
    }
#else // singlethreaded build:
    removeRunDependency('wasm-instantiate');
#endif // ~USE_PTHREADS
#if WASM_WORKERS
    }
#endif

  }
  // we can't run yet (except in a pthread, where we have a custom sync instantiator)
  {{{ runOnMainThread("addRunDependency('wasm-instantiate');") }}}

#if LOAD_SOURCE_MAP
  {{{ runOnMainThread("addRunDependency('source-map');") }}}
#endif

  // Prefer streaming instantiation if available.
#if WASM_ASYNC_COMPILATION
#if ASSERTIONS
  // Async compilation can be confusing when an error on the page overwrites Module
  // (for example, if the order of elements is wrong, and the one defining Module is
  // later), so we save Module and check it later.
  var trueModule = Module;
#endif
  function receiveInstantiationResult(result) {
    // 'result' is a ResultObject object which has both the module and instance.
    // receiveInstance() will swap in the exports (to Module.asm) so they can be called
#if ASSERTIONS
    assert(Module === trueModule, 'the Module object should not be replaced during async compilation - perhaps the order of HTML elements is wrong?');
    trueModule = null;
#endif
#if SHARED_MEMORY || RELOCATABLE
    receiveInstance(result['instance'], result['module']);
#else
    // TODO: Due to Closure regression https://github.com/google/closure-compiler/issues/3193, the above line no longer optimizes out down to the following line.
    // When the regression is fixed, can restore the above USE_PTHREADS-enabled path.
    receiveInstance(result['instance']);
#endif
  }

  function instantiateArrayBuffer(receiver) {
#if USE_OFFSET_CONVERTER
    var savedBinary;
#endif
    return getBinaryPromise().then(function(binary) {
#if USE_OFFSET_CONVERTER
      savedBinary = binary;
#endif
      return WebAssembly.instantiate(binary, info);
    }).then(function (instance) {
#if USE_OFFSET_CONVERTER
      // wasmOffsetConverter needs to be assigned before calling the receiver
      // (receiveInstantiationResult).  See comments below in instantiateAsync.
      wasmOffsetConverter = new WasmOffsetConverter(savedBinary, instance.module);
#endif
      return instance;
    }).then(receiver, function(reason) {
      err('failed to asynchronously prepare wasm: ' + reason);

#if WASM == 2
#if ENVIRONMENT_MAY_BE_NODE || ENVIRONMENT_MAY_BE_SHELL
      if (typeof location != 'undefined') {
#endif
        // WebAssembly compilation failed, try running the JS fallback instead.
        var search = location.search;
        if (search.indexOf('_rwasm=0') < 0) {
          location.href += (search ? search + '&' : '?') + '_rwasm=0';
          // Return here to avoid calling abort() below.  The application
          // still has a chance to start sucessfully do we don't want to
          // trigger onAbort or onExit handlers.
          return;
        }
#if ENVIRONMENT_MAY_BE_NODE || ENVIRONMENT_MAY_BE_SHELL
      }
#endif
#endif // WASM == 2

#if ASSERTIONS
      // Warn on some common problems.
      if (isFileURI(wasmBinaryFile)) {
        err('warning: Loading from a file URI (' + wasmBinaryFile + ') is not supported in most browsers. See https://emscripten.org/docs/getting_started/FAQ.html#how-do-i-run-a-local-webserver-for-testing-why-does-my-program-stall-in-downloading-or-preparing');
      }
#endif
      abort(reason);
    });
  }

  function instantiateAsync() {
    if (!wasmBinary &&
        typeof WebAssembly.instantiateStreaming == 'function' &&
        !isDataURI(wasmBinaryFile) &&
#if ENVIRONMENT_MAY_BE_WEBVIEW
        // Don't use streaming for file:// delivered objects in a webview, fetch them synchronously.
        !isFileURI(wasmBinaryFile) &&
#endif
#if ENVIRONMENT_MAY_BE_NODE
        // Avoid instantiateStreaming() on Node.js environment for now, as while
        // Node.js v18.1.0 implements it, it does not have a full fetch()
        // implementation yet.
        //
        // Reference:
        //   https://github.com/emscripten-core/emscripten/pull/16917
        !ENVIRONMENT_IS_NODE &&
#endif
        typeof fetch == 'function') {
      return fetch(wasmBinaryFile, {{{ makeModuleReceiveExpr('fetchSettings', "{ credentials: 'same-origin' }") }}}).then(function(response) {
        // Suppress closure warning here since the upstream definition for
        // instantiateStreaming only allows Promise<Repsponse> rather than
        // an actual Response.
        // TODO(https://github.com/google/closure-compiler/pull/3913): Remove if/when upstream closure is fixed.
        /** @suppress {checkTypes} */
        var result = WebAssembly.instantiateStreaming(response, info);

#if USE_OFFSET_CONVERTER
        // We need the wasm binary for the offset converter. Clone the response
        // in order to get its arrayBuffer (cloning should be more efficient
        // than doing another entire request).
        // (We must clone the response now in order to use it later, as if we
        // try to clone it asynchronously lower down then we will get a
        // "response was already consumed" error.)
        var clonedResponsePromise = response.clone().arrayBuffer();
#endif

        return result.then(
#if !USE_OFFSET_CONVERTER
          receiveInstantiationResult,
#else
          function(instantiationResult) {
            // When using the offset converter, we must interpose here. First,
            // the instantiation result must arrive (if it fails, the error
            // handling later down will handle it). Once it arrives, we can
            // initialize the offset converter. And only then is it valid to
            // call receiveInstantiationResult, as that function will use the
            // offset converter (in the case of pthreads, it will create the
            // pthreads and send them the offsets along with the wasm instance).

            clonedResponsePromise.then(function(arrayBufferResult) {
              wasmOffsetConverter = new WasmOffsetConverter(new Uint8Array(arrayBufferResult), instantiationResult.module);
              receiveInstantiationResult(instantiationResult);
            }, function(reason) {
              err('failed to initialize offset-converter: ' + reason);
            });
          },
#endif
          function(reason) {
            // We expect the most common failure cause to be a bad MIME type for the binary,
            // in which case falling back to ArrayBuffer instantiation should work.
            err('wasm streaming compile failed: ' + reason);
            err('falling back to ArrayBuffer instantiation');
            return instantiateArrayBuffer(receiveInstantiationResult);
          });
      });
    } else {
      return instantiateArrayBuffer(receiveInstantiationResult);
    }
  }
#endif

  // User shell pages can write their own Module.instantiateWasm = function(imports, successCallback) callback
  // to manually instantiate the Wasm module themselves. This allows pages to run the instantiation parallel
  // to any other async startup actions they are performing.
  // Also pthreads and wasm workers initialize the wasm instance through this path.
  if (Module['instantiateWasm']) {
#if USE_OFFSET_CONVERTER
#if ASSERTIONS && USE_PTHREADS
    if (ENVIRONMENT_IS_PTHREAD) {
      assert(Module['wasmOffsetData'], 'wasmOffsetData not found on Module object');
    }
#endif
    wasmOffsetConverter = resetPrototype(WasmOffsetConverter, Module['wasmOffsetData']);
#endif
#if LOAD_SOURCE_MAP
#if ASSERTIONS && USE_PTHREADS
    if (ENVIRONMENT_IS_PTHREAD) {
      assert(Module['wasmSourceMapData'], 'wasmSourceMapData not found on Module object');
    }
#endif
    wasmSourceMap = resetPrototype(WasmSourceMap, Module['wasmSourceMapData']);
#endif
    try {
      var exports = Module['instantiateWasm'](info, receiveInstance);
#if ASYNCIFY
      exports = Asyncify.instrumentWasmExports(exports);
#endif
      return exports;
    } catch(e) {
      err('Module.instantiateWasm callback failed with error: ' + e);
      return false;
    }
  }

#if WASM_ASYNC_COMPILATION
#if RUNTIME_LOGGING
  err('asynchronously preparing wasm');
#endif
#if MODULARIZE
  // If instantiation fails, reject the module ready promise.
  instantiateAsync().catch(readyPromiseReject);
#else
  instantiateAsync();
#endif
#if LOAD_SOURCE_MAP
  getSourceMapPromise().then(receiveSourceMapJSON);
#endif
  return {}; // no exports yet; we'll fill them in later
#else
  var result = instantiateSync(wasmBinaryFile, info);
#if USE_PTHREADS || MAIN_MODULE
  receiveInstance(result[0], result[1]);
#else
  // TODO: Due to Closure regression https://github.com/google/closure-compiler/issues/3193,
  // the above line no longer optimizes out down to the following line.
  // When the regression is fixed, we can remove this if/else.
  receiveInstance(result[0]);
#endif
  return Module['asm']; // exports were assigned here
#endif
}

// Globals used by JS i64 conversions (see makeSetValue)
var tempDouble;
var tempI64;

// === Body ===<|MERGE_RESOLUTION|>--- conflicted
+++ resolved
@@ -912,7 +912,6 @@
 #endif
 #endif
 
-<<<<<<< HEAD
 #if AUDIO_WORKLET
     // If we are in the audio worklet environment, we can only access the Module object
     // and not the global scope of the main JS script. Therefore we need to export
@@ -920,10 +919,7 @@
     Module['wasmTable'] = wasmTable;
 #endif
 
-#if hasExportedFunction('___wasm_call_ctors')
-=======
-#if hasExportedSymbol('__wasm_call_ctors')
->>>>>>> 2a3becf4
+#if hasExportedSymbol('___wasm_call_ctors')
     addOnInit(Module['asm']['__wasm_call_ctors']);
 #endif
 
