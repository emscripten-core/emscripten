// === Preamble library stuff ===

// Documentation for the public APIs defined in this file must be updated in:
//    site/source/docs/api_reference/preamble.js.rst
// A prebuilt local version of the documentation is available at:
//    site/build/text/docs/api_reference/preamble.js.txt
// You can also build docs locally as HTML or other formats in site/
// An online HTML version (which may be of a different version of Emscripten)
//    is up at http://kripken.github.io/emscripten-site/docs/api_reference/preamble.js.html

#if BENCHMARK
Module.realPrint = out;
out = err = function(){};
#endif

#include "runtime_safe_heap.js"

//========================================
// Runtime essentials
//========================================

// whether we are quitting the application. no code should run after this.
// set in exit() and abort()
var ABORT = false;

// set by exit() and abort().  Passed to 'onExit' handler.
// NOTE: This is also used as the process return code code in shell environments
// but only when noExitRuntime is false.
var EXITSTATUS = 0;

/** @type {function(*, string=)} */
function assert(condition, text) {
  if (!condition) {
    abort('Assertion failed: ' + text);
  }
}

var globalScope = this;

// Returns the C function with a specified identifier (for C++, you need to do manual name mangling)
function getCFunc(ident) {
  var func = Module['_' + ident]; // closure exported function
  assert(func, 'Cannot call unknown function ' + ident + ', make sure it is exported');
  return func;
}

var JSfuncs = {
  // Helpers for cwrap -- it can't refer to Runtime directly because it might
  // be renamed by closure, instead it calls JSfuncs['stackSave'].body to find
  // out what the minified function name is.
  'stackSave': function() {
    stackSave()
  },
  'stackRestore': function() {
    stackRestore()
  },
  // type conversion from js to c
  'arrayToC' : function(arr) {
    var ret = stackAlloc(arr.length);
    writeArrayToMemory(arr, ret);
    return ret;
  },
  'stringToC' : function(str) {
    var ret = 0;
    if (str !== null && str !== undefined && str !== 0) { // null string
      // at most 4 bytes per UTF-8 code point, +1 for the trailing '\0'
      var len = (str.length << 2) + 1;
      ret = stackAlloc(len);
      stringToUTF8(str, ret, len);
    }
    return ret;
  }
};

// For fast lookup of conversion functions
var toC = {
  'string': JSfuncs['stringToC'], 'array': JSfuncs['arrayToC']
};


// C calling interface.
function ccall(ident, returnType, argTypes, args, opts) {
  function convertReturnValue(ret) {
    if (returnType === 'string') return Pointer_stringify(ret);
    if (returnType === 'boolean') return Boolean(ret);
    return ret;
  }

  var func = getCFunc(ident);
  var cArgs = [];
  var stack = 0;
#if ASSERTIONS
  assert(returnType !== 'array', 'Return type should not be "array".');
#endif
  if (args) {
    for (var i = 0; i < args.length; i++) {
      var converter = toC[argTypes[i]];
      if (converter) {
        if (stack === 0) stack = stackSave();
        cArgs[i] = converter(args[i]);
      } else {
        cArgs[i] = args[i];
      }
    }
  }
  var ret = func.apply(null, cArgs);
#if EMTERPRETIFY_ASYNC
  if (typeof EmterpreterAsync === 'object' && EmterpreterAsync.state) {
#if ASSERTIONS
    assert(opts && opts.async, 'The call to ' + ident + ' is running asynchronously. If this was intended, add the async option to the ccall/cwrap call.');
    assert(!EmterpreterAsync.restartFunc, 'Cannot have multiple async ccalls in flight at once');
#endif
    return new Promise(function(resolve) {
      EmterpreterAsync.restartFunc = func;
      EmterpreterAsync.asyncFinalizers.push(function(ret) {
        if (stack !== 0) stackRestore(stack);
        resolve(convertReturnValue(ret));
      });
    });
  }
#endif
  ret = convertReturnValue(ret);
  if (stack !== 0) stackRestore(stack);
#if EMTERPRETIFY_ASYNC
  // If this is an async ccall, ensure we return a promise
  if (opts && opts.async) return Promise.resolve(ret);
#endif
  return ret;
}

function cwrap(ident, returnType, argTypes, opts) {
#if !ASSERTIONS
  argTypes = argTypes || [];
  // When the function takes numbers and returns a number, we can just return
  // the original function
  var numericArgs = argTypes.every(function(type){ return type === 'number'});
  var numericRet = returnType !== 'string';
  if (numericRet && numericArgs && !opts) {
    return getCFunc(ident);
  }
#endif
  return function() {
    return ccall(ident, returnType, argTypes, arguments, opts);
  }
}

/** @type {function(number, number, string, boolean=)} */
function setValue(ptr, value, type, noSafe) {
  type = type || 'i8';
  if (type.charAt(type.length-1) === '*') type = 'i32'; // pointers are 32-bit
#if SAFE_HEAP
  if (noSafe) {
    switch(type) {
      case 'i1': {{{ makeSetValue('ptr', '0', 'value', 'i1', undefined, undefined, undefined, '1') }}}; break;
      case 'i8': {{{ makeSetValue('ptr', '0', 'value', 'i8', undefined, undefined, undefined, '1') }}}; break;
      case 'i16': {{{ makeSetValue('ptr', '0', 'value', 'i16', undefined, undefined, undefined, '1') }}}; break;
      case 'i32': {{{ makeSetValue('ptr', '0', 'value', 'i32', undefined, undefined, undefined, '1') }}}; break;
      case 'i64': {{{ makeSetValue('ptr', '0', 'value', 'i64', undefined, undefined, undefined, '1') }}}; break;
      case 'float': {{{ makeSetValue('ptr', '0', 'value', 'float', undefined, undefined, undefined, '1') }}}; break;
      case 'double': {{{ makeSetValue('ptr', '0', 'value', 'double', undefined, undefined, undefined, '1') }}}; break;
      default: abort('invalid type for setValue: ' + type);
    }
  } else {
#endif
    switch(type) {
      case 'i1': {{{ makeSetValue('ptr', '0', 'value', 'i1') }}}; break;
      case 'i8': {{{ makeSetValue('ptr', '0', 'value', 'i8') }}}; break;
      case 'i16': {{{ makeSetValue('ptr', '0', 'value', 'i16') }}}; break;
      case 'i32': {{{ makeSetValue('ptr', '0', 'value', 'i32') }}}; break;
      case 'i64': {{{ makeSetValue('ptr', '0', 'value', 'i64') }}}; break;
      case 'float': {{{ makeSetValue('ptr', '0', 'value', 'float') }}}; break;
      case 'double': {{{ makeSetValue('ptr', '0', 'value', 'double') }}}; break;
      default: abort('invalid type for setValue: ' + type);
    }
#if SAFE_HEAP
  }
#endif
}

/** @type {function(number, string, boolean=)} */
function getValue(ptr, type, noSafe) {
  type = type || 'i8';
  if (type.charAt(type.length-1) === '*') type = 'i32'; // pointers are 32-bit
#if SAFE_HEAP
  if (noSafe) {
    switch(type) {
      case 'i1': return {{{ makeGetValue('ptr', '0', 'i1', undefined, undefined, undefined, undefined, '1') }}};
      case 'i8': return {{{ makeGetValue('ptr', '0', 'i8', undefined, undefined, undefined, undefined, '1') }}};
      case 'i16': return {{{ makeGetValue('ptr', '0', 'i16', undefined, undefined, undefined, undefined, '1') }}};
      case 'i32': return {{{ makeGetValue('ptr', '0', 'i32', undefined, undefined, undefined, undefined, '1') }}};
      case 'i64': return {{{ makeGetValue('ptr', '0', 'i64', undefined, undefined, undefined, undefined, '1') }}};
      case 'float': return {{{ makeGetValue('ptr', '0', 'float', undefined, undefined, undefined, undefined, '1') }}};
      case 'double': return {{{ makeGetValue('ptr', '0', 'double', undefined, undefined, undefined, undefined, '1') }}};
      default: abort('invalid type for getValue: ' + type);
    }
  } else {
#endif
    switch(type) {
      case 'i1': return {{{ makeGetValue('ptr', '0', 'i1') }}};
      case 'i8': return {{{ makeGetValue('ptr', '0', 'i8') }}};
      case 'i16': return {{{ makeGetValue('ptr', '0', 'i16') }}};
      case 'i32': return {{{ makeGetValue('ptr', '0', 'i32') }}};
      case 'i64': return {{{ makeGetValue('ptr', '0', 'i64') }}};
      case 'float': return {{{ makeGetValue('ptr', '0', 'float') }}};
      case 'double': return {{{ makeGetValue('ptr', '0', 'double') }}};
      default: abort('invalid type for getValue: ' + type);
    }
#if SAFE_HEAP
  }
#endif
  return null;
}

var ALLOC_NORMAL = 0; // Tries to use _malloc()
var ALLOC_STACK = 1; // Lives for the duration of the current function call
var ALLOC_DYNAMIC = 2; // Cannot be freed except through sbrk
var ALLOC_NONE = 3; // Do not allocate

// allocate(): This is for internal use. You can use it yourself as well, but the interface
//             is a little tricky (see docs right below). The reason is that it is optimized
//             for multiple syntaxes to save space in generated code. So you should
//             normally not use allocate(), and instead allocate memory using _malloc(),
//             initialize it with setValue(), and so forth.
// @slab: An array of data, or a number. If a number, then the size of the block to allocate,
//        in *bytes* (note that this is sometimes confusing: the next parameter does not
//        affect this!)
// @types: Either an array of types, one for each byte (or 0 if no type at that position),
//         or a single type which is used for the entire block. This only matters if there
//         is initial data - if @slab is a number, then this does not matter at all and is
//         ignored.
// @allocator: How to allocate memory, see ALLOC_*
/** @type {function((TypedArray|Array<number>|number), string, number, number=)} */
#if DECLARE_ASM_MODULE_EXPORTS == 0
var stackAlloc; // Statically reference stackAlloc function that will be exported later from asm.js/wasm so that allocate() function below will see it.
#endif
function allocate(slab, types, allocator, ptr) {
  var zeroinit, size;
  if (typeof slab === 'number') {
    zeroinit = true;
    size = slab;
  } else {
    zeroinit = false;
    size = slab.length;
  }

  var singleType = typeof types === 'string' ? types : null;

  var ret;
  if (allocator == ALLOC_NONE) {
    ret = ptr;
  } else {
    ret = [_malloc, stackAlloc, dynamicAlloc][allocator](Math.max(size, singleType ? 1 : types.length));
  }

  if (zeroinit) {
    var stop;
    ptr = ret;
    assert((ret & 3) == 0);
    stop = ret + (size & ~3);
    for (; ptr < stop; ptr += 4) {
      {{{ makeSetValue('ptr', '0', '0', 'i32', null, true) }}};
    }
    stop = ret + size;
    while (ptr < stop) {
      {{{ makeSetValue('ptr++', '0', '0', 'i8', null, true) }}};
    }
    return ret;
  }

  if (singleType === 'i8') {
    if (slab.subarray || slab.slice) {
      HEAPU8.set(/** @type {!Uint8Array} */ (slab), ret);
    } else {
      HEAPU8.set(new Uint8Array(slab), ret);
    }
    return ret;
  }

  var i = 0, type, typeSize, previousType;
  while (i < size) {
    var curr = slab[i];

    type = singleType || types[i];
    if (type === 0) {
      i++;
      continue;
    }
#if ASSERTIONS
    assert(type, 'Must know what type to store in allocate!');
#endif

    if (type == 'i64') type = 'i32'; // special case: we have one i32 here, and one i32 later

    setValue(ret+i, curr, type);

    // no need to look up size unless type changes, so cache it
    if (previousType !== type) {
      typeSize = getNativeTypeSize(type);
      previousType = type;
    }
    i += typeSize;
  }

  return ret;
}

// Allocate memory during any stage of startup - static memory early on, dynamic memory later, malloc when ready
function getMemory(size) {
  if (!runtimeInitialized) return dynamicAlloc(size);
  return _malloc(size);
}

#include "runtime_strings.js"

#include "runtime_stack_trace.js"

// Memory management

var PAGE_SIZE = 16384;
var WASM_PAGE_SIZE = {{{ WASM_PAGE_SIZE }}};
var ASMJS_PAGE_SIZE = {{{ ASMJS_PAGE_SIZE }}};

function alignUp(x, multiple) {
  if (x % multiple > 0) {
    x += multiple - (x % multiple);
  }
  return x;
}

var HEAP,
/** @type {ArrayBuffer} */
  buffer,
/** @type {Int8Array} */
  HEAP8,
/** @type {Uint8Array} */
  HEAPU8,
/** @type {Int16Array} */
  HEAP16,
/** @type {Uint16Array} */
  HEAPU16,
/** @type {Int32Array} */
  HEAP32,
/** @type {Uint32Array} */
  HEAPU32,
/** @type {Float32Array} */
  HEAPF32,
/** @type {Float64Array} */
  HEAPF64;

function updateGlobalBuffer(buf) {
  Module['buffer'] = buffer = buf;
}

function updateGlobalBufferViews() {
  Module['HEAP8'] = HEAP8 = new Int8Array(buffer);
  Module['HEAP16'] = HEAP16 = new Int16Array(buffer);
  Module['HEAP32'] = HEAP32 = new Int32Array(buffer);
  Module['HEAPU8'] = HEAPU8 = new Uint8Array(buffer);
  Module['HEAPU16'] = HEAPU16 = new Uint16Array(buffer);
  Module['HEAPU32'] = HEAPU32 = new Uint32Array(buffer);
  Module['HEAPF32'] = HEAPF32 = new Float32Array(buffer);
  Module['HEAPF64'] = HEAPF64 = new Float64Array(buffer);
}

#if USE_PTHREADS
if (!ENVIRONMENT_IS_PTHREAD) { // Pthreads have already initialized these variables in src/worker.js, where they were passed to the thread worker at startup time
#endif

var STATIC_BASE = {{{ GLOBAL_BASE }}},
    STACK_BASE = {{{ getStackBase() }}},
    STACKTOP = STACK_BASE,
    STACK_MAX = {{{ getStackMax() }}},
    DYNAMIC_BASE = {{{ getDynamicBase() }}},
    DYNAMICTOP_PTR = {{{ makeStaticAlloc(4) }}};

#if ASSERTIONS
assert(STACK_BASE % 16 === 0, 'stack must start aligned');
assert(DYNAMIC_BASE % 16 === 0, 'heap must start aligned');
#endif

#if USE_PTHREADS
}
#endif

#if USE_PTHREADS
if (ENVIRONMENT_IS_PTHREAD) {
#if SEPARATE_ASM != 0
  importScripts('{{{ SEPARATE_ASM }}}'); // load the separated-out asm.js
#endif
}
#endif

#if EMTERPRETIFY
function abortStackOverflowEmterpreter() {
  abort("Emterpreter stack overflow! Decrease the recursion level or increase EMT_STACK_MAX in tools/emterpretify.py (current value " + EMT_STACK_MAX + ").");
}
#endif

#if ABORTING_MALLOC
function abortOnCannotGrowMemory() {
#if WASM
  abort('Cannot enlarge memory arrays. Either (1) compile with  -s TOTAL_MEMORY=X  with X higher than the current value ' + TOTAL_MEMORY + ', (2) compile with  -s ALLOW_MEMORY_GROWTH=1  which allows increasing the size at runtime, or (3) if you want malloc to return NULL (0) instead of this abort, compile with  -s ABORTING_MALLOC=0 ');
#else
  abort('Cannot enlarge memory arrays. Either (1) compile with  -s TOTAL_MEMORY=X  with X higher than the current value ' + TOTAL_MEMORY + ', (2) compile with  -s ALLOW_MEMORY_GROWTH=1  which allows increasing the size at runtime but prevents some optimizations, (3) set Module.TOTAL_MEMORY to a higher value before the program runs, or (4) if you want malloc to return NULL (0) instead of this abort, compile with  -s ABORTING_MALLOC=0 ');
#endif
}
#endif

#if WASM == 0 && ALLOW_MEMORY_GROWTH
if (!Module['reallocBuffer']) Module['reallocBuffer'] = function(size) {
  var ret;
  try {
    var oldHEAP8 = HEAP8;
    ret = new ArrayBuffer(size);
    var temp = new Int8Array(ret);
    temp.set(oldHEAP8);
  } catch(e) {
    return false;
  }
  var success = _emscripten_replace_memory(ret);
  if (!success) return false;
  return ret;
};
#endif // WASM == 0 && ALLOW_MEMORY_GROWTH

#if ALLOW_MEMORY_GROWTH
var byteLength;
try {
  byteLength = Function.prototype.call.bind(Object.getOwnPropertyDescriptor(ArrayBuffer.prototype, 'byteLength').get);
  byteLength(new ArrayBuffer(4)); // can fail on older ie
} catch(e) { // can fail on older node/v8
  byteLength = function(buffer) { return buffer.byteLength; };
}
#endif

var TOTAL_STACK = {{{ TOTAL_STACK }}};
#if ASSERTIONS
if (Module['TOTAL_STACK']) assert(TOTAL_STACK === Module['TOTAL_STACK'], 'the stack size can no longer be determined at runtime')
#endif

var TOTAL_MEMORY = Module['TOTAL_MEMORY'] || {{{ TOTAL_MEMORY }}};
if (TOTAL_MEMORY < TOTAL_STACK) err('TOTAL_MEMORY should be larger than TOTAL_STACK, was ' + TOTAL_MEMORY + '! (TOTAL_STACK=' + TOTAL_STACK + ')');

// Initialize the runtime's memory
#if ASSERTIONS
// check for full engine support (use string 'subarray' to avoid closure compiler confusion)
assert(typeof Int32Array !== 'undefined' && typeof Float64Array !== 'undefined' && Int32Array.prototype.subarray !== undefined && Int32Array.prototype.set !== undefined,
       'JS engine does not provide full typed array support');
#endif

#if IN_TEST_HARNESS

// Test runs in browsers should always be free from uncaught exceptions. If an uncaught exception is thrown, we fail browser test execution in the REPORT_RESULT() macro to output an error value.
if (ENVIRONMENT_IS_WEB) {
  window.addEventListener('error', function(e) {
    if (e.message.indexOf('SimulateInfiniteLoop') != -1) return;
    console.error('Page threw an exception ' + e);
    Module['pageThrewException'] = true;
  });
}

#if USE_PTHREADS
if (typeof SharedArrayBuffer === 'undefined' || typeof Atomics === 'undefined') {
  xhr = new XMLHttpRequest();
  xhr.open('GET', 'http://localhost:8888/report_result?skipped:%20SharedArrayBuffer%20is%20not%20supported!');
  xhr.send();
  setTimeout(function() { window.close() }, 2000);
}
#endif
#endif

#include "runtime_sab_polyfill.js"

#if USE_PTHREADS
#if !WASM
if (typeof SharedArrayBuffer !== 'undefined') {
  if (!ENVIRONMENT_IS_PTHREAD) buffer = new SharedArrayBuffer(TOTAL_MEMORY);
} else {
  if (!ENVIRONMENT_IS_PTHREAD) buffer = new ArrayBuffer(TOTAL_MEMORY);
}
updateGlobalBufferViews();

#else
if (!ENVIRONMENT_IS_PTHREAD) {
#if ALLOW_MEMORY_GROWTH
  Module['wasmMemory'] = new WebAssembly.Memory({ 'initial': TOTAL_MEMORY / WASM_PAGE_SIZE , 'maximum': {{{ WASM_MEM_MAX }}} / WASM_PAGE_SIZE, 'shared': true });
#else
  Module['wasmMemory'] = new WebAssembly.Memory({ 'initial': TOTAL_MEMORY / WASM_PAGE_SIZE , 'maximum': TOTAL_MEMORY / WASM_PAGE_SIZE, 'shared': true });
#endif
  buffer = Module['wasmMemory'].buffer;
  assert(buffer instanceof SharedArrayBuffer, 'requested a shared WebAssembly.Memory but the returned buffer is not a SharedArrayBuffer, indicating that while the browser has SharedArrayBuffer it does not have WebAssembly threads support - you may need to set a flag');
}

updateGlobalBufferViews();
#endif // !WASM
#else // USE_PTHREADS

// Use a provided buffer, if there is one, or else allocate a new one
if (Module['buffer']) {
  buffer = Module['buffer'];
#if ASSERTIONS
  assert(buffer.byteLength === TOTAL_MEMORY, 'provided buffer should be ' + TOTAL_MEMORY + ' bytes, but it is ' + buffer.byteLength);
#endif
} else {
  // Use a WebAssembly memory where available
#if WASM
  if (typeof WebAssembly === 'object' && typeof WebAssembly.Memory === 'function') {
#if ASSERTIONS
    assert(TOTAL_MEMORY % WASM_PAGE_SIZE === 0);
#endif // ASSERTIONS
#if ALLOW_MEMORY_GROWTH
#if WASM_MEM_MAX != -1
#if ASSERTIONS
    assert({{{ WASM_MEM_MAX }}} % WASM_PAGE_SIZE == 0);
#endif
    Module['wasmMemory'] = new WebAssembly.Memory({ 'initial': TOTAL_MEMORY / WASM_PAGE_SIZE, 'maximum': {{{ WASM_MEM_MAX }}} / WASM_PAGE_SIZE });
#else
    Module['wasmMemory'] = new WebAssembly.Memory({ 'initial': TOTAL_MEMORY / WASM_PAGE_SIZE });
#endif // WASM_MEM_MAX
#else
    Module['wasmMemory'] = new WebAssembly.Memory({ 'initial': TOTAL_MEMORY / WASM_PAGE_SIZE, 'maximum': TOTAL_MEMORY / WASM_PAGE_SIZE });
#endif // ALLOW_MEMORY_GROWTH
    buffer = Module['wasmMemory'].buffer;
  } else
#endif // WASM
  {
    buffer = new ArrayBuffer(TOTAL_MEMORY);
  }
#if ASSERTIONS
  assert(buffer.byteLength === TOTAL_MEMORY);
#endif // ASSERTIONS
  Module['buffer'] = buffer;
}
updateGlobalBufferViews();

#endif // USE_PTHREADS

#if USE_PTHREADS
if (!ENVIRONMENT_IS_PTHREAD) { // Pthreads have already initialized these variables in src/worker.js, where they were passed to the thread worker at startup time
#endif
HEAP32[DYNAMICTOP_PTR>>2] = DYNAMIC_BASE;
#if USE_PTHREADS
}
#endif

#include "runtime_stack_check.js"

// Endianness check (note: assumes compiler arch was little-endian)
#if ASSERTIONS
HEAP16[1] = 0x6373;
if (HEAPU8[2] !== 0x73 || HEAPU8[3] !== 0x63) throw 'Runtime error: expected the system to be little-endian!';
#endif // ASSERTIONS

function callRuntimeCallbacks(callbacks) {
  while(callbacks.length > 0) {
    var callback = callbacks.shift();
    if (typeof callback == 'function') {
      callback();
      continue;
    }
    var func = callback.func;
    if (typeof func === 'number') {
      if (callback.arg === undefined) {
        Module['dynCall_v'](func);
      } else {
        Module['dynCall_vi'](func, callback.arg);
      }
    } else {
      func(callback.arg === undefined ? null : callback.arg);
    }
  }
}

var __ATPRERUN__  = []; // functions called before the runtime is initialized
var __ATINIT__    = []; // functions called during startup
var __ATMAIN__    = []; // functions called when main() is to be run
var __ATEXIT__    = []; // functions called during shutdown
var __ATPOSTRUN__ = []; // functions called after the main() is called

var runtimeInitialized = false;
var runtimeExited = false;

#if USE_PTHREADS
if (ENVIRONMENT_IS_PTHREAD) runtimeInitialized = true; // The runtime is hosted in the main thread, and bits shared to pthreads via SharedArrayBuffer. No need to init again in pthread.
#endif

function preRun() {
#if USE_PTHREADS
  if (ENVIRONMENT_IS_PTHREAD) return; // PThreads reuse the runtime from the main thread.
#endif
  // compatibility - merge in anything from Module['preRun'] at this time
  if (Module['preRun']) {
    if (typeof Module['preRun'] == 'function') Module['preRun'] = [Module['preRun']];
    while (Module['preRun'].length) {
      addOnPreRun(Module['preRun'].shift());
    }
  }
  callRuntimeCallbacks(__ATPRERUN__);
}

function ensureInitRuntime() {
#if STACK_OVERFLOW_CHECK
  checkStackCookie();
#endif
#if USE_PTHREADS
  if (ENVIRONMENT_IS_PTHREAD) return; // PThreads reuse the runtime from the main thread.
#endif
  if (runtimeInitialized) return;
  runtimeInitialized = true;
#if USE_PTHREADS
  // Pass the thread address inside the asm.js scope to store it for fast access that avoids the need for a FFI out.
  __register_pthread_ptr(PThread.mainThreadBlock, /*isMainBrowserThread=*/!ENVIRONMENT_IS_WORKER, /*isMainRuntimeThread=*/1);
  _emscripten_register_main_browser_thread_id(PThread.mainThreadBlock);
#endif
  callRuntimeCallbacks(__ATINIT__);
}

function preMain() {
#if STACK_OVERFLOW_CHECK
  checkStackCookie();
#endif
#if USE_PTHREADS
  if (ENVIRONMENT_IS_PTHREAD) return; // PThreads reuse the runtime from the main thread.
#endif
  callRuntimeCallbacks(__ATMAIN__);
}

function exitRuntime() {
#if STACK_OVERFLOW_CHECK
  checkStackCookie();
#endif
#if USE_PTHREADS
  if (ENVIRONMENT_IS_PTHREAD) return; // PThreads reuse the runtime from the main thread.
#endif
  callRuntimeCallbacks(__ATEXIT__);
  runtimeExited = true;
}

function postRun() {
#if STACK_OVERFLOW_CHECK
  checkStackCookie();
#endif
#if USE_PTHREADS
  if (ENVIRONMENT_IS_PTHREAD) return; // PThreads reuse the runtime from the main thread.
#endif
  // compatibility - merge in anything from Module['postRun'] at this time
  if (Module['postRun']) {
    if (typeof Module['postRun'] == 'function') Module['postRun'] = [Module['postRun']];
    while (Module['postRun'].length) {
      addOnPostRun(Module['postRun'].shift());
    }
  }
  callRuntimeCallbacks(__ATPOSTRUN__);
}

function addOnPreRun(cb) {
  __ATPRERUN__.unshift(cb);
}

function addOnInit(cb) {
  __ATINIT__.unshift(cb);
}

function addOnPreMain(cb) {
  __ATMAIN__.unshift(cb);
}

function addOnExit(cb) {
  __ATEXIT__.unshift(cb);
}

function addOnPostRun(cb) {
  __ATPOSTRUN__.unshift(cb);
}

{{{ unSign }}}
{{{ reSign }}}

#include "runtime_math.js"

// A counter of dependencies for calling run(). If we need to
// do asynchronous work before running, increment this and
// decrement it. Incrementing must happen in a place like
// Module.preRun (used by emcc to add file preloading).
// Note that you can add dependencies in preRun, even though
// it happens right before run - run will be postponed until
// the dependencies are met.
var runDependencies = 0;
var runDependencyWatcher = null;
var dependenciesFulfilled = null; // overridden to take different actions when all run dependencies are fulfilled
#if ASSERTIONS
var runDependencyTracking = {};
#endif

function getUniqueRunDependency(id) {
#if ASSERTIONS
  var orig = id;
  while (1) {
    if (!runDependencyTracking[id]) return id;
    id = orig + Math.random();
  }
#endif
  return id;
}

function addRunDependency(id) {
#if USE_PTHREADS
  // We should never get here in pthreads (could no-op this out if called in pthreads, but that might indicate a bug in caller side,
  // so good to be very explicit)
  assert(!ENVIRONMENT_IS_PTHREAD, "addRunDependency cannot be used in a pthread worker");
#endif
  runDependencies++;
  if (Module['monitorRunDependencies']) {
    Module['monitorRunDependencies'](runDependencies);
  }
#if ASSERTIONS
  if (id) {
    assert(!runDependencyTracking[id]);
    runDependencyTracking[id] = 1;
    if (runDependencyWatcher === null && typeof setInterval !== 'undefined') {
      // Check for missing dependencies every few seconds
      runDependencyWatcher = setInterval(function() {
        if (ABORT) {
          clearInterval(runDependencyWatcher);
          runDependencyWatcher = null;
          return;
        }
        var shown = false;
        for (var dep in runDependencyTracking) {
          if (!shown) {
            shown = true;
            err('still waiting on run dependencies:');
          }
          err('dependency: ' + dep);
        }
        if (shown) {
          err('(end of list)');
        }
      }, 10000);
    }
  } else {
    err('warning: run dependency added without ID');
  }
#endif
}

function removeRunDependency(id) {
  runDependencies--;
  if (Module['monitorRunDependencies']) {
    Module['monitorRunDependencies'](runDependencies);
  }
#if ASSERTIONS
  if (id) {
    assert(runDependencyTracking[id]);
    delete runDependencyTracking[id];
  } else {
    err('warning: run dependency removed without ID');
  }
#endif
  if (runDependencies == 0) {
    if (runDependencyWatcher !== null) {
      clearInterval(runDependencyWatcher);
      runDependencyWatcher = null;
    }
    if (dependenciesFulfilled) {
      var callback = dependenciesFulfilled;
      dependenciesFulfilled = null;
      callback(); // can add another dependenciesFulfilled
    }
  }
}

Module["preloadedImages"] = {}; // maps url to image data
Module["preloadedAudios"] = {}; // maps url to audio data
#if WASM && MAIN_MODULE
Module["preloadedWasm"] = {}; // maps url to wasm instance exports
#endif

#if PGO
var PGOMonitor = {
  called: {},
  dump: function() {
    var dead = [];
    for (var i = 0; i < this.allGenerated.length; i++) {
      var func = this.allGenerated[i];
      if (!this.called[func]) dead.push(func);
    }
    out('-s DEAD_FUNCTIONS=\'' + JSON.stringify(dead) + '\'\n');
  }
};
Module['PGOMonitor'] = PGOMonitor;
__ATEXIT__.push(function() { PGOMonitor.dump() });
addOnPreRun(function() { addRunDependency('pgo') });
#endif

#if RELOCATABLE
{{{
(function() {
  // add in RUNTIME_LINKED_LIBS, if provided
  if (RUNTIME_LINKED_LIBS.length > 0) {
    return "if (!Module['dynamicLibraries']) Module['dynamicLibraries'] = [];\n" +
           "Module['dynamicLibraries'] = " + JSON.stringify(RUNTIME_LINKED_LIBS) + ".concat(Module['dynamicLibraries']);\n";
  }
  return '';
})()
}}}

addOnPreRun(function() {
  function loadDynamicLibraries(libs) {
    if (libs) {
      libs.forEach(function(lib) {
        // libraries linked to main never go away
        loadDynamicLibrary(lib, {global: true, nodelete: true});
      });
    }
  }
  // if we can load dynamic libraries synchronously, do so, otherwise, preload
#if WASM
  if (Module['dynamicLibraries'] && Module['dynamicLibraries'].length > 0 && !Module['readBinary']) {
    // we can't read binary data synchronously, so preload
    addRunDependency('preload_dynamicLibraries');
    Promise.all(Module['dynamicLibraries'].map(function(lib) {
      return loadDynamicLibrary(lib, {loadAsync: true, global: true, nodelete: true});
    })).then(function() {
      // we got them all, wonderful
      removeRunDependency('preload_dynamicLibraries');
    });
    return;
  }
#endif
  loadDynamicLibraries(Module['dynamicLibraries']);
});

#if ASSERTIONS
function lookupSymbol(ptr) { // for a pointer, print out all symbols that resolve to it
  var ret = [];
  for (var i in Module) {
    if (Module[i] === ptr) ret.push(i);
  }
  print(ptr + ' is ' + ret);
}
#endif
#endif

var memoryInitializer = null;

#if USE_PTHREADS && PTHREAD_HINT_NUM_CORES < 0
if (!ENVIRONMENT_IS_PTHREAD) addOnPreRun(function() {
  addRunDependency('pthreads_querycores');

  var bg = document.createElement('div');
  bg.style = "position: absolute; top: 0%; left: 0%; width: 100%; height: 100%; background-color: black; z-index:1001; -moz-opacity: 0.8; opacity:.80; filter: alpha(opacity=80);";
  var div = document.createElement('div');
  var default_num_cores = navigator.hardwareConcurrency || 4;
  var hwConcurrency = navigator.hardwareConcurrency ? ("says " + navigator.hardwareConcurrency) : "is not available";
  var html = '<div style="width: 100%; text-align:center;"> Thread setup</div> <br /> Number of logical cores: <input type="number" style="width: 50px;" value="'
    + default_num_cores + '" min="1" max="32" id="thread_setup_num_logical_cores"></input> <br /><span style="font-size: 75%;">(<span style="font-family: monospace;">navigator.hardwareConcurrency</span> '
    + hwConcurrency + ')</span> <br />';
#if PTHREAD_POOL_SIZE < 0
  html += 'PThread pool size: <input type="number" style="width: 50px;" value="'
    + default_num_cores + '" min="1" max="32" id="thread_setup_pthread_pool_size"></input> <br />';
#endif
  html += ' <br /> <input type="button" id="thread_setup_button_go" value="Go"></input>';
  div.innerHTML = html;
  div.style = 'position: absolute; top: 35%; left: 35%; width: 30%; height: 150px; padding: 16px; border: 16px solid gray; background-color: white; z-index:1002; overflow: auto;';
  document.body.appendChild(bg);
  document.body.appendChild(div);
  var goButton = document.getElementById('thread_setup_button_go');
  goButton.onclick = function() {
    var num_logical_cores = parseInt(document.getElementById('thread_setup_num_logical_cores').value);
    _emscripten_force_num_logical_cores(num_logical_cores);
#if PTHREAD_POOL_SIZE < 0
    var pthread_pool_size = parseInt(document.getElementById('thread_setup_pthread_pool_size').value);
    PThread.allocateUnusedWorkers(pthread_pool_size, function() { removeRunDependency('pthreads_querycores'); });
#else
    removeRunDependency('pthreads_querycores');
#endif
    document.body.removeChild(bg);
    document.body.removeChild(div);
  }
});
<<<<<<< HEAD
#endif // PTHREAD_HINT_NUM_CORES < 0
#endif // PTHREADS
=======
#endif
>>>>>>> 15caf6da

#if PTHREAD_POOL_SIZE > 0
// To work around https://bugzilla.mozilla.org/show_bug.cgi?id=1049079, warm up a worker pool before starting up the application.
if (!ENVIRONMENT_IS_PTHREAD) addOnPreRun(function() { if (typeof SharedArrayBuffer !== 'undefined') { addRunDependency('pthreads'); PThread.allocateUnusedWorkers({{{PTHREAD_POOL_SIZE}}}, function() { removeRunDependency('pthreads'); }); }});
#endif

#if ASSERTIONS && FILESYSTEM == 0 && !ASMFS
var /* show errors on likely calls to FS when it was not included */ FS = {
  error: function() {
    abort('Filesystem support (FS) was not included. The problem is that you are using files from JS, but files were not used from C/C++, so filesystem support was not auto-included. You can force-include filesystem support with  -s FORCE_FILESYSTEM=1');
  },
  init: function() { FS.error() },
  createDataFile: function() { FS.error() },
  createPreloadedFile: function() { FS.error() },
  createLazyFile: function() { FS.error() },
  open: function() { FS.error() },
  mkdev: function() { FS.error() },
  registerDevice: function() { FS.error() },
  analyzePath: function() { FS.error() },
  loadFilesFromDB: function() { FS.error() },

  ErrnoError: function ErrnoError() { FS.error() },
};
Module['FS_createDataFile'] = FS.createDataFile;
Module['FS_createPreloadedFile'] = FS.createPreloadedFile;
#endif

#if CYBERDWARF
var cyberDWARFFile = '{{{ BUNDLED_CD_DEBUG_FILE }}}';
#endif

#include "URIUtils.js"

#if WASM
var wasmBinaryFile = '{{{ WASM_BINARY_FILE }}}';
if (!isDataURI(wasmBinaryFile)) {
  wasmBinaryFile = locateFile(wasmBinaryFile);
}

function mergeMemory(newBuffer) {
  // The wasm instance creates its memory. But static init code might have written to
  // buffer already, including the mem init file, and we must copy it over in a proper merge.
  // TODO: avoid this copy, by avoiding such static init writes
  // TODO: in shorter term, just copy up to the last static init write
  var oldBuffer = Module['buffer'];
  if (newBuffer.byteLength < oldBuffer.byteLength) {
    err('the new buffer in mergeMemory is smaller than the previous one. in native wasm, we should grow memory here');
  }
  var oldView = new Int8Array(oldBuffer);
  var newView = new Int8Array(newBuffer);

#if MEM_INIT_IN_WASM == 0
  // If we have a mem init file, do not trample it
  if (!memoryInitializer) {
    oldView.set(newView.subarray(Module['STATIC_BASE'], Module['STATIC_BASE'] + Module['STATIC_BUMP']), Module['STATIC_BASE']);
  }
#endif

  newView.set(oldView);
  updateGlobalBuffer(newBuffer);
  updateGlobalBufferViews();
}

function getBinary() {
  try {
    if (Module['wasmBinary']) {
      return new Uint8Array(Module['wasmBinary']);
    }
#if SUPPORT_BASE64_EMBEDDING
    var binary = tryParseAsDataURI(wasmBinaryFile);
    if (binary) {
      return binary;
    }
#endif
    if (Module['readBinary']) {
      return Module['readBinary'](wasmBinaryFile);
    } else {
#if BINARYEN_ASYNC_COMPILATION
      throw "both async and sync fetching of the wasm failed";
#else
      throw "sync fetching of the wasm failed: you can preload it to Module['wasmBinary'] manually, or emcc.py will do that for you when generating HTML (but not JS)";
#endif
    }
  }
  catch (err) {
    abort(err);
  }
}

function getBinaryPromise() {
  // if we don't have the binary yet, and have the Fetch api, use that
  // in some environments, like Electron's render process, Fetch api may be present, but have a different context than expected, let's only use it on the Web
  if (!Module['wasmBinary'] && (ENVIRONMENT_IS_WEB || ENVIRONMENT_IS_WORKER) && typeof fetch === 'function') {
    return fetch(wasmBinaryFile, { credentials: 'same-origin' }).then(function(response) {
      if (!response['ok']) {
        throw "failed to load wasm binary file at '" + wasmBinaryFile + "'";
      }
      return response['arrayBuffer']();
    }).catch(function () {
      return getBinary();
    });
  }
  // Otherwise, getBinary should be able to get it synchronously
  return new Promise(function(resolve, reject) {
    resolve(getBinary());
  });
}

// Create the wasm instance.
// Receives the wasm imports, returns the exports.
function createWasm(env) {
  if (typeof WebAssembly !== 'object') {
#if ASSERTIONS
    abort('No WebAssembly support found. Build with -s WASM=0 to target JavaScript instead.');
#endif
    err('no native wasm support detected');
    return false;
  }
  // prepare imports
  if (!(Module['wasmMemory'] instanceof WebAssembly.Memory)) {
    err('no native wasm Memory in use');
    return false;
  }
  env['memory'] = Module['wasmMemory'];
  var info = {
    'global': {
      'NaN': NaN,
      'Infinity': Infinity
    },
#if WASM_BACKEND == 0
    'global.Math': Math,
#endif
    'env': env,
    'asm2wasm': asm2wasmImports,
    'parent': Module // Module inside wasm-js.cpp refers to wasm-js.cpp; this allows access to the outside program.
  };
  // Load the wasm module and create an instance of using native support in the JS engine.
  // handle a generated wasm instance, receiving its exports and
  // performing other necessary setup
  function receiveInstance(instance, module) {
    var exports = instance.exports;
    if (exports.memory) mergeMemory(exports.memory);
    Module['asm'] = exports;
#if USE_PTHREADS
    // Keep a reference to the compiled module so we can post it to the workers.
    Module['wasmModule'] = module;
    // Instantiation is synchronous in pthreads and we assert on run dependencies.
    if (!ENVIRONMENT_IS_PTHREAD) removeRunDependency('wasm-instantiate');
#else
    removeRunDependency('wasm-instantiate');
#endif
  }
#if USE_PTHREADS
  if (!ENVIRONMENT_IS_PTHREAD) {
    addRunDependency('wasm-instantiate'); // we can't run yet (except in a pthread, where we have a custom sync instantiator)
  }
#else
  addRunDependency('wasm-instantiate');
#endif

  // User shell pages can write their own Module.instantiateWasm = function(imports, successCallback) callback
  // to manually instantiate the Wasm module themselves. This allows pages to run the instantiation parallel
  // to any other async startup actions they are performing.
  if (Module['instantiateWasm']) {
    try {
      return Module['instantiateWasm'](info, receiveInstance);
    } catch(e) {
      err('Module.instantiateWasm callback failed with error: ' + e);
      return false;
    }
  }

#if BINARYEN_ASYNC_COMPILATION
#if RUNTIME_LOGGING
  err('asynchronously preparing wasm');
#endif
#if ASSERTIONS
  // Async compilation can be confusing when an error on the page overwrites Module
  // (for example, if the order of elements is wrong, and the one defining Module is
  // later), so we save Module and check it later.
  var trueModule = Module;
#endif
  function receiveInstantiatedSource(output) {
    // 'output' is a WebAssemblyInstantiatedSource object which has both the module and instance.
    // receiveInstance() will swap in the exports (to Module.asm) so they can be called
#if ASSERTIONS
    assert(Module === trueModule, 'the Module object should not be replaced during async compilation - perhaps the order of HTML elements is wrong?');
    trueModule = null;
#endif
#if USE_PTHREADS
    receiveInstance(output['instance'], output['module']);
#else
      // TODO: Due to Closure regression https://github.com/google/closure-compiler/issues/3193, the above line no longer optimizes out down to the following line.
      // When the regression is fixed, can restore the above USE_PTHREADS-enabled path.
    receiveInstance(output['instance']);
#endif
  }
  function instantiateArrayBuffer(receiver) {
    getBinaryPromise().then(function(binary) {
      return WebAssembly.instantiate(binary, info);
    }).then(receiver, function(reason) {
      err('failed to asynchronously prepare wasm: ' + reason);
      abort(reason);
    });
  }
  // Prefer streaming instantiation if available.
  if (!Module['wasmBinary'] &&
      typeof WebAssembly.instantiateStreaming === 'function' &&
      !isDataURI(wasmBinaryFile) &&
      typeof fetch === 'function') {
    WebAssembly.instantiateStreaming(fetch(wasmBinaryFile, { credentials: 'same-origin' }), info)
      .then(receiveInstantiatedSource, function(reason) {
        // We expect the most common failure cause to be a bad MIME type for the binary,
        // in which case falling back to ArrayBuffer instantiation should work.
        err('wasm streaming compile failed: ' + reason);
        err('falling back to ArrayBuffer instantiation');
        instantiateArrayBuffer(receiveInstantiatedSource);
      });
  } else {
    instantiateArrayBuffer(receiveInstantiatedSource);
  }
  return {}; // no exports yet; we'll fill them in later
#else
  var instance;
  var module;
  try {
    module = new WebAssembly.Module(getBinary());
    instance = new WebAssembly.Instance(module, info)
  } catch (e) {
    err('failed to compile wasm module: ' + e);
    if (e.toString().indexOf('imported Memory with incompatible size') >= 0) {
      err('Memory size incompatibility issues may be due to changing TOTAL_MEMORY at runtime to something too large. Use ALLOW_MEMORY_GROWTH to allow any size memory (and also make sure not to set TOTAL_MEMORY at runtime to something smaller than it was at compile time).');
    }
    return false;
  }
  receiveInstance(instance, module);
  return Module['asm']; // exports were assigned here
#endif
}

// Memory growth integration code

var wasmReallocBuffer = function(size) {
  var PAGE_MULTIPLE = {{{ getPageSize() }}};
  size = alignUp(size, PAGE_MULTIPLE); // round up to wasm page size
  var old = Module['buffer'];
  var oldSize = old.byteLength;
  // native wasm support
  try {
    var result = Module['wasmMemory'].grow((size - oldSize) / {{{ WASM_PAGE_SIZE }}}); // .grow() takes a delta compared to the previous size
    if (result !== (-1 | 0)) {
      // success in native wasm memory growth, get the buffer from the memory
      return Module['buffer'] = Module['wasmMemory'].buffer;
    } else {
      return null;
    }
  } catch(e) {
#if ASSERTIONS
    console.error('Module.reallocBuffer: Attempted to grow from ' + oldSize  + ' bytes to ' + size + ' bytes, but got error: ' + e);
#endif
    return null;
  }
};

Module['reallocBuffer'] = function(size) {
  return wasmReallocBuffer(size);
};

// Provide an "asm.js function" for the application, called to "link" the asm.js module. We instantiate
// the wasm module at that time, and it receives imports and provides exports and so forth, the app
// doesn't need to care that it is wasm or asm.js.

Module['asm'] = function(global, env, providedBuffer) {
  // import table
  if (!env['table']) {
#if ASSERTIONS
   assert(Module['wasmTableSize'] !== undefined);
#endif
    var TABLE_SIZE = Module['wasmTableSize'];
    var MAX_TABLE_SIZE = Module['wasmMaxTableSize'];
    if (typeof WebAssembly === 'object' && typeof WebAssembly.Table === 'function') {
      if (MAX_TABLE_SIZE !== undefined) {
        env['table'] = new WebAssembly.Table({ 'initial': TABLE_SIZE, 'maximum': MAX_TABLE_SIZE, 'element': 'anyfunc' });
      } else {
        env['table'] = new WebAssembly.Table({ 'initial': TABLE_SIZE, element: 'anyfunc' });
      }
    } else {
      env['table'] = new Array(TABLE_SIZE); // works in binaryen interpreter at least
    }
    Module['wasmTable'] = env['table'];
  }

  if (!env['__memory_base']) {
    env['__memory_base'] = Module['STATIC_BASE']; // tell the memory segments where to place themselves
  }
  if (!env['__table_base']) {
    env['__table_base'] = 0; // table starts at 0 by default, in dynamic linking this will change
  }

  var exports = createWasm(env);

#if ASSERTIONS
  assert(exports, 'binaryen setup failed (no wasm support?)');
#endif

  return exports;
};
#endif

// === Body ===<|MERGE_RESOLUTION|>--- conflicted
+++ resolved
@@ -879,12 +879,7 @@
     document.body.removeChild(div);
   }
 });
-<<<<<<< HEAD
-#endif // PTHREAD_HINT_NUM_CORES < 0
-#endif // PTHREADS
-=======
-#endif
->>>>>>> 15caf6da
+#endif
 
 #if PTHREAD_POOL_SIZE > 0
 // To work around https://bugzilla.mozilla.org/show_bug.cgi?id=1049079, warm up a worker pool before starting up the application.
