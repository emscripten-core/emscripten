--- conflicted
+++ resolved
@@ -982,16 +982,8 @@
     wasmMemory = wasmExports['memory'];
     {{{ receivedSymbol('wasmMemory') }}}
 #if ASSERTIONS
-<<<<<<< HEAD
-    assert(wasmMemory, "memory not found in wasm exports");
-=======
     assert(wasmMemory, 'memory not found in wasm exports');
-    // This assertion doesn't hold when emscripten is run in --post-link
-    // mode.
-    // TODO(sbc): Read INITIAL_MEMORY out of the wasm file in post-link mode.
-    //assert(wasmMemory.buffer.byteLength === {{{ INITIAL_MEMORY }}});
-#endif
->>>>>>> 72c3be34
+#endif
     updateMemoryViews();
 #endif
 #endif
