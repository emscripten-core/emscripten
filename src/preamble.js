/**
 * @license
 * Copyright 2010 The Emscripten Authors
 * SPDX-License-Identifier: MIT
 */

// === Preamble library stuff ===

// Documentation for the public APIs defined in this file must be updated in:
//    site/source/docs/api_reference/preamble.js.rst
// A prebuilt local version of the documentation is available at:
//    site/build/text/docs/api_reference/preamble.js.txt
// You can also build docs locally as HTML or other formats in site/
// An online HTML version (which may be of a different version of Emscripten)
//    is up at http://kripken.github.io/emscripten-site/docs/api_reference/preamble.js.html

#if BENCHMARK
Module.realPrint = out;
out = err = () => {};
#endif

#if RELOCATABLE
{{{ makeModuleReceiveWithVar('dynamicLibraries', undefined, '[]', true) }}}
#endif

{{{ makeModuleReceiveWithVar('wasmBinary') }}}
{{{ makeModuleReceiveWithVar('noExitRuntime', undefined, EXIT_RUNTIME ? 'false' : 'true') }}}

#if WASM != 2 && MAYBE_WASM2JS
#if !WASM2JS
if (Module['doWasm2JS']) {
#endif
#include "wasm2js.js"
#if !WASM2JS
}
#endif
#endif

#if WASM == 1
if (typeof WebAssembly != 'object') {
  abort('no native wasm support detected');
}
#endif

#include "runtime_safe_heap.js"

// Wasm globals

var wasmMemory;

#if SHARED_MEMORY
// For sending to workers.
var wasmModule;
#endif // SHARED_MEMORY

//========================================
// Runtime essentials
//========================================

// whether we are quitting the application. no code should run after this.
// set in exit() and abort()
var ABORT = false;

// set by exit() and abort().  Passed to 'onExit' handler.
// NOTE: This is also used as the process return code code in shell environments
// but only when noExitRuntime is false.
var EXITSTATUS;

/** @type {function(*, string=)} */
function assert(condition, text) {
  if (!condition) {
#if ASSERTIONS
    abort('Assertion failed' + (text ? ': ' + text : ''));
#else
    // This build was created without ASSERTIONS defined.  `assert()` should not
    // ever be called in this configuration but in case there are callers in
    // the wild leave this simple abort() implemenation here for now.
    abort(text);
#endif
  }
}

// Returns the C function with a specified identifier (for C++, you need to do manual name mangling)
function getCFunc(ident) {
  var func = Module['_' + ident]; // closure exported function
#if ASSERTIONS
  assert(func, 'Cannot call unknown function ' + ident + ', make sure it is exported');
#endif
  return func;
}

// C calling interface.
/** @param {string|null=} returnType
    @param {Array=} argTypes
    @param {Arguments|Array=} args
    @param {Object=} opts */
function ccall(ident, returnType, argTypes, args, opts) {
  // For fast lookup of conversion functions
  var toC = {
    'string': function(str) {
      var ret = 0;
      if (str !== null && str !== undefined && str !== 0) { // null string
        // at most 4 bytes per UTF-8 code point, +1 for the trailing '\0'
        var len = (str.length << 2) + 1;
        ret = stackAlloc(len);
        stringToUTF8(str, ret, len);
      }
      return ret;
    },
    'array': function(arr) {
      var ret = stackAlloc(arr.length);
      writeArrayToMemory(arr, ret);
      return ret;
    }
  };

  function convertReturnValue(ret) {
    if (returnType === 'string') return UTF8ToString(ret);
    if (returnType === 'boolean') return Boolean(ret);
    return ret;
  }

  var func = getCFunc(ident);
  var cArgs = [];
  var stack = 0;
#if ASSERTIONS
  assert(returnType !== 'array', 'Return type should not be "array".');
#endif
  if (args) {
    for (var i = 0; i < args.length; i++) {
      var converter = toC[argTypes[i]];
      if (converter) {
        if (stack === 0) stack = stackSave();
        cArgs[i] = converter(args[i]);
      } else {
        cArgs[i] = args[i];
      }
    }
  }
#if ASYNCIFY
  // Data for a previous async operation that was in flight before us.
  var previousAsync = Asyncify.currData;
#endif
  var ret = func.apply(null, cArgs);
  function onDone(ret) {
#if ASYNCIFY
    runtimeKeepalivePop();
#endif
    if (stack !== 0) stackRestore(stack);
    return convertReturnValue(ret);
  }
#if ASYNCIFY
  // Keep the runtime alive through all calls. Note that this call might not be
  // async, but for simplicity we push and pop in all calls.
  runtimeKeepalivePush();
  var asyncMode = opts && opts.async;
  if (Asyncify.currData != previousAsync) {
#if ASSERTIONS
    // A change in async operation happened. If there was already an async
    // operation in flight before us, that is an error: we should not start
    // another async operation while one is active, and we should not stop one
    // either. The only valid combination is to have no change in the async
    // data (so we either had one in flight and left it alone, or we didn't have
    // one), or to have nothing in flight and to start one.
    assert(!(previousAsync && Asyncify.currData), 'We cannot start an async operation when one is already flight');
    assert(!(previousAsync && !Asyncify.currData), 'We cannot stop an async operation in flight');
#endif
    // This is a new async operation. The wasm is paused and has unwound its stack.
    // We need to return a Promise that resolves the return value
    // once the stack is rewound and execution finishes.
#if ASSERTIONS
    assert(asyncMode, 'The call to ' + ident + ' is running asynchronously. If this was intended, add the async option to the ccall/cwrap call.');
#endif
    return Asyncify.whenDone().then(onDone);
  }
#endif

  ret = onDone(ret);
#if ASYNCIFY
  // If this is an async ccall, ensure we return a promise
  if (asyncMode) return Promise.resolve(ret);
#endif
  return ret;
}

/** @param {string=} returnType
    @param {Array=} argTypes
    @param {Object=} opts */
function cwrap(ident, returnType, argTypes, opts) {
#if !ASSERTIONS
  argTypes = argTypes || [];
  // When the function takes numbers and returns a number, we can just return
  // the original function
  var numericArgs = argTypes.every(function(type){ return type === 'number'});
  var numericRet = returnType !== 'string';
  if (numericRet && numericArgs && !opts) {
    return getCFunc(ident);
  }
#endif
  return function() {
    return ccall(ident, returnType, argTypes, arguments, opts);
  }
}

#if ASSERTIONS
// We used to include malloc/free by default in the past. Show a helpful error in
// builds with assertions.
#if !hasExportedFunction('_malloc')
function _malloc() {
  abort("malloc() called but not included in the build - add '_malloc' to EXPORTED_FUNCTIONS");
}
#endif // malloc
#if !hasExportedFunction('_free')
function _free() {
  // Show a helpful error since we used to include free by default in the past.
  abort("free() called but not included in the build - add '_free' to EXPORTED_FUNCTIONS");
}
#endif // free
#endif // ASSERTIONS

#if !STRICT
#include "runtime_legacy.js"
#endif
#include "runtime_strings.js"
#include "runtime_strings_extra.js"

// Memory management

var HEAP,
/** @type {!ArrayBuffer} */
  buffer,
/** @type {!Int8Array} */
  HEAP8,
/** @type {!Uint8Array} */
  HEAPU8,
/** @type {!Int16Array} */
  HEAP16,
/** @type {!Uint16Array} */
  HEAPU16,
/** @type {!Int32Array} */
  HEAP32,
/** @type {!Uint32Array} */
  HEAPU32,
/** @type {!Float32Array} */
  HEAPF32,
#if WASM_BIGINT
/* BigInt64Array type is not correctly defined in closure
/** not-@type {!BigInt64Array} */
  HEAP64,
/* BigUInt64Array type is not correctly defined in closure
/** not-t@type {!BigUint64Array} */
  HEAPU64,
#endif
/** @type {!Float64Array} */
  HEAPF64;

#if SUPPORT_BIG_ENDIAN
var HEAP_DATA_VIEW;
#endif

#if USE_PTHREADS
if (ENVIRONMENT_IS_PTHREAD) {
  // Grab imports from the pthread to local scope.
  buffer = Module['buffer'];
  // Note that not all runtime fields are imported above
}
#endif

function updateGlobalBufferAndViews(buf) {
  buffer = buf;
#if SUPPORT_BIG_ENDIAN
  Module['HEAP_DATA_VIEW'] = HEAP_DATA_VIEW = new DataView(buf);
#endif
  Module['HEAP8'] = HEAP8 = new Int8Array(buf);
  Module['HEAP16'] = HEAP16 = new Int16Array(buf);
  Module['HEAP32'] = HEAP32 = new Int32Array(buf);
  Module['HEAPU8'] = HEAPU8 = new Uint8Array(buf);
  Module['HEAPU16'] = HEAPU16 = new Uint16Array(buf);
  Module['HEAPU32'] = HEAPU32 = new Uint32Array(buf);
  Module['HEAPF32'] = HEAPF32 = new Float32Array(buf);
  Module['HEAPF64'] = HEAPF64 = new Float64Array(buf);
#if WASM_BIGINT
  Module['HEAP64'] = HEAP64 = new BigInt64Array(buf);
  Module['HEAPU64'] = HEAPU64 = new BigUint64Array(buf);
#endif
}

var TOTAL_STACK = {{{ TOTAL_STACK }}};
#if ASSERTIONS
if (Module['TOTAL_STACK']) assert(TOTAL_STACK === Module['TOTAL_STACK'], 'the stack size can no longer be determined at runtime')
#endif

{{{ makeModuleReceiveWithVar('INITIAL_MEMORY', 'INITIAL_MEMORY', INITIAL_MEMORY) }}}

#if ASSERTIONS
assert(INITIAL_MEMORY >= TOTAL_STACK, 'INITIAL_MEMORY should be larger than TOTAL_STACK, was ' + INITIAL_MEMORY + '! (TOTAL_STACK=' + TOTAL_STACK + ')');

// check for full engine support (use string 'subarray' to avoid closure compiler confusion)
assert(typeof Int32Array != 'undefined' && typeof Float64Array !== 'undefined' && Int32Array.prototype.subarray != undefined && Int32Array.prototype.set != undefined,
       'JS engine does not provide full typed array support');
#endif

#if IN_TEST_HARNESS
// Test runs in browsers should always be free from uncaught exceptions. If an uncaught exception is thrown, we fail browser test execution in the REPORT_RESULT() macro to output an error value.
if (ENVIRONMENT_IS_WEB) {
  window.addEventListener('error', function(e) {
    if (e.message.includes('unwind')) return;
    console.error('Page threw an exception ' + e);
    Module['pageThrewException'] = true;
  });
}
#endif

#if IMPORTED_MEMORY
// In non-standalone/normal mode, we create the memory here.
#include "runtime_init_memory.js"
#else // IMPORTED_MEMORY
#if ASSERTIONS
// If memory is defined in wasm, the user can't provide it.
assert(!Module['wasmMemory'], 'Use of `wasmMemory` detected.  Use -s IMPORTED_MEMORY to define wasmMemory externally');
assert(INITIAL_MEMORY == {{{INITIAL_MEMORY}}}, 'Detected runtime INITIAL_MEMORY setting.  Use -s IMPORTED_MEMORY to define wasmMemory dynamically');
#endif // ASSERTIONS
#endif // IMPORTED_MEMORY

#include "runtime_init_table.js"
#include "runtime_stack_check.js"
#include "runtime_assertions.js"

var __ATPRERUN__  = []; // functions called before the runtime is initialized
var __ATINIT__    = []; // functions called during startup
#if HAS_MAIN
var __ATMAIN__    = []; // functions called when main() is to be run
#endif
var __ATEXIT__    = []; // functions called during shutdown
var __ATPOSTRUN__ = []; // functions called after the main() is called

var runtimeInitialized = false;
var runtimeExited = false;
var runtimeKeepaliveCounter = 0;

function keepRuntimeAlive() {
  return noExitRuntime || runtimeKeepaliveCounter > 0;
}

function preRun() {
#if ASSERTIONS && USE_PTHREADS
  assert(!ENVIRONMENT_IS_PTHREAD); // PThreads reuse the runtime from the main thread.
#endif

#if expectToReceiveOnModule('preRun')
  if (Module['preRun']) {
    if (typeof Module['preRun'] == 'function') Module['preRun'] = [Module['preRun']];
    while (Module['preRun'].length) {
      addOnPreRun(Module['preRun'].shift());
    }
  }
#endif

  callRuntimeCallbacks(__ATPRERUN__);
}

function initRuntime() {
#if STACK_OVERFLOW_CHECK
  checkStackCookie();
#endif
#if ASSERTIONS
  assert(!runtimeInitialized);
#endif
  runtimeInitialized = true;

#if WASM_WORKERS
  if (ENVIRONMENT_IS_WASM_WORKER) return __wasm_worker_initializeRuntime();
#endif

#if USE_PTHREADS
  if (ENVIRONMENT_IS_PTHREAD) return;
#endif

#if STACK_OVERFLOW_CHECK >= 2
#if RUNTIME_LOGGING
  err('__set_stack_limits: ' + _emscripten_stack_get_base() + ', ' + _emscripten_stack_get_end());
#endif
  ___set_stack_limits(_emscripten_stack_get_base(), _emscripten_stack_get_end());
#endif
  <<< ATINITS >>>
  callRuntimeCallbacks(__ATINIT__);
}

#if HAS_MAIN
function preMain() {
#if STACK_OVERFLOW_CHECK
  checkStackCookie();
#endif
#if USE_PTHREADS
  if (ENVIRONMENT_IS_PTHREAD) return; // PThreads reuse the runtime from the main thread.
#endif
  <<< ATMAINS >>>
  callRuntimeCallbacks(__ATMAIN__);
}
#endif

function exitRuntime() {
#if RUNTIME_DEBUG
  err('exitRuntime');
#endif
#if ASYNCIFY && ASSERTIONS
  // ASYNCIFY cannot be used once the runtime starts shutting down.
  Asyncify.state = Asyncify.State.Disabled;
#endif
#if STACK_OVERFLOW_CHECK
  checkStackCookie();
#endif
#if USE_PTHREADS
  if (ENVIRONMENT_IS_PTHREAD) return; // PThreads reuse the runtime from the main thread.
#endif
#if EXIT_RUNTIME
#if !STANDALONE_WASM
  ___funcs_on_exit(); // Native atexit() functions
#endif
  callRuntimeCallbacks(__ATEXIT__);
  <<< ATEXITS >>>
#endif
#if USE_PTHREADS
  PThread.terminateAllThreads();
#endif
  runtimeExited = true;
}

function postRun() {
#if STACK_OVERFLOW_CHECK
  checkStackCookie();
#endif
#if USE_PTHREADS
  if (ENVIRONMENT_IS_PTHREAD) return; // PThreads reuse the runtime from the main thread.
#endif

#if expectToReceiveOnModule('postRun')
  if (Module['postRun']) {
    if (typeof Module['postRun'] == 'function') Module['postRun'] = [Module['postRun']];
    while (Module['postRun'].length) {
      addOnPostRun(Module['postRun'].shift());
    }
  }
#endif

  callRuntimeCallbacks(__ATPOSTRUN__);
}

function addOnPreRun(cb) {
  __ATPRERUN__.unshift(cb);
}

function addOnInit(cb) {
  __ATINIT__.unshift(cb);
}

#if HAS_MAIN
function addOnPreMain(cb) {
  __ATMAIN__.unshift(cb);
}
#endif

function addOnExit(cb) {
#if EXIT_RUNTIME
  __ATEXIT__.unshift(cb);
#endif
}

function addOnPostRun(cb) {
  __ATPOSTRUN__.unshift(cb);
}

#include "runtime_math.js"

// A counter of dependencies for calling run(). If we need to
// do asynchronous work before running, increment this and
// decrement it. Incrementing must happen in a place like
// Module.preRun (used by emcc to add file preloading).
// Note that you can add dependencies in preRun, even though
// it happens right before run - run will be postponed until
// the dependencies are met.
var runDependencies = 0;
var runDependencyWatcher = null;
var dependenciesFulfilled = null; // overridden to take different actions when all run dependencies are fulfilled
#if ASSERTIONS
var runDependencyTracking = {};
#endif

function getUniqueRunDependency(id) {
#if ASSERTIONS
  var orig = id;
  while (1) {
    if (!runDependencyTracking[id]) return id;
    id = orig + Math.random();
  }
#else
  return id;
#endif
}

function addRunDependency(id) {
  runDependencies++;

#if expectToReceiveOnModule('monitorRunDependencies')
  if (Module['monitorRunDependencies']) {
    Module['monitorRunDependencies'](runDependencies);
  }
#endif

#if ASSERTIONS
  if (id) {
    assert(!runDependencyTracking[id]);
    runDependencyTracking[id] = 1;
    if (runDependencyWatcher === null && typeof setInterval != 'undefined') {
      // Check for missing dependencies every few seconds
      runDependencyWatcher = setInterval(function() {
        if (ABORT) {
          clearInterval(runDependencyWatcher);
          runDependencyWatcher = null;
          return;
        }
        var shown = false;
        for (var dep in runDependencyTracking) {
          if (!shown) {
            shown = true;
            err('still waiting on run dependencies:');
          }
          err('dependency: ' + dep);
        }
        if (shown) {
          err('(end of list)');
        }
      }, 10000);
    }
  } else {
    err('warning: run dependency added without ID');
  }
#endif
}

function removeRunDependency(id) {
  runDependencies--;

#if expectToReceiveOnModule('monitorRunDependencies')
  if (Module['monitorRunDependencies']) {
    Module['monitorRunDependencies'](runDependencies);
  }
#endif

#if ASSERTIONS
  if (id) {
    assert(runDependencyTracking[id]);
    delete runDependencyTracking[id];
  } else {
    err('warning: run dependency removed without ID');
  }
#endif
  if (runDependencies == 0) {
    if (runDependencyWatcher !== null) {
      clearInterval(runDependencyWatcher);
      runDependencyWatcher = null;
    }
    if (dependenciesFulfilled) {
      var callback = dependenciesFulfilled;
      dependenciesFulfilled = null;
      callback(); // can add another dependenciesFulfilled
    }
  }
}

Module["preloadedImages"] = {}; // maps url to image data
Module["preloadedAudios"] = {}; // maps url to audio data
#if MAIN_MODULE
Module["preloadedWasm"] = {}; // maps url to wasm instance exports
#endif

/** @param {string|number=} what */
function abort(what) {
#if expectToReceiveOnModule('onAbort')
#if USE_PTHREADS
  // When running on a pthread, none of the incoming parameters on the module
  // object are present.  The `onAbort` handler only exists on the main thread
  // and so we need to proxy the handling of these back to the main thread.
  // TODO(sbc): Extend this to all such handlers that can be passed into on
  // module creation.
  if (ENVIRONMENT_IS_PTHREAD) {
    postMessage({ 'cmd': 'onAbort', 'arg': what});
  } else
#endif
  {
    if (Module['onAbort']) {
      Module['onAbort'](what);
    }
  }
#endif

  what = 'Aborted(' + what + ')';
  // TODO(sbc): Should we remove printing and leave it up to whoever
  // catches the exception?
  err(what);

  ABORT = true;
  EXITSTATUS = 1;

#if ASSERTIONS == 0
  what += '. Build with -s ASSERTIONS=1 for more info.';
#endif // ASSERTIONS

  // Use a wasm runtime error, because a JS error might be seen as a foreign
  // exception, which means we'd run destructors on it. We need the error to
  // simply make the program stop.

  // Suppress closure compiler warning here. Closure compiler's builtin extern
  // defintion for WebAssembly.RuntimeError claims it takes no arguments even
  // though it can.
  // TODO(https://github.com/google/closure-compiler/pull/3913): Remove if/when upstream closure gets fixed.

  /** @suppress {checkTypes} */
  var e = new WebAssembly.RuntimeError(what);

#if MODULARIZE
  readyPromiseReject(e);
#endif
  // Throw the error whether or not MODULARIZE is set because abort is used
  // in code paths apart from instantiation where an exception is expected
  // to be thrown when abort is called.
  throw e;
}

// {{MEM_INITIALIZER}}

#include "memoryprofiler.js"

#if ASSERTIONS && !('$FS' in addedLibraryItems) && !WASMFS
// show errors on likely calls to FS when it was not included
var FS = {
  error: function() {
    abort('Filesystem support (FS) was not included. The problem is that you are using files from JS, but files were not used from C/C++, so filesystem support was not auto-included. You can force-include filesystem support with  -s FORCE_FILESYSTEM=1');
  },
  init: function() { FS.error() },
  createDataFile: function() { FS.error() },
  createPreloadedFile: function() { FS.error() },
  createLazyFile: function() { FS.error() },
  open: function() { FS.error() },
  mkdev: function() { FS.error() },
  registerDevice: function() { FS.error() },
  analyzePath: function() { FS.error() },
  loadFilesFromDB: function() { FS.error() },

  ErrnoError: function ErrnoError() { FS.error() },
};
Module['FS_createDataFile'] = FS.createDataFile;
Module['FS_createPreloadedFile'] = FS.createPreloadedFile;
#endif

#include "URIUtils.js"

#if ASSERTIONS
/** @param {boolean=} fixedasm */
function createExportWrapper(name, fixedasm) {
  return function() {
    var displayName = name;
    var asm = fixedasm;
    if (!fixedasm) {
      asm = Module['asm'];
    }
    assert(runtimeInitialized, 'native function `' + displayName + '` called before runtime initialization');
    assert(!runtimeExited, 'native function `' + displayName + '` called after runtime exit (use NO_EXIT_RUNTIME to keep it alive after main() exits)');
    if (!asm[name]) {
      assert(asm[name], 'exported native function `' + displayName + '` not found');
    }
    return asm[name].apply(null, arguments);
  };
}
#endif

#if ABORT_ON_WASM_EXCEPTIONS
// When exception catching is enabled (!DISABLE_EXCEPTION_CATCHING)
// `abortWrapperDepth` counts the recursion level of the wrapper function so
// that we only handle exceptions at the top level letting the exception
// mechanics work uninterrupted at the inner level.  Additionally,
// `abortWrapperDepth` is also manually incremented in callMain so that we know
// to ignore exceptions from there since they're handled by callMain directly.
var abortWrapperDepth = 0;

// Creates a wrapper in a closure so that each wrapper gets it's own copy of 'original'
function makeAbortWrapper(original) {
  return function() {
    // Don't allow this function to be called if we're aborted!
    if (ABORT) {
      throw "program has already aborted!";
    }

#if !DISABLE_EXCEPTION_CATCHING
    abortWrapperDepth += 1;
#endif
    try {
      return original.apply(null, arguments);
    }
    catch (e) {
      if (
        ABORT // rethrow exception if abort() was called in the original function call above
        || abortWrapperDepth > 1 // rethrow exceptions not caught at the top level if exception catching is enabled; rethrow from exceptions from within callMain
#if SUPPORT_LONGJMP == 'emscripten'
        || e === Infinity // rethrow longjmp if enabled (In Emscripten EH format longjmp will throw Infinity)
#endif
      ) {
        throw e;
      }

      abort("unhandled exception: " + [e, e.stack]);
    }
#if !DISABLE_EXCEPTION_CATCHING
    finally {
      abortWrapperDepth -= 1;
    }
#endif
    }
}

// Instrument all the exported functions to:
// - abort if an unhandled exception occurs
// - throw an exception if someone tries to call them after the program has aborted
// See settings.ABORT_ON_WASM_EXCEPTIONS for more info.
function instrumentWasmExportsWithAbort(exports) {
  // Override the exported functions with the wrappers and copy over any other symbols
  var instExports = {};
  for (var name in exports) {
      var original = exports[name];
      if (typeof original == 'function') {
        instExports[name] = makeAbortWrapper(original);
      } else {
        instExports[name] = original;
      }
  }

  return instExports;
}

function instrumentWasmTableWithAbort() {
  // Override the wasmTable get function to return the wrappers
  var realGet = wasmTable.get;
  var wrapperCache = {};
  wasmTable.get = (i) => {
    {{{ from64('i') }}}
    var func = realGet.call(wasmTable, i);
    var cached = wrapperCache[i];
    if (!cached || cached.func !== func) {
      cached = wrapperCache[i] = {
        func: func,
        wrapper: makeAbortWrapper(func)
      }
    }
    return cached.wrapper;
  };
}
#endif

#if MEMORY64
// In memory64 mode wasm pointers are 64-bit. To support that in JS we must use
// BigInts. For now we keep JS as much the same as it always was, that is,
// stackAlloc() receives and returns a Number from the JS point of view -
// we translate BigInts automatically for that.
// TODO: support minified export names, so we can turn MINIFY_WASM_IMPORTS_AND_EXPORTS
// back on for MEMORY64.
function instrumentWasmExportsForMemory64(exports) {
  var instExports = {};
  for (var name in exports) {
    (function(name) {
      var original = exports[name];
      var replacement = original;
      if (name === 'stackAlloc' || name === 'malloc') {
        // get one i64, return an i64
        replacement = (x) => {
          var r = Number(original(BigInt(x)));
          return r;
        };
      } else if (name === 'free') {
        // get one i64
        replacement = (x) => {
          original(BigInt(x));
        };
      } else if (name === 'emscripten_stack_get_end' ||
                 name === 'emscripten_stack_get_base' ||
                 name === 'emscripten_stack_get_current') {
        // return an i64
        replacement = () => {
          var r = Number(original());
          return r;
        };
      } else if (name === 'main') {
        // get a i64 as second arg
        replacement = (x, y) => {
          var r = original(x, BigInt(y));
          return r;
        };
      }
      instExports[name] = replacement;
    })(name);
  }
  return instExports;
}
#endif MEMORY64

var wasmBinaryFile;
#if EXPORT_ES6 && USE_ES6_IMPORT_META && !SINGLE_FILE
if (Module['locateFile']) {
#endif
  wasmBinaryFile = '{{{ WASM_BINARY_FILE }}}';
  if (!isDataURI(wasmBinaryFile)) {
    wasmBinaryFile = locateFile(wasmBinaryFile);
  }
#if EXPORT_ES6 && USE_ES6_IMPORT_META && !SINGLE_FILE // in single-file mode, repeating WASM_BINARY_FILE would emit the contents again
} else {
  // Use bundler-friendly `new URL(..., import.meta.url)` pattern; works in browsers too.
  wasmBinaryFile = new URL('{{{ WASM_BINARY_FILE }}}', import.meta.url).toString();
}
#endif

function getBinary(file) {
  try {
    if (file == wasmBinaryFile && wasmBinary) {
      return new Uint8Array(wasmBinary);
    }
#if SUPPORT_BASE64_EMBEDDING
    var binary = tryParseAsDataURI(file);
    if (binary) {
      return binary;
    }
#endif
    if (readBinary) {
      return readBinary(file);
    } else {
#if WASM_ASYNC_COMPILATION
      throw "both async and sync fetching of the wasm failed";
#else
      throw "sync fetching of the wasm failed: you can preload it to Module['wasmBinary'] manually, or emcc.py will do that for you when generating HTML (but not JS)";
#endif
    }
  }
  catch (err) {
    abort(err);
  }
}

function getBinaryPromise() {
  // If we don't have the binary yet, try to to load it asynchronously.
  // Fetch has some additional restrictions over XHR, like it can't be used on a file:// url.
  // See https://github.com/github/fetch/pull/92#issuecomment-140665932
  // Cordova or Electron apps are typically loaded from a file:// url.
  // So use fetch if it is available and the url is not a file, otherwise fall back to XHR.
  if (!wasmBinary && (ENVIRONMENT_IS_WEB || ENVIRONMENT_IS_WORKER)) {
    if (typeof fetch == 'function'
#if ENVIRONMENT_MAY_BE_WEBVIEW
      && !isFileURI(wasmBinaryFile)
#endif
    ) {
      return fetch(wasmBinaryFile, {{{ makeModuleReceiveExpr('fetchSettings', "{ credentials: 'same-origin' }") }}}).then(function(response) {
        if (!response['ok']) {
          throw "failed to load wasm binary file at '" + wasmBinaryFile + "'";
        }
        return response['arrayBuffer']();
      }).catch(function () {
          return getBinary(wasmBinaryFile);
      });
    }
#if ENVIRONMENT_MAY_BE_WEBVIEW
    else {
      if (readAsync) {
        // fetch is not available or url is file => try XHR (readAsync uses XHR internally)
        return new Promise(function(resolve, reject) {
          readAsync(wasmBinaryFile, function(response) { resolve(new Uint8Array(/** @type{!ArrayBuffer} */(response))) }, reject)
        });
      }
    }
#endif
  }

  // Otherwise, getBinary should be able to get it synchronously
  return Promise.resolve().then(function() { return getBinary(wasmBinaryFile); });
}

#if LOAD_SOURCE_MAP
var wasmSourceMap;
#include "source_map_support.js"
#endif

#if USE_OFFSET_CONVERTER
var wasmOffsetConverter;
#include "wasm_offset_converter.js"
#endif

#if SPLIT_MODULE
{{{ makeModuleReceiveWithVar('loadSplitModule', 'loadSplitModule', 'instantiateSync',  true) }}}
var splitModuleProxyHandler = {
  'get': function(target, prop, receiver) {
    return function() {
      err('placeholder function called: ' + prop);
      var imports = {'primary': Module['asm']};
      // Replace '.wasm' suffix with '.deferred.wasm'.
      var deferred = wasmBinaryFile.slice(0, -5) + '.deferred.wasm'
      loadSplitModule(deferred, imports, prop);
      err('instantiated deferred module, continuing');
#if RELOCATABLE
      // When the table is dynamically laid out, the placeholder functions names
      // are offsets from the table base. In the main module, the table base is
      // always 1.
      return wasmTable.get(1 + parseInt(prop)).apply(null, arguments);
#else
      return wasmTable.get(prop).apply(null, arguments);
#endif
    }
  }
};
#endif

#if SPLIT_MODULE || !WASM_ASYNC_COMPILATION
function instantiateSync(file, info) {
  var instance;
  var module;
  var binary;
  try {
    binary = getBinary(file);
#if NODE_CODE_CACHING
    if (ENVIRONMENT_IS_NODE) {
      var v8 = require('v8');
      // Include the V8 version in the cache name, so that we don't try to
      // load cached code from another version, which fails silently (it seems
      // to load ok, but we do actually recompile the binary every time).
      var cachedCodeFile = '{{{ WASM_BINARY_FILE }}}.' + v8.cachedDataVersionTag() + '.cached';
      cachedCodeFile = locateFile(cachedCodeFile);
      requireNodeFS();
      var hasCached = fs.existsSync(cachedCodeFile);
      if (hasCached) {
#if RUNTIME_LOGGING
        err('NODE_CODE_CACHING: loading module');
#endif
        try {
          module = v8.deserialize(fs.readFileSync(cachedCodeFile));
        } catch (e) {
          err('NODE_CODE_CACHING: failed to deserialize, bad cache file? (' + cachedCodeFile + ')');
          // Save the new compiled code when we have it.
          hasCached = false;
        }
      }
    }
    if (!module) {
      module = new WebAssembly.Module(binary);
    }
    if (ENVIRONMENT_IS_NODE && !hasCached) {
#if RUNTIME_LOGGING
      err('NODE_CODE_CACHING: saving module');
#endif
      fs.writeFileSync(cachedCodeFile, v8.serialize(module));
    }
#else // NODE_CODE_CACHING
    module = new WebAssembly.Module(binary);
#endif // NODE_CODE_CACHING
    instance = new WebAssembly.Instance(module, info);
#if USE_OFFSET_CONVERTER
    wasmOffsetConverter = new WasmOffsetConverter(binary, module);
#endif
  } catch (e) {
    var str = e.toString();
    err('failed to compile wasm module: ' + str);
    if (str.includes('imported Memory') ||
        str.includes('memory import')) {
      err('Memory size incompatibility issues may be due to changing INITIAL_MEMORY at runtime to something too large. Use ALLOW_MEMORY_GROWTH to allow any size memory (and also make sure not to set INITIAL_MEMORY at runtime to something smaller than it was at compile time).');
    }
    throw e;
  }
#if LOAD_SOURCE_MAP
  receiveSourceMapJSON(getSourceMap());
#endif
  return [instance, module];
}
#endif

#if LOAD_SOURCE_MAP || USE_OFFSET_CONVERTER
// When using postMessage to send an object, it is processed by the structured clone algorithm.
// The prototype, and hence methods, on that object is then lost. This function adds back the lost prototype.
// This does not work with nested objects that has prototypes, but it suffices for WasmSourceMap and WasmOffsetConverter.
function resetPrototype(constructor, attrs) {
  var object = Object.create(constructor.prototype);
  return Object.assign(object, attrs);
}
#endif

// Create the wasm instance.
// Receives the wasm imports, returns the exports.
function createWasm() {
  // prepare imports
  var info = {
#if MINIFY_WASM_IMPORTED_MODULES
    'a': asmLibraryArg,
#else // MINIFY_WASM_IMPORTED_MODULES
    'env': asmLibraryArg,
    '{{{ WASI_MODULE_NAME }}}': asmLibraryArg,
#endif // MINIFY_WASM_IMPORTED_MODULES
#if SPLIT_MODULE
    'placeholder': new Proxy({}, splitModuleProxyHandler),
#endif
#if RELOCATABLE
    'GOT.mem': new Proxy(asmLibraryArg, GOTHandler),
    'GOT.func': new Proxy(asmLibraryArg, GOTHandler),
#endif
  };
  // Load the wasm module and create an instance of using native support in the JS engine.
  // handle a generated wasm instance, receiving its exports and
  // performing other necessary setup
  /** @param {WebAssembly.Module=} module*/
  function receiveInstance(instance, module) {
    var exports = instance.exports;

#if RELOCATABLE
    exports = relocateExports(exports, {{{ GLOBAL_BASE }}});
#endif

#if MEMORY64
    exports = instrumentWasmExportsForMemory64(exports);
#endif

#if ASYNCIFY
    exports = Asyncify.instrumentWasmExports(exports);
#endif

#if ABORT_ON_WASM_EXCEPTIONS
    exports = instrumentWasmExportsWithAbort(exports);
#endif

    Module['asm'] = exports;

#if MAIN_MODULE
    var metadata = getDylinkMetadata(module);
#if AUTOLOAD_DYLIBS
    if (metadata.neededDynlibs) {
      dynamicLibraries = metadata.neededDynlibs.concat(dynamicLibraries);
    }
#endif
    mergeLibSymbols(exports, 'main')
#endif

#if USE_PTHREADS
#if MAIN_MODULE
    registerTlsInit(Module['asm']['emscripten_tls_init'], instance.exports, metadata);
#else
    registerTlsInit(Module['asm']['emscripten_tls_init']);
#endif
#endif

#if !IMPORTED_MEMORY
    wasmMemory = Module['asm']['memory'];
#if ASSERTIONS
    assert(wasmMemory, "memory not found in wasm exports");
    // This assertion doesn't hold when emscripten is run in --post-link
    // mode.
    // TODO(sbc): Read INITIAL_MEMORY out of the wasm file in post-link mode.
    //assert(wasmMemory.buffer.byteLength === {{{ INITIAL_MEMORY }}});
#endif
    updateGlobalBufferAndViews(wasmMemory.buffer);
#endif
#if !MEM_INIT_IN_WASM
    runMemoryInitializer();
#endif

#if !RELOCATABLE
    wasmTable = Module['asm']['__indirect_function_table'];
#if ASSERTIONS && !PURE_WASI
    assert(wasmTable, "table not found in wasm exports");
#endif
#endif

#if hasExportedFunction('___wasm_call_ctors')
    addOnInit(Module['asm']['__wasm_call_ctors']);
#endif

#if ABORT_ON_WASM_EXCEPTIONS
    instrumentWasmTableWithAbort();
#endif

#if !DECLARE_ASM_MODULE_EXPORTS
    // If we didn't declare the asm exports as top level enties this function
    // is in charge of programatically exporting them on the global object.
    exportAsmFunctions(exports);
#endif

<<<<<<< HEAD
#if SHARED_MEMORY
=======
#if USE_PTHREADS// || WASM_WORKERS
>>>>>>> 48a16209
    // We now have the Wasm module loaded up, keep a reference to the compiled module so we can post it to the workers.
    wasmModule = module;
#endif

#if WASM_WORKERS
    if (!ENVIRONMENT_IS_WASM_WORKER) {
#endif
#if USE_PTHREADS
    // Instantiation is synchronous in pthreads and we assert on run dependencies.
    if (!ENVIRONMENT_IS_PTHREAD) {
#if PTHREAD_POOL_SIZE
      var numWorkersToLoad = PThread.unusedWorkers.length;
      PThread.unusedWorkers.forEach(function(w) { PThread.loadWasmModuleToWorker(w, function() {
#if !PTHREAD_POOL_DELAY_LOAD
        // PTHREAD_POOL_DELAY_LOAD==0: we wanted to synchronously wait until the Worker pool
        // has loaded up. If all Workers have finished loading up the Wasm Module, proceed with main()
        if (!--numWorkersToLoad) removeRunDependency('wasm-instantiate');
#endif
      })});
#endif
#if PTHREAD_POOL_DELAY_LOAD || !PTHREAD_POOL_SIZE
      // PTHREAD_POOL_DELAY_LOAD==1 (or no preloaded pool in use): do not wait up for the Workers to
      // instantiate the Wasm module, but proceed with main() immediately.
      removeRunDependency('wasm-instantiate');
#endif
    }
#else // singlethreaded build:
    removeRunDependency('wasm-instantiate');
#endif // ~USE_PTHREADS
#if WASM_WORKERS
    }
#endif

  }
  // we can't run yet (except in a pthread, where we have a custom sync instantiator)
  {{{ runOnMainThread("addRunDependency('wasm-instantiate');") }}}

#if LOAD_SOURCE_MAP
  {{{ runOnMainThread("addRunDependency('source-map');") }}}

  function receiveSourceMapJSON(sourceMap) {
    wasmSourceMap = new WasmSourceMap(sourceMap);
    {{{ runOnMainThread("removeRunDependency('source-map');") }}}
  }
#endif

  // Prefer streaming instantiation if available.
#if WASM_ASYNC_COMPILATION
#if ASSERTIONS
  // Async compilation can be confusing when an error on the page overwrites Module
  // (for example, if the order of elements is wrong, and the one defining Module is
  // later), so we save Module and check it later.
  var trueModule = Module;
#endif
  function receiveInstantiationResult(result) {
    // 'result' is a ResultObject object which has both the module and instance.
    // receiveInstance() will swap in the exports (to Module.asm) so they can be called
#if ASSERTIONS
    assert(Module === trueModule, 'the Module object should not be replaced during async compilation - perhaps the order of HTML elements is wrong?');
    trueModule = null;
#endif
#if SHARED_MEMORY || RELOCATABLE
    receiveInstance(result['instance'], result['module']);
#else
    // TODO: Due to Closure regression https://github.com/google/closure-compiler/issues/3193, the above line no longer optimizes out down to the following line.
    // When the regression is fixed, can restore the above USE_PTHREADS-enabled path.
    receiveInstance(result['instance']);
#endif
  }

  function instantiateArrayBuffer(receiver) {
#if USE_OFFSET_CONVERTER
    var savedBinary;
#endif
    return getBinaryPromise().then(function(binary) {
#if USE_OFFSET_CONVERTER
      savedBinary = binary;
#endif
      return WebAssembly.instantiate(binary, info);
    }).then(function (instance) {
#if USE_OFFSET_CONVERTER
      // wasmOffsetConverter needs to be assigned before calling the receiver
      // (receiveInstantiationResult).  See comments below in instantiateAsync.
      wasmOffsetConverter = new WasmOffsetConverter(savedBinary, instance.module);
#endif
      return instance;
    }).then(receiver, function(reason) {
      err('failed to asynchronously prepare wasm: ' + reason);

#if WASM == 2
#if ENVIRONMENT_MAY_BE_NODE || ENVIRONMENT_MAY_BE_SHELL
      if (typeof location != 'undefined') {
#endif
        // WebAssembly compilation failed, try running the JS fallback instead.
        var search = location.search;
        if (search.indexOf('_rwasm=0') < 0) {
          location.href += (search ? search + '&' : '?') + '_rwasm=0';
          // Return here to avoid calling abort() below.  The application
          // still has a chance to start sucessfully do we don't want to
          // trigger onAbort or onExit handlers.
          return;
        }
#if ENVIRONMENT_MAY_BE_NODE || ENVIRONMENT_MAY_BE_SHELL
      }
#endif
#endif // WASM == 2

#if ASSERTIONS
      // Warn on some common problems.
      if (isFileURI(wasmBinaryFile)) {
        err('warning: Loading from a file URI (' + wasmBinaryFile + ') is not supported in most browsers. See https://emscripten.org/docs/getting_started/FAQ.html#how-do-i-run-a-local-webserver-for-testing-why-does-my-program-stall-in-downloading-or-preparing');
      }
#endif
      abort(reason);
    });
  }

  function instantiateAsync() {
    if (!wasmBinary &&
        typeof WebAssembly.instantiateStreaming == 'function' &&
        !isDataURI(wasmBinaryFile) &&
#if ENVIRONMENT_MAY_BE_WEBVIEW
        // Don't use streaming for file:// delivered objects in a webview, fetch them synchronously.
        !isFileURI(wasmBinaryFile) &&
#endif
        typeof fetch == 'function') {
      return fetch(wasmBinaryFile, {{{ makeModuleReceiveExpr('fetchSettings', "{ credentials: 'same-origin' }") }}}).then(function(response) {
        // Suppress closure warning here since the upstream definition for
        // instantiateStreaming only allows Promise<Repsponse> rather than
        // an actual Response.
        // TODO(https://github.com/google/closure-compiler/pull/3913): Remove if/when upstream closure is fixed.
        /** @suppress {checkTypes} */
        var result = WebAssembly.instantiateStreaming(response, info);

#if USE_OFFSET_CONVERTER
        // We need the wasm binary for the offset converter. Clone the response
        // in order to get its arrayBuffer (cloning should be more efficient
        // than doing another entire request).
        // (We must clone the response now in order to use it later, as if we
        // try to clone it asynchronously lower down then we will get a
        // "response was already consumed" error.)
        var clonedResponsePromise = response.clone().arrayBuffer();
#endif

        return result.then(
#if !USE_OFFSET_CONVERTER
          receiveInstantiationResult,
#else
          function(instantiationResult) {
            // When using the offset converter, we must interpose here. First,
            // the instantiation result must arrive (if it fails, the error
            // handling later down will handle it). Once it arrives, we can
            // initialize the offset converter. And only then is it valid to
            // call receiveInstantiationResult, as that function will use the
            // offset converter (in the case of pthreads, it will create the
            // pthreads and send them the offsets along with the wasm instance).

            clonedResponsePromise.then(function(arrayBufferResult) {
              wasmOffsetConverter = new WasmOffsetConverter(new Uint8Array(arrayBufferResult), instantiationResult.module);
              receiveInstantiationResult(instantiationResult);
            }, function(reason) {
              err('failed to initialize offset-converter: ' + reason);
            });
          },
#endif
          function(reason) {
            // We expect the most common failure cause to be a bad MIME type for the binary,
            // in which case falling back to ArrayBuffer instantiation should work.
            err('wasm streaming compile failed: ' + reason);
            err('falling back to ArrayBuffer instantiation');
            return instantiateArrayBuffer(receiveInstantiationResult);
          });
      });
    } else {
      return instantiateArrayBuffer(receiveInstantiationResult);
    }
  }
#endif

  // User shell pages can write their own Module.instantiateWasm = function(imports, successCallback) callback
  // to manually instantiate the Wasm module themselves. This allows pages to run the instantiation parallel
  // to any other async startup actions they are performing.
  // Also pthreads and wasm workers initialize the wasm instance through this path.
  if (Module['instantiateWasm']) {
#if USE_OFFSET_CONVERTER
#if ASSERTIONS && USE_PTHREADS
    if (ENVIRONMENT_IS_PTHREAD) {
      assert(Module['wasmOffsetData'], 'wasmOffsetData not found on Module object');
    }
#endif
    wasmOffsetConverter = resetPrototype(WasmOffsetConverter, Module['wasmOffsetData']);
#endif
#if LOAD_SOURCE_MAP
#if ASSERTIONS && USE_PTHREADS
    if (ENVIRONMENT_IS_PTHREAD) {
      assert(Module['wasmSourceMapData'], 'wasmSourceMapData not found on Module object');
    }
#endif
    wasmSourceMap = resetPrototype(WasmSourceMap, Module['wasmSourceMapData']);
#endif
    try {
      var exports = Module['instantiateWasm'](info, receiveInstance);
#if ASYNCIFY
      exports = Asyncify.instrumentWasmExports(exports);
#endif
      return exports;
    } catch(e) {
      err('Module.instantiateWasm callback failed with error: ' + e);
      return false;
    }
  }

#if WASM_ASYNC_COMPILATION
#if RUNTIME_LOGGING
  err('asynchronously preparing wasm');
#endif
#if MODULARIZE
  // If instantiation fails, reject the module ready promise.
  instantiateAsync().catch(readyPromiseReject);
#else
  instantiateAsync();
#endif
#if LOAD_SOURCE_MAP
  getSourceMapPromise().then(receiveSourceMapJSON);
#endif
  return {}; // no exports yet; we'll fill them in later
#else
  var result = instantiateSync(wasmBinaryFile, info);
#if USE_PTHREADS || MAIN_MODULE
  receiveInstance(result[0], result[1]);
#else
  // TODO: Due to Closure regression https://github.com/google/closure-compiler/issues/3193,
  // the above line no longer optimizes out down to the following line.
  // When the regression is fixed, we can remove this if/else.
  receiveInstance(result[0]);
#endif
  return Module['asm']; // exports were assigned here
#endif
}

// Globals used by JS i64 conversions (see makeSetValue)
var tempDouble;
var tempI64;

// === Body ===<|MERGE_RESOLUTION|>--- conflicted
+++ resolved
@@ -1084,11 +1084,7 @@
     exportAsmFunctions(exports);
 #endif
 
-<<<<<<< HEAD
-#if SHARED_MEMORY
-=======
-#if USE_PTHREADS// || WASM_WORKERS
->>>>>>> 48a16209
+#if USE_PTHREADS || WASM_WORKERS
     // We now have the Wasm module loaded up, keep a reference to the compiled module so we can post it to the workers.
     wasmModule = module;
 #endif
