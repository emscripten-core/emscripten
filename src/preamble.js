--- conflicted
+++ resolved
@@ -2195,33 +2195,21 @@
   }
 
   function getBinary() {
-<<<<<<< HEAD
-    if (Module['wasmBinary']) {
-      return new Uint8Array(Module['wasmBinary']);
-    }
-    var binary = tryParseAsDataURI(wasmBinaryFile);
-    if (binary) {
-      return binary;
-    } else if (Module['readBinary']) {
-      return Module['readBinary'](wasmBinaryFile);
-    } else {
-      throw "on the web, we need the wasm binary to be preloaded and set on Module['wasmBinary']. emcc.py will do that for you when generating HTML (but not JS)";
-=======
     try {
-      var binary;
       if (Module['wasmBinary']) {
-        binary = Module['wasmBinary'];
-        binary = new Uint8Array(binary);
+        return new Uint8Array(Module['wasmBinary']);
+      }
+      var binary = tryParseAsDataURI(wasmBinaryFile);
+      if (binary) {
+        return binary;
       } else if (Module['readBinary']) {
-        binary = Module['readBinary'](wasmBinaryFile);
+        return Module['readBinary'](wasmBinaryFile);
       } else {
         throw "on the web, we need the wasm binary to be preloaded and set on Module['wasmBinary']. emcc.py will do that for you when generating HTML (but not JS)";
       }
-      return binary;
     }
     catch (err) {
       abort(err);
->>>>>>> 8404d949
     }
   }
 
