/**
 * @license
 * Copyright 2015 The Emscripten Authors
 * SPDX-License-Identifier: MIT
 *
 * Because only modern JS engines support SAB we can use modern JS language
 * features within this file (ES2020).
 */

#if !USE_PTHREADS
#error "Internal error! USE_PTHREADS should be enabled when including library_pthread.js."
#endif
#if !SHARED_MEMORY
#error "Internal error! SHARED_MEMORY should be enabled when including library_pthread.js."
#endif
#if USE_PTHREADS == 2
#error "USE_PTHREADS=2 is no longer supported"
#endif
#if BUILD_AS_WORKER
#error "USE_PTHREADS + BUILD_AS_WORKER require separate modes that don't work together, see https://github.com/emscripten-core/emscripten/issues/8854"
#endif
#if PROXY_TO_WORKER
#error "--proxy-to-worker is not supported with -sUSE_PTHREADS>0! Use the option -sPROXY_TO_PTHREAD if you want to run the main thread of a multithreaded application in a web worker."
#endif
#if EVAL_CTORS
#error "EVAL_CTORS is not compatible with pthreads yet (passive segments)"
#endif
#if STANDALONE_WASM
#error "STANDALONE_WASM does not support shared memories yet"
#endif

var LibraryPThread = {
  $PThread__postset: 'PThread.init();',
  $PThread__deps: ['_emscripten_thread_init',
                   '$killThread',
                   '$cancelThread', '$cleanupThread', '$zeroMemory',
                   '$spawnThread',
                   '_emscripten_thread_free_data',
                   'exit',
#if PTHREADS_DEBUG || ASSERTIONS
                   '$ptrToString',
#endif
#if !MINIMAL_RUNTIME
                   '$handleException',
#endif
                   ],
  $PThread: {
    // Contains all Workers that are idle/unused and not currently hosting an
    // executing pthread.  Unused Workers can either be pooled up before page
    // startup, but also when a pthread quits, its hosting Worker is not
    // terminated, but is returned to this pool as an optimization so that
    // starting the next thread is faster.
    unusedWorkers: [],
    // Contains all Workers that are currently hosting an active pthread.
    runningWorkers: [],
    tlsInitFunctions: [],
    // Maps pthread_t pointers to the workers on which they are running.  For
    // the reverse mapping, each worker has a `pthread_ptr` when its running a
    // pthread.
    pthreads: {},
    nextWorkerID: 1,
#if PTHREADS_DEBUG
    debugInit: function() {
      function pthreadLogPrefix() {
        var t = 0;
        if (runtimeInitialized && typeof _pthread_self != 'undefined'
#if EXIT_RUNTIME
        && !runtimeExited
#endif
        ) {
          t = _pthread_self();
        }
        return 'w:' + (Module['workerID'] || 0) + ',t:' + ptrToString(t) + ': ';
      }

      // When PTHREAD_DEBUG is enabled, prefix all err()/dbg() messages with the
      // calling thread ID.
      var origErr = err;
      err = (message) => origErr(pthreadLogPrefix() + message);
      var origDbg = dbg;
      dbg = (message) => origDbg(pthreadLogPrefix() + message);
    },
#endif
    init: function() {
#if PTHREADS_DEBUG
      PThread.debugInit();
#endif
      if (ENVIRONMENT_IS_PTHREAD) {
        PThread.initWorker();
      } else {
        PThread.initMainThread();
      }
    },
    initMainThread: function() {
#if PTHREAD_POOL_SIZE
      var pthreadPoolSize = {{{ PTHREAD_POOL_SIZE }}};
      // Start loading up the Worker pool, if requested.
      while (pthreadPoolSize--) {
        PThread.allocateUnusedWorker();
      }
#endif
    },

    initWorker: function() {
#if USE_CLOSURE_COMPILER
      // worker.js is not compiled together with us, and must access certain
      // things.
      PThread['receiveObjectTransfer'] = PThread.receiveObjectTransfer;
      PThread['threadInitTLS'] = PThread.threadInitTLS;
#if !MINIMAL_RUNTIME
      PThread['setExitStatus'] = PThread.setExitStatus;
#endif
#endif

#if !MINIMAL_RUNTIME
      // The default behaviour for pthreads is always to exit once they return
      // from their entry point (or call pthread_exit).  If we set noExitRuntime
      // to true here on pthreads they would never complete and attempt to
      // pthread_join to them would block forever.
      // pthreads can still choose to set `noExitRuntime` explicitly, or
      // call emscripten_unwind_to_js_event_loop to extend their lifetime beyond
      // their main function.  See comment in src/worker.js for more.
      noExitRuntime = false;
#endif
    },

#if PTHREADS_PROFILING
    getThreadName: function(pthreadPtr) {
      var profilerBlock = {{{ makeGetValue('pthreadPtr', C_STRUCTS.pthread.profilerBlock, POINTER_TYPE) }}};
      if (!profilerBlock) return "";
      return UTF8ToString(profilerBlock + {{{ C_STRUCTS.thread_profiler_block.name }}});
    },

    threadStatusToString: function(threadStatus) {
      switch (threadStatus) {
        case 0: return "not yet started";
        case 1: return "running";
        case 2: return "sleeping";
        case 3: return "waiting for a futex";
        case 4: return "waiting for a mutex";
        case 5: return "waiting for a proxied operation";
        case 6: return "finished execution";
        default: return "unknown (corrupt?!)";
      }
    },

    threadStatusAsString: function(pthreadPtr) {
      var profilerBlock = {{{ makeGetValue('pthreadPtr', C_STRUCTS.pthread.profilerBlock, POINTER_TYPE) }}};
      var status = (profilerBlock == 0) ? 0 : Atomics.load(HEAPU32, (profilerBlock + {{{ C_STRUCTS.thread_profiler_block.threadStatus }}} ) >> 2);
      return PThread.threadStatusToString(status);
    },
#endif

#if !MINIMAL_RUNTIME
    setExitStatus: function(status) {
      EXITSTATUS = status;
    },
#endif

    terminateAllThreads: function() {
#if ASSERTIONS
      assert(!ENVIRONMENT_IS_PTHREAD, 'Internal Error! terminateAllThreads() can only ever be called from main application thread!');
#endif
#if PTHREADS_DEBUG
      dbg('terminateAllThreads');
#endif
      for (var worker of Object.values(PThread.pthreads)) {
#if ASSERTIONS
        assert(worker);
#endif
        PThread.returnWorkerToPool(worker);
      }

#if ASSERTIONS
      // At this point there should be zero pthreads and zero runningWorkers.
      // All workers should be now be the unused queue.
      assert(Object.keys(PThread.pthreads).length === 0);
      assert(PThread.runningWorkers.length === 0);
#endif

      for (var worker of PThread.unusedWorkers) {
#if ASSERTIONS
        // This Worker should not be hosting a pthread at this time.
        assert(!worker.pthread_ptr);
#endif
        worker.terminate();
      }
      PThread.unusedWorkers = [];
    },
    returnWorkerToPool: function(worker) {
      // We don't want to run main thread queued calls here, since we are doing
      // some operations that leave the worker queue in an invalid state until
      // we are completely done (it would be bad if free() ends up calling a
      // queued pthread_create which looks at the global data structures we are
      // modifying). To achieve that, defer the free() til the very end, when
      // we are all done.
      var pthread_ptr = worker.pthread_ptr;
      delete PThread.pthreads[pthread_ptr];
      // Note: worker is intentionally not terminated so the pool can
      // dynamically grow.
      PThread.unusedWorkers.push(worker);
      PThread.runningWorkers.splice(PThread.runningWorkers.indexOf(worker), 1);
      // Not a running Worker anymore
      // Detach the worker from the pthread object, and return it to the
      // worker pool as an unused worker.
      worker.pthread_ptr = 0;

      // Finally, free the underlying (and now-unused) pthread structure in
      // linear memory.
      __emscripten_thread_free_data(pthread_ptr);
    },
    receiveObjectTransfer: function(data) {
#if OFFSCREENCANVAS_SUPPORT
      if (typeof GL != 'undefined') {
        Object.assign(GL.offscreenCanvases, data.offscreenCanvases);
        if (!Module['canvas'] && data.moduleCanvasId && GL.offscreenCanvases[data.moduleCanvasId]) {
          Module['canvas'] = GL.offscreenCanvases[data.moduleCanvasId].offscreenCanvas;
          Module['canvas'].id = data.moduleCanvasId;
        }
      }
#endif
    },
    // Called by worker.js each time a thread is started.
    threadInitTLS: function() {
#if PTHREADS_DEBUG
      dbg('threadInitTLS.');
#endif
      // Call thread init functions (these are the _emscripten_tls_init for each
      // module loaded.
      PThread.tlsInitFunctions.forEach((f) => f());
    },
    // Loads the WebAssembly module into the given list of Workers.
    // onFinishedLoading: A callback function that will be called once all of
    //                    the workers have been initialized and are
    //                    ready to host pthreads.
    loadWasmModuleToWorker: function(worker, onFinishedLoading) {
      worker.onmessage = (e) => {
        var d = e['data'];
        var cmd = d['cmd'];
        // Sometimes we need to backproxy events to the calling thread (e.g.
        // HTML5 DOM events handlers such as
        // emscripten_set_mousemove_callback()), so keep track in a globally
        // accessible variable about the thread that initiated the proxying.
        if (worker.pthread_ptr) PThread.currentProxiedOperationCallerThread = worker.pthread_ptr;

        // If this message is intended to a recipient that is not the main thread, forward it to the target thread.
        if (d['targetThread'] && d['targetThread'] != _pthread_self()) {
          var targetWorker = PThread.pthreads[d.targetThread];
          if (targetWorker) {
            targetWorker.postMessage(d, d['transferList']);
          } else {
            err('Internal error! Worker sent a message "' + cmd + '" to target pthread ' + d['targetThread'] + ', but that thread no longer exists!');
          }
          PThread.currentProxiedOperationCallerThread = undefined;
          return;
        }

        if (cmd === 'processProxyingQueue') {
          executeNotifiedProxyingQueue(d['queue']);
        } else if (cmd === 'spawnThread') {
          spawnThread(d);
        } else if (cmd === 'cleanupThread') {
          cleanupThread(d['thread']);
        } else if (cmd === 'killThread') {
          killThread(d['thread']);
        } else if (cmd === 'cancelThread') {
          cancelThread(d['thread']);
        } else if (cmd === 'loaded') {
          worker.loaded = true;
          if (onFinishedLoading) onFinishedLoading(worker);
          // If this Worker is already pending to start running a thread, launch the thread now
          if (worker.runPthread) {
            worker.runPthread();
            delete worker.runPthread;
          }
        } else if (cmd === 'print') {
          out('Thread ' + d['threadId'] + ': ' + d['text']);
        } else if (cmd === 'printErr') {
          err('Thread ' + d['threadId'] + ': ' + d['text']);
        } else if (cmd === 'alert') {
          alert('Thread ' + d['threadId'] + ': ' + d['text']);
        } else if (d.target === 'setimmediate') {
          // Worker wants to postMessage() to itself to implement setImmediate()
          // emulation.
          worker.postMessage(d);
        } else if (cmd === 'callHandler') {
          Module[d['handler']](...d['args']);
        } else if (cmd) {
          // The received message looks like something that should be handled by this message
          // handler, (since there is a e.data.cmd field present), but is not one of the
          // recognized commands:
          err("worker sent an unknown command " + cmd);
        }
        PThread.currentProxiedOperationCallerThread = undefined;
      };

      worker.onerror = (e) => {
        var message = 'worker sent an error!';
#if ASSERTIONS
        if (worker.pthread_ptr) {
          message = 'Pthread ' + ptrToString(worker.pthread_ptr) + ' sent an error!';
        }
#endif
        err(message + ' ' + e.filename + ':' + e.lineno + ': ' + e.message);
        throw e;
      };

#if ENVIRONMENT_MAY_BE_NODE
      if (ENVIRONMENT_IS_NODE) {
        worker.on('message', function(data) {
          worker.onmessage({ data: data });
        });
        worker.on('error', function(e) {
          worker.onerror(e);
        });
        worker.on('detachedExit', function() {
          // TODO: update the worker queue?
          // See: https://github.com/emscripten-core/emscripten/issues/9763
        });
      }
#endif

#if ASSERTIONS
      assert(wasmMemory instanceof WebAssembly.Memory, 'WebAssembly memory should have been loaded by now!');
      assert(wasmModule instanceof WebAssembly.Module, 'WebAssembly Module should have been loaded by now!');
#endif

<<<<<<< HEAD
      // This is used when we start the application in a separate worker and require the pthreads to communicate with the browser thread e.g.
      // main browser thread -> application thread -> pthreads
      let msgChn = new MessageChannel();
=======
      // When running on a pthread, none of the incoming parameters on the module
      // object are present. Proxy known handlers back to the main thread if specified.
      var handlers = [];
      var knownHandlers = [
#if expectToReceiveOnModule('onExit')
        'onExit',
#endif
#if expectToReceiveOnModule('onAbort')
        'onAbort',
#endif
#if expectToReceiveOnModule('print')
        'print',
#endif
#if expectToReceiveOnModule('printErr')
        'printErr',
#endif
      ];
      for (var handler of knownHandlers) {
        if (Module.hasOwnProperty(handler)) {
          handlers.push(handler);
        }
      }

>>>>>>> cd730240
      // Ask the new worker to load up the Emscripten-compiled page. This is a heavy operation.
      worker.postMessage({
        'cmd': 'load',
        'handlers': handlers,
        // If the application main .js file was loaded from a Blob, then it is not possible
        // to access the URL of the current script that could be passed to a Web Worker so that
        // it could load up the same file. In that case, developer must either deliver the Blob
        // object in Module['mainScriptUrlOrBlob'], or a URL to it, so that pthread Workers can
        // independently load up the same main application file.
        'urlOrBlob': Module['mainScriptUrlOrBlob']
#if !EXPORT_ES6
        || _scriptDir
#endif
        ,
#if WASM2JS
        // the polyfill WebAssembly.Memory instance has function properties,
        // which will fail in postMessage, so just send a custom object with the
        // property we need, the buffer
        'wasmMemory': { 'buffer': wasmMemory.buffer },
#else // WASM2JS
        'wasmMemory': wasmMemory,
#endif // WASM2JS
        'wasmModule': wasmModule,
#if LOAD_SOURCE_MAP
        'wasmSourceMap': wasmSourceMap,
#endif
#if USE_OFFSET_CONVERTER
        'wasmOffsetConverter': wasmOffsetConverter,
#endif
#if MAIN_MODULE
        'dynamicLibraries': Module['dynamicLibraries'],
#endif
        'workerID': PThread.nextWorkerID,
        'msgChannelPort': msgChn.port2
      }, [msgChn.port2]);

      // Post the other port of the message channel to browser thread for a direct communication path
      // else it does nothing if "main application thread" is the same as "main browser thread"
      postMessage({
        'cmd': "createMsgChannelPort",
        'workerID': PThread.nextWorkerID,
        'msgChannelPort': msgChn.port1
      }, [msgChn.port1]);
      worker.workerID = PThread.nextWorkerID++;
    },

    // Creates a new web Worker and places it in the unused worker pool to wait for its use.
    allocateUnusedWorker: function() {
#if MINIMAL_RUNTIME
      var pthreadMainJs = Module['worker'];
#else
#if EXPORT_ES6 && USE_ES6_IMPORT_META
      // If we're using module output and there's no explicit override, use bundler-friendly pattern.
      if (!Module['locateFile']) {
#if PTHREADS_DEBUG
        dbg('Allocating a new web worker from ' + new URL('{{{ PTHREAD_WORKER_FILE }}}', import.meta.url));
#endif
#if TRUSTED_TYPES
        // Use Trusted Types compatible wrappers.
        if (typeof trustedTypes != 'undefined' && trustedTypes.createPolicy) {
          var p = trustedTypes.createPolicy(
            'emscripten#workerPolicy1',
            {
              createScriptURL: function(ignored) {
                return new URL('{{{ PTHREAD_WORKER_FILE }}}', import.meta.url);
              }
            }
          );
          PThread.unusedWorkers.push(new Worker(p.createScriptURL('ignored')));
        } else
#endif
        PThread.unusedWorkers.push(new Worker(new URL('{{{ PTHREAD_WORKER_FILE }}}', import.meta.url)));
        return;
      }
#endif
      // Allow HTML module to configure the location where the 'worker.js' file will be loaded from,
      // via Module.locateFile() function. If not specified, then the default URL 'worker.js' relative
      // to the main html file is loaded.
      var pthreadMainJs = locateFile('{{{ PTHREAD_WORKER_FILE }}}');
#endif
#if PTHREADS_DEBUG
      dbg('Allocating a new web worker from ' + pthreadMainJs);
#endif
#if TRUSTED_TYPES
      // Use Trusted Types compatible wrappers.
      if (typeof trustedTypes != 'undefined' && trustedTypes.createPolicy) {
        var p = trustedTypes.createPolicy('emscripten#workerPolicy2', { createScriptURL: function(ignored) { return pthreadMainJs } });
        PThread.unusedWorkers.push(new Worker(p.createScriptURL('ignored')));
      } else
#endif
      PThread.unusedWorkers.push(new Worker(pthreadMainJs));
    },

    getNewWorker: function() {
      if (PThread.unusedWorkers.length == 0) {
#if !PROXY_TO_PTHREAD && PTHREAD_POOL_SIZE_STRICT
#if ASSERTIONS
        err('Tried to spawn a new thread, but the thread pool is exhausted.\n' +
        'This might result in a deadlock unless some threads eventually exit or the code explicitly breaks out to the event loop.\n' +
        'If you want to increase the pool size, use setting `-sPTHREAD_POOL_SIZE=...`.'
#if PTHREAD_POOL_SIZE_STRICT == 1
        + '\nIf you want to throw an explicit error instead of the risk of deadlocking in those cases, use setting `-sPTHREAD_POOL_SIZE_STRICT=2`.'
#endif
        );
#endif // ASSERTIONS

#endif
#if !PROXY_TO_PTHREAD && PTHREAD_POOL_SIZE_STRICT == 2
        // Don't return a Worker, which will translate into an EAGAIN error.
        return;
#else
        PThread.allocateUnusedWorker();
        PThread.loadWasmModuleToWorker(PThread.unusedWorkers[0]);
#endif
      }
      return PThread.unusedWorkers.pop();
    }
  },

  $killThread__deps: ['_emscripten_thread_free_data'],
  $killThread: function(pthread_ptr) {
#if PTHREADS_DEBUG
    dbg('killThread ' + ptrToString(pthread_ptr));
#endif
#if ASSERTIONS
    assert(!ENVIRONMENT_IS_PTHREAD, 'Internal Error! killThread() can only ever be called from main application thread!');
    assert(pthread_ptr, 'Internal Error! Null pthread_ptr in killThread!');
#endif
    var worker = PThread.pthreads[pthread_ptr];
    delete PThread.pthreads[pthread_ptr];
    worker.terminate();
    __emscripten_thread_free_data(pthread_ptr);
    // The worker was completely nuked (not just the pthread execution it was hosting), so remove it from running workers
    // but don't put it back to the pool.
    PThread.runningWorkers.splice(PThread.runningWorkers.indexOf(worker), 1); // Not a running Worker anymore.
    worker.pthread_ptr = 0;
    
    postMessage({
      'cmd': "deleteMsgChannelPort",
      'workerID': worker.nextWorkerID
    });
  },

  __emscripten_thread_cleanup: function(thread) {
    // Called when a thread needs to be cleaned up so it can be reused.
    // A thread is considered reusable when it either returns from its
    // entry point, calls pthread_exit, or acts upon a cancellation.
    // Detached threads are responsible for calling this themselves,
    // otherwise pthread_join is responsible for calling this.
    if (!ENVIRONMENT_IS_PTHREAD) cleanupThread(thread);
    else postMessage({ 'cmd': 'cleanupThread', 'thread': thread });
  },

  $cleanupThread: function(pthread_ptr) {
#if ASSERTIONS
    assert(!ENVIRONMENT_IS_PTHREAD, 'Internal Error! cleanupThread() can only ever be called from main application thread!');
    assert(pthread_ptr, 'Internal Error! Null pthread_ptr in cleanupThread!');
#endif
    var worker = PThread.pthreads[pthread_ptr];
    assert(worker);
    PThread.returnWorkerToPool(worker);
  },

#if MAIN_MODULE
  $registerTLSInit: function(tlsInitFunc, moduleExports, metadata) {
#if DYLINK_DEBUG
    dbg("registerTLSInit: " + tlsInitFunc);
#endif
    // In relocatable builds, we use the result of calling tlsInitFunc
    // (`_emscripten_tls_init`) to relocate the TLS exports of the module
    // according to this new __tls_base.
    function tlsInitWrapper() {
      var __tls_base = tlsInitFunc();
#if DYLINK_DEBUG
      dbg('tlsInit -> ' + __tls_base);
#endif
      if (!__tls_base) {
#if ASSERTIONS
        // __tls_base should never be zero if there are tls exports
        assert(__tls_base || metadata.tlsExports.size == 0);
#endif
        return;
      }
      var tlsExports = {};
      metadata.tlsExports.forEach((s) => tlsExports[s] = moduleExports[s]);
      relocateExports(tlsExports, __tls_base, /*replace=*/true);
    }

    // Register this function so that its gets called for each thread on
    // startup.
    PThread.tlsInitFunctions.push(tlsInitWrapper);

    // If the main thread is already running we also need to call this function
    // now.  If the main thread is not yet running this will happen when it
    // is initialized and processes `PThread.tlsInitFunctions`.
    if (runtimeInitialized) {
      tlsInitWrapper();
    }
  },
#else
  $registerTLSInit: function(tlsInitFunc) {
    PThread.tlsInitFunctions.push(tlsInitFunc);
  },
#endif

  $cancelThread: function(pthread_ptr) {
#if ASSERTIONS
    assert(!ENVIRONMENT_IS_PTHREAD, 'Internal Error! cancelThread() can only ever be called from main application thread!');
    assert(pthread_ptr, 'Internal Error! Null pthread_ptr in cancelThread!');
#endif
    var worker = PThread.pthreads[pthread_ptr];
    worker.postMessage({ 'cmd': 'cancel' });
  },

  $spawnThread: function(threadParams) {
#if ASSERTIONS
    assert(!ENVIRONMENT_IS_PTHREAD, 'Internal Error! spawnThread() can only ever be called from main application thread!');
    assert(threadParams.pthread_ptr, 'Internal error, no pthread ptr!');
#endif

    var worker = PThread.getNewWorker();
    if (!worker) {
      // No available workers in the PThread pool.
      return {{{ cDefine('EAGAIN') }}};
    }
#if ASSERTIONS
    assert(!worker.pthread_ptr, 'Internal error!');
#endif

    PThread.runningWorkers.push(worker);

    // Add to pthreads map
    PThread.pthreads[threadParams.pthread_ptr] = worker;

    worker.pthread_ptr = threadParams.pthread_ptr;
    var msg = {
        'cmd': 'run',
        'start_routine': threadParams.startRoutine,
        'arg': threadParams.arg,
        'pthread_ptr': threadParams.pthread_ptr,
    };
#if OFFSCREENCANVAS_SUPPORT
    // Note that we do not need to quote these names because they are only used
    // in this file, and not from the external worker.js.
    msg.moduleCanvasId = threadParams.moduleCanvasId;
    msg.offscreenCanvases = threadParams.offscreenCanvases;
#endif
    worker.runPthread = () => {
      // Ask the worker to start executing its pthread entry point function.
      msg.time = performance.now();
      worker.postMessage(msg, threadParams.transferList);
    };
    if (worker.loaded) {
      worker.runPthread();
      delete worker.runPthread;
    }
    return 0;
  },

  emscripten_has_threading_support: function() {
    return typeof SharedArrayBuffer != 'undefined';
  },

  emscripten_num_logical_cores: function() {
#if ENVIRONMENT_MAY_BE_NODE
    if (ENVIRONMENT_IS_NODE) return require('os').cpus().length;
#endif
    return navigator['hardwareConcurrency'];
  },

  __emscripten_init_main_thread_js: function(tb) {
    // Pass the thread address to the native code where they stored in wasm
    // globals which act as a form of TLS. Global constructors trying
    // to access this value will read the wrong value, but that is UB anyway.
    __emscripten_thread_init(
      tb,
      /*isMainBrowserThread=*/!ENVIRONMENT_IS_WORKER,
      /*isMainRuntimeThread=*/1,
      /*canBlock=*/!ENVIRONMENT_IS_WEB,
#if PTHREADS_PROFILING
      /*start_profiling=*/true
#endif
    );
    PThread.threadInitTLS();
  },

  $pthreadCreateProxied__internal: true,
  $pthreadCreateProxied__proxy: 'sync',
  $pthreadCreateProxied__deps: ['__pthread_create_js'],
  $pthreadCreateProxied: function(pthread_ptr, attr, startRoutine, arg) {
    return ___pthread_create_js(pthread_ptr, attr, startRoutine, arg);
  },

  // ASan wraps the emscripten_builtin_pthread_create call in
  // __lsan::ScopedInterceptorDisabler.  Unfortunately, that only disables it on
  // the thread that made the call.  __pthread_create_js gets proxied to the
  // main thread, where LSan is not disabled. This makes it necessary for us to
  // disable LSan here (using __noleakcheck), so that it does not detect
  // pthread's internal allocations as leaks.  If/when we remove all the
  // allocations from __pthread_create_js we could also remove this.
  __pthread_create_js__noleakcheck: true,
  __pthread_create_js__sig: 'iiiii',
  __pthread_create_js__deps: ['$spawnThread', 'pthread_self', '$pthreadCreateProxied'],
  __pthread_create_js: function(pthread_ptr, attr, startRoutine, arg) {
    if (typeof SharedArrayBuffer == 'undefined') {
      err('Current environment does not support SharedArrayBuffer, pthreads are not available!');
      return {{{ cDefine('EAGAIN') }}};
    }
#if PTHREADS_DEBUG
    dbg("createThread: " + ptrToString(pthread_ptr));
#endif

    // List of JS objects that will transfer ownership to the Worker hosting the thread
    var transferList = [];
    var error = 0;

#if OFFSCREENCANVAS_SUPPORT
    // Deduce which WebGL canvases (HTMLCanvasElements or OffscreenCanvases) should be passed over to the
    // Worker that hosts the spawned pthread.
    // Comma-delimited list of CSS selectors that must identify canvases by IDs: "#canvas1, #canvas2, ..."
    var transferredCanvasNames = attr ? {{{ makeGetValue('attr', C_STRUCTS.pthread_attr_t._a_transferredcanvases, POINTER_TYPE) }}} : 0;
#if OFFSCREENCANVASES_TO_PTHREAD
    // Proxied canvases string pointer -1 is used as a special token to fetch
    // whatever canvases were passed to build in -s
    // OFFSCREENCANVASES_TO_PTHREAD= command line.
    if (transferredCanvasNames == (-1 >>> 0)) transferredCanvasNames = '{{{ OFFSCREENCANVASES_TO_PTHREAD }}}';
    else
#endif
    if (transferredCanvasNames) transferredCanvasNames = UTF8ToString(transferredCanvasNames).trim();
    if (transferredCanvasNames) transferredCanvasNames = transferredCanvasNames.split(',');
#if GL_DEBUG
    dbg('pthread_create: transferredCanvasNames="' + transferredCanvasNames + '"');
#endif

    var offscreenCanvases = {}; // Dictionary of OffscreenCanvas objects we'll transfer to the created thread to own
    var moduleCanvasId = Module['canvas'] ? Module['canvas'].id : '';
    // Note that transferredCanvasNames might be null (so we cannot do a for-of loop).  
    for (var i in transferredCanvasNames) {
      var name = transferredCanvasNames[i].trim();
      var offscreenCanvasInfo;
      try {
        if (name == '#canvas') {
          if (!Module['canvas']) {
            err('pthread_create: could not find canvas with ID "' + name + '" to transfer to thread!');
            error = {{{ cDefine('EINVAL') }}};
            break;
          }
          name = Module['canvas'].id;
        }
#if ASSERTIONS
        assert(typeof GL == 'object', 'OFFSCREENCANVAS_SUPPORT assumes GL is in use (you can force-include it with \'-sDEFAULT_LIBRARY_FUNCS_TO_INCLUDE=$GL\')');
#endif
        if (GL.offscreenCanvases[name]) {
          offscreenCanvasInfo = GL.offscreenCanvases[name];
          GL.offscreenCanvases[name] = null; // This thread no longer owns this canvas.
          if (Module['canvas'] instanceof OffscreenCanvas && name === Module['canvas'].id) Module['canvas'] = null;
        } else if (!ENVIRONMENT_IS_PTHREAD) {
          var canvas = (Module['canvas'] && Module['canvas'].id === name) ? Module['canvas'] : document.querySelector(name);
          if (!canvas) {
            err('pthread_create: could not find canvas with ID "' + name + '" to transfer to thread!');
            error = {{{ cDefine('EINVAL') }}};
            break;
          }
          if (canvas.controlTransferredOffscreen) {
            err('pthread_create: cannot transfer canvas with ID "' + name + '" to thread, since the current thread does not have control over it!');
            error = {{{ cDefine('EPERM') }}}; // Operation not permitted, some other thread is accessing the canvas.
            break;
          }
          if (canvas.transferControlToOffscreen) {
#if GL_DEBUG
            dbg('pthread_create: canvas.transferControlToOffscreen(), transferring canvas by name "' + name + '" (DOM id="' + canvas.id + '") from main thread to pthread');
#endif
            // Create a shared information block in heap so that we can control
            // the canvas size from any thread.
            if (!canvas.canvasSharedPtr) {
              canvas.canvasSharedPtr = _malloc(12);
              {{{ makeSetValue('canvas.canvasSharedPtr', 0, 'canvas.width', 'i32') }}};
              {{{ makeSetValue('canvas.canvasSharedPtr', 4, 'canvas.height', 'i32') }}};
              {{{ makeSetValue('canvas.canvasSharedPtr', 8, 0, 'i32') }}}; // pthread ptr to the thread that owns this canvas, filled in below.
            }
            offscreenCanvasInfo = {
              offscreenCanvas: canvas.transferControlToOffscreen(),
              canvasSharedPtr: canvas.canvasSharedPtr,
              id: canvas.id
            }
            // After calling canvas.transferControlToOffscreen(), it is no
            // longer possible to access certain operations on the canvas, such
            // as resizing it or obtaining GL contexts via it.
            // Use this field to remember that we have permanently converted
            // this Canvas to be controlled via an OffscreenCanvas (there is no
            // way to undo this in the spec)
            canvas.controlTransferredOffscreen = true;
          } else {
            err('pthread_create: cannot transfer control of canvas "' + name + '" to pthread, because current browser does not support OffscreenCanvas!');
            // If building with OFFSCREEN_FRAMEBUFFER=1 mode, we don't need to
            // be able to transfer control to offscreen, but WebGL can be
            // proxied from worker to main thread.
#if !OFFSCREEN_FRAMEBUFFER
            err('pthread_create: Build with -sOFFSCREEN_FRAMEBUFFER to enable fallback proxying of GL commands from pthread to main thread.');
            return {{{ cDefine('ENOSYS') }}}; // Function not implemented, browser doesn't have support for this.
#endif
          }
        }
        if (offscreenCanvasInfo) {
          transferList.push(offscreenCanvasInfo.offscreenCanvas);
          offscreenCanvases[offscreenCanvasInfo.id] = offscreenCanvasInfo;
        }
      } catch(e) {
        err('pthread_create: failed to transfer control of canvas "' + name + '" to OffscreenCanvas! Error: ' + e);
        return {{{ cDefine('EINVAL') }}}; // Hitting this might indicate an implementation bug or some other internal error
      }
    }
#endif

    // Synchronously proxy the thread creation to main thread if possible. If we
    // need to transfer ownership of objects, then proxy asynchronously via
    // postMessage.
    if (ENVIRONMENT_IS_PTHREAD && (transferList.length === 0 || error)) {
      return pthreadCreateProxied(pthread_ptr, attr, startRoutine, arg);
    }

    // If on the main thread, and accessing Canvas/OffscreenCanvas failed, abort
    // with the detected error.
    if (error) return error;

#if OFFSCREENCANVAS_SUPPORT
    // Register for each of the transferred canvases that the new thread now
    // owns the OffscreenCanvas.
    for (var canvas of Object.values(offscreenCanvases)) {
      // pthread ptr to the thread that owns this canvas.
      {{{ makeSetValue('canvas.canvasSharedPtr', 8, 'pthread_ptr', 'i32') }}};
    }
#endif

    var threadParams = {
      startRoutine,
      pthread_ptr,
      arg,
#if OFFSCREENCANVAS_SUPPORT
      moduleCanvasId,
      offscreenCanvases,
#endif
      transferList,
    };

    if (ENVIRONMENT_IS_PTHREAD) {
      // The prepopulated pool of web workers that can host pthreads is stored
      // in the main JS thread. Therefore if a pthread is attempting to spawn a
      // new thread, the thread creation must be deferred to the main JS thread.
      threadParams.cmd = 'spawnThread';
      postMessage(threadParams, transferList);
      // When we defer thread creation this way, we have no way to detect thread
      // creation synchronously today, so we have to assume success and return 0.
      return 0;
    }

    // We are the main thread, so we have the pthread warmup pool in this
    // thread and can fire off JS thread creation directly ourselves.
    return spawnThread(threadParams);
  },

  emscripten_check_blocking_allowed__deps: ['$warnOnce'],
  emscripten_check_blocking_allowed: function() {
#if ASSERTIONS || IN_TEST_HARNESS || !MINIMAL_RUNTIME || !ALLOW_BLOCKING_ON_MAIN_THREAD
#if ENVIRONMENT_MAY_BE_NODE
    if (ENVIRONMENT_IS_NODE) return;
#endif

    if (ENVIRONMENT_IS_WORKER) return; // Blocking in a worker/pthread is fine.

    warnOnce('Blocking on the main thread is very dangerous, see https://emscripten.org/docs/porting/pthreads.html#blocking-on-the-main-browser-thread');
#if !ALLOW_BLOCKING_ON_MAIN_THREAD
    abort('Blocking on the main thread is not allowed by default. See https://emscripten.org/docs/porting/pthreads.html#blocking-on-the-main-browser-thread');
#endif

#endif
  },

  __pthread_kill_js__deps: ['emscripten_main_browser_thread_id'],
  __pthread_kill_js: function(thread, signal) {
    if (signal === {{{ cDefine('SIGCANCEL') }}}) { // Used by pthread_cancel in musl
      if (!ENVIRONMENT_IS_PTHREAD) cancelThread(thread);
      else postMessage({ 'cmd': 'cancelThread', 'thread': thread });
    } else {
      if (!ENVIRONMENT_IS_PTHREAD) killThread(thread);
      else postMessage({ 'cmd': 'killThread', 'thread': thread });
    }
    return 0;
  },

  // This function is call by a pthread to signal that exit() was called and
  // that the entire process should exit.
  // This function is always called from a pthread, but is executed on the
  // main thread due the __proxy attribute.
  $exitOnMainThread__deps: ['exit',
#if !MINIMAL_RUNTIME
    '$handleException',
#endif
  ],
  $exitOnMainThread__proxy: 'async',
  $exitOnMainThread: function(returnCode) {
#if PTHREADS_DEBUG
    dbg('exitOnMainThread');
#endif
#if MINIMAL_RUNTIME
    _exit(returnCode);
#else
    try {
      _exit(returnCode);
    } catch (e) {
      handleException(e);
    }
#endif
  },

  emscripten_proxy_to_main_thread_js__deps: ['$withStackSave', 'emscripten_run_in_main_runtime_thread_js'],
  emscripten_proxy_to_main_thread_js__docs: '/** @type{function(number, (number|boolean), ...(number|boolean))} */',
  emscripten_proxy_to_main_thread_js: function(index, sync) {
    // Additional arguments are passed after those two, which are the actual
    // function arguments.
    // The serialization buffer contains the number of call params, and then
    // all the args here.
    // We also pass 'sync' to C separately, since C needs to look at it.
    var numCallArgs = arguments.length - 2;
    var outerArgs = arguments;
#if ASSERTIONS
    if (numCallArgs > {{{ cDefine('EM_QUEUED_JS_CALL_MAX_ARGS') }}}-1) throw 'emscripten_proxy_to_main_thread_js: Too many arguments ' + numCallArgs + ' to proxied function idx=' + index + ', maximum supported is ' + ({{{ cDefine('EM_QUEUED_JS_CALL_MAX_ARGS') }}}-1) + '!';
#endif
    // Allocate a buffer, which will be copied by the C code.
    return withStackSave(() => {
      // First passed parameter specifies the number of arguments to the function.
      // When BigInt support is enabled, we must handle types in a more complex
      // way, detecting at runtime if a value is a BigInt or not (as we have no
      // type info here). To do that, add a "prefix" before each value that
      // indicates if it is a BigInt, which effectively doubles the number of
      // values we serialize for proxying. TODO: pack this?
      var serializedNumCallArgs = numCallArgs {{{ WASM_BIGINT ? "* 2" : "" }}};
      var args = stackAlloc(serializedNumCallArgs * 8);
      var b = args >> 3;
      for (var i = 0; i < numCallArgs; i++) {
        var arg = outerArgs[2 + i];
#if WASM_BIGINT
        if (typeof arg == 'bigint') {
          // The prefix is non-zero to indicate a bigint.
          HEAP64[b + 2*i] = 1n;
          HEAP64[b + 2*i + 1] = arg;
        } else {
          // The prefix is zero to indicate a JS Number.
          HEAP64[b + 2*i] = 0n;
          HEAPF64[b + 2*i + 1] = arg;
        }
#else
        HEAPF64[b + i] = arg;
#endif
      }
      return _emscripten_run_in_main_runtime_thread_js(index, serializedNumCallArgs, args, sync);
    });
  },

  emscripten_receive_on_main_thread_js_callArgs: '=[]',

  emscripten_receive_on_main_thread_js__deps: [
    'emscripten_proxy_to_main_thread_js',
    'emscripten_receive_on_main_thread_js_callArgs'],
  emscripten_receive_on_main_thread_js: function(index, numCallArgs, args) {
#if WASM_BIGINT
    numCallArgs /= 2;
#endif
    _emscripten_receive_on_main_thread_js_callArgs.length = numCallArgs;
    var b = args >> 3;
    for (var i = 0; i < numCallArgs; i++) {
#if WASM_BIGINT
      if (HEAP64[b + 2*i]) {
        // It's a BigInt.
        _emscripten_receive_on_main_thread_js_callArgs[i] = HEAP64[b + 2*i + 1];
      } else {
        // It's a Number.
        _emscripten_receive_on_main_thread_js_callArgs[i] = HEAPF64[b + 2*i + 1];
      }
#else
      _emscripten_receive_on_main_thread_js_callArgs[i] = HEAPF64[b + i];
#endif
    }
    // Proxied JS library funcs are encoded as positive values, and
    // EM_ASMs as negative values (see include_asm_consts)
    var isEmAsmConst = index < 0;
    var func = !isEmAsmConst ? proxiedFunctionTable[index] : ASM_CONSTS[-index - 1];
#if ASSERTIONS
    assert(func.length == numCallArgs, 'Call args mismatch in emscripten_receive_on_main_thread_js');
#endif
    return func.apply(null, _emscripten_receive_on_main_thread_js_callArgs);
  },

  // TODO(sbc): Do we really need this to be dynamically settable from JS like this?
  // See https://github.com/emscripten-core/emscripten/issues/15101.
  _emscripten_default_pthread_stack_size: function() {
    return {{{ DEFAULT_PTHREAD_STACK_SIZE }}};
  },

#if STACK_OVERFLOW_CHECK >= 2 && MAIN_MODULE
  $establishStackSpace__deps: ['$setDylinkStackLimits'],
#endif
  $establishStackSpace__internal: true,
  $establishStackSpace: function() {
    var pthread_ptr = _pthread_self();
    var stackTop = {{{ makeGetValue('pthread_ptr', C_STRUCTS.pthread.stack, 'i32') }}};
    var stackSize = {{{ makeGetValue('pthread_ptr', C_STRUCTS.pthread.stack_size, 'i32') }}};
    var stackMax = stackTop - stackSize;
#if PTHREADS_DEBUG
    dbg('establishStackSpace: ' + ptrToString(stackTop) + ' -> ' + ptrToString(stackMax));
#endif
#if ASSERTIONS
    assert(stackTop != 0);
    assert(stackMax != 0);
    assert(stackTop > stackMax, 'stackTop must be higher then stackMax');
#endif
    // Set stack limits used by `emscripten/stack.h` function.  These limits are
    // cached in wasm-side globals to make checks as fast as possible.
    _emscripten_stack_set_limits(stackTop, stackMax);
#if STACK_OVERFLOW_CHECK >= 2
    // Set stack limits used by binaryen's `StackCheck` pass.
    // TODO(sbc): Can this be combined with the above.
    ___set_stack_limits(stackTop, stackMax);
#if MAIN_MODULE
    // With dynamic linking we could have any number of pre-loaded libraries
    // that each need to have their stack limits set.
    setDylinkStackLimits(stackTop, stackMax);
#endif
#endif

    // Call inside wasm module to set up the stack frame for this pthread in wasm module scope
    stackRestore(stackTop);

#if STACK_OVERFLOW_CHECK
    // Write the stack cookie last, after we have set up the proper bounds and
    // current position of the stack.
    writeStackCookie();
#endif
  },

  $invokeEntryPoint__deps: ['_emscripten_thread_exit'],
  $invokeEntryPoint: function(ptr, arg) {
#if PTHREADS_DEBUG
    dbg('invokeEntryPoint: ' + ptrToString(ptr));
#endif
#if MAIN_MODULE
    // Before we call the thread entry point, make sure any shared libraries
    // have been loaded on this there.  Otherwise our table migth be not be
    // in sync and might not contain the function pointer `ptr` at all.
    __emscripten_thread_sync_code();
#endif
    // pthread entry points are always of signature 'void *ThreadMain(void *arg)'
    // Native codebases sometimes spawn threads with other thread entry point
    // signatures, such as void ThreadMain(void *arg), void *ThreadMain(), or
    // void ThreadMain().  That is not acceptable per C/C++ specification, but
    // x86 compiler ABI extensions enable that to work. If you find the
    // following line to crash, either change the signature to "proper" void
    // *ThreadMain(void *arg) form, or try linking with the Emscripten linker
    // flag -sEMULATE_FUNCTION_POINTER_CASTS to add in emulation for this x86
    // ABI extension.
    var result = {{{ makeDynCall('ii', 'ptr') }}}(arg);
#if STACK_OVERFLOW_CHECK
    checkStackCookie();
#endif
#if MINIMAL_RUNTIME
    // In MINIMAL_RUNTIME the noExitRuntime concept does not apply to
    // pthreads. To exit a pthread with live runtime, use the function
    // emscripten_unwind_to_js_event_loop() in the pthread body.
    __emscripten_thread_exit(result);
#else
    if (keepRuntimeAlive()) {
      PThread.setExitStatus(result);
    } else {
      __emscripten_thread_exit(result);
    }
#endif
  },

  $executeNotifiedProxyingQueue: function(queue) {
    // Set the notification state to processing.
    Atomics.store(HEAP32, queue >> 2, {{{ cDefine('NOTIFICATION_RECEIVED') }}});
    // Only execute the queue if we have a live pthread runtime. We
    // implement pthread_self to return 0 if there is no live runtime.
    // TODO: Use `callUserCallback` to correctly handle unwinds, etc. once
    //       `runtimeExited` is correctly unset on workers.
    if (_pthread_self()) {
      __emscripten_proxy_execute_task_queue(queue);
    }
    // Set the notification state to none as long as a new notification has not
    // been sent while we were processing.
    Atomics.compareExchange(HEAP32, queue >> 2,
                            {{{ cDefine('NOTIFICATION_RECEIVED') }}},
                            {{{ cDefine('NOTIFICATION_NONE') }}});
  },

  _emscripten_notify_task_queue__deps: ['$executeNotifiedProxyingQueue'],
  _emscripten_notify_task_queue: function(targetThreadId, currThreadId, mainThreadId, queue) {
    if (targetThreadId == currThreadId) {
      setTimeout(() => executeNotifiedProxyingQueue(queue));
    } else if (ENVIRONMENT_IS_PTHREAD) {
      postMessage({'targetThread' : targetThreadId, 'cmd' : 'processProxyingQueue', 'queue' : queue});
    } else {
      var worker = PThread.pthreads[targetThreadId];
      if (!worker) {
#if ASSERTIONS
        err('Cannot send message to thread with ID ' + targetThreadId + ', unknown thread ID!');
#endif
        return /*0*/;
      }
      worker.postMessage({'cmd' : 'processProxyingQueue', 'queue': queue});
    }
    return 1;
  }
};

autoAddDeps(LibraryPThread, '$PThread');
mergeInto(LibraryManager.library, LibraryPThread);<|MERGE_RESOLUTION|>--- conflicted
+++ resolved
@@ -325,11 +325,6 @@
       assert(wasmModule instanceof WebAssembly.Module, 'WebAssembly Module should have been loaded by now!');
 #endif
 
-<<<<<<< HEAD
-      // This is used when we start the application in a separate worker and require the pthreads to communicate with the browser thread e.g.
-      // main browser thread -> application thread -> pthreads
-      let msgChn = new MessageChannel();
-=======
       // When running on a pthread, none of the incoming parameters on the module
       // object are present. Proxy known handlers back to the main thread if specified.
       var handlers = [];
@@ -353,7 +348,10 @@
         }
       }
 
->>>>>>> cd730240
+      // This is used when we start the application in a separate worker and require the pthreads to communicate with the browser thread e.g.
+      // main browser thread -> application thread -> pthreads
+      let msgChn = new MessageChannel();
+
       // Ask the new worker to load up the Emscripten-compiled page. This is a heavy operation.
       worker.postMessage({
         'cmd': 'load',
