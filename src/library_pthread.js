// Copyright 2015 The Emscripten Authors.  All rights reserved.
// Emscripten is available under two separate licenses, the MIT license and the
// University of Illinois/NCSA Open Source License.  Both these licenses can be
// found in the LICENSE file.

var LibraryPThread = {
  $PThread__postset: 'if (!ENVIRONMENT_IS_PTHREAD) PThread.initMainThreadBlock();',
  $PThread__deps: ['$PROCINFO', '_register_pthread_ptr', 'emscripten_main_thread_process_queued_calls', '$ERRNO_CODES'],
  $PThread: {
    MAIN_THREAD_ID: 1, // A special constant that identifies the main JS thread ID.
    mainThreadInfo: {
      schedPolicy: 0/*SCHED_OTHER*/,
      schedPrio: 0
    },
    // Since creating a new Web Worker is so heavy (it must reload the whole compiled script page!), maintain a pool of such
    // workers that have already parsed and loaded the scripts.
    unusedWorkerPool: [],
    // The currently executing pthreads.
    runningWorkers: [],
    // Points to a pthread_t structure in the Emscripten main heap, allocated on demand if/when first needed.
    // mainThreadBlock: undefined,
    initRuntime: function() {
      // Pass the thread address inside the asm.js scope to store it for fast access that avoids the need for a FFI out.
      // Global constructors trying to access this value will read the wrong value, but that is UB anyway.
      __register_pthread_ptr(PThread.mainThreadBlock, /*isMainBrowserThread=*/!ENVIRONMENT_IS_WORKER, /*isMainRuntimeThread=*/1);
      _emscripten_register_main_browser_thread_id(PThread.mainThreadBlock);
    },
    initMainThreadBlock: function() {
      if (ENVIRONMENT_IS_PTHREAD) return undefined;
      PThread.mainThreadBlock = {{{ makeStaticAlloc(C_STRUCTS.pthread.__size__) }}};

      for (var i = 0; i < {{{ C_STRUCTS.pthread.__size__ }}}/4; ++i) HEAPU32[PThread.mainThreadBlock/4+i] = 0;

      // The pthread struct has a field that points to itself - this is used as a magic ID to detect whether the pthread_t
      // structure is 'alive'.
      {{{ makeSetValue('PThread.mainThreadBlock', C_STRUCTS.pthread.self, 'PThread.mainThreadBlock', 'i32') }}};

      // pthread struct robust_list head should point to itself.
      var headPtr = PThread.mainThreadBlock + {{{ C_STRUCTS.pthread.robust_list }}};
      {{{ makeSetValue('headPtr', 0, 'headPtr', 'i32') }}};

      // Allocate memory for thread-local storage.
      var tlsMemory = {{{ makeStaticAlloc(cDefine('PTHREAD_KEYS_MAX') * 4) }}};
      for (var i = 0; i < {{{ cDefine('PTHREAD_KEYS_MAX') }}}; ++i) HEAPU32[tlsMemory/4+i] = 0;
      Atomics.store(HEAPU32, (PThread.mainThreadBlock + {{{ C_STRUCTS.pthread.tsd }}} ) >> 2, tlsMemory); // Init thread-local-storage memory array.
      Atomics.store(HEAPU32, (PThread.mainThreadBlock + {{{ C_STRUCTS.pthread.tid }}} ) >> 2, PThread.mainThreadBlock); // Main thread ID.
      Atomics.store(HEAPU32, (PThread.mainThreadBlock + {{{ C_STRUCTS.pthread.pid }}} ) >> 2, PROCINFO.pid); // Process ID.

#if PTHREADS_PROFILING
      PThread.createProfilerBlock(PThread.mainThreadBlock);
      PThread.setThreadName(PThread.mainThreadBlock, "Browser main thread");
      PThread.setThreadStatus(PThread.mainThreadBlock, {{{ cDefine('EM_THREAD_STATUS_RUNNING') }}});
#endif
    },
    // Maps pthread_t to pthread info objects
    pthreads: {},
    pthreadIdCounter: 2, // 0: invalid thread, 1: main JS UI thread, 2+: IDs for pthreads

    exitHandlers: null, // An array of C functions to run when this thread exits.

#if PTHREADS_PROFILING
    createProfilerBlock: function(pthreadPtr) {
      var profilerBlock = (pthreadPtr == PThread.mainThreadBlock) ? {{{ makeStaticAlloc(C_STRUCTS.thread_profiler_block.__size__) }}} : _malloc({{{ C_STRUCTS.thread_profiler_block.__size__ }}});
      Atomics.store(HEAPU32, (pthreadPtr + {{{ C_STRUCTS.pthread.profilerBlock }}} ) >> 2, profilerBlock);

      // Zero fill contents at startup.
      for (var i = 0; i < {{{ C_STRUCTS.thread_profiler_block.__size__ }}}; i += 4) Atomics.store(HEAPU32, (profilerBlock + i) >> 2, 0);
      Atomics.store(HEAPU32, (pthreadPtr + {{{ C_STRUCTS.thread_profiler_block.currentStatusStartTime }}} ) >> 2, performance.now());
    },

    // Sets the current thread status, but only if it was in the given expected state before. This is used
    // to allow high-level control flow "override" the thread status before low-level (futex wait) operations set it.
    setThreadStatusConditional: function(pthreadPtr, expectedStatus, newStatus) {
      var profilerBlock = Atomics.load(HEAPU32, (pthreadPtr + {{{ C_STRUCTS.pthread.profilerBlock }}} ) >> 2);
      if (!profilerBlock) return;

      var prevStatus = Atomics.load(HEAPU32, (profilerBlock + {{{ C_STRUCTS.thread_profiler_block.threadStatus }}} ) >> 2);

      if (prevStatus != newStatus && (prevStatus == expectedStatus || expectedStatus == -1)) {
        var now = performance.now();
        var startState = HEAPF64[(profilerBlock + {{{ C_STRUCTS.thread_profiler_block.currentStatusStartTime }}} ) >> 3];
        var duration = now - startState;

        HEAPF64[((profilerBlock + {{{ C_STRUCTS.thread_profiler_block.timeSpentInStatus }}} ) >> 3) + prevStatus] += duration;
        Atomics.store(HEAPU32, (profilerBlock + {{{ C_STRUCTS.thread_profiler_block.threadStatus }}} ) >> 2, newStatus);
        HEAPF64[(profilerBlock + {{{ C_STRUCTS.thread_profiler_block.currentStatusStartTime }}} ) >> 3] = now;
      }
    },

    // Unconditionally sets the thread status.
    setThreadStatus: function(pthreadPtr, newStatus) {
      PThread.setThreadStatusConditional(pthreadPtr, -1, newStatus);
    },

    setThreadName: function(pthreadPtr, name) {
      var profilerBlock = Atomics.load(HEAPU32, (pthreadPtr + {{{ C_STRUCTS.pthread.profilerBlock }}} ) >> 2);
      if (!profilerBlock) return;
      stringToUTF8(name, profilerBlock + {{{ C_STRUCTS.thread_profiler_block.name }}}, 32);
    },

    getThreadName: function(pthreadPtr) {
      var profilerBlock = Atomics.load(HEAPU32, (pthreadPtr + {{{ C_STRUCTS.pthread.profilerBlock }}} ) >> 2);
      if (!profilerBlock) return "";
      return UTF8ToString(profilerBlock + {{{ C_STRUCTS.thread_profiler_block.name }}});
    },

    threadStatusToString: function(threadStatus) {
      switch(threadStatus) {
        case 0: return "not yet started";
        case 1: return "running";
        case 2: return "sleeping";
        case 3: return "waiting for a futex";
        case 4: return "waiting for a mutex";
        case 5: return "waiting for a proxied operation";
        case 6: return "finished execution";
        default: return "unknown (corrupt?!)";
      }
    },

    threadStatusAsString: function(pthreadPtr) {
      var profilerBlock = Atomics.load(HEAPU32, (pthreadPtr + {{{ C_STRUCTS.pthread.profilerBlock }}} ) >> 2);
      var status = (profilerBlock == 0) ? 0 : Atomics.load(HEAPU32, (profilerBlock + {{{ C_STRUCTS.thread_profiler_block.threadStatus }}} ) >> 2);
      return PThread.threadStatusToString(status);
    },
#else
    setThreadStatus: function() {},
#endif

    runExitHandlers: function() {
      if (PThread.exitHandlers !== null) {
        while (PThread.exitHandlers.length > 0) {
          PThread.exitHandlers.pop()();
        }
        PThread.exitHandlers = null;
      }

      // Call into the musl function that runs destructors of all thread-specific data.
      if (ENVIRONMENT_IS_PTHREAD && threadInfoStruct) ___pthread_tsd_run_dtors();
    },

    // Called when we are performing a pthread_exit(), either explicitly called by programmer,
    // or implicitly when leaving the thread main function.
    threadExit: function(exitCode) {
      var tb = _pthread_self();
      if (tb) { // If we haven't yet exited?
#if PTHREADS_PROFILING
        var profilerBlock = Atomics.load(HEAPU32, (threadInfoStruct + {{{ C_STRUCTS.pthread.profilerBlock }}} ) >> 2);
        Atomics.store(HEAPU32, (threadInfoStruct + {{{ C_STRUCTS.pthread.profilerBlock }}} ) >> 2, 0);
        _free(profilerBlock);
#endif
        Atomics.store(HEAPU32, (tb + {{{ C_STRUCTS.pthread.threadExitCode }}} ) >> 2, exitCode);
        // When we publish this, the main thread is free to deallocate the thread object and we are done.
        // Therefore set threadInfoStruct = 0; above to 'release' the object in this worker thread.
        Atomics.store(HEAPU32, (tb + {{{ C_STRUCTS.pthread.threadStatus }}} ) >> 2, 1);

        // Disable all cancellation so that executing the cleanup handlers won't trigger another JS
        // canceled exception to be thrown.
        Atomics.store(HEAPU32, (tb + {{{ C_STRUCTS.pthread.canceldisable }}} ) >> 2, 1/*PTHREAD_CANCEL_DISABLE*/);
        Atomics.store(HEAPU32, (tb + {{{ C_STRUCTS.pthread.cancelasync }}} ) >> 2, 0/*PTHREAD_CANCEL_DEFERRED*/);
        PThread.runExitHandlers();

        _emscripten_futex_wake(tb + {{{ C_STRUCTS.pthread.threadStatus }}}, {{{ cDefine('INT_MAX') }}});
        __register_pthread_ptr(0, 0, 0); // Unregister the thread block also inside the asm.js scope.
        threadInfoStruct = 0;
        if (ENVIRONMENT_IS_PTHREAD) {
          // Note: in theory we would like to return any offscreen canvases back to the main thread,
          // but if we ever fetched a rendering context for them that would not be valid, so we don't try.
          postMessage({ cmd: 'exit' });
        }
      }
    },

    threadCancel: function() {
      PThread.runExitHandlers();
      Atomics.store(HEAPU32, (threadInfoStruct + {{{ C_STRUCTS.pthread.threadExitCode }}} ) >> 2, -1/*PTHREAD_CANCELED*/);
      Atomics.store(HEAPU32, (threadInfoStruct + {{{ C_STRUCTS.pthread.threadStatus }}} ) >> 2, 1); // Mark the thread as no longer running.
      _emscripten_futex_wake(threadInfoStruct + {{{ C_STRUCTS.pthread.threadStatus }}}, {{{ cDefine('INT_MAX') }}}); // wake all threads
      threadInfoStruct = selfThreadId = 0; // Not hosting a pthread anymore in this worker, reset the info structures to null.
      __register_pthread_ptr(0, 0, 0); // Unregister the thread block also inside the asm.js scope.
      postMessage({ cmd: 'cancelDone' });
    },

    terminateAllThreads: function() {
      for (var t in PThread.pthreads) {
        var pthread = PThread.pthreads[t];
        if (pthread) {
          PThread.freeThreadData(pthread);
          if (pthread.worker) pthread.worker.terminate();
        }
      }
      PThread.pthreads = {};
      for (var t in PThread.unusedWorkerPool) {
        var pthread = PThread.unusedWorkerPool[t];
        if (pthread) {
          PThread.freeThreadData(pthread);
          if (pthread.worker) pthread.worker.terminate();
        }
      }
      PThread.unusedWorkerPool = [];
      for (var t in PThread.runningWorkers) {
        var pthread = PThread.runningWorkers[t];
        if (pthread) {
          PThread.freeThreadData(pthread);
          if (pthread.worker) pthread.worker.terminate();
        }
      }
      PThread.runningWorkers = [];
    },
    freeThreadData: function(pthread) {
      if (!pthread) return;
      if (pthread.threadInfoStruct) {
        var tlsMemory = {{{ makeGetValue('pthread.threadInfoStruct', C_STRUCTS.pthread.tsd, 'i32') }}};
        {{{ makeSetValue('pthread.threadInfoStruct', C_STRUCTS.pthread.tsd, 0, 'i32') }}};
        _free(tlsMemory);
        _free(pthread.threadInfoStruct);
      }
      pthread.threadInfoStruct = 0;
      if (pthread.allocatedOwnStack && pthread.stackBase) _free(pthread.stackBase);
      pthread.stackBase = 0;
      if (pthread.worker) pthread.worker.pthread = null;
    },
    returnWorkerToPool: function(worker) {
      delete PThread.pthreads[worker.pthread.thread];
      //Note: worker is intentionally not terminated so the pool can dynamically grow.
      PThread.unusedWorkerPool.push(worker);
      PThread.runningWorkers.splice(PThread.runningWorkers.indexOf(worker.pthread), 1); // Not a running Worker anymore
      PThread.freeThreadData(worker.pthread);
      worker.pthread = undefined; // Detach the worker from the pthread object, and return it to the worker pool as an unused worker.
    },
    receiveObjectTransfer: function(data) {
#if OFFSCREENCANVAS_SUPPORT
      if (typeof GL !== 'undefined') {
        for (var i in data.offscreenCanvases) {
          GL.offscreenCanvases[i] = data.offscreenCanvases[i];
        }
        if (!Module['canvas'] && data.moduleCanvasId && GL.offscreenCanvases[data.moduleCanvasId]) {
          Module['canvas'] = GL.offscreenCanvases[data.moduleCanvasId].offscreenCanvas;
          Module['canvas'].id = data.moduleCanvasId;
        }
      }
#endif
    },

    // Allocates the given amount of new web workers and stores them in the pool of unused workers.
    // onFinishedLoading: A callback function that will be called once all of the workers have been initialized and are
    //                    ready to host pthreads. Optional. This is used to mitigate bug https://bugzilla.mozilla.org/show_bug.cgi?id=1049079
    allocateUnusedWorkers: function(numWorkers, onFinishedLoading) {
      if (typeof SharedArrayBuffer === 'undefined') return; // No multithreading support, no-op.
#if PTHREADS_DEBUG
      out('Preallocating ' + numWorkers + ' workers for a pthread spawn pool.');
#endif

      var numWorkersLoaded = 0;
      var pthreadMainJs = "{{{ PTHREAD_WORKER_FILE }}}";
      // Allow HTML module to configure the location where the 'worker.js' file will be loaded from,
      // via Module.locateFile() function. If not specified, then the default URL 'worker.js' relative
      // to the main html file is loaded.
      pthreadMainJs = locateFile(pthreadMainJs);

      for (var i = 0; i < numWorkers; ++i) {
        var worker = new Worker(pthreadMainJs);

        (function(worker) {
          worker.onmessage = function(e) {
            var d = e.data;
            // Sometimes we need to backproxy events to the calling thread (e.g. HTML5 DOM events handlers such as emscripten_set_mousemove_callback()), so keep track in a globally accessible variable about the thread that initiated the proxying.
            if (worker.pthread) PThread.currentProxiedOperationCallerThread = worker.pthread.threadInfoStruct;

            // If this message is intended to a recipient that is not the main thread, forward it to the target thread.
            if (d.targetThread && d.targetThread != _pthread_self()) {
              var thread = PThread.pthreads[d.targetThread];
              if (thread) {
                thread.worker.postMessage(e.data, d.transferList);
              } else {
                console.error('Internal error! Worker sent a message "' + d.cmd + '" to target pthread ' + d.targetThread + ', but that thread no longer exists!');
              }
              PThread.currentProxiedOperationCallerThread = undefined;
              return;
            }

            if (d.cmd === 'processQueuedMainThreadWork') {
              // TODO: Must post message to main Emscripten thread in PROXY_TO_WORKER mode.
              _emscripten_main_thread_process_queued_calls();
            } else if (d.cmd === 'spawnThread') {
              __spawn_thread(e.data);
            } else if (d.cmd === 'cleanupThread') {
              __cleanup_thread(d.thread);
            } else if (d.cmd === 'killThread') {
              __kill_thread(d.thread);
            } else if (d.cmd === 'cancelThread') {
              __cancel_thread(d.thread);
            } else if (d.cmd === 'loaded') {
              worker.loaded = true;
              // If this Worker is already pending to start running a thread, launch the thread now
              if (worker.runPthread) {
                worker.runPthread();
                delete worker.runPthread;
              }
              ++numWorkersLoaded;
              if (numWorkersLoaded === numWorkers && onFinishedLoading) {
                onFinishedLoading();
              }
            } else if (d.cmd === 'print') {
              out('Thread ' + d.threadId + ': ' + d.text);
            } else if (d.cmd === 'printErr') {
              err('Thread ' + d.threadId + ': ' + d.text);
            } else if (d.cmd === 'alert') {
              alert('Thread ' + d.threadId + ': ' + d.text);
            } else if (d.cmd === 'exit') {
              var detached = worker.pthread && Atomics.load(HEAPU32, (worker.pthread.thread + {{{ C_STRUCTS.pthread.detached }}}) >> 2);
              if (detached) {
                PThread.returnWorkerToPool(worker);
              }
            } else if (d.cmd === 'exitProcess') {
              // A pthread has requested to exit the whole application process (runtime).
<<<<<<< HEAD
              noExitRuntime = false;
              exit(d.returnCode);
=======
              Module['noExitRuntime'] = false;
              try {
                exit(d.returnCode);
              } catch (e) {
                if (e instanceof ExitStatus) return;
                throw e;
              }
>>>>>>> 7d4968ce
            } else if (d.cmd === 'cancelDone') {
              PThread.returnWorkerToPool(worker);
            } else if (d.cmd === 'objectTransfer') {
              PThread.receiveObjectTransfer(e.data);
            } else if (e.data.target === 'setimmediate') {
              worker.postMessage(e.data); // Worker wants to postMessage() to itself to implement setImmediate() emulation.
            } else {
              err("worker sent an unknown command " + d.cmd);
            }
            PThread.currentProxiedOperationCallerThread = undefined;
          };

          worker.onerror = function(e) {
            err('pthread sent an error! ' + e.filename + ':' + e.lineno + ': ' + e.message);
          };
        }(worker));

#if !WASM_BACKEND
        // Allocate tempDoublePtr for the worker. This is done here on the worker's behalf, since we may need to do this statically
        // if the runtime has not been loaded yet, etc. - so we just use getMemory, which is main-thread only.
        var tempDoublePtr = getMemory(8); // TODO: leaks. Cleanup after worker terminates.
#endif

        // Ask the new worker to load up the Emscripten-compiled page. This is a heavy operation.
        worker.postMessage({
          cmd: 'load',
          // If the application main .js file was loaded from a Blob, then it is not possible
          // to access the URL of the current script that could be passed to a Web Worker so that
          // it could load up the same file. In that case, developer must either deliver the Blob
          // object in Module['mainScriptUrlOrBlob'], or a URL to it, so that pthread Workers can
          // independently load up the same main application file.
          urlOrBlob: Module['mainScriptUrlOrBlob'] || _scriptDir,
#if WASM
          wasmMemory: wasmMemory,
          wasmModule: wasmModule,
#if LOAD_SOURCE_MAP
          wasmSourceMap: wasmSourceMap,
#endif
#if USE_OFFSET_CONVERTER
          wasmOffsetConverter: wasmOffsetConverter,
#endif
#else
          buffer: HEAPU8.buffer,
          asmJsUrlOrBlob: Module["asmJsUrlOrBlob"],
#endif
#if !WASM_BACKEND
          tempDoublePtr: tempDoublePtr,
#endif
          DYNAMIC_BASE: DYNAMIC_BASE,
          DYNAMICTOP_PTR: DYNAMICTOP_PTR,
          PthreadWorkerInit: PthreadWorkerInit
        });
        PThread.unusedWorkerPool.push(worker);
      }
    },

    getNewWorker: function() {
      if (PThread.unusedWorkerPool.length == 0) PThread.allocateUnusedWorkers(1);
      if (PThread.unusedWorkerPool.length > 0) return PThread.unusedWorkerPool.pop();
      else return null;
    },

    busySpinWait: function(msecs) {
      var t = performance.now() + msecs;
      while(performance.now() < t) {
        ;
      }
    }
  },

  _kill_thread: function(pthread_ptr) {
    if (ENVIRONMENT_IS_PTHREAD) throw 'Internal Error! _kill_thread() can only ever be called from main application thread!';
    if (!pthread_ptr) throw 'Internal Error! Null pthread_ptr in _kill_thread!';
    {{{ makeSetValue('pthread_ptr', C_STRUCTS.pthread.self, 0, 'i32') }}};
    var pthread = PThread.pthreads[pthread_ptr];
    pthread.worker.terminate();
    PThread.freeThreadData(pthread);
    // The worker was completely nuked (not just the pthread execution it was hosting), so remove it from running workers
    // but don't put it back to the pool.
    PThread.runningWorkers.splice(PThread.runningWorkers.indexOf(pthread.worker.pthread), 1); // Not a running Worker anymore.
    pthread.worker.pthread = undefined;
  },

  _cleanup_thread: function(pthread_ptr) {
    if (ENVIRONMENT_IS_PTHREAD) throw 'Internal Error! _cleanup_thread() can only ever be called from main application thread!';
    if (!pthread_ptr) throw 'Internal Error! Null pthread_ptr in _cleanup_thread!';
    {{{ makeSetValue('pthread_ptr', C_STRUCTS.pthread.self, 0, 'i32') }}};
    var pthread = PThread.pthreads[pthread_ptr];
    if (pthread) {
      var worker = pthread.worker;
      PThread.returnWorkerToPool(worker);
    }
  },

  _cancel_thread: function(pthread_ptr) {
    if (ENVIRONMENT_IS_PTHREAD) throw 'Internal Error! _cancel_thread() can only ever be called from main application thread!';
    if (!pthread_ptr) throw 'Internal Error! Null pthread_ptr in _cancel_thread!';
    var pthread = PThread.pthreads[pthread_ptr];
    pthread.worker.postMessage({ cmd: 'cancel' });
  },

  _spawn_thread: function(threadParams) {
    if (ENVIRONMENT_IS_PTHREAD) throw 'Internal Error! _spawn_thread() can only ever be called from main application thread!';

    var worker = PThread.getNewWorker();
    if (worker.pthread !== undefined) throw 'Internal error!';
    if (!threadParams.pthread_ptr) throw 'Internal error, no pthread ptr!';
    PThread.runningWorkers.push(worker);

    // Allocate memory for thread-local storage and initialize it to zero.
    var tlsMemory = _malloc({{{ cDefine('PTHREAD_KEYS_MAX') }}} * 4);
    for (var i = 0; i < {{{ cDefine('PTHREAD_KEYS_MAX') }}}; ++i) {
      {{{ makeSetValue('tlsMemory', 'i*4', 0, 'i32') }}};
    }

    var stackHigh = threadParams.stackBase + threadParams.stackSize;

    var pthread = PThread.pthreads[threadParams.pthread_ptr] = { // Create a pthread info object to represent this thread.
      worker: worker,
      stackBase: threadParams.stackBase,
      stackSize: threadParams.stackSize,
      allocatedOwnStack: threadParams.allocatedOwnStack,
      thread: threadParams.pthread_ptr,
      threadInfoStruct: threadParams.pthread_ptr // Info area for this thread in Emscripten HEAP (shared)
    };
    Atomics.store(HEAPU32, (pthread.threadInfoStruct + {{{ C_STRUCTS.pthread.threadStatus }}} ) >> 2, 0); // threadStatus <- 0, meaning not yet exited.
    Atomics.store(HEAPU32, (pthread.threadInfoStruct + {{{ C_STRUCTS.pthread.threadExitCode }}} ) >> 2, 0); // threadExitCode <- 0.
    Atomics.store(HEAPU32, (pthread.threadInfoStruct + {{{ C_STRUCTS.pthread.profilerBlock }}} ) >> 2, 0); // profilerBlock <- 0.
    Atomics.store(HEAPU32, (pthread.threadInfoStruct + {{{ C_STRUCTS.pthread.detached }}} ) >> 2, threadParams.detached);
    Atomics.store(HEAPU32, (pthread.threadInfoStruct + {{{ C_STRUCTS.pthread.tsd }}} ) >> 2, tlsMemory); // Init thread-local-storage memory array.
    Atomics.store(HEAPU32, (pthread.threadInfoStruct + {{{ C_STRUCTS.pthread.tsd_used }}} ) >> 2, 0); // Mark initial status to unused.
    Atomics.store(HEAPU32, (pthread.threadInfoStruct + {{{ C_STRUCTS.pthread.tid }}} ) >> 2, pthread.threadInfoStruct); // Main thread ID.
    Atomics.store(HEAPU32, (pthread.threadInfoStruct + {{{ C_STRUCTS.pthread.pid }}} ) >> 2, PROCINFO.pid); // Process ID.

    Atomics.store(HEAPU32, (pthread.threadInfoStruct + {{{ C_STRUCTS.pthread.attr }}}) >> 2, threadParams.stackSize);
    Atomics.store(HEAPU32, (pthread.threadInfoStruct + {{{ C_STRUCTS.pthread.stack_size }}}) >> 2, threadParams.stackSize);
    Atomics.store(HEAPU32, (pthread.threadInfoStruct + {{{ C_STRUCTS.pthread.stack }}}) >> 2, stackHigh);
    Atomics.store(HEAPU32, (pthread.threadInfoStruct + {{{ C_STRUCTS.pthread.attr }}} + 8) >> 2, stackHigh);
    Atomics.store(HEAPU32, (pthread.threadInfoStruct + {{{ C_STRUCTS.pthread.attr }}} + 12) >> 2, threadParams.detached);
    Atomics.store(HEAPU32, (pthread.threadInfoStruct + {{{ C_STRUCTS.pthread.attr }}} + 20) >> 2, threadParams.schedPolicy);
    Atomics.store(HEAPU32, (pthread.threadInfoStruct + {{{ C_STRUCTS.pthread.attr }}} + 24) >> 2, threadParams.schedPrio);

    var global_libc = _emscripten_get_global_libc();
    var global_locale = global_libc + {{{ C_STRUCTS.libc.global_locale }}};
    Atomics.store(HEAPU32, (pthread.threadInfoStruct + {{{ C_STRUCTS.pthread.locale }}}) >> 2, global_locale);

#if PTHREADS_PROFILING
    PThread.createProfilerBlock(pthread.threadInfoStruct);
#endif

    worker.pthread = pthread;
    var msg = {
        cmd: 'run',
        start_routine: threadParams.startRoutine,
        arg: threadParams.arg,
        threadInfoStruct: threadParams.pthread_ptr,
        selfThreadId: threadParams.pthread_ptr, // TODO: Remove this since thread ID is now the same as the thread address.
        parentThreadId: threadParams.parent_pthread_ptr,
        stackBase: threadParams.stackBase,
        stackSize: threadParams.stackSize,
#if OFFSCREENCANVAS_SUPPORT
        moduleCanvasId: threadParams.moduleCanvasId,
        offscreenCanvases: threadParams.offscreenCanvases,
#endif
      };
    worker.runPthread = function() {
      // Ask the worker to start executing its pthread entry point function.
      msg.time = performance.now();
      worker.postMessage(msg, threadParams.transferList);
    };
    if (worker.loaded) {
      worker.runPthread();
      delete worker.runPthread;
    }
  },

  _num_logical_cores__deps: ['emscripten_force_num_logical_cores'],
  _num_logical_cores: '; if (ENVIRONMENT_IS_PTHREAD) __num_logical_cores = PthreadWorkerInit.__num_logical_cores; else { PthreadWorkerInit.__num_logical_cores = __num_logical_cores = {{{ makeStaticAlloc(4) }}}; HEAPU32[__num_logical_cores>>2] = navigator["hardwareConcurrency"] || ' + {{{ PTHREAD_HINT_NUM_CORES }}} + '; }',

  emscripten_has_threading_support: function() {
    return typeof SharedArrayBuffer !== 'undefined';
  },

  emscripten_num_logical_cores__deps: ['_num_logical_cores'],
  emscripten_num_logical_cores: function() {
    return {{{ makeGetValue('__num_logical_cores', 0, 'i32') }}};
  },

  emscripten_force_num_logical_cores: function(cores) {
    {{{ makeSetValue('__num_logical_cores', 0, 'cores', 'i32') }}};
  },

  {{{ USE_LSAN || USE_ASAN ? 'emscripten_builtin_' : '' }}}pthread_create__deps: ['_spawn_thread', 'pthread_getschedparam', 'pthread_self', 'memalign'],
  {{{ USE_LSAN || USE_ASAN ? 'emscripten_builtin_' : '' }}}pthread_create: function(pthread_ptr, attr, start_routine, arg) {
    if (typeof SharedArrayBuffer === 'undefined') {
      err('Current environment does not support SharedArrayBuffer, pthreads are not available!');
      return {{{ cDefine('EAGAIN') }}};
    }
    if (!pthread_ptr) {
      err('pthread_create called with a null thread pointer!');
      return {{{ cDefine('EINVAL') }}};
    }

    var transferList = []; // List of JS objects that will transfer ownership to the Worker hosting the thread
    var error = 0;

#if OFFSCREENCANVAS_SUPPORT
    // Deduce which WebGL canvases (HTMLCanvasElements or OffscreenCanvases) should be passed over to the
    // Worker that hosts the spawned pthread.
    var transferredCanvasNames = attr ? {{{ makeGetValue('attr', 36, 'i32') }}} : 0; // Comma-delimited list of IDs "canvas1, canvas2, ..."
    if (transferredCanvasNames) transferredCanvasNames = UTF8ToString(transferredCanvasNames).trim();
    if (transferredCanvasNames) transferredCanvasNames = transferredCanvasNames.split(',');
#if GL_DEBUG
    console.log('pthread_create: transferredCanvasNames="' + transferredCanvasNames + '"');
#endif

    var offscreenCanvases = {}; // Dictionary of OffscreenCanvas objects we'll transfer to the created thread to own
    var moduleCanvasId = Module['canvas'] ? Module['canvas'].id : '';
    for (var i in transferredCanvasNames) {
      var name = transferredCanvasNames[i].trim();
      var offscreenCanvasInfo;
      try {
        if (name == '#canvas') {
          if (!Module['canvas']) {
            err('pthread_create: could not find canvas with ID "' + name + '" to transfer to thread!');
            error = {{{ cDefine('EINVAL') }}};
            break;
          }
          name = Module['canvas'].id;
        }
#if ASSERTIONS
        assert(typeof GL === 'object', 'OFFSCREENCANVAS_SUPPORT assumes GL is in use (you can force-include it with -s \'DEFAULT_LIBRARY_FUNCS_TO_INCLUDE=["$GL"]\')');
#endif
        if (GL.offscreenCanvases[name]) {
          offscreenCanvasInfo = GL.offscreenCanvases[name];
          GL.offscreenCanvases[name] = null; // This thread no longer owns this canvas.
          if (Module['canvas'] instanceof OffscreenCanvas && name === Module['canvas'].id) Module['canvas'] = null;
        } else {
          var canvas = (Module['canvas'] && Module['canvas'].id === name) ? Module['canvas'] : document.getElementById(name);
          if (!canvas) {
            err('pthread_create: could not find canvas with ID "' + name + '" to transfer to thread!');
            error = {{{ cDefine('EINVAL') }}};
            break;
          }
          if (canvas.controlTransferredOffscreen) {
            err('pthread_create: cannot transfer canvas with ID "' + name + '" to thread, since the current thread does not have control over it!');
            error = {{{ cDefine('EPERM') }}}; // Operation not permitted, some other thread is accessing the canvas.
            break;
          }
          if (canvas.transferControlToOffscreen) {
#if GL_DEBUG
            Module['printErr']('pthread_create: canvas.transferControlToOffscreen(), transferring canvas by name "' + name + '" (DOM id="' + canvas.id + '") from main thread to pthread');
#endif
            // Create a shared information block in heap so that we can control the canvas size from any thread.
            if (!canvas.canvasSharedPtr) {
              canvas.canvasSharedPtr = _malloc(12);
              {{{ makeSetValue('canvas.canvasSharedPtr', 0, 'canvas.width', 'i32') }}};
              {{{ makeSetValue('canvas.canvasSharedPtr', 4, 'canvas.height', 'i32') }}};
              {{{ makeSetValue('canvas.canvasSharedPtr', 8, 0, 'i32') }}}; // pthread ptr to the thread that owns this canvas, filled in below.
            }
            offscreenCanvasInfo = {
              offscreenCanvas: canvas.transferControlToOffscreen(),
              canvasSharedPtr: canvas.canvasSharedPtr,
              id: canvas.id
            }
            // After calling canvas.transferControlToOffscreen(), it is no longer possible to access certain operations on the canvas, such as resizing it or obtaining GL contexts via it.
            // Use this field to remember that we have permanently converted this Canvas to be controlled via an OffscreenCanvas (there is no way to undo this in the spec)
            canvas.controlTransferredOffscreen = true;
          } else {
            err('pthread_create: cannot transfer control of canvas "' + name + '" to pthread, because current browser does not support OffscreenCanvas!');
            // If building with OFFSCREEN_FRAMEBUFFER=1 mode, we don't need to be able to transfer control to offscreen, but WebGL can be proxied from worker to main thread.
#if !OFFSCREEN_FRAMEBUFFER
            Module['printErr']('pthread_create: Build with -s OFFSCREEN_FRAMEBUFFER=1 to enable fallback proxying of GL commands from pthread to main thread.');
            return {{{ cDefine('ENOSYS') }}}; // Function not implemented, browser doesn't have support for this.
#endif
          }
        }
        if (offscreenCanvasInfo) {
          transferList.push(offscreenCanvasInfo.offscreenCanvas);
          offscreenCanvases[offscreenCanvasInfo.id] = offscreenCanvasInfo;
        }
      } catch(e) {
        err('pthread_create: failed to transfer control of canvas "' + name + '" to OffscreenCanvas! Error: ' + e);
        return {{{ cDefine('EINVAL') }}}; // Hitting this might indicate an implementation bug or some other internal error
      }
    }
#endif

    // Synchronously proxy the thread creation to main thread if possible. If we need to transfer ownership of objects, then
    // proxy asynchronously via postMessage.
    if (ENVIRONMENT_IS_PTHREAD && (transferList.length === 0 || error)) {
      return _emscripten_sync_run_in_main_thread_4({{{ cDefine('EM_PROXIED_PTHREAD_CREATE') }}}, pthread_ptr, attr, start_routine, arg);
    }

    // If on the main thread, and accessing Canvas/OffscreenCanvas failed, abort with the detected error.
    if (error) return error;

    var stackSize = 0;
    var stackBase = 0;
    var detached = 0; // Default thread attr is PTHREAD_CREATE_JOINABLE, i.e. start as not detached.
    var schedPolicy = 0; /*SCHED_OTHER*/
    var schedPrio = 0;
    if (attr) {
      stackSize = {{{ makeGetValue('attr', 0, 'i32') }}};
      // Musl has a convention that the stack size that is stored to the pthread attribute structure is always musl's #define DEFAULT_STACK_SIZE
      // smaller than the actual created stack size. That is, stored stack size of 0 would mean a stack of DEFAULT_STACK_SIZE in size. All musl
      // functions hide this impl detail, and offset the size transparently, so pthread_*() API user does not see this offset when operating with
      // the pthread API. When reading the structure directly on JS side however, we need to offset the size manually here.
      stackSize += 81920 /*DEFAULT_STACK_SIZE*/;
      stackBase = {{{ makeGetValue('attr', 8, 'i32') }}};
      detached = {{{ makeGetValue('attr', 12/*_a_detach*/, 'i32') }}} !== 0/*PTHREAD_CREATE_JOINABLE*/;
      var inheritSched = {{{ makeGetValue('attr', 16/*_a_sched*/, 'i32') }}} === 0/*PTHREAD_INHERIT_SCHED*/;
      if (inheritSched) {
        var prevSchedPolicy = {{{ makeGetValue('attr', 20/*_a_policy*/, 'i32') }}};
        var prevSchedPrio = {{{ makeGetValue('attr', 24/*_a_prio*/, 'i32') }}};
        // If we are inheriting the scheduling properties from the parent thread, we need to identify the parent thread properly - this function call may
        // be getting proxied, in which case _pthread_self() will point to the thread performing the proxying, not the thread that initiated the call.
        var parentThreadPtr = PThread.currentProxiedOperationCallerThread ? PThread.currentProxiedOperationCallerThread : _pthread_self();
        _pthread_getschedparam(parentThreadPtr, attr + 20, attr + 24);
        schedPolicy = {{{ makeGetValue('attr', 20/*_a_policy*/, 'i32') }}};
        schedPrio = {{{ makeGetValue('attr', 24/*_a_prio*/, 'i32') }}};
        {{{ makeSetValue('attr', 20/*_a_policy*/, 'prevSchedPolicy', 'i32') }}};
        {{{ makeSetValue('attr', 24/*_a_prio*/, 'prevSchedPrio', 'i32') }}};
      } else {
        schedPolicy = {{{ makeGetValue('attr', 20/*_a_policy*/, 'i32') }}};
        schedPrio = {{{ makeGetValue('attr', 24/*_a_prio*/, 'i32') }}};
      }
    } else {
      // According to http://man7.org/linux/man-pages/man3/pthread_create.3.html, default stack size if not specified is 2 MB, so follow that convention.
      stackSize = {{{ DEFAULT_PTHREAD_STACK_SIZE }}};
    }
    var allocatedOwnStack = stackBase == 0; // If allocatedOwnStack == true, then the pthread impl maintains the stack allocation.
    if (allocatedOwnStack) {
      stackBase = _memalign({{{ STACK_ALIGN }}}, stackSize); // Allocate a stack if the user doesn't want to place the stack in a custom memory area.
    } else {
      // Musl stores the stack base address assuming stack grows downwards, so adjust it to Emscripten convention that the
      // stack grows upwards instead.
      stackBase -= stackSize;
      assert(stackBase > 0);
    }

    // Allocate thread block (pthread_t structure).
    var threadInfoStruct = _malloc({{{ C_STRUCTS.pthread.__size__ }}});
    for (var i = 0; i < {{{ C_STRUCTS.pthread.__size__ }}} >> 2; ++i) HEAPU32[(threadInfoStruct>>2) + i] = 0; // zero-initialize thread structure.
    {{{ makeSetValue('pthread_ptr', 0, 'threadInfoStruct', 'i32') }}};

    // The pthread struct has a field that points to itself - this is used as a magic ID to detect whether the pthread_t
    // structure is 'alive'.
    {{{ makeSetValue('threadInfoStruct', C_STRUCTS.pthread.self, 'threadInfoStruct', 'i32') }}};

    // pthread struct robust_list head should point to itself.
    var headPtr = threadInfoStruct + {{{ C_STRUCTS.pthread.robust_list }}};
    {{{ makeSetValue('headPtr', 0, 'headPtr', 'i32') }}};

#if OFFSCREENCANVAS_SUPPORT
    // Register for each of the transferred canvases that the new thread now owns the OffscreenCanvas.
    for (var i in offscreenCanvases) {
      {{{ makeSetValue('offscreenCanvases[i].canvasSharedPtr', 8, 'threadInfoStruct', 'i32') }}}; // pthread ptr to the thread that owns this canvas.
    }
#endif

    var threadParams = {
      stackBase: stackBase,
      stackSize: stackSize,
      allocatedOwnStack: allocatedOwnStack,
      schedPolicy: schedPolicy,
      schedPrio: schedPrio,
      detached: detached,
      startRoutine: start_routine,
      pthread_ptr: threadInfoStruct,
      parent_pthread_ptr: _pthread_self(),
      arg: arg,
#if OFFSCREENCANVAS_SUPPORT
      moduleCanvasId: moduleCanvasId,
      offscreenCanvases: offscreenCanvases,
#endif
      transferList: transferList
    };

    if (ENVIRONMENT_IS_PTHREAD) {
      // The prepopulated pool of web workers that can host pthreads is stored in the main JS thread. Therefore if a
      // pthread is attempting to spawn a new thread, the thread creation must be deferred to the main JS thread.
      threadParams.cmd = 'spawnThread';
      postMessage(threadParams, transferList);
    } else {
      // We are the main thread, so we have the pthread warmup pool in this thread and can fire off JS thread creation
      // directly ourselves.
      __spawn_thread(threadParams);
    }

    return 0;
  },

  // TODO HACK! Remove this function, it is a JS side copy of the function pthread_testcancel() in library_pthread.c.
  // Just call pthread_testcancel() everywhere.
  _pthread_testcancel_js: function() {
    if (!ENVIRONMENT_IS_PTHREAD) return;
    if (!threadInfoStruct) return;
    var cancelDisabled = Atomics.load(HEAPU32, (threadInfoStruct + {{{ C_STRUCTS.pthread.canceldisable }}} ) >> 2);
    if (cancelDisabled) return;
    var canceled = Atomics.load(HEAPU32, (threadInfoStruct + {{{ C_STRUCTS.pthread.threadStatus }}} ) >> 2);
    if (canceled == 2) throw 'Canceled!';
  },

  {{{ USE_LSAN ? 'emscripten_builtin_' : '' }}}pthread_join__deps: ['_cleanup_thread', '_pthread_testcancel_js', 'emscripten_main_thread_process_queued_calls'],
  {{{ USE_LSAN ? 'emscripten_builtin_' : '' }}}pthread_join: function(thread, status) {
    if (!thread) {
      err('pthread_join attempted on a null thread pointer!');
      return ERRNO_CODES.ESRCH;
    }
    if (ENVIRONMENT_IS_PTHREAD && selfThreadId == thread) {
      err('PThread ' + thread + ' is attempting to join to itself!');
      return ERRNO_CODES.EDEADLK;
    }
    else if (!ENVIRONMENT_IS_PTHREAD && PThread.mainThreadBlock == thread) {
      err('Main thread ' + thread + ' is attempting to join to itself!');
      return ERRNO_CODES.EDEADLK;
    }
    var self = {{{ makeGetValue('thread', C_STRUCTS.pthread.self, 'i32') }}};
    if (self !== thread) {
      err('pthread_join attempted on thread ' + thread + ', which does not point to a valid thread, or does not exist anymore!');
      return ERRNO_CODES.ESRCH;
    }

    var detached = Atomics.load(HEAPU32, (thread + {{{ C_STRUCTS.pthread.detached }}} ) >> 2);
    if (detached) {
      err('Attempted to join thread ' + thread + ', which was already detached!');
      return ERRNO_CODES.EINVAL; // The thread is already detached, can no longer join it!
    }
    for (;;) {
      var threadStatus = Atomics.load(HEAPU32, (thread + {{{ C_STRUCTS.pthread.threadStatus }}} ) >> 2);
      if (threadStatus == 1) { // Exited?
        var threadExitCode = Atomics.load(HEAPU32, (thread + {{{ C_STRUCTS.pthread.threadExitCode }}} ) >> 2);
        if (status) {{{ makeSetValue('status', 0, 'threadExitCode', 'i32') }}};
        Atomics.store(HEAPU32, (thread + {{{ C_STRUCTS.pthread.detached }}} ) >> 2, 1); // Mark the thread as detached.

        if (!ENVIRONMENT_IS_PTHREAD) __cleanup_thread(thread);
        else postMessage({ cmd: 'cleanupThread', thread: thread });
        return 0;
      }
      // TODO HACK! Replace the _js variant with just _pthread_testcancel:
      //_pthread_testcancel();
      __pthread_testcancel_js();
      // In main runtime thread (the thread that initialized the Emscripten C runtime and launched main()), assist pthreads in performing operations
      // that they need to access the Emscripten main runtime for.
      if (!ENVIRONMENT_IS_PTHREAD) _emscripten_main_thread_process_queued_calls();
      _emscripten_futex_wait(thread + {{{ C_STRUCTS.pthread.threadStatus }}}, threadStatus, ENVIRONMENT_IS_PTHREAD ? 100 : 1);
    }
  },

  pthread_kill__deps: ['_kill_thread'],
  pthread_kill: function(thread, signal) {
    if (signal < 0 || signal >= 65/*_NSIG*/) return ERRNO_CODES.EINVAL;
    if (thread === PThread.MAIN_THREAD_ID) {
      if (signal == 0) return 0; // signal == 0 is a no-op.
      err('Main thread (id=' + thread + ') cannot be killed with pthread_kill!');
      return ERRNO_CODES.ESRCH;
    }
    if (!thread) {
      err('pthread_kill attempted on a null thread pointer!');
      return ERRNO_CODES.ESRCH;
    }
    var self = {{{ makeGetValue('thread', C_STRUCTS.pthread.self, 'i32') }}};
    if (self !== thread) {
      err('pthread_kill attempted on thread ' + thread + ', which does not point to a valid thread, or does not exist anymore!');
      return ERRNO_CODES.ESRCH;
    }
    if (signal != 0) {
      if (!ENVIRONMENT_IS_PTHREAD) __kill_thread(thread);
      else postMessage({ cmd: 'killThread', thread: thread});
    }
    return 0;
  },

  pthread_cancel__deps: ['_cancel_thread'],
  pthread_cancel: function(thread) {
    if (thread === PThread.MAIN_THREAD_ID) {
      err('Main thread (id=' + thread + ') cannot be canceled!');
      return ERRNO_CODES.ESRCH;
    }
    if (!thread) {
      err('pthread_cancel attempted on a null thread pointer!');
      return ERRNO_CODES.ESRCH;
    }
    var self = {{{ makeGetValue('thread', C_STRUCTS.pthread.self, 'i32') }}};
    if (self !== thread) {
      err('pthread_cancel attempted on thread ' + thread + ', which does not point to a valid thread, or does not exist anymore!');
      return ERRNO_CODES.ESRCH;
    }
    Atomics.compareExchange(HEAPU32, (thread + {{{ C_STRUCTS.pthread.threadStatus }}} ) >> 2, 0, 2); // Signal the thread that it needs to cancel itself.
    if (!ENVIRONMENT_IS_PTHREAD) __cancel_thread(thread);
    else postMessage({ cmd: 'cancelThread', thread: thread});
    return 0;
  },

  pthread_detach: function(thread) {
    if (!thread) {
      err('pthread_detach attempted on a null thread pointer!');
      return ERRNO_CODES.ESRCH;
    }
    var self = {{{ makeGetValue('thread', C_STRUCTS.pthread.self, 'i32') }}};
    if (self !== thread) {
      err('pthread_detach attempted on thread ' + thread + ', which does not point to a valid thread, or does not exist anymore!');
      return ERRNO_CODES.ESRCH;
    }
    var threadStatus = Atomics.load(HEAPU32, (thread + {{{ C_STRUCTS.pthread.threadStatus }}} ) >> 2);
    // Follow musl convention: detached:0 means not detached, 1 means the thread was created as detached, and 2 means that the thread was detached via pthread_detach.
    var wasDetached = Atomics.compareExchange(HEAPU32, (thread + {{{ C_STRUCTS.pthread.detached }}} ) >> 2, 0, 2);

    return wasDetached ? ERRNO_CODES.EINVAL : 0;
  },

  pthread_exit__deps: ['exit'],
  pthread_exit: function(status) {
    if (!ENVIRONMENT_IS_PTHREAD) _exit(status);
    else PThread.threadExit(status);
#if WASM_BACKEND
    // pthread_exit is marked noReturn, so we must not return from it.
    throw 'pthread_exit';
#endif
  },

  _pthread_ptr: 0,
  _pthread_is_main_runtime_thread: 0,
  _pthread_is_main_browser_thread: 0,

  _register_pthread_ptr__deps: ['_pthread_ptr', '_pthread_is_main_runtime_thread', '_pthread_is_main_browser_thread'],
  _register_pthread_ptr__asm: true,
  _register_pthread_ptr__sig: 'viii',
  _register_pthread_ptr: function(pthreadPtr, isMainBrowserThread, isMainRuntimeThread) {
    pthreadPtr = pthreadPtr|0;
    isMainBrowserThread = isMainBrowserThread|0;
    isMainRuntimeThread = isMainRuntimeThread|0;
    __pthread_ptr = pthreadPtr;
    __pthread_is_main_browser_thread = isMainBrowserThread;
    __pthread_is_main_runtime_thread = isMainRuntimeThread;
  },

  // Public pthread_self() function which returns a unique ID for the thread.
  pthread_self__deps: ['_pthread_ptr'],
  pthread_self__asm: true,
  pthread_self__sig: 'i',
  pthread_self: function() {
    return __pthread_ptr|0;
  },

  emscripten_is_main_runtime_thread__asm: true,
  emscripten_is_main_runtime_thread__sig: 'i',
  emscripten_is_main_runtime_thread__deps: ['_pthread_is_main_runtime_thread'],
  emscripten_is_main_runtime_thread: function() {
    return __pthread_is_main_runtime_thread|0; // Semantically the same as testing "!ENVIRONMENT_IS_PTHREAD" outside the asm.js scope
  },

  emscripten_is_main_browser_thread__asm: true,
  emscripten_is_main_browser_thread__sig: 'i',
  emscripten_is_main_browser_thread__deps: ['_pthread_is_main_browser_thread'],
  emscripten_is_main_browser_thread: function() {
    return __pthread_is_main_browser_thread|0; // Semantically the same as testing "!ENVIRONMENT_IS_WORKER" outside the asm.js scope
  },

  pthread_getschedparam: function(thread, policy, schedparam) {
    if (!policy && !schedparam) return ERRNO_CODES.EINVAL;

    if (!thread) {
      err('pthread_getschedparam called with a null thread pointer!');
      return ERRNO_CODES.ESRCH;
    }
    var self = {{{ makeGetValue('thread', C_STRUCTS.pthread.self, 'i32') }}};
    if (self !== thread) {
      err('pthread_getschedparam attempted on thread ' + thread + ', which does not point to a valid thread, or does not exist anymore!');
      return ERRNO_CODES.ESRCH;
    }

    var schedPolicy = Atomics.load(HEAPU32, (thread + {{{ C_STRUCTS.pthread.attr }}} + 20 ) >> 2);
    var schedPrio = Atomics.load(HEAPU32, (thread + {{{ C_STRUCTS.pthread.attr }}} + 24 ) >> 2);

    if (policy) {{{ makeSetValue('policy', 0, 'schedPolicy', 'i32') }}};
    if (schedparam) {{{ makeSetValue('schedparam', 0, 'schedPrio', 'i32') }}};
    return 0;
  },

  pthread_setschedparam: function(thread, policy, schedparam) {
    if (!thread) {
      err('pthread_setschedparam called with a null thread pointer!');
      return ERRNO_CODES.ESRCH;
    }
    var self = {{{ makeGetValue('thread', C_STRUCTS.pthread.self, 'i32') }}};
    if (self !== thread) {
      err('pthread_setschedparam attempted on thread ' + thread + ', which does not point to a valid thread, or does not exist anymore!');
      return ERRNO_CODES.ESRCH;
    }

    if (!schedparam) return ERRNO_CODES.EINVAL;

    var newSchedPrio = {{{ makeGetValue('schedparam', 0, 'i32') }}};
    if (newSchedPrio < 0) return ERRNO_CODES.EINVAL;
    if (policy == 1/*SCHED_FIFO*/ || policy == 2/*SCHED_RR*/) {
      if (newSchedPrio > 99) return ERRNO_CODES.EINVAL;
    } else {
      if (newSchedPrio > 1) return ERRNO_CODES.EINVAL;
    }

    Atomics.store(HEAPU32, (thread + {{{ C_STRUCTS.pthread.attr }}} + 20) >> 2, policy);
    Atomics.store(HEAPU32, (thread + {{{ C_STRUCTS.pthread.attr }}} + 24) >> 2, newSchedPrio);
    return 0;
  },

  // Marked as obsolescent in pthreads specification: http://pubs.opengroup.org/onlinepubs/9699919799/functions/pthread_getconcurrency.html
  pthread_getconcurrency: function() {
    return 0;
  },

  // Marked as obsolescent in pthreads specification.
  pthread_setconcurrency: function(new_level) {
    // no-op
    return 0;
  },

  pthread_mutexattr_getprioceiling: function(attr, prioceiling) {
    // Not supported either in Emscripten or musl, return a faked value.
    if (prioceiling) {{{ makeSetValue('prioceiling', 0, 99, 'i32') }}};
    return 0;
  },

  pthread_mutexattr_setprioceiling: function(attr, prioceiling) {
    // Not supported either in Emscripten or musl, return an error.
    return ERRNO_CODES.EPERM;
  },

  pthread_getcpuclockid: function(thread, clock_id) {
    return ERRNO_CODES.ENOENT; // pthread API recommends returning this error when "Per-thread CPU time clocks are not supported by the system."
  },

  pthread_setschedprio: function(thread, prio) {
    if (!thread) {
      err('pthread_setschedprio called with a null thread pointer!');
      return ERRNO_CODES.ESRCH;
    }
    var self = {{{ makeGetValue('thread', C_STRUCTS.pthread.self, 'i32') }}};
    if (self !== thread) {
      err('pthread_setschedprio attempted on thread ' + thread + ', which does not point to a valid thread, or does not exist anymore!');
      return ERRNO_CODES.ESRCH;
    }
    if (prio < 0) return ERRNO_CODES.EINVAL;

    var schedPolicy = Atomics.load(HEAPU32, (thread + {{{ C_STRUCTS.pthread.attr }}} + 20 ) >> 2);
    if (schedPolicy == 1/*SCHED_FIFO*/ || schedPolicy == 2/*SCHED_RR*/) {
      if (prio > 99) return ERRNO_CODES.EINVAL;
    } else {
      if (prio > 1) return ERRNO_CODES.EINVAL;
    }

    Atomics.store(HEAPU32, (thread + {{{ C_STRUCTS.pthread.attr }}} + 24) >> 2, prio);
    return 0;
  },

  pthread_cleanup_push: function(routine, arg) {
    if (PThread.exitHandlers === null) {
      PThread.exitHandlers = [];
      if (!ENVIRONMENT_IS_PTHREAD) {
        __ATEXIT__.push(function() { PThread.runExitHandlers(); });
      }
    }
    PThread.exitHandlers.push(function() { {{{ makeDynCall('vi') }}}(routine, arg) });
  },

  pthread_cleanup_pop: function(execute) {
    var routine = PThread.exitHandlers.pop();
    if (execute) routine();
  },

  // pthread_sigmask - examine and change mask of blocked signals
  pthread_sigmask: function(how, set, oldset) {
    err('pthread_sigmask() is not supported: this is a no-op.');
    return 0;
  },

  pthread_atfork: function(prepare, parent, child) {
    err('fork() is not supported: pthread_atfork is a no-op.');
    return 0;
  },

  // Stores the memory address that the main thread is waiting on, if any.
  _main_thread_futex_wait_address: '; if (ENVIRONMENT_IS_PTHREAD) __main_thread_futex_wait_address = PthreadWorkerInit.__main_thread_futex_wait_address; else PthreadWorkerInit.__main_thread_futex_wait_address = __main_thread_futex_wait_address = {{{ makeStaticAlloc(4) }}}',

  // Returns 0 on success, or one of the values -ETIMEDOUT, -EWOULDBLOCK or -EINVAL on error.
  emscripten_futex_wait__deps: ['_main_thread_futex_wait_address', 'emscripten_main_thread_process_queued_calls'],
  emscripten_futex_wait: function(addr, val, timeout) {
    if (addr <= 0 || addr > HEAP8.length || addr&3 != 0) return -{{{ cDefine('EINVAL') }}};
//    dump('futex_wait addr:' + addr + ' by thread: ' + _pthread_self() + (ENVIRONMENT_IS_PTHREAD?'(pthread)':'') + '\n');
    if (ENVIRONMENT_IS_WORKER) {
#if PTHREADS_PROFILING
      PThread.setThreadStatusConditional(_pthread_self(), {{{ cDefine('EM_THREAD_STATUS_RUNNING') }}}, {{{ cDefine('EM_THREAD_STATUS_WAITFUTEX') }}});
#endif
      var ret = Atomics.wait(HEAP32, addr >> 2, val, timeout);
//    dump('futex_wait done by thread: ' + _pthread_self() + (ENVIRONMENT_IS_PTHREAD?'(pthread)':'') + '\n');
#if PTHREADS_PROFILING
      PThread.setThreadStatusConditional(_pthread_self(), {{{ cDefine('EM_THREAD_STATUS_WAITFUTEX') }}}, {{{ cDefine('EM_THREAD_STATUS_RUNNING') }}});
#endif
      if (ret === 'timed-out') return -{{{ cDefine('ETIMEDOUT') }}};
      if (ret === 'not-equal') return -{{{ cDefine('EWOULDBLOCK') }}};
      if (ret === 'ok') return 0;
      throw 'Atomics.wait returned an unexpected value ' + ret;
    } else {
      // Atomics.wait is not available in the main browser thread, so simulate it via busy spinning.
      var loadedVal = Atomics.load(HEAP32, addr >> 2);
      if (val != loadedVal) return -{{{ cDefine('EWOULDBLOCK') }}};

      var tNow = performance.now();
      var tEnd = tNow + timeout;

#if PTHREADS_PROFILING
      PThread.setThreadStatusConditional(_pthread_self(), {{{ cDefine('EM_THREAD_STATUS_RUNNING') }}}, {{{ cDefine('EM_THREAD_STATUS_WAITFUTEX') }}});
#endif

      // Register globally which address the main thread is simulating to be waiting on. When zero, main thread is not waiting on anything,
      // and on nonzero, the contents of address pointed by __main_thread_futex_wait_address tell which address the main thread is simulating its wait on.
      Atomics.store(HEAP32, __main_thread_futex_wait_address >> 2, addr);
      var ourWaitAddress = addr; // We may recursively re-enter this function while processing queued calls, in which case we'll do a spurious wakeup of the older wait operation.
      while (addr == ourWaitAddress) {
        tNow = performance.now();
        if (tNow > tEnd) {
#if PTHREADS_PROFILING
          PThread.setThreadStatusConditional(_pthread_self(), {{{ cDefine('EM_THREAD_STATUS_RUNNING') }}}, {{{ cDefine('EM_THREAD_STATUS_WAITFUTEX') }}});
#endif
          return -{{{ cDefine('ETIMEDOUT') }}};
        }
        _emscripten_main_thread_process_queued_calls(); // We are performing a blocking loop here, so must pump any pthreads if they want to perform operations that are proxied.
        addr = Atomics.load(HEAP32, __main_thread_futex_wait_address >> 2); // Look for a worker thread waking us up.
      }
#if PTHREADS_PROFILING
      PThread.setThreadStatusConditional(_pthread_self(), {{{ cDefine('EM_THREAD_STATUS_RUNNING') }}}, {{{ cDefine('EM_THREAD_STATUS_WAITFUTEX') }}});
#endif
      return 0;
    }
  },

  // Returns the number of threads (>= 0) woken up, or the value -EINVAL on error.
  // Pass count == INT_MAX to wake up all threads.
  emscripten_futex_wake__deps: ['_main_thread_futex_wait_address'],
  emscripten_futex_wake: function(addr, count) {
    if (addr <= 0 || addr > HEAP8.length || addr&3 != 0 || count < 0) return -{{{ cDefine('EINVAL') }}};
    if (count == 0) return 0;
    // Waking (at least) INT_MAX waiters is defined to mean wake all callers.
    // For Atomics.notify() API Infinity is to be passed in that case.
    if (count >= {{{ cDefine('INT_MAX') }}}) count = Infinity;
//    dump('futex_wake addr:' + addr + ' by thread: ' + _pthread_self() + (ENVIRONMENT_IS_PTHREAD?'(pthread)':'') + '\n');

    // See if main thread is waiting on this address? If so, wake it up by resetting its wake location to zero.
    // Note that this is not a fair procedure, since we always wake main thread first before any workers, so
    // this scheme does not adhere to real queue-based waiting.
    var mainThreadWaitAddress = Atomics.load(HEAP32, __main_thread_futex_wait_address >> 2);
    var mainThreadWoken = 0;
    if (mainThreadWaitAddress == addr) {
      var loadedAddr = Atomics.compareExchange(HEAP32, __main_thread_futex_wait_address >> 2, mainThreadWaitAddress, 0);
      if (loadedAddr == mainThreadWaitAddress) {
        --count;
        mainThreadWoken = 1;
        if (count <= 0) return 1;
      }
    }

    // Wake any workers waiting on this address.
    var ret = Atomics.notify(HEAP32, addr >> 2, count);
    if (ret >= 0) return ret + mainThreadWoken;
    throw 'Atomics.notify returned an unexpected value ' + ret;
  },

  __atomic_is_lock_free: function(size, ptr) {
    return size <= 4 && (size & (size-1)) == 0 && (ptr&(size-1)) == 0;
  },

  __call_main: function(argc, argv) {
    var returnCode = _main(argc, argv);
    if (!noExitRuntime) postMessage({ cmd: 'exitProcess', returnCode: returnCode });
    return returnCode;
  },

  emscripten_conditional_set_current_thread_status_js: function(expectedStatus, newStatus) {
#if PTHREADS_PROFILING
    PThread.setThreadStatusConditional(_pthread_self(), expectedStatus, newStatus);
#endif
  },

  emscripten_set_current_thread_status_js: function(newStatus) {
#if PTHREADS_PROFILING
    PThread.setThreadStatus(_pthread_self(), newStatus);
#endif
  },

  emscripten_set_thread_name_js: function(threadId, name) {
#if PTHREADS_PROFILING
    PThread.setThreadName(threadId, UTF8ToString(name));
#endif
  },

  // The profiler setters are defined twice, here in asm.js so that they can be #ifdeffed out
  // without having to pay the impact of a FFI transition for a no-op in non-profiling builds.
  emscripten_conditional_set_current_thread_status__asm: true,
  emscripten_conditional_set_current_thread_status__sig: 'vii',
  emscripten_conditional_set_current_thread_status__deps: ['emscripten_conditional_set_current_thread_status_js'],
  emscripten_conditional_set_current_thread_status: function(expectedStatus, newStatus) {
    expectedStatus = expectedStatus|0;
    newStatus = newStatus|0;
#if PTHREADS_PROFILING
    _emscripten_conditional_set_current_thread_status_js(expectedStatus|0, newStatus|0);
#endif
  },

  emscripten_set_current_thread_status__asm: true,
  emscripten_set_current_thread_status__sig: 'vi',
  emscripten_set_current_thread_status__deps: ['emscripten_set_current_thread_status_js'],
  emscripten_set_current_thread_status: function(newStatus) {
    newStatus = newStatus|0;
#if PTHREADS_PROFILING
    _emscripten_set_current_thread_status_js(newStatus|0);
#endif
  },

  emscripten_set_thread_name__asm: true,
  emscripten_set_thread_name__sig: 'vii',
  emscripten_set_thread_name__deps: ['emscripten_set_thread_name_js'],
  emscripten_set_thread_name: function(threadId, name) {
    threadId = threadId|0;
    name = name|0;
#if PTHREADS_PROFILING
    _emscripten_set_thread_name_js(threadId|0, name|0);
#endif
  },

  emscripten_proxy_to_main_thread_js: function(index, sync) {
    // Additional arguments are passed after those two, which are the actual
    // function arguments.
    // The serialization buffer contains the number of call params, and then
    // all the args here.
    // We also pass 'sync' to C separately, since C needs to look at it.
    var numCallArgs = arguments.length - 2;
#if ASSERTIONS
    if (numCallArgs > {{{ cDefine('EM_QUEUED_JS_CALL_MAX_ARGS') }}}-1) throw 'emscripten_proxy_to_main_thread_js: Too many arguments ' + numCallArgs + ' to proxied function idx=' + index + ', maximum supported is ' + ({{{ cDefine('EM_QUEUED_JS_CALL_MAX_ARGS') }}}-1) + '!';
#endif
    // Allocate a buffer, which will be copied by the C code.
    var stack = stackSave();
    // First passed parameter specifies the number of arguments to the function.
    var args = stackAlloc(numCallArgs * 8);
    var b = args >> 3;
    for (var i = 0; i < numCallArgs; i++) {
      HEAPF64[b + i] = arguments[2 + i];
    }
    var ret = _emscripten_run_in_main_runtime_thread_js(index, numCallArgs, args, sync);
    stackRestore(stack);
    return ret;
  },

  emscripten_receive_on_main_thread_js_callArgs: '=[]',

  emscripten_receive_on_main_thread_js__deps: ['emscripten_proxy_to_main_thread_js', 'emscripten_receive_on_main_thread_js_callArgs'],
  emscripten_receive_on_main_thread_js: function(index, numCallArgs, args) {
    _emscripten_receive_on_main_thread_js_callArgs.length = numCallArgs;
    var b = args >> 3;
    for (var i = 0; i < numCallArgs; i++) {
      _emscripten_receive_on_main_thread_js_callArgs[i] = HEAPF64[b + i];
    }
    // Proxied JS library funcs are encoded as positive values, and
    // EM_ASMs as negative values (see include_asm_consts)
    var func = index > 0 ? proxiedFunctionTable[index] : ASM_CONSTS[-index - 1];
#if ASSERTIONS
    assert(func.length == numCallArgs);
#endif
    return func.apply(null, _emscripten_receive_on_main_thread_js_callArgs);
  },

#if MODULARIZE
  $establishStackSpaceInJsModule: function(stackBase, stackMax) {
    STACK_BASE = stackBase;
#if WASM_BACKEND
    // The stack grows downwards
    STACKTOP = stackMax;
    STACK_MAX = stackBase;
#else
    STACKTOP = stackBase;
    STACK_MAX = stackMax;
#endif
  },
#endif
};

autoAddDeps(LibraryPThread, '$PThread');
mergeInto(LibraryManager.library, LibraryPThread);<|MERGE_RESOLUTION|>--- conflicted
+++ resolved
@@ -313,18 +313,13 @@
               }
             } else if (d.cmd === 'exitProcess') {
               // A pthread has requested to exit the whole application process (runtime).
-<<<<<<< HEAD
               noExitRuntime = false;
-              exit(d.returnCode);
-=======
-              Module['noExitRuntime'] = false;
               try {
                 exit(d.returnCode);
               } catch (e) {
                 if (e instanceof ExitStatus) return;
                 throw e;
               }
->>>>>>> 7d4968ce
             } else if (d.cmd === 'cancelDone') {
               PThread.returnWorkerToPool(worker);
             } else if (d.cmd === 'objectTransfer') {
