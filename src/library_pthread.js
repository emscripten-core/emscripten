--- conflicted
+++ resolved
@@ -35,24 +35,8 @@
         PThread.allocateUnusedWorker();
       }
 #endif
-
-<<<<<<< HEAD
-      // In asm.js we do not need to wait for Wasm Module to compile on the main thread, so can load
-      // up each Worker immediately. (in asm.js mode ignore PTHREAD_POOL_DELAY_LOAD altogether for
-      // simplicity, as multithreading performance optimizations are not interesting there)
-#if !WASM && PTHREAD_POOL_SIZE
-      addOnPreRun(function() { addRunDependency('pthreads'); });
-      var numWorkersToLoad = PThread.unusedWorkers.length;
-      PThread.unusedWorkers.forEach(function(w) { PThread.loadWasmModuleToWorker(w, function() {
-        // PTHREAD_POOL_DELAY_LOAD==0: we wanted to synchronously wait until the Worker pool
-        // has loaded up. If all Workers have finished loading up the Wasm Module, proceed with main()
-        if (!--numWorkersToLoad) removeRunDependency('pthreads');
-      })});
-#endif
     },
     initRuntime: function() {
-=======
->>>>>>> f377d3ef
       PThread.mainThreadBlock = {{{ makeStaticAlloc(C_STRUCTS.pthread.__size__) }}};
 
       for (var i = 0; i < {{{ C_STRUCTS.pthread.__size__ }}}/4; ++i) HEAPU32[PThread.mainThreadBlock/4+i] = 0;
