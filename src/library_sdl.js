//"use strict";

// See browser tests for examples (tests/runner.py, search for sdl_). Run with
//    python tests/runner.py browser

// Notes:
//  SDL_VIDEORESIZE: This is sent when the canvas is resized. Note that the user
//                   cannot manually do so, so this is only sent when the
//                   program manually resizes it (emscripten_set_canvas_size
//                   or otherwise).

var LibrarySDL = {
  $SDL__deps: ['$FS', '$PATH', '$Browser'],
  $SDL: {
    defaults: {
      width: 320,
      height: 200,
      copyOnLock: true
    },

    version: null,

    surfaces: {},
    // A pool of freed canvas elements. Reusing them avoids GC pauses.
    canvasPool: [],
    events: [],
    fonts: [null],

    // The currently preloaded audio elements ready to be played
    audios: [null],
    rwops: [null],
    // The currently playing audio element.  There's only one music track.
    music: {
      audio: null,
      volume: 1.0
    },
    mixerFrequency: 22050,
    mixerFormat: {{{ cDefine('AUDIO_S16LSB') }}}, //0x8010, // AUDIO_S16LSB
    mixerNumChannels: 2,
    mixerChunkSize: 1024,
    channelMinimumNumber: 0,

    GL: false, // Set to true if we call SDL_SetVideoMode with SDL_OPENGL, and if so, we do not create 2D canvases&contexts for blitting
               // Note that images loaded before SDL_SetVideoMode will not get this optimization

    keyboardState: null,
    keyboardMap: {},

    canRequestFullscreen: false,
    isRequestingFullscreen: false,

    textInput: false,

    startTime: null,
    buttonState: 0,
    modState: 0,
    DOMButtons: [0, 0, 0],

    DOMEventToSDLEvent: {},

    TOUCH_MOUSEID: -1, // This corresponds to the SDL_TOUCH_MOUSEID in SDL_touch.h
    TOUCH_DEFAULT_ID: 0, // Our default deviceID for touch events (we get nothing from the browser)
    
    keyCodes: { // DOM code ==> SDL code. See https://developer.mozilla.org/en/Document_Object_Model_%28DOM%29/KeyboardEvent and SDL_keycode.h
      46: 127, // SDLK_DEL == '\177'
      38:  1106, // up arrow
      40:  1105, // down arrow
      37:  1104, // left arrow
      39:  1103, // right arrow

      33: 1099, // pagedup
      34: 1102, // pagedown

      17:  1248, // control (right, or left)
      18:  1250, // alt
      173: 45, // minus
      16:  1249, // shift
      
      96: 88 | 1<<10, // keypad 0
      97: 89 | 1<<10, // keypad 1
      98: 90 | 1<<10, // keypad 2
      99: 91 | 1<<10, // keypad 3
      100: 92 | 1<<10, // keypad 4
      101: 93 | 1<<10, // keypad 5
      102: 94 | 1<<10, // keypad 6
      103: 95 | 1<<10, // keypad 7
      104: 96 | 1<<10, // keypad 8
      105: 97 | 1<<10, // keypad 9

      112: 58 | 1<<10, // F1
      113: 59 | 1<<10, // F2
      114: 60 | 1<<10, // F3
      115: 61 | 1<<10, // F4
      116: 62 | 1<<10, // F5
      117: 63 | 1<<10, // F6
      118: 64 | 1<<10, // F7
      119: 65 | 1<<10, // F8
      120: 66 | 1<<10, // F9
      121: 67 | 1<<10, // F10
      122: 68 | 1<<10, // F11
      123: 69 | 1<<10, // F12

      188: 44, // comma
      190: 46, // period
      191: 47, // slash (/)
      192: 96, // backtick/backquote (`)
    },

    scanCodes: { // SDL keycode ==> SDL scancode. See SDL_scancode.h
      97: 4, // A
      98: 5,
      99: 6,
      100: 7,
      101: 8,
      102: 9,
      103: 10,
      104: 11,
      105: 12,
      106: 13,
      107: 14,
      108: 15,
      109: 16,
      110: 17,
      111: 18,
      112: 19,
      113: 20,
      114: 21,
      115: 22,
      116: 23,
      117: 24,
      118: 25,
      119: 26,
      120: 27,
      121: 28,
      122: 29, // Z
      44: 54, // comma
      46: 55, // period
      47: 56, // slash
      49: 30, // 1
      50: 31,
      51: 32,
      52: 33,
      53: 34,
      54: 35,
      55: 36,
      56: 37,
      57: 38, // 9
      48: 39, // 0
      13: 40, // return
      9: 43, // tab
      27: 41, // escape
      32: 44, // space
      92: 49, // backslash
      305: 224, // ctrl
      308: 226, // alt
    },
<<<<<<< HEAD

    structs: {
      Rect: Runtime.generateStructInfo([
        ['i32', 'x'], ['i32', 'y'], ['i32', 'w'], ['i32', 'h'], 
      ]),
      PixelFormat: Runtime.generateStructInfo([
        ['i32', 'format'],
        ['void*', 'palette'], ['i8', 'BitsPerPixel'], ['i8', 'BytesPerPixel'],
        ['i8', 'padding1'], ['i8', 'padding2'],
        ['i32', 'Rmask'], ['i32', 'Gmask'], ['i32', 'Bmask'], ['i32', 'Amask'],
        ['i8', 'Rloss'], ['i8', 'Gloss'], ['i8', 'Bloss'], ['i8', 'Aloss'],
        ['i8', 'Rshift'], ['i8', 'Gshift'], ['i8', 'Bshift'], ['i8', 'Ashift']
      ]),
      KeyboardEvent: Runtime.generateStructInfo([
        ['i32', 'type'],
        ['i32', 'windowID'],
        ['i8', 'state'],
        ['i8', 'repeat'],
        ['i8', 'padding2'],
        ['i8', 'padding3'],
        ['i32', 'keysym']
      ]),
      keysym: Runtime.generateStructInfo([
        ['i32', 'scancode'],
        ['i32', 'sym'],
        ['i16', 'mod'],
        ['i32', 'unicode']
      ]),
      TextInputEvent: Runtime.generateStructInfo([
        ['i32', 'type'],
        ['i32', 'windowID'],
        ['b256', 'text'],
      ]),
      MouseMotionEvent: Runtime.generateStructInfo([
        ['i32', 'type'],
        ['i32', 'timestamp'],
        ['i32', 'windowID'],
        ['i32', 'which'],
        ['i32', 'state'],
        ['i32', 'x'],
        ['i32', 'y'],
        ['i32', 'xrel'],
        ['i32', 'yrel']
      ]),
      MouseButtonEvent: Runtime.generateStructInfo([
        ['i32', 'type'],
        ['i32', 'timestamp'],
        ['i32', 'windowID'],
        ['i32', 'which'],
        ['i8', 'button'],
        ['i8', 'state'],
        ['i8', 'padding1'],
        ['i8', 'padding2'],
        ['i32', 'x'],
        ['i32', 'y']
      ]),
      ResizeEvent: Runtime.generateStructInfo([
        ['i32', 'type'],
        ['i32', 'w'],
        ['i32', 'h']
      ]),
      TouchFingerEvent: Runtime.generateStructInfo([
        ['i32', 'type'],
        ['i32', 'timestamp'],
        ['i64', 'touchId'],
        ['i64', 'fingerId'],
        ['float', 'x'],
        ['float', 'y'],
        ['float', 'dx'],
        ['float', 'dy'],
        ['float', 'pressure']
      ]),
      AudioSpec: Runtime.generateStructInfo([
        ['i32', 'freq'],
        ['i16', 'format'],
        ['i8', 'channels'],
        ['i8', 'silence'],
        ['i16', 'samples'],
        ['i32', 'size'],
        ['void*', 'callback'],
        ['void*', 'userdata']
      ]),
      version: Runtime.generateStructInfo([
        ['i8', 'major'],
        ['i8', 'minor'],
        ['i8', 'patch']
      ])
    },

=======
>>>>>>> 0a8f236b
    loadRect: function(rect) {
      return {
        x: {{{ makeGetValue('rect + ' + C_STRUCTS.SDL_Rect.x, '0', 'i32') }}},
        y: {{{ makeGetValue('rect + ' + C_STRUCTS.SDL_Rect.y, '0', 'i32') }}},
        w: {{{ makeGetValue('rect + ' + C_STRUCTS.SDL_Rect.w, '0', 'i32') }}},
        h: {{{ makeGetValue('rect + ' + C_STRUCTS.SDL_Rect.h, '0', 'i32') }}}
      };
    },

    // Load SDL color into a CSS-style color specification
    loadColorToCSSRGB: function(color) {
      var rgba = {{{ makeGetValue('color', '0', 'i32') }}};
      return 'rgb(' + (rgba&255) + ',' + ((rgba >> 8)&255) + ',' + ((rgba >> 16)&255) + ')';
    },
    loadColorToCSSRGBA: function(color) {
      var rgba = {{{ makeGetValue('color', '0', 'i32') }}};
      return 'rgba(' + (rgba&255) + ',' + ((rgba >> 8)&255) + ',' + ((rgba >> 16)&255) + ',' + (((rgba >> 24)&255)/255) + ')';
    },

    translateColorToCSSRGBA: function(rgba) {
      return 'rgba(' + (rgba&0xff) + ',' + (rgba>>8 & 0xff) + ',' + (rgba>>16 & 0xff) + ',' + (rgba>>>24)/0xff + ')';
    },

    translateRGBAToCSSRGBA: function(r, g, b, a) {
      return 'rgba(' + (r&0xff) + ',' + (g&0xff) + ',' + (b&0xff) + ',' + (a&0xff)/255 + ')';
    },

    translateRGBAToColor: function(r, g, b, a) {
      return r | g << 8 | b << 16 | a << 24;
    },

    makeSurface: function(width, height, flags, usePageCanvas, source, rmask, gmask, bmask, amask) {
      flags = flags || 0;
      var surf = _malloc({{{ C_STRUCTS.SDL_Surface.__size__ }}});  // SDL_Surface has 15 fields of quantum size
      var buffer = _malloc(width*height*4); // TODO: only allocate when locked the first time
      var pixelFormat = _malloc({{{ C_STRUCTS.SDL_PixelFormat.__size__ }}});
      flags |= 1; // SDL_HWSURFACE - this tells SDL_MUSTLOCK that this needs to be locked

      //surface with SDL_HWPALETTE flag is 8bpp surface (1 byte)
      var is_SDL_HWPALETTE = flags & 0x00200000;  
      var bpp = is_SDL_HWPALETTE ? 1 : 4;
 
      {{{ makeSetValue('surf', C_STRUCTS.SDL_Surface.flags, 'flags', 'i32') }}}         // SDL_Surface.flags
      {{{ makeSetValue('surf', C_STRUCTS.SDL_Surface.format, 'pixelFormat', 'void*') }}} // SDL_Surface.format TODO
      {{{ makeSetValue('surf', C_STRUCTS.SDL_Surface.w, 'width', 'i32') }}}         // SDL_Surface.w
      {{{ makeSetValue('surf', C_STRUCTS.SDL_Surface.h, 'height', 'i32') }}}        // SDL_Surface.h
      {{{ makeSetValue('surf', C_STRUCTS.SDL_Surface.pitch, 'width * bpp', 'i32') }}}       // SDL_Surface.pitch, assuming RGBA or indexed for now,
                                                                               // since that is what ImageData gives us in browsers
      {{{ makeSetValue('surf', C_STRUCTS.SDL_Surface.pixels, 'buffer', 'void*') }}}      // SDL_Surface.pixels
      {{{ makeSetValue('surf', C_STRUCTS.SDL_Surface.clip_rect, '0', 'i32*') }}}      // SDL_Surface.offset

      {{{ makeSetValue('surf', C_STRUCTS.SDL_Surface.refcount, '1', 'i32') }}}

      {{{ makeSetValue('pixelFormat', C_STRUCTS.SDL_PixelFormat.format, cDefine('SDL_PIXELFORMAT_RGBA8888'), 'i32') }}} // SDL_PIXELFORMAT_RGBA8888
      {{{ makeSetValue('pixelFormat', C_STRUCTS.SDL_PixelFormat.palette, '0', 'i32') }}} // TODO
      {{{ makeSetValue('pixelFormat', C_STRUCTS.SDL_PixelFormat.BitsPerPixel, 'bpp * 8', 'i8') }}}
      {{{ makeSetValue('pixelFormat', C_STRUCTS.SDL_PixelFormat.BytesPerPixel, 'bpp', 'i8') }}}

      {{{ makeSetValue('pixelFormat', C_STRUCTS.SDL_PixelFormat.Rmask, 'rmask || 0x000000ff', 'i32') }}}
      {{{ makeSetValue('pixelFormat', C_STRUCTS.SDL_PixelFormat.Gmask, 'gmask || 0x0000ff00', 'i32') }}}
      {{{ makeSetValue('pixelFormat', C_STRUCTS.SDL_PixelFormat.Bmask, 'bmask || 0x00ff0000', 'i32') }}}
      {{{ makeSetValue('pixelFormat', C_STRUCTS.SDL_PixelFormat.Amask, 'amask || 0xff000000', 'i32') }}}

      // Decide if we want to use WebGL or not
      var useWebGL = (flags & 0x04000000) != 0; // SDL_OPENGL
      SDL.GL = SDL.GL || useWebGL;
      var canvas;
      if (!usePageCanvas) {
        if (SDL.canvasPool.length > 0) {
          canvas = SDL.canvasPool.pop();
        } else {
          canvas = document.createElement('canvas');
        }
        canvas.width = width;
        canvas.height = height;
      } else {
        canvas = Module['canvas'];
      }
      var ctx = Browser.createContext(canvas, useWebGL, usePageCanvas);
      SDL.surfaces[surf] = {
        width: width,
        height: height,
        canvas: canvas,
        ctx: ctx,
        surf: surf,
        buffer: buffer,
        pixelFormat: pixelFormat,
        alpha: 255,
        flags: flags,
        locked: 0,
        usePageCanvas: usePageCanvas,
        source: source,

        isFlagSet: function(flag) {
          return flags & flag;
        }
      };

      return surf;
    },

    // Copy data from the C++-accessible storage to the canvas backing 
    // for surface with HWPALETTE flag(8bpp depth)
    copyIndexedColorData: function(surfData, rX, rY, rW, rH) {
      // HWPALETTE works with palette
      // setted by SDL_SetColors
      if (!surfData.colors) {
        return;
      }
      
      var fullWidth  = Module['canvas'].width;
      var fullHeight = Module['canvas'].height;

      var startX  = rX || 0;
      var startY  = rY || 0;
      var endX    = (rW || (fullWidth - startX)) + startX;
      var endY    = (rH || (fullHeight - startY)) + startY;
      
      var buffer  = surfData.buffer;
      var data    = surfData.image.data;
      var colors  = surfData.colors;

      for (var y = startY; y < endY; ++y) {
        var indexBase = y * fullWidth;
        var colorBase = indexBase * 4;
        for (var x = startX; x < endX; ++x) {
          // HWPALETTE have only 256 colors (not rgba)
          var index = {{{ makeGetValue('buffer + indexBase + x', '0', 'i8', null, true) }}} * 3;
          var colorOffset = colorBase + x * 4;

          data[colorOffset   ] = colors[index   ];
          data[colorOffset +1] = colors[index +1];
          data[colorOffset +2] = colors[index +2];
          //unused: data[colorOffset +3] = color[index +3];
        }
      }
    },

    freeSurface: function(surf) {
      var refcountPointer = surf + {{{ C_STRUCTS.SDL_Surface.refcount }}};
      var refcount = {{{ makeGetValue('refcountPointer', '0', 'i32') }}};
      if (refcount > 1) {
        {{{ makeSetValue('refcountPointer', '0', 'refcount - 1', 'i32') }}};
        return;
      }

      var info = SDL.surfaces[surf];
      if (!info.usePageCanvas && info.canvas) SDL.canvasPool.push(info.canvas);
      _free(info.buffer);
      _free(info.pixelFormat);
      _free(surf);
      SDL.surfaces[surf] = null;
    },

    // the browser sends out touchstart events with the whole group of touches
    // even if we received a previous touchstart for a specific touch identifier.
    // You can test this by pressing one finger to the screen, then another. You'll
    // receive two touchstart events, the first with a touches count of 1 the second
    // with a touches count of two.
    // SDL sends out a new touchstart event for only each newly started touch so to
    // emulate this, we keep track of previously started touches.
    downFingers: {},
    savedKeydown: null,

    receiveEvent: function(event) {
      switch(event.type) {
        case 'touchstart': case 'touchmove': {
          event.preventDefault();

          var touches = [];
          
          // Clear out any touchstart events that we've already processed
          if (event.type === 'touchstart') {
            for(var i = 0; i < event.touches.length; i++) {
              var touch = event.touches[i];
              if (SDL.downFingers[touch.identifier] != true) {
                SDL.downFingers[touch.identifier] = true;
                touches.push(touch);
              }
            }
          } else {
            touches = event.touches;
          }
          
          var firstTouch = touches[0];
          if ( event.type == 'touchstart' ) {
            SDL.DOMButtons[0] = 1;
          };
          var mouseEventType;
          switch(event.type) {
            case 'touchstart': mouseEventType = 'mousedown'; break;
            case 'touchmove': mouseEventType = 'mousemove'; break;
          }
          var mouseEvent = {
            type: mouseEventType,
            button: 0,
            pageX: firstTouch.clientX,
            pageY: firstTouch.clientY
          };
          SDL.events.push(mouseEvent);

          for (i=0;i<touches.length;i++) {
            var touch = touches[i];
            SDL.events.push({
              type: event.type,
              touch: touch
            });
          };
          break;
        }
        case 'touchend': {
          event.preventDefault();
          
          // Remove the entry in the SDL.downFingers hash
          // because the finger is no longer down.
          for(var i = 0; i < event.changedTouches.length; i++) {
            var touch = event.changedTouches[i];
            if (SDL.downFingers[touch.identifier] === true) {
              delete SDL.downFingers[touch.identifier];
            }
          }

          var mouseEvent = {
            type: 'mouseup',
            button: 0,
            pageX: event.changedTouches[0].clientX,
            pageY: event.changedTouches[0].clientY
          };
          SDL.DOMButtons[0] = 0;
          SDL.events.push(mouseEvent);
          
          for (i=0;i<event.changedTouches.length;i++) {
            var touch = event.changedTouches[i];
            SDL.events.push({
              type: 'touchend',
              touch: touch
            });
          };
          break;
        }
        case 'mousemove':
          if (SDL.DOMButtons[0] === 1) {
            SDL.events.push({
              type: 'touchmove',
              touch: {
                identifier: 0,
                deviceID: SDL.TOUCH_MOUSEID,
                pageX: event.pageX,
                pageY: event.pageY
              }
            });
          }
          if (Browser.pointerLock) {
            // workaround for firefox bug 750111
            if ('mozMovementX' in event) {
              event['movementX'] = event['mozMovementX'];
              event['movementY'] = event['mozMovementY'];
            }
            // workaround for Firefox bug 782777
            if (event['movementX'] == 0 && event['movementY'] == 0) {
              // ignore a mousemove event if it doesn't contain any movement info
              // (without pointer lock, we infer movement from pageX/pageY, so this check is unnecessary)
              event.preventDefault();
              return;
            }
          }
          // fall through
        case 'keydown': case 'keyup': case 'keypress': case 'mousedown': case 'mouseup': case 'DOMMouseScroll': case 'mousewheel':
          // If we preventDefault on keydown events, the subsequent keypress events
          // won't fire. However, it's fine (and in some cases necessary) to
          // preventDefault for keys that don't generate a character. Otherwise,
          // preventDefault is the right thing to do in general.
          if (event.type !== 'keydown' || (event.keyCode === 8 /* backspace */ || event.keyCode === 9 /* tab */)) {
            event.preventDefault();
          }

          if (event.type == 'DOMMouseScroll' || event.type == 'mousewheel') {
            var button = (event.type == 'DOMMouseScroll' ? event.detail : -event.wheelDelta) > 0 ? 4 : 3;
            var event2 = {
              type: 'mousedown',
              button: button,
              pageX: event.pageX,
              pageY: event.pageY
            };
            SDL.events.push(event2);
            event = {
              type: 'mouseup',
              button: button,
              pageX: event.pageX,
              pageY: event.pageY
            };
          } else if (event.type == 'mousedown') {
            SDL.DOMButtons[event.button] = 1;
            SDL.events.push({
              type: 'touchstart',
              touch: {
                identifier: 0,
                deviceID: SDL.TOUCH_MOUSEID,
                pageX: event.pageX,
                pageY: event.pageY
              }
            });
          } else if (event.type == 'mouseup') {
            // ignore extra ups, can happen if we leave the canvas while pressing down, then return,
            // since we add a mouseup in that case
            if (!SDL.DOMButtons[event.button]) {
              return;
            }

            SDL.events.push({
              type: 'touchend',
              touch: {
                identifier: 0,
                deviceID: SDL.TOUCH_MOUSEID,
                pageX: event.pageX,
                pageY: event.pageY
              }
            });
            SDL.DOMButtons[event.button] = 0;
          }

          // We can only request fullscreen as the result of user input.
          // Due to this limitation, we toggle a boolean on keydown which
          // SDL_WM_ToggleFullScreen will check and subsequently set another
          // flag indicating for us to request fullscreen on the following
          // keyup. This isn't perfect, but it enables SDL_WM_ToggleFullScreen
          // to work as the result of a keypress (which is an extremely
          // common use case).
          if (event.type === 'keydown') {
            SDL.canRequestFullscreen = true;
          } else if (event.type === 'keyup') {
            if (SDL.isRequestingFullscreen) {
              Module['requestFullScreen'](true, true);
              SDL.isRequestingFullscreen = false;
            }
            SDL.canRequestFullscreen = false;
          }

          // SDL expects a unicode character to be passed to its keydown events.
          // Unfortunately, the browser APIs only provide a charCode property on
          // keypress events, so we must backfill in keydown events with their
          // subsequent keypress event's charCode.
          if (event.type === 'keypress' && SDL.savedKeydown) {
            // charCode is read-only
            SDL.savedKeydown.keypressCharCode = event.charCode;
            SDL.savedKeydown = null;
          } else if (event.type === 'keydown') {
            SDL.savedKeydown = event;
          }

          // Don't push keypress events unless SDL_StartTextInput has been called.
          if (event.type !== 'keypress' || SDL.textInput) {
            SDL.events.push(event);
          }
          break;
        case 'mouseout':
          // Un-press all pressed mouse buttons, because we might miss the release outside of the canvas
          for (var i = 0; i < 3; i++) {
            if (SDL.DOMButtons[i]) {
              SDL.events.push({
                type: 'mouseup',
                button: i,
                pageX: event.pageX,
                pageY: event.pageY
              });
              SDL.DOMButtons[i] = 0;
            }
          }
          event.preventDefault();
          break;
        case 'blur':
        case 'visibilitychange': {
          // Un-press all pressed keys: TODO
          for (var code in SDL.keyboardMap) {
            SDL.events.push({
              type: 'keyup',
              keyCode: SDL.keyboardMap[code]
            });
          }
          event.preventDefault();
          break;
        }
        case 'unload':
          if (Browser.mainLoop.runner) {
            SDL.events.push(event);
            // Force-run a main event loop, since otherwise this event will never be caught!
            Browser.mainLoop.runner();
          }
          return;
        case 'resize':
          SDL.events.push(event);
          // manually triggered resize event doesn't have a preventDefault member
          if (event.preventDefault) {
            event.preventDefault();
          }
          break;
      }
      if (SDL.events.length >= 10000) {
        Module.printErr('SDL event queue full, dropping events');
        SDL.events = SDL.events.slice(0, 10000);
      }
      return;
    },
    
    handleEvent: function(event) {
      if (event.handled) return;
      event.handled = true;

      switch (event.type) {
        case 'touchstart': case 'touchend': case 'touchmove': {
          Browser.calculateMouseEvent(event);
          break;
        }
        case 'keydown': case 'keyup': {
          var down = event.type === 'keydown';
          var code = event.keyCode;
          if (code >= 65 && code <= 90) {
            code += 32; // make lowercase for SDL
          } else {
            code = SDL.keyCodes[event.keyCode] || event.keyCode;
          }

          {{{ makeSetValue('SDL.keyboardState', 'code', 'down', 'i8') }}};
          // TODO: lmeta, rmeta, numlock, capslock, KMOD_MODE, KMOD_RESERVED
          SDL.modState = ({{{ makeGetValue('SDL.keyboardState', '1248', 'i8') }}} ? 0x0040 | 0x0080 : 0) | // KMOD_LCTRL & KMOD_RCTRL
            ({{{ makeGetValue('SDL.keyboardState', '1249', 'i8') }}} ? 0x0001 | 0x0002 : 0) | // KMOD_LSHIFT & KMOD_RSHIFT
            ({{{ makeGetValue('SDL.keyboardState', '1250', 'i8') }}} ? 0x0100 | 0x0200 : 0); // KMOD_LALT & KMOD_RALT

          if (down) {
            SDL.keyboardMap[code] = event.keyCode; // save the DOM input, which we can use to unpress it during blur
          } else {
            delete SDL.keyboardMap[code];
          }

          break;
        }
        case 'mousedown': case 'mouseup':
          if (event.type == 'mousedown') {
            // SDL_BUTTON(x) is defined as (1 << ((x)-1)).  SDL buttons are 1-3,
            // and DOM buttons are 0-2, so this means that the below formula is
            // correct.
            SDL.buttonState |= 1 << event.button;
          } else if (event.type == 'mouseup') {
            SDL.buttonState &= ~(1 << event.button);
          }
          // fall through
        case 'mousemove': {
          Browser.calculateMouseEvent(event);
          break;
        }
      }
    },

    makeCEvent: function(event, ptr) {
      if (typeof event === 'number') {
        // This is a pointer to a native C event that was SDL_PushEvent'ed
        _memcpy(ptr, event, {{{ C_STRUCTS.SDL_KeyboardEvent.__size__ }}}); // XXX
        return;
      }

      SDL.handleEvent(event);

      switch (event.type) {
        case 'keydown': case 'keyup': {
          var down = event.type === 'keydown';
          //Module.print('Received key event: ' + event.keyCode);
          var key = event.keyCode;
          if (key >= 65 && key <= 90) {
            key += 32; // make lowercase for SDL
          } else {
            key = SDL.keyCodes[event.keyCode] || event.keyCode;
          }
          var scan;
          if (key >= 1024) {
            scan = key - 1024;
          } else {
            scan = SDL.scanCodes[key] || key;
          }

          {{{ makeSetValue('ptr', C_STRUCTS.SDL_KeyboardEvent.type, 'SDL.DOMEventToSDLEvent[event.type]', 'i32') }}}
          {{{ makeSetValue('ptr', C_STRUCTS.SDL_KeyboardEvent.state, 'down ? 1 : 0', 'i8') }}}
          {{{ makeSetValue('ptr', C_STRUCTS.SDL_KeyboardEvent.repeat, '0', 'i8') }}} // TODO
          {{{ makeSetValue('ptr', C_STRUCTS.SDL_KeyboardEvent.keysym + C_STRUCTS.SDL_Keysym.scancode, 'scan', 'i32') }}}
          {{{ makeSetValue('ptr', C_STRUCTS.SDL_KeyboardEvent.keysym + C_STRUCTS.SDL_Keysym.sym, 'key', 'i32') }}}
          {{{ makeSetValue('ptr', C_STRUCTS.SDL_KeyboardEvent.keysym + C_STRUCTS.SDL_Keysym.mod, 'SDL.modState', 'i16') }}}
          // some non-character keys (e.g. backspace and tab) won't have keypressCharCode set, fill in with the keyCode.
          {{{ makeSetValue('ptr', C_STRUCTS.SDL_KeyboardEvent.keysym + C_STRUCTS.SDL_Keysym.unicode, 'event.keypressCharCode || key', 'i32') }}}

          break;
        }
        case 'keypress': {
          {{{ makeSetValue('ptr', C_STRUCTS.SDL_TextInputEvent.type, 'SDL.DOMEventToSDLEvent[event.type]', 'i32') }}}
          // Not filling in windowID for now
          var cStr = intArrayFromString(String.fromCharCode(event.charCode));
          for (var i = 0; i < cStr.length; ++i) {
            {{{ makeSetValue('ptr', C_STRUCTS.SDL_TextInputEvent.text + ' + i', 'cStr[i]', 'i8') }}};
          }
          break;
        }
        case 'mousedown': case 'mouseup': case 'mousemove': {
          if (event.type != 'mousemove') {
            var down = event.type === 'mousedown';
<<<<<<< HEAD
            {{{ makeSetValue('ptr', 'SDL.structs.MouseButtonEvent.type', 'SDL.DOMEventToSDLEvent[event.type]', 'i32') }}};
            {{{ makeSetValue('ptr', 'SDL.structs.MouseButtonEvent.timestamp', '0', 'i32') }}};
            {{{ makeSetValue('ptr', 'SDL.structs.MouseButtonEvent.windowID', '0', 'i32') }}};
            {{{ makeSetValue('ptr', 'SDL.structs.MouseButtonEvent.which', '0', 'i32') }}};
            {{{ makeSetValue('ptr', 'SDL.structs.MouseButtonEvent.button', 'event.button+1', 'i8') }}}; // DOM buttons are 0-2, SDL 1-3
            {{{ makeSetValue('ptr', 'SDL.structs.MouseButtonEvent.state', 'down ? 1 : 0', 'i8') }}};
            {{{ makeSetValue('ptr', 'SDL.structs.MouseButtonEvent.padding1', '0', 'i8') }}};
            {{{ makeSetValue('ptr', 'SDL.structs.MouseButtonEvent.padding2', '0', 'i8') }}};
            {{{ makeSetValue('ptr', 'SDL.structs.MouseButtonEvent.x', 'Browser.mouseX', 'i32') }}};
            {{{ makeSetValue('ptr', 'SDL.structs.MouseButtonEvent.y', 'Browser.mouseY', 'i32') }}};
          } else {
            {{{ makeSetValue('ptr', 'SDL.structs.MouseMotionEvent.type', 'SDL.DOMEventToSDLEvent[event.type]', 'i32') }}};
            {{{ makeSetValue('ptr', 'SDL.structs.MouseMotionEvent.timestamp', '0', 'i32') }}};
            {{{ makeSetValue('ptr', 'SDL.structs.MouseMotionEvent.windowID', '0', 'i32') }}};
            {{{ makeSetValue('ptr', 'SDL.structs.MouseMotionEvent.which', '0', 'i32') }}};
            {{{ makeSetValue('ptr', 'SDL.structs.MouseMotionEvent.state', 'SDL.buttonState', 'i32') }}};
            {{{ makeSetValue('ptr', 'SDL.structs.MouseMotionEvent.x', 'Browser.mouseX', 'i32') }}};
            {{{ makeSetValue('ptr', 'SDL.structs.MouseMotionEvent.y', 'Browser.mouseY', 'i32') }}};
            {{{ makeSetValue('ptr', 'SDL.structs.MouseMotionEvent.xrel', 'Browser.mouseMovementX', 'i32') }}};
            {{{ makeSetValue('ptr', 'SDL.structs.MouseMotionEvent.yrel', 'Browser.mouseMovementY', 'i32') }}};
=======
            {{{ makeSetValue('ptr', C_STRUCTS.SDL_MouseButtonEvent.type, 'SDL.DOMEventToSDLEvent[event.type]', 'i32') }}};
            {{{ makeSetValue('ptr', C_STRUCTS.SDL_MouseButtonEvent.button, 'event.button+1', 'i8') }}}; // DOM buttons are 0-2, SDL 1-3
            {{{ makeSetValue('ptr', C_STRUCTS.SDL_MouseButtonEvent.state, 'down ? 1 : 0', 'i8') }}};
            {{{ makeSetValue('ptr', C_STRUCTS.SDL_MouseButtonEvent.x, 'Browser.mouseX', 'i32') }}};
            {{{ makeSetValue('ptr', C_STRUCTS.SDL_MouseButtonEvent.y, 'Browser.mouseY', 'i32') }}};
          } else {
            {{{ makeSetValue('ptr', C_STRUCTS.SDL_MouseMotionEvent.type, 'SDL.DOMEventToSDLEvent[event.type]', 'i32') }}};
            {{{ makeSetValue('ptr', C_STRUCTS.SDL_MouseMotionEvent.state, 'SDL.buttonState', 'i8') }}};
            {{{ makeSetValue('ptr', C_STRUCTS.SDL_MouseMotionEvent.x, 'Browser.mouseX', 'i32') }}};
            {{{ makeSetValue('ptr', C_STRUCTS.SDL_MouseMotionEvent.y, 'Browser.mouseY', 'i32') }}};
            {{{ makeSetValue('ptr', C_STRUCTS.SDL_MouseMotionEvent.xrel, 'Browser.mouseMovementX', 'i32') }}};
            {{{ makeSetValue('ptr', C_STRUCTS.SDL_MouseMotionEvent.yrel, 'Browser.mouseMovementY', 'i32') }}};
>>>>>>> 0a8f236b
          }
          break;
        }
        case 'touchstart': case 'touchend': case 'touchmove': {
          var touch = event.touch;
          var w = Module['canvas'].width;
          var h = Module['canvas'].height;
          var x = Browser.touches[touch.identifier].x / w;
          var y = Browser.touches[touch.identifier].y / h;
          var lx = Browser.lastTouches[touch.identifier].x / w;
          var ly = Browser.lastTouches[touch.identifier].y / h;
          var dx = x - lx;
          var dy = y - ly;
          if ( touch['deviceID'] === undefined )
            touch.deviceID = SDL.TOUCH_DEFAULT_ID;
          if ( dx === 0 && dy === 0 && event.type === 'touchmove' ) return; // don't send these if nothing happened
          {{{ makeSetValue('ptr', 'SDL.structs.TouchFingerEvent.type', 'SDL.DOMEventToSDLEvent[event.type]', 'i32') }}};
          {{{ makeSetValue('ptr', 'SDL.structs.TouchFingerEvent.timestamp', '0', 'i32') }}}; // XXX michaeljbishop - Unimplemented for now
          {{{ makeSetValue('ptr', 'SDL.structs.TouchFingerEvent.touchId', 'touch.deviceID', 'i64') }}};
          {{{ makeSetValue('ptr', 'SDL.structs.TouchFingerEvent.fingerId', 'touch.identifier', 'i64') }}};
          {{{ makeSetValue('ptr', 'SDL.structs.TouchFingerEvent.x', 'x', 'float') }}};
          {{{ makeSetValue('ptr', 'SDL.structs.TouchFingerEvent.y', 'y', 'float') }}};
          {{{ makeSetValue('ptr', 'SDL.structs.TouchFingerEvent.dx', 'dx', 'float') }}};
          {{{ makeSetValue('ptr', 'SDL.structs.TouchFingerEvent.dy', 'dy', 'float') }}};
          {{{ makeSetValue('ptr', 'SDL.structs.TouchFingerEvent.pressure', 'touch.force', 'float') }}};
          break;
        }
        case 'unload': {
          {{{ makeSetValue('ptr', C_STRUCTS.SDL_KeyboardEvent.type, 'SDL.DOMEventToSDLEvent[event.type]', 'i32') }}};
          break;
        }
        case 'resize': {
          {{{ makeSetValue('ptr', C_STRUCTS.SDL_KeyboardEvent.type, 'SDL.DOMEventToSDLEvent[event.type]', 'i32') }}};
          {{{ makeSetValue('ptr', C_STRUCTS.SDL_ResizeEvent.w, 'event.w', 'i32') }}};
          {{{ makeSetValue('ptr', C_STRUCTS.SDL_ResizeEvent.h, 'event.h', 'i32') }}};
          break;
        }
        default: throw 'Unhandled SDL event: ' + event.type;
      }
    },

    estimateTextWidth: function(fontData, text) {
      var h = fontData.size;
      var fontString = h + 'px ' + fontData.name;
      var tempCtx = SDL.ttfContext;
#if ASSERTIONS
      assert(tempCtx, 'TTF_Init must have been called');
#endif
      tempCtx.save();
      tempCtx.font = fontString;
      var ret = tempCtx.measureText(text).width | 0;
      tempCtx.restore();
      return ret;
    },

    // Sound

    // Channels are a SDL abstraction for allowing multiple sound tracks to be
    // played at the same time.  We don't need to actually implement the mixing
    // since the browser engine handles that for us.  Therefore, in JS we just
    // maintain a list of channels and return IDs for them to the SDL consumer.
    allocateChannels: function(num) { // called from Mix_AllocateChannels and init
      if (SDL.numChannels && SDL.numChannels >= num && num != 0) return;
      SDL.numChannels = num;
      SDL.channels = [];
      for (var i = 0; i < num; i++) {
        SDL.channels[i] = {
          audio: null,
          volume: 1.0
        };
      }
    },

    setGetVolume: function(info, volume) {
      if (!info) return 0;
      var ret = info.volume * 128; // MIX_MAX_VOLUME
      if (volume != -1) {
        info.volume = volume / 128;
        if (info.audio) info.audio.volume = info.volume;
      }
      return ret;
    },

    // Debugging

    debugSurface: function(surfData) {
      console.log('dumping surface ' + [surfData.surf, surfData.source, surfData.width, surfData.height]);
      var image = surfData.ctx.getImageData(0, 0, surfData.width, surfData.height);
      var data = image.data;
      var num = Math.min(surfData.width, surfData.height);
      for (var i = 0; i < num; i++) {
        console.log('   diagonal ' + i + ':' + [data[i*surfData.width*4 + i*4 + 0], data[i*surfData.width*4 + i*4 + 1], data[i*surfData.width*4 + i*4 + 2], data[i*surfData.width*4 + i*4 + 3]]);
      }
    }
  },

  SDL_Linked_Version: function() {
    if (SDL.version === null) {
      SDL.version = _malloc({{{ C_STRUCTS.SDL_version.__size__ }}});
      {{{ makeSetValue('SDL.version + ' + C_STRUCTS.SDL_version.major, '0', '1', 'i8') }}}
      {{{ makeSetValue('SDL.version + ' + C_STRUCTS.SDL_version.minor, '0', '3', 'i8') }}}
      {{{ makeSetValue('SDL.version + ' + C_STRUCTS.SDL_version.patch, '0', '0', 'i8') }}}
    }
    return SDL.version;
  },

  SDL_Init: function(what) {
    SDL.startTime = Date.now();
    // capture all key events. we just keep down and up, but also capture press to prevent default actions
    if (!Module['doNotCaptureKeyboard']) {
      document.addEventListener("keydown", SDL.receiveEvent);
      document.addEventListener("keyup", SDL.receiveEvent);
      document.addEventListener("keypress", SDL.receiveEvent);
      window.addEventListener("blur", SDL.receiveEvent);
      document.addEventListener("visibilitychange", SDL.receiveEvent);
    }
    window.addEventListener("unload", SDL.receiveEvent);
    SDL.keyboardState = _malloc(0x10000); // Our SDL needs 512, but 64K is safe for older SDLs
    _memset(SDL.keyboardState, 0, 0x10000);
    // Initialize this structure carefully for closure
    SDL.DOMEventToSDLEvent['keydown']    = 0x300  /* SDL_KEYDOWN */;
    SDL.DOMEventToSDLEvent['keyup']      = 0x301  /* SDL_KEYUP */;
    SDL.DOMEventToSDLEvent['keypress']   = 0x303  /* SDL_TEXTINPUT */;
    SDL.DOMEventToSDLEvent['mousedown']  = 0x401  /* SDL_MOUSEBUTTONDOWN */;
    SDL.DOMEventToSDLEvent['mouseup']    = 0x402  /* SDL_MOUSEBUTTONUP */;
    SDL.DOMEventToSDLEvent['mousemove']  = 0x400  /* SDL_MOUSEMOTION */;
    SDL.DOMEventToSDLEvent['touchstart'] = 0x700  /* SDL_FINGERDOWN */;
    SDL.DOMEventToSDLEvent['touchend']   = 0x701  /* SDL_FINGERUP */;
    SDL.DOMEventToSDLEvent['touchmove']  = 0x702  /* SDL_FINGERMOTION */;
    SDL.DOMEventToSDLEvent['unload']     = 0x100  /* SDL_QUIT */;
    SDL.DOMEventToSDLEvent['resize']     = 0x7001 /* SDL_VIDEORESIZE/SDL_EVENT_COMPAT2 */;
    return 0; // success
  },

  SDL_WasInit__deps: ['SDL_Init'],
  SDL_WasInit: function() {
    if (SDL.startTime === null) {
      _SDL_Init();
    }
    return 1;
  },

  SDL_GetVideoInfo: function() {
    // %struct.SDL_VideoInfo = type { i32, i32, %struct.SDL_PixelFormat*, i32, i32 } - 5 fields of quantum size
    var ret = _malloc(5*Runtime.QUANTUM_SIZE);
    {{{ makeSetValue('ret+Runtime.QUANTUM_SIZE*0', '0', '0', 'i32') }}} // TODO
    {{{ makeSetValue('ret+Runtime.QUANTUM_SIZE*1', '0', '0', 'i32') }}} // TODO
    {{{ makeSetValue('ret+Runtime.QUANTUM_SIZE*2', '0', '0', 'void*') }}}
    {{{ makeSetValue('ret+Runtime.QUANTUM_SIZE*3', '0', 'Module["canvas"].width', 'i32') }}}
    {{{ makeSetValue('ret+Runtime.QUANTUM_SIZE*4', '0', 'Module["canvas"].height', 'i32') }}}
    return ret;
  },

  SDL_ListModes: function(format, flags) {
    return -1; // -1 == all modes are ok. TODO
  },

  SDL_VideoModeOK: function(width, height, depth, flags) {
    // SDL_VideoModeOK returns 0 if the requested mode is not supported under any bit depth, or returns the 
    // bits-per-pixel of the closest available mode with the given width, height and requested surface flags
    return depth; // all modes are ok.
  },

  SDL_AudioDriverName__deps: ['SDL_VideoDriverName'],
  SDL_AudioDriverName: function(buf, max_size) {
    return _SDL_VideoDriverName(buf, max_size);
  },

  SDL_VideoDriverName: function(buf, max_size) {
    if (SDL.startTime === null) {
      return 0; //return NULL
    }
    //driverName - emscripten_sdl_driver
    var driverName = [101, 109, 115, 99, 114, 105, 112, 116, 101, 
      110, 95, 115, 100, 108, 95, 100, 114, 105, 118, 101, 114];

    var index = 0;
    var size  = driverName.length;

    if (max_size <= size) {
      size = max_size - 1; //-1 cause null-terminator
    }

    while (index < size) {
        var value = driverName[index];
        {{{ makeSetValue('buf', 'index', 'value', 'i8') }}};
        index++;
    }

    {{{ makeSetValue('buf', 'index', '0', 'i8') }}};
    return buf;
  },

  SDL_SetVideoMode: function(width, height, depth, flags) {
    ['touchstart', 'touchend', 'touchmove', 'mousedown', 'mouseup', 'mousemove', 'DOMMouseScroll', 'mousewheel', 'mouseout'].forEach(function(event) {
      Module['canvas'].addEventListener(event, SDL.receiveEvent, true);
    });
    Browser.setCanvasSize(width, height, true);
    // Free the old surface first.
    if (SDL.screen) {
      SDL.freeSurface(SDL.screen);
      SDL.screen = null;
    }
    SDL.screen = SDL.makeSurface(width, height, flags, true, 'screen');
    if (!SDL.addedResizeListener) {
      SDL.addedResizeListener = true;
      Browser.resizeListeners.push(function(w, h) {
        SDL.receiveEvent({
          type: 'resize',
          w: w,
          h: h
        });
      });
    }
    return SDL.screen;
  },

  SDL_GetVideoSurface: function() {
    return SDL.screen;
  },

  SDL_QuitSubSystem: function(flags) {
    Module.print('SDL_QuitSubSystem called (and ignored)');
  },

  SDL_Quit: function() {
    for (var i = 0; i < SDL.numChannels; ++i) {
      if (SDL.channels[i].audio) {
        SDL.channels[i].audio.pause();
      }
    }
    if (SDL.music.audio) {
      SDL.music.audio.pause();
    }
    Module.print('SDL_Quit called (and ignored)');
  },

  // Copy data from the canvas backing to a C++-accessible storage
  SDL_LockSurface: function(surf) {
    var surfData = SDL.surfaces[surf];

    surfData.locked++;
    if (surfData.locked > 1) return 0;

    // Mark in C/C++-accessible SDL structure
    // SDL_Surface has the following fields: Uint32 flags, SDL_PixelFormat *format; int w, h; Uint16 pitch; void *pixels; ...
    // So we have fields all of the same size, and 5 of them before us.
    // TODO: Use macros like in library.js
    {{{ makeSetValue('surf', C_STRUCTS.SDL_Surface.pixels, 'surfData.buffer', 'void*') }}};

    if (surf == SDL.screen && Module.screenIsReadOnly && surfData.image) return 0;

    surfData.image = surfData.ctx.getImageData(0, 0, surfData.width, surfData.height);
    if (surf == SDL.screen) {
      var data = surfData.image.data;
      var num = data.length;
      for (var i = 0; i < num/4; i++) {
        data[i*4+3] = 255; // opacity, as canvases blend alpha
      }
    }

    if (SDL.defaults.copyOnLock) {
      // Copy pixel data to somewhere accessible to 'C/C++'
      if (surfData.isFlagSet(0x00200000 /* SDL_HWPALETTE */)) {
        // If this is neaded then
        // we should compact the data from 32bpp to 8bpp index.
        // I think best way to implement this is use
        // additional colorMap hash (color->index).
        // Something like this:
        //
        // var size = surfData.width * surfData.height;
        // var data = '';
        // for (var i = 0; i<size; i++) {
        //   var color = SDL.translateRGBAToColor(
        //     surfData.image.data[i*4   ], 
        //     surfData.image.data[i*4 +1], 
        //     surfData.image.data[i*4 +2], 
        //     255);
        //   var index = surfData.colorMap[color];
        //   {{{ makeSetValue('surfData.buffer', 'i', 'index', 'i8') }}};
        // }
        throw 'CopyOnLock is not supported for SDL_LockSurface with SDL_HWPALETTE flag set' + new Error().stack;
      } else {
#if USE_TYPED_ARRAYS == 2
      HEAPU8.set(surfData.image.data, surfData.buffer);
#else
      var num2 = surfData.image.data.length;
      for (var i = 0; i < num2; i++) {
        {{{ makeSetValue('surfData.buffer', 'i', 'surfData.image.data[i]', 'i8') }}};
      }
#endif
      }
    }

    return 0;
  },

  // Copy data from the C++-accessible storage to the canvas backing
  SDL_UnlockSurface: function(surf) {
    assert(!SDL.GL); // in GL mode we do not keep around 2D canvases and contexts

    var surfData = SDL.surfaces[surf];

    surfData.locked--;
    if (surfData.locked > 0) return;

    // Copy pixel data to image
    if (surfData.isFlagSet(0x00200000 /* SDL_HWPALETTE */)) {
      SDL.copyIndexedColorData(surfData);
    } else if (!surfData.colors) {
      var data = surfData.image.data;
      var buffer = surfData.buffer;
#if USE_TYPED_ARRAYS == 2
      assert(buffer % 4 == 0, 'Invalid buffer offset: ' + buffer);
      var src = buffer >> 2;
      var dst = 0;
      var isScreen = surf == SDL.screen;
      var data32 = new Uint32Array(data.buffer);
      var num = data32.length;
      while (dst < num) {
        // HEAP32[src++] is an optimization. Instead, we could do {{{ makeGetValue('buffer', 'dst', 'i32') }}};
        data32[dst++] = HEAP32[src++] | (isScreen ? 0xff000000 : 0);
      }
#else
      var num = surfData.image.data.length;
      for (var i = 0; i < num; i++) {
        // We may need to correct signs here. Potentially you can hardcode a write of 255 to alpha, say, and
        // the compiler may decide to write -1 in the llvm bitcode...
        data[i] = {{{ makeGetValue('buffer', 'i', 'i8', null, true) }}};
        if (i % 4 == 3) data[i] = 0xff;
      }
#endif
    } else {
      var width = Module['canvas'].width;
      var height = Module['canvas'].height;
      var s = surfData.buffer;
      var data = surfData.image.data;
      var colors = surfData.colors;
      for (var y = 0; y < height; y++) {
        var base = y*width*4;
        for (var x = 0; x < width; x++) {
          // See comment above about signs
          var val = {{{ makeGetValue('s++', '0', 'i8', null, true) }}} * 3;
          var start = base + x*4;
          data[start]   = colors[val];
          data[start+1] = colors[val+1];
          data[start+2] = colors[val+2];
        }
        s += width*3;
      }
    }
    // Copy to canvas
    surfData.ctx.putImageData(surfData.image, 0, 0);
    // Note that we save the image, so future writes are fast. But, memory is not yet released
  },

  SDL_Flip: function(surf) {
    // We actually do this in Unlock, since the screen surface has as its canvas
    // backing the page canvas element
  },

  SDL_UpdateRect: function(surf, x, y, w, h) {
    // We actually do the whole screen in Unlock...
  },

  SDL_UpdateRects: function(surf, numrects, rects) {
    // We actually do the whole screen in Unlock...
  },

  SDL_Delay: function(delay) {
    if (!ENVIRONMENT_IS_WORKER) abort('SDL_Delay called on the main thread! Potential infinite loop, quitting.');
    // horrible busy-wait, but in a worker it at least does not block rendering
    var now = Date.now();
    while (Date.now() - now < delay) {}
  },

  SDL_WM_SetCaption: function(title, icon) {
    title = title && Pointer_stringify(title);
    icon = icon && Pointer_stringify(icon);
  },

  SDL_EnableKeyRepeat: function(delay, interval) {
    // TODO
  },

  SDL_GetKeyboardState: function(numKeys) {
    if (numKeys) {
      {{{ makeSetValue('numKeys', 0, 0x10000, 'i32') }}};
    }
    return SDL.keyboardState;
  },

  SDL_GetKeyState__deps: ['SDL_GetKeyboardState'],
  SDL_GetKeyState: function() {
    return _SDL_GetKeyboardState();
  },
  
  SDL_GetKeyName: function(key) {
    if (!SDL.keyName) {
      SDL.keyName = allocate(intArrayFromString('unknown key'), 'i8', ALLOC_NORMAL);
    }
    return SDL.keyName;
  },

  SDL_GetModState: function() {
    return SDL.modState;
  },

  SDL_GetMouseState: function(x, y) {
    if (x) {{{ makeSetValue('x', '0', 'Browser.mouseX', 'i32') }}};
    if (y) {{{ makeSetValue('y', '0', 'Browser.mouseY', 'i32') }}};
    return SDL.buttonState;
  },

  SDL_WarpMouse: function(x, y) {
    return; // TODO: implement this in a non-buggy way. Need to keep relative mouse movements correct after calling this
    var rect = Module["canvas"].getBoundingClientRect();
    SDL.events.push({
      type: 'mousemove',
      pageX: x + (window.scrollX + rect.left),
      pageY: y + (window.scrollY + rect.top)
    });
  },

  SDL_ShowCursor: function(toggle) {
    switch (toggle) {
      case 0: // SDL_DISABLE
        if (Browser.isFullScreen) { // only try to lock the pointer when in full screen mode
          Module['canvas'].requestPointerLock();
          return 0;
        } else { // else return SDL_ENABLE to indicate the failure
          return 1;
        }
        break;
      case 1: // SDL_ENABLE
        Module['canvas'].exitPointerLock();
        return 1;
        break;
      case -1: // SDL_QUERY
        return !Browser.pointerLock;
        break;
      default:
        console.log( "SDL_ShowCursor called with unknown toggle parameter value: " + toggle + "." );
        break;
    }
  },

  SDL_GetError: function() {
    if (!SDL.errorMessage) {
      SDL.errorMessage = allocate(intArrayFromString("unknown SDL-emscripten error"), 'i8', ALLOC_NORMAL);
    }
    return SDL.errorMessage;
  },

  SDL_CreateRGBSurface: function(flags, width, height, depth, rmask, gmask, bmask, amask) {
    return SDL.makeSurface(width, height, flags, false, 'CreateRGBSurface', rmask, gmask, bmask, amask);
  },

  SDL_CreateRGBSurfaceFrom: function(pixels, width, height, depth, pitch, rmask, gmask, bmask, amask) {
    // TODO: Actually fill pixel data to created surface.
    // TODO: Take into account depth and pitch parameters.
    console.log('TODO: Partially unimplemented SDL_CreateRGBSurfaceFrom called!');
    return SDL.makeSurface(width, height, 0, false, 'CreateRGBSurfaceFrom', rmask, gmask, bmask, amask);
  },

  SDL_DisplayFormatAlpha: function(surf) {
    var oldData = SDL.surfaces[surf];
    var ret = SDL.makeSurface(oldData.width, oldData.height, oldData.flags, false, 'copy:' + oldData.source);
    var newData = SDL.surfaces[ret];
    //newData.ctx.putImageData(oldData.ctx.getImageData(0, 0, oldData.width, oldData.height), 0, 0);
    newData.ctx.drawImage(oldData.canvas, 0, 0);
    return ret;
  },

  SDL_FreeSurface: function(surf) {
    if (surf) SDL.freeSurface(surf);
  },

  SDL_UpperBlit: function(src, srcrect, dst, dstrect) {
    var srcData = SDL.surfaces[src];
    var dstData = SDL.surfaces[dst];
    var sr, dr;
    if (srcrect) {
      sr = SDL.loadRect(srcrect);
    } else {
      sr = { x: 0, y: 0, w: srcData.width, h: srcData.height };
    }
    if (dstrect) {
      dr = SDL.loadRect(dstrect);
    } else {
      dr = { x: 0, y: 0, w: -1, h: -1 };
    }
    var oldAlpha = dstData.ctx.globalAlpha;
    dstData.ctx.globalAlpha = srcData.alpha/255;
    dstData.ctx.drawImage(srcData.canvas, sr.x, sr.y, sr.w, sr.h, dr.x, dr.y, sr.w, sr.h);
    dstData.ctx.globalAlpha = oldAlpha;
    if (dst != SDL.screen) {
      // XXX As in IMG_Load, for compatibility we write out |pixels|
      console.log('WARNING: copying canvas data to memory for compatibility');
      _SDL_LockSurface(dst);
      dstData.locked--; // The surface is not actually locked in this hack
    }
    return 0;
  },

  SDL_FillRect: function(surf, rect, color) {
    var surfData = SDL.surfaces[surf];
    assert(!surfData.locked); // but we could unlock and re-lock if we must..
    
    if (surfData.isFlagSet(0x00200000 /* SDL_HWPALETTE */)) {
      //in SDL_HWPALETTE color is index (0..255)
      //so we should translate 1 byte value to
      //32 bit canvas
      var index = color * 3;
      color = SDL.translateRGBAToColor(surfData.colors[index], surfData.colors[index +1], surfData.colors[index +2], 255);
    }

    var r = rect ? SDL.loadRect(rect) : { x: 0, y: 0, w: surfData.width, h: surfData.height };
    surfData.ctx.save();
    surfData.ctx.fillStyle = SDL.translateColorToCSSRGBA(color);
    surfData.ctx.fillRect(r.x, r.y, r.w, r.h);
    surfData.ctx.restore();
    return 0;
  },

  SDL_BlitSurface__deps: ['SDL_UpperBlit'],
  SDL_BlitSurface: function(src, srcrect, dst, dstrect) {
    return _SDL_UpperBlit(src, srcrect, dst, dstrect);
  },

  zoomSurface: function(src, x, y, smooth) {
    var srcData = SDL.surfaces[src];
    var w = srcData.width * x;
    var h = srcData.height * y;
    var ret = SDL.makeSurface(Math.abs(w), Math.abs(h), srcData.flags, false, 'zoomSurface');
    var dstData = SDL.surfaces[ret];
    if (x >= 0 && y >= 0) dstData.ctx.drawImage(srcData.canvas, 0, 0, w, h);
    else {
      dstData.ctx.save();
      dstData.ctx.scale(x < 0 ? -1 : 1, y < 0 ? -1 : 1);
      dstData.ctx.drawImage(srcData.canvas, w < 0 ? w : 0, h < 0 ? h : 0, Math.abs(w), Math.abs(h));
      // XXX I think this should work according to the spec, but currently
      // fails on FF: dstData.ctx.drawImage(srcData.canvas, 0, 0, w, h);
      dstData.ctx.restore();
    }
    return ret;
  },

  rotozoomSurface__deps: ['zoomSurface'],
  rotozoomSurface: function(src, angle, zoom, smooth) {
    if (angle % 360 === 0) {
      return _zoomSurface(src, zoom, zoom, smooth);
    }
    var srcData = SDL.surfaces[src];
    var w = srcData.width * zoom;
    var h = srcData.height * zoom;
    var diagonal = Math.ceil(Math.sqrt(Math.pow(w, 2) + Math.pow(h, 2)));
    var ret = SDL.makeSurface(diagonal, diagonal, srcData.flags, false, 'rotozoomSurface');
    var dstData = SDL.surfaces[ret];
    dstData.ctx.translate(diagonal / 2, diagonal / 2);
    dstData.ctx.rotate(angle * Math.PI / 180);
    dstData.ctx.drawImage(srcData.canvas, -w / 2, -h / 2, w, h);
    return ret;
  },

  SDL_SetAlpha: function(surf, flag, alpha) {
    SDL.surfaces[surf].alpha = alpha;
  },

  SDL_SetColorKey: function(surf, flag, key) {
    // SetColorKey assigns one color to be rendered as transparent. I don't
    // think the canvas API allows for anything like this, and iterating through
    // each pixel to replace that color seems prohibitively expensive.
    Runtime.warnOnce('SDL_SetColorKey is a no-op for performance reasons');
    return 0;
  },

  SDL_GetTicks: function() {
    return Math.floor(Date.now() - SDL.startTime);
  },

  SDL_PollEvent: function(ptr) {
    if (SDL.events.length === 0) return 0;
    if (ptr) {
      SDL.makeCEvent(SDL.events.shift(), ptr);
    }
    return 1;
  },

  SDL_PushEvent: function(ptr) {
    SDL.events.push(ptr); // XXX Should we copy it? Not clear from API
    return 0;
  },

  SDL_PeepEvents: function(events, requestedEventCount, action, from, to) {
    switch(action) {
      case 2: { // SDL_GETEVENT
        // We only handle 1 event right now
        assert(requestedEventCount == 1);

        var index = 0;
        var retrievedEventCount = 0;
        // this should look through the entire queue until it has filled up the events
        // array
        while ( index < SDL.events.length && retrievedEventCount < requestedEventCount ) {
          var event = SDL.events[index];
          var type = SDL.DOMEventToSDLEvent[event.type];
          if ( from <= type && type <= to) {
            SDL.makeCEvent(event, events);
            SDL.events.splice(index,1);
            retrievedEventCount++;
          } else {
            index++;
          }
        }
        return retrievedEventCount;
      }
      default: throw 'SDL_PeepEvents does not yet support that action: ' + action;
    }
  },

  SDL_PumpEvents: function(){
    SDL.events.forEach(function(event) {
      SDL.handleEvent(event);
    });
  },

  SDL_SetColors: function(surf, colors, firstColor, nColors) {
    var surfData = SDL.surfaces[surf];

    // we should create colors array
    // only once cause client code
    // often wants to change portion 
    // of palette not all palette.
    if (!surfData.colors) {
      surfData.colors = new Uint8Array(256 * 3); //256 RGB colors
    } 

    for (var i = firstColor; i < firstColor + nColors; i++) {
      var index = i *3;
      surfData.colors[index] = {{{ makeGetValue('colors', 'i*4', 'i8', null, true) }}};
      surfData.colors[index +1] = {{{ makeGetValue('colors', 'i*4 +1', 'i8', null, true) }}};
      surfData.colors[index +2] = {{{ makeGetValue('colors', 'i*4 +2', 'i8', null, true) }}};
    }

    return 1;
  },

  SDL_SetPalette__deps: ['SDL_SetColors'],
  SDL_SetPalette: function(surf, flags, colors, firstColor, nColors) {
    return _SDL_SetColors(surf, colors, firstColor, nColors);
  },

  SDL_MapRGB: function(fmt, r, g, b) {
    // Canvas screens are always RGBA. We assume the machine is little-endian.
    return r&0xff|(g&0xff)<<8|(b&0xff)<<16|0xff000000;
  },

  SDL_MapRGBA: function(fmt, r, g, b, a) {
    // Canvas screens are always RGBA. We assume the machine is little-endian.
    return r&0xff|(g&0xff)<<8|(b&0xff)<<16|(a&0xff)<<24;
  },

  SDL_GetAppState: function() {
    var state = 0;

    if (Browser.pointerLock) {
      state |= 0x01;  // SDL_APPMOUSEFOCUS
    }
    if (document.hasFocus()) {
      state |= 0x02;  // SDL_APPINPUTFOCUS
    }
    state |= 0x04;  // SDL_APPACTIVE

    return state;
  },

  SDL_WM_GrabInput: function() {},
  
  SDL_WM_ToggleFullScreen: function(surf) {
    if (Browser.isFullScreen) {
      Module['canvas'].cancelFullScreen();
      return 1;
    } else {
      if (!SDL.canRequestFullscreen) {
        return 0;
      }
      SDL.isRequestingFullscreen = true;
      return 1;
    }
  },

  // SDL_Image

  IMG_Init: function(flags) {
    return flags; // We support JPG, PNG, TIF because browsers do
  },

  IMG_Load_RW__deps: ['SDL_LockSurface', 'SDL_FreeRW'],
  IMG_Load_RW: function(rwopsID, freeSrc) {
    try {
      // stb_image integration support
      var cleanup = function() {
        if (rwops && freeSrc) _SDL_FreeRW(rwopsID);
      };
      function addCleanup(func) {
        var old = cleanup;
        cleanup = function() {
          old();
          func();
        }
      }
      function callStbImage(func, params) {
        var x = Module['_malloc']({{{ QUANTUM_SIZE }}});
        var y = Module['_malloc']({{{ QUANTUM_SIZE }}});
        var comp = Module['_malloc']({{{ QUANTUM_SIZE }}});
        addCleanup(function() {
          Module['_free'](x);
          Module['_free'](y);
          Module['_free'](comp);
          if (data) Module['_stbi_image_free'](data);
        });
        var data = Module['_' + func].apply(null, params.concat([x, y, comp, 0]));
        if (!data) return null;
        return {
          rawData: true,
          data: data,
          width: {{{ makeGetValue('x', 0, 'i32') }}},
          height: {{{ makeGetValue('y', 0, 'i32') }}},
          size: {{{ makeGetValue('x', 0, 'i32') }}} * {{{ makeGetValue('y', 0, 'i32') }}} * {{{ makeGetValue('comp', 0, 'i32') }}},
          bpp: {{{ makeGetValue('comp', 0, 'i32') }}}
        };
      }

      var rwops = SDL.rwops[rwopsID];
      if (rwops === undefined) {
        return 0;
      }

      var filename = rwops.filename;
      if (filename === undefined) {
#if STB_IMAGE
        var raw = callStbImage('stbi_load_from_memory', [rwops.bytes, rwops.count]);
        if (!raw) return 0;
#else
        Runtime.warnOnce('Only file names that have been preloaded are supported for IMG_Load_RW. Consider using STB_IMAGE=1 if you want synchronous image decoding (see settings.js)');
        return 0;
#endif
      }

      if (!raw) {
        filename = PATH.resolve(filename);
        var raw = Module["preloadedImages"][filename];
        if (!raw) {
          if (raw === null) Module.printErr('Trying to reuse preloaded image, but freePreloadedMediaOnUse is set!');
#if STB_IMAGE
          var name = Module['_malloc'](filename.length+1);
          writeStringToMemory(filename, name);
          addCleanup(function() {
            Module['_free'](name);
          });
          var raw = callStbImage('stbi_load', [name]);
          if (!raw) return 0;
#else
          Runtime.warnOnce('Cannot find preloaded image ' + filename);
          Runtime.warnOnce('Cannot find preloaded image ' + filename + '. Consider using STB_IMAGE=1 if you want synchronous image decoding (see settings.js)');
          return 0;
#endif
        } else if (Module['freePreloadedMediaOnUse']) {
          Module["preloadedImages"][filename] = null;
        }
      }

      var surf = SDL.makeSurface(raw.width, raw.height, 0, false, 'load:' + filename);
      var surfData = SDL.surfaces[surf];
      surfData.ctx.globalCompositeOperation = "copy";
      if (!raw.rawData) {
        surfData.ctx.drawImage(raw, 0, 0, raw.width, raw.height, 0, 0, raw.width, raw.height);
      } else {
        var imageData = surfData.ctx.getImageData(0, 0, surfData.width, surfData.height);
        if (raw.bpp == 4) {
          imageData.data.set({{{ makeHEAPView('U8', 'raw.data', 'raw.data+raw.size') }}});
        } else if (raw.bpp == 3) {
          var pixels = raw.size/3;
          var data = imageData.data;
          var sourcePtr = raw.data;
          var destPtr = 0;
          for (var i = 0; i < pixels; i++) {
            data[destPtr++] = {{{ makeGetValue('sourcePtr++', 0, 'i8', null, 1) }}};
            data[destPtr++] = {{{ makeGetValue('sourcePtr++', 0, 'i8', null, 1) }}};
            data[destPtr++] = {{{ makeGetValue('sourcePtr++', 0, 'i8', null, 1) }}};
            data[destPtr++] = 255;
          }
        } else {
          Module.printErr('cannot handle bpp ' + raw.bpp);
          return 0;
        }
        surfData.ctx.putImageData(imageData, 0, 0);
      }
      surfData.ctx.globalCompositeOperation = "source-over";
      // XXX SDL does not specify that loaded images must have available pixel data, in fact
      //     there are cases where you just want to blit them, so you just need the hardware
      //     accelerated version. However, code everywhere seems to assume that the pixels
      //     are in fact available, so we retrieve it here. This does add overhead though.
      _SDL_LockSurface(surf);
      surfData.locked--; // The surface is not actually locked in this hack
      if (SDL.GL) {
        // After getting the pixel data, we can free the canvas and context if we do not need to do 2D canvas blitting
        surfData.canvas = surfData.ctx = null;
      }
      return surf;
    } finally {
      cleanup();
    }
  },
  SDL_LoadBMP: 'IMG_Load',
  SDL_LoadBMP_RW: 'IMG_Load_RW',
  IMG_Load__deps: ['IMG_Load_RW', 'SDL_RWFromFile'],
  IMG_Load: function(filename){
    var rwops = _SDL_RWFromFile(filename);
    var result = _IMG_Load_RW(rwops, 1);
    return result;
  },

  // SDL_Audio

  SDL_OpenAudio: function(desired, obtained) {
    try {
      SDL.audio = {
        freq: {{{ makeGetValue('desired', 'C_STRUCTS.SDL_AudioSpec.freq', 'i32', 0, 1) }}},
        format: {{{ makeGetValue('desired', 'C_STRUCTS.SDL_AudioSpec.format', 'i16', 0, 1) }}},
        channels: {{{ makeGetValue('desired', 'C_STRUCTS.SDL_AudioSpec.channels', 'i8', 0, 1) }}},
        samples: {{{ makeGetValue('desired', 'C_STRUCTS.SDL_AudioSpec.samples', 'i16', 0, 1) }}}, // Samples in the CB buffer per single sound channel.
        callback: {{{ makeGetValue('desired', 'C_STRUCTS.SDL_AudioSpec.callback', 'void*', 0, 1) }}},
        userdata: {{{ makeGetValue('desired', 'C_STRUCTS.SDL_AudioSpec.userdata', 'void*', 0, 1) }}},
        paused: true,
        timer: null
      };
      // The .silence field tells the constant sample value that corresponds to the safe un-skewed silence value for the wave data.
      if (SDL.audio.format == 0x0008 /*AUDIO_U8*/) {
        SDL.audio.silence = 128; // Audio ranges in [0, 255], so silence is half-way in between.
      } else if (SDL.audio.format == 0x8010 /*AUDIO_S16LSB*/) {
        SDL.audio.silence = 0; // Signed data in range [-32768, 32767], silence is 0.
      } else {
        throw 'Invalid SDL audio format ' + SDL.audio.format + '!';
      }
      // Round the desired audio frequency up to the next 'common' frequency value.
      // Web Audio API spec states 'An implementation must support sample-rates in at least the range 22050 to 96000.'
      if (SDL.audio.freq <= 0) {
        throw 'Unsupported sound frequency ' + SDL.audio.freq + '!';
      } else if (SDL.audio.freq <= 22050) {
        SDL.audio.freq = 22050; // Take it safe and clamp everything lower than 22kHz to that.
      } else if (SDL.audio.freq <= 32000) {
        SDL.audio.freq = 32000;
      } else if (SDL.audio.freq <= 44100) {
        SDL.audio.freq = 44100;
      } else if (SDL.audio.freq <= 48000) {
        SDL.audio.freq = 48000;
      } else if (SDL.audio.freq <= 96000) {
        SDL.audio.freq = 96000;
      } else {
        throw 'Unsupported sound frequency ' + SDL.audio.freq + '!';
      }
      if (SDL.audio.channels == 0) {
        SDL.audio.channels = 1; // In SDL both 0 and 1 mean mono.
      } else if (SDL.audio.channels < 0 || SDL.audio.channels > 32) {
        throw 'Unsupported number of audio channels for SDL audio: ' + SDL.audio.channels + '!';
      } else if (SDL.audio.channels != 1 && SDL.audio.channels != 2) { // Unsure what SDL audio spec supports. Web Audio spec supports up to 32 channels.
        console.log('Warning: Using untested number of audio channels ' + SDL.audio.channels);
      }
      if (SDL.audio.samples < 1024 || SDL.audio.samples > 524288 /* arbitrary cap */) {
        throw 'Unsupported audio callback buffer size ' + SDL.audio.samples + '!';
      } else if ((SDL.audio.samples & (SDL.audio.samples-1)) != 0) {
        throw 'Audio callback buffer size ' + SDL.audio.samples + ' must be a power-of-two!';
      }
      
      var totalSamples = SDL.audio.samples*SDL.audio.channels;
      SDL.audio.bytesPerSample = (SDL.audio.format == 0x0008 /*AUDIO_U8*/ || SDL.audio.format == 0x8008 /*AUDIO_S8*/) ? 1 : 2;
      SDL.audio.bufferSize = totalSamples*SDL.audio.bytesPerSample;
      SDL.audio.buffer = _malloc(SDL.audio.bufferSize);
      
      // Create a callback function that will be routinely called to ask more audio data from the user application.
      SDL.audio.caller = function() {
        if (!SDL.audio) {
          return;
        }
        Runtime.dynCall('viii', SDL.audio.callback, [SDL.audio.userdata, SDL.audio.buffer, SDL.audio.bufferSize]);
        SDL.audio.pushAudio(SDL.audio.buffer, SDL.audio.bufferSize);
      };
      
      SDL.audio.audioOutput = new Audio();
      // As a workaround use Mozilla Audio Data API on Firefox until it ships with Web Audio and sound quality issues are fixed.
      if (typeof(SDL.audio.audioOutput['mozSetup'])==='function') {
        SDL.audio.audioOutput['mozSetup'](SDL.audio.channels, SDL.audio.freq); // use string attributes on mozOutput for closure compiler
        SDL.audio.mozBuffer = new Float32Array(totalSamples);
        SDL.audio.nextPlayTime = 0;
        SDL.audio.pushAudio = function(ptr, size) {
          var mozBuffer = SDL.audio.mozBuffer;
          // The input audio data for SDL audio is either 8-bit or 16-bit interleaved across channels, output for Mozilla Audio Data API
          // needs to be Float32 interleaved, so perform a sample conversion.
          if (SDL.audio.format == 0x8010 /*AUDIO_S16LSB*/) {
            for (var i = 0; i < totalSamples; i++) {
              mozBuffer[i] = ({{{ makeGetValue('ptr', 'i*2', 'i16', 0, 0) }}}) / 0x8000;
            }
          } else if (SDL.audio.format == 0x0008 /*AUDIO_U8*/) {
            for (var i = 0; i < totalSamples; i++) {
              var v = ({{{ makeGetValue('ptr', 'i', 'i8', 0, 0) }}});
              mozBuffer[i] = ((v >= 0) ? v-128 : v+128) /128;
            }
          }
          // Submit the audio data to audio device.
          SDL.audio.audioOutput['mozWriteAudio'](mozBuffer);
          
          // Compute when the next audio callback should be called.
          var curtime = Date.now() / 1000.0 - SDL.audio.startTime;
          if (curtime > SDL.audio.nextPlayTime && SDL.audio.nextPlayTime != 0) {
            console.log('warning: Audio callback had starved sending audio by ' + (curtime - SDL.audio.nextPlayTime) + ' seconds.');
          }
          var playtime = Math.max(curtime, SDL.audio.nextPlayTime);
          var buffer_duration = SDL.audio.samples / SDL.audio.freq;
          SDL.audio.nextPlayTime = playtime + buffer_duration;
          // Schedule the next audio callback call.
          SDL.audio.timer = Browser.safeSetTimeout(SDL.audio.caller, 1000.0 * (playtime-curtime));
        }
      } else {
        // Initialize Web Audio API if we haven't done so yet. Note: Only initialize Web Audio context ever once on the web page,
        // since initializing multiple times fails on Chrome saying 'audio resources have been exhausted'.
        if (!SDL.audioContext) {
          if (typeof(AudioContext) === 'function') {
            SDL.audioContext = new AudioContext();
          } else if (typeof(webkitAudioContext) === 'function') {
            SDL.audioContext = new webkitAudioContext();
          } else {
            throw 'Web Audio API is not available!';
          }
        }
        SDL.audio.soundSource = new Array(); // Use an array of sound sources as a ring buffer to queue blocks of synthesized audio to Web Audio API.
        SDL.audio.nextSoundSource = 0; // Index of the next sound buffer in the ring buffer queue to play.
        SDL.audio.nextPlayTime = 0; // Time in seconds when the next audio block is due to start.
        
        // The pushAudio function with a new audio buffer whenever there is new audio data to schedule to be played back on the device.
        SDL.audio.pushAudio=function(ptr,sizeBytes) {
          try {
            --SDL.audio.numAudioTimersPending;

            var sizeSamples = sizeBytes / SDL.audio.bytesPerSample; // How many samples fit in the callback buffer?
            var sizeSamplesPerChannel = sizeSamples / SDL.audio.channels; // How many samples per a single channel fit in the cb buffer?
            if (sizeSamplesPerChannel != SDL.audio.samples) {
              throw 'Received mismatching audio buffer size!';
            }
            // Allocate new sound buffer to be played.
            var source = SDL.audioContext['createBufferSource']();
            if (SDL.audio.soundSource[SDL.audio.nextSoundSource]) {
              SDL.audio.soundSource[SDL.audio.nextSoundSource]['disconnect'](); // Explicitly disconnect old source, since we know it shouldn't be running anymore.
            }
            SDL.audio.soundSource[SDL.audio.nextSoundSource] = source;
            var soundBuffer = SDL.audioContext['createBuffer'](SDL.audio.channels,sizeSamplesPerChannel,SDL.audio.freq);
            SDL.audio.soundSource[SDL.audio.nextSoundSource]['connect'](SDL.audioContext['destination']);

            // The input audio data is interleaved across the channels, i.e. [L, R, L, R, L, R, ...] and is either 8-bit or 16-bit as
            // supported by the SDL API. The output audio wave data for Web Audio API must be in planar buffers of [-1,1]-normalized Float32 data,
            // so perform a buffer conversion for the data.
            var numChannels = SDL.audio.channels;
            for(var i = 0; i < numChannels; ++i) {
              var channelData = soundBuffer['getChannelData'](i);
              if (channelData.length != sizeSamplesPerChannel) {
                throw 'Web Audio output buffer length mismatch! Destination size: ' + channelData.length + ' samples vs expected ' + sizeSamplesPerChannel + ' samples!';
              }
              if (SDL.audio.format == 0x8010 /*AUDIO_S16LSB*/) {
                for(var j = 0; j < sizeSamplesPerChannel; ++j) {
                  channelData[j] = ({{{ makeGetValue('ptr', '(j*numChannels + i)*2', 'i16', 0, 0) }}}) / 0x8000;
                }
              } else if (SDL.audio.format == 0x0008 /*AUDIO_U8*/) {
                for(var j = 0; j < sizeSamplesPerChannel; ++j) {
                  var v = ({{{ makeGetValue('ptr', 'j*numChannels + i', 'i8', 0, 0) }}});
                  channelData[j] = ((v >= 0) ? v-128 : v+128) /128;
                }
              }
            }
            // Workaround https://bugzilla.mozilla.org/show_bug.cgi?id=883675 by setting the buffer only after filling. The order is important here!
            source['buffer'] = soundBuffer;
            
            // Schedule the generated sample buffer to be played out at the correct time right after the previously scheduled
            // sample buffer has finished.
            var curtime = SDL.audioContext['currentTime'];
//            if (curtime > SDL.audio.nextPlayTime && SDL.audio.nextPlayTime != 0) {
//              console.log('warning: Audio callback had starved sending audio by ' + (curtime - SDL.audio.nextPlayTime) + ' seconds.');
//            }
            var playtime = Math.max(curtime, SDL.audio.nextPlayTime);
            SDL.audio.soundSource[SDL.audio.nextSoundSource]['start'](playtime);
            var buffer_duration = sizeSamplesPerChannel / SDL.audio.freq;
            SDL.audio.nextPlayTime = playtime + buffer_duration;
            SDL.audio.nextSoundSource = (SDL.audio.nextSoundSource + 1) % 4;
            var secsUntilNextCall = playtime-curtime;
            
            // Queue the next audio frame push to be performed when the previously queued buffer has finished playing.
            if (SDL.audio.numAudioTimersPending == 0) {
              var preemptBufferFeedMSecs = buffer_duration/2.0;
              SDL.audio.timer = Browser.safeSetTimeout(SDL.audio.caller, Math.max(0.0, 1000.0*secsUntilNextCall-preemptBufferFeedMSecs));
              ++SDL.audio.numAudioTimersPending;
            }

            // If we are risking starving, immediately queue an extra second buffer.
            if (secsUntilNextCall <= buffer_duration && SDL.audio.numAudioTimersPending <= 1) {
              ++SDL.audio.numAudioTimersPending;
              Browser.safeSetTimeout(SDL.audio.caller, 1.0);
            }
          } catch(e) {
            console.log('Web Audio API error playing back audio: ' + e.toString());
          }
        }
      }

      if (obtained) {
        // Report back the initialized audio parameters.
        {{{ makeSetValue('obtained', 'C_STRUCTS.SDL_AudioSpec.freq', 'SDL.audio.freq', 'i32') }}};
        {{{ makeSetValue('obtained', 'C_STRUCTS.SDL_AudioSpec.format', 'SDL.audio.format', 'i16') }}};
        {{{ makeSetValue('obtained', 'C_STRUCTS.SDL_AudioSpec.channels', 'SDL.audio.channels', 'i8') }}};
        {{{ makeSetValue('obtained', 'C_STRUCTS.SDL_AudioSpec.silence', 'SDL.audio.silence', 'i8') }}};
        {{{ makeSetValue('obtained', 'C_STRUCTS.SDL_AudioSpec.samples', 'SDL.audio.samples', 'i16') }}};
        {{{ makeSetValue('obtained', 'C_STRUCTS.SDL_AudioSpec.callback', 'SDL.audio.callback', '*') }}};
        {{{ makeSetValue('obtained', 'C_STRUCTS.SDL_AudioSpec.userdata', 'SDL.audio.userdata', '*') }}};
      }
      SDL.allocateChannels(32);

    } catch(e) {
      console.log('Initializing SDL audio threw an exception: "' + e.toString() + '"! Continuing without audio.');
      SDL.audio = null;
      SDL.allocateChannels(0);
      if (obtained) {
        {{{ makeSetValue('obtained', 'C_STRUCTS.SDL_AudioSpec.freq', 0, 'i32') }}};
        {{{ makeSetValue('obtained', 'C_STRUCTS.SDL_AudioSpec.format', 0, 'i16') }}};
        {{{ makeSetValue('obtained', 'C_STRUCTS.SDL_AudioSpec.channels', 0, 'i8') }}};
        {{{ makeSetValue('obtained', 'C_STRUCTS.SDL_AudioSpec.silence', 0, 'i8') }}};
        {{{ makeSetValue('obtained', 'C_STRUCTS.SDL_AudioSpec.samples', 0, 'i16') }}};
        {{{ makeSetValue('obtained', 'C_STRUCTS.SDL_AudioSpec.callback', 0, '*') }}};
        {{{ makeSetValue('obtained', 'C_STRUCTS.SDL_AudioSpec.userdata', 0, '*') }}};
      }
    }
    if (!SDL.audio) {
      return -1;
    }
    return 0;
  },

  SDL_PauseAudio: function(pauseOn) {
    if (!SDL.audio) {
      return;
    }
    if (pauseOn) {
      if (SDL.audio.timer !== undefined) {
        clearTimeout(SDL.audio.timer);
        SDL.audio.numAudioTimersPending = 0;
        SDL.audio.timer = undefined;
      }
    } else if (!SDL.audio.timer) {
      // Start the audio playback timer callback loop.
      SDL.audio.numAudioTimersPending = 1;
      SDL.audio.timer = Browser.safeSetTimeout(SDL.audio.caller, 1);
      SDL.audio.startTime = Date.now() / 1000.0; // Only used for Mozilla Audio Data API. Not needed for Web Audio API.
    }
    SDL.audio.paused = pauseOn;
  },

  SDL_CloseAudio__deps: ['SDL_PauseAudio', 'free'],
  SDL_CloseAudio: function() {
    if (SDL.audio) {
      try{
        for(var i = 0; i < SDL.audio.soundSource.length; ++i) {
          if (!(typeof(SDL.audio.soundSource[i]==='undefined'))) {
            SDL.audio.soundSource[i].stop(0);
          }
        }
      } catch(e) {}
      SDL.audio.soundSource = null;
      _SDL_PauseAudio(1);
      _free(SDL.audio.buffer);
      SDL.audio = null;
      SDL.allocateChannels(0);
    }
  },

  SDL_LockAudio: function() {},
  SDL_UnlockAudio: function() {},

  SDL_CreateMutex: function() { return 0 },
  SDL_LockMutex: function() {},
  SDL_UnlockMutex: function() {},
  SDL_mutexP: function() { return 0 },
  SDL_mutexV: function() { return 0 },
  SDL_DestroyMutex: function() {},

  SDL_CreateCond: function() { return 0 },
  SDL_CondSignal: function() {},
  SDL_CondWait: function() {},
  SDL_DestroyCond: function() {},

  SDL_StartTextInput: function() {
    SDL.textInput = true;
  },
  SDL_StopTextInput: function() {
    SDL.textInput = false;
  },

  // SDL Mixer

  Mix_Init: function(flags) {
    if (!flags) return 0;
    return 8; /* MIX_INIT_OGG */
  },
  Mix_Quit: function(){},

  Mix_OpenAudio: function(frequency, format, channels, chunksize) {
    SDL.allocateChannels(32);
    // Just record the values for a later call to Mix_QuickLoad_RAW
    SDL.mixerFrequency = frequency;
    SDL.mixerFormat = format;
    SDL.mixerNumChannels = channels;
    SDL.mixerChunkSize = chunksize;
    return 0;
  },

  Mix_CloseAudio: 'SDL_CloseAudio',

  Mix_AllocateChannels: function(num) {
    SDL.allocateChannels(num);
    return num;
  },

  Mix_ChannelFinished: function(func) {
    SDL.channelFinished = func;
  },

  Mix_Volume: function(channel, volume) {
    if (channel == -1) {
      for (var i = 0; i < SDL.numChannels-1; i++) {
        _Mix_Volume(i, volume);
      }
      return _Mix_Volume(SDL.numChannels-1, volume);
    }
    return SDL.setGetVolume(SDL.channels[channel], volume);
  },

  Mix_SetPanning: function() {
    return 0; // error
  },

  Mix_LoadWAV_RW: function(rwopsID, freesrc) {
    var rwops = SDL.rwops[rwopsID];

    if (rwops === undefined)
      return 0;

    var filename = '';
    var audio;
    var bytes;
    
    if (rwops.filename !== undefined) {
      filename = PATH.resolve(rwops.filename);
      var raw = Module["preloadedAudios"][filename];
      if (!raw) {
        if (raw === null) Module.printErr('Trying to reuse preloaded audio, but freePreloadedMediaOnUse is set!');
        Runtime.warnOnce('Cannot find preloaded audio ' + filename);
        
        // see if we can read the file-contents from the in-memory FS
        var fileObject = FS.findObject(filename);
        
        if (fileObject === null) Module.printErr('Couldn\'t find file for: ' + filename);
        
        // We found the file. Load the contents
        if (fileObject && !fileObject.isFolder && fileObject.read) {
          bytes = fileObject.contents;
        } else {
          return 0;
        }
      }
      if (Module['freePreloadedMediaOnUse']) {
        Module["preloadedAudios"][filename] = null;
      }
      audio = raw;
    }
    else if (rwops.bytes !== undefined) {
      bytes = HEAPU8.subarray(rwops.bytes, rwops.bytes + rwops.count);
    }
    else {
      return 0;
    }
    
    // Here, we didn't find a preloaded audio but we either were passed a filepath for
    // which we loaded bytes, or we were passed some bytes
    if (audio === undefined && bytes) {
      var blob = new Blob([new Uint8Array(bytes)], {type: rwops.mimetype});
      var url = URL.createObjectURL(blob);
      audio = new Audio();
      audio.src = url;
    }
    
    var id = SDL.audios.length;
    // Keep the loaded audio in the audio arrays, ready for playback
    SDL.audios.push({
      source: filename,
      audio: audio
    });
    return id;
  },

  Mix_QuickLoad_RAW: function(mem, len) {
    var audio = new Audio();
    // Record the number of channels and frequency for later usage
    audio.numChannels = SDL.mixerNumChannels;
    audio.frequency = SDL.mixerFrequency;
    var numSamples = len >> 1; // len is the length in bytes, and the array contains 16-bit PCM values
    var buffer = new Float32Array(numSamples);
    for (var i = 0; i < numSamples; ++i) {
      buffer[i] = ({{{ makeGetValue('mem', 'i*2', 'i16', 0, 0) }}}) / 0x8000; // hardcoded 16-bit audio, signed (TODO: reSign if not ta2?)
    }
    // FIXME: doesn't make sense to keep the audio element in the buffer
    var id = SDL.audios.length;
    SDL.audios.push({
      source: '',
      audio: audio,
      buffer: buffer
    });
    return id;
  },

  Mix_FreeChunk: function(id) {
    SDL.audios[id] = null;
  },
  Mix_ReserveChannels: function(num) {
    SDL.channelMinimumNumber = num;
  },
  Mix_PlayChannel: function(channel, id, loops) {
    // TODO: handle loops

    // Get the audio element associated with the ID
    var info = SDL.audios[id];
    if (!info) return -1;
    var audio = info.audio;
    if (!audio) return -1;

    // If the user asks us to allocate a channel automatically, get the first
    // free one.
    if (channel == -1) {
      for (var i = SDL.channelMinimumNumber; i < SDL.numChannels; i++) {
        if (!SDL.channels[i].audio) {
          channel = i;
          break;
        }
      }
      if (channel == -1) {
        Module.printErr('All ' + SDL.numChannels + ' channels in use!');
        return -1;
      }
    }
    // We clone the audio node to utilize the preloaded audio buffer, since
    // the browser has already preloaded the audio file.
    var channelInfo = SDL.channels[channel];
    channelInfo.audio = audio = audio.cloneNode(true);
    audio.numChannels = info.audio.numChannels;
    audio.frequency = info.audio.frequency;
    // TODO: handle N loops. Behavior matches Mix_PlayMusic
    audio.loop = loops != 0; 
    audio['onended'] = function() { // TODO: cache these
      channelInfo.audio = null;
      if (SDL.channelFinished) {
        Runtime.getFuncWrapper(SDL.channelFinished, 'vi')(channel);
      }
    }
    // Either play the element, or load the dynamic data into it
    if (info.buffer) {
      var contextCtor = null;
      if (audio && ('mozSetup' in audio)) { // Audio Data API
        try {
          audio['mozSetup'](audio.numChannels, audio.frequency);
          audio["mozWriteAudio"](info.buffer);
        } catch (e) {
          // Workaround for Firefox bug 783052
          // ignore this exception!
        }
      /*
      } else if (contextCtor = (window.AudioContext || // WebAudio API
                                window.webkitAudioContext)) {
        var currentIndex = 0;
        var numChannels = parseInt(audio.numChannels);
        var context = new contextCtor();
        var source = context.createBufferSource();
        source.loop = false;
        source.buffer = context.createBuffer(numChannels, 1, audio.frequency);
        var jsNode = context.createJavaScriptNode(2048, numChannels, numChannels);
        jsNode.onaudioprocess = function(event) {
          var buffers = new Array(numChannels);
          for (var i = 0; i < numChannels; ++i) {
            buffers[i] = event.outputBuffer.getChannelData(i);
          }
          var remaining = info.buffer.length - currentIndex;
          if (remaining > 2048) {
            remaining = 2048;
          }
          for (var i = 0; i < remaining;) {
            for (var j = 0; j < numChannels; ++j) {
              buffers[j][i] = info.buffer[currentIndex + i + j] * audio.volume;
            }
            i += j;
          }
          currentIndex += remaining * numChannels;
          for (var i = remaining; i < 2048;) {
            for (var j = 0; j < numChannels; ++j) {
              buffers[j][i] = 0; // silence
            }
            i += j;
          }
        };
        source.connect(jsNode);
        jsNode.connect(context.destination);
        source.noteOn(0);
      */
      }
    } else {
      audio.play();
    }
    audio.volume = channelInfo.volume;
    return channel;
  },
  Mix_PlayChannelTimed: 'Mix_PlayChannel', // XXX ignore Timing

  Mix_FadingChannel: function(channel) {
    return 0; // MIX_NO_FADING, TODO
  },

  Mix_HaltChannel: function(channel) {
    function halt(channel) {
      var info = SDL.channels[channel];
      if (info.audio) {
        info.audio.pause();
        info.audio = null;
      }
      if (SDL.channelFinished) {
        Runtime.getFuncWrapper(SDL.channelFinished, 'vi')(channel);
      }
    }
    if (channel != -1) {
      halt(channel);
    } else {
      for (var i = 0; i < SDL.channels.length; ++i) halt(i);
    }
    return 0;
  },

  Mix_HookMusicFinished__deps: ['Mix_HaltMusic'],
  Mix_HookMusicFinished: function(func) {
    SDL.hookMusicFinished = func;
    if (SDL.music.audio) { // ensure the callback will be called, if a music is already playing
      SDL.music.audio['onended'] = _Mix_HaltMusic;
    }
  },

  Mix_VolumeMusic: function(volume) {
    return SDL.setGetVolume(SDL.music, volume);
  },

  Mix_LoadMUS_RW: 'Mix_LoadWAV_RW',
  Mix_LoadMUS__deps: ['Mix_LoadMUS_RW', 'SDL_RWFromFile', 'SDL_FreeRW'],
  Mix_LoadMUS: function(filename) {
    var rwops = _SDL_RWFromFile(filename);
    var result = _Mix_LoadMUS_RW(rwops);
    _SDL_FreeRW(rwops);
    return result;
  },

  Mix_FreeMusic: 'Mix_FreeChunk',

  Mix_PlayMusic__deps: ['Mix_HaltMusic'],
  Mix_PlayMusic: function(id, loops) {
    loops = Math.max(loops, 1);
    var audio = SDL.audios[id].audio;
    if (!audio) return 0;
    audio.loop = loops != 0; // TODO: handle N loops for finite N
    if (SDL.audios[id].buffer) {
      audio["mozWriteAudio"](SDL.audios[id].buffer);
    } else {
      audio.play();
    }
    audio.volume = SDL.music.volume;
    audio['onended'] = _Mix_HaltMusic; // will send callback
    if (SDL.music.audio) {
      if (!SDL.music.audio.paused) {
        Module.printErr('Music is already playing. ' + SDL.music.source);
      }
      SDL.music.audio.pause();
    }
    SDL.music.audio = audio;
    return 0;
  },

  Mix_PauseMusic: function() {
    var audio = SDL.music.audio;
    if (!audio) return 0;
    audio.pause();
    return 0;
  },

  Mix_ResumeMusic: function() {
    var audio = SDL.music.audio;
    if (!audio) return 0;
    audio.play();
    return 0;
  },

  Mix_HaltMusic: function() {
    var audio = SDL.music.audio;
    if (!audio) return 0;
    audio.src = audio.src; // rewind
    audio.pause();
    SDL.music.audio = null;
    if (SDL.hookMusicFinished) {
      Runtime.dynCall('v', SDL.hookMusicFinished);
    }
    return 0;
  },

  Mix_FadeInMusicPos: 'Mix_PlayMusic', // XXX ignore fading in effect

  Mix_FadeOutMusic: 'Mix_HaltMusic', // XXX ignore fading out effect

  Mix_PlayingMusic: function() {
    return (SDL.music.audio && !SDL.music.audio.paused) ? 1 : 0;
  },

  // http://www.libsdl.org/projects/SDL_mixer/docs/SDL_mixer_38.html#SEC38
  // "Note: Does not check if the channel has been paused."
  Mix_Playing: function(channel) {
    if (channel === -1) {
      var count = 0;
      for (var i = 0; i < SDL.channels.length; i++) {
        count += _Mix_Playing(i);
      }
      return count;
    }
    var info = SDL.channels[channel];
    if (info && info.audio && !info.audio.paused) {
      return 1;
    }
    return 0;
  },
  
  Mix_Pause: function(channel) {
    if (channel === -1) {
      for (var i = 0; i<SDL.channels.length;i++) {
        _Mix_Pause(i);
      }
      return;
    }
    var info = SDL.channels[channel];
    if (info && info.audio) {
      info.audio.pause();
    } else {
      Module.printErr('Mix_Pause: no sound found for channel: ' + channel);
    }
  },
  
  // http://www.libsdl.org/projects/SDL_mixer/docs/SDL_mixer_39.html#SEC39
  Mix_Paused: function(channel) {
    if (channel === -1) {
      var pausedCount = 0;
      for (var i = 0; i<SDL.channels.length;i++) {
        pausedCount += _Mix_Paused(i);
      }
      return pausedCount;
    }
    var info = SDL.channels[channel];
    if (info && info.audio && info.audio.paused) {
      return 1;
    }
    return 0;
  },

  Mix_PausedMusic: function() {
    return (SDL.music.audio && SDL.music.audio.paused) ? 1 : 0;
  },

  // http://www.libsdl.org/projects/SDL_mixer/docs/SDL_mixer_33.html#SEC33
  Mix_Resume: function(channel) {
    if (channel === -1) {
      for (var i = 0; i<SDL.channels.length;i++) {
        _Mix_Resume(i);
      }
      return;
    }
    var info = SDL.channels[channel];
    if (info && info.audio) {
      info.audio.play();
    }
  },

  // SDL TTF

  TTF_Init: function() {
    var canvas = document.createElement('canvas');
    SDL.ttfContext = canvas.getContext('2d');
    return 0;
  },

  TTF_OpenFont: function(filename, size) {
    filename = FS.standardizePath(Pointer_stringify(filename));
    var id = SDL.fonts.length;
    SDL.fonts.push({
      name: filename, // but we don't actually do anything with it..
      size: size
    });
    return id;
  },

  TTF_CloseFont: function(font) {
    SDL.fonts[font] = null;
  },

  TTF_RenderText_Solid: function(font, text, color) {
    // XXX the font and color are ignored
    text = Pointer_stringify(text) || ' '; // if given an empty string, still return a valid surface
    var fontData = SDL.fonts[font];
    var w = SDL.estimateTextWidth(fontData, text);
    var h = fontData.size;
    var color = SDL.loadColorToCSSRGB(color); // XXX alpha breaks fonts?
    var fontString = h + 'px ' + fontData.name;
    var surf = SDL.makeSurface(w, h, 0, false, 'text:' + text); // bogus numbers..
    var surfData = SDL.surfaces[surf];
    surfData.ctx.save();
    surfData.ctx.fillStyle = color;
    surfData.ctx.font = fontString;
    surfData.ctx.textBaseline = 'top';
    surfData.ctx.fillText(text, 0, 0);
    surfData.ctx.restore();
    return surf;
  },
  TTF_RenderText_Blended: 'TTF_RenderText_Solid', // XXX ignore blending vs. solid
  TTF_RenderText_Shaded: 'TTF_RenderText_Solid', // XXX ignore blending vs. solid
  TTF_RenderUTF8_Solid: 'TTF_RenderText_Solid',

  TTF_SizeText: function(font, text, w, h) {
    var fontData = SDL.fonts[font];
    if (w) {
      {{{ makeSetValue('w', '0', 'SDL.estimateTextWidth(fontData, Pointer_stringify(text))', 'i32') }}};
    }
    if (h) {
      {{{ makeSetValue('h', '0', 'fontData.size', 'i32') }}};
    }
    return 0;
  },

  TTF_FontAscent: function(font) {
    var fontData = SDL.fonts[font];
    return Math.floor(fontData.size*0.98); // XXX
  },

  TTF_FontDescent: function(font) {
    var fontData = SDL.fonts[font];
    return Math.floor(fontData.size*0.02); // XXX
  },

  TTF_FontHeight: function(font) {
    var fontData = SDL.fonts[font];
    return fontData.size;
  },

  // SDL gfx

  $SDL_gfx: {
    drawRectangle: function(surf, x1, y1, x2, y2, action, cssColor) {
      x1 = x1 << 16 >> 16;
      y1 = y1 << 16 >> 16;
      x2 = x2 << 16 >> 16;
      y2 = y2 << 16 >> 16;
      var surfData = SDL.surfaces[surf];
      assert(!surfData.locked); // but we could unlock and re-lock if we must..
      // TODO: if ctx does not change, leave as is, and also do not re-set xStyle etc.
      var x = x1 < x2 ? x1 : x2;
      var y = y1 < y2 ? y1 : y2;
      var w = Math.abs(x2 - x1);
      var h = Math.abs(y2 - y1);
      surfData.ctx.save();
      surfData.ctx[action + 'Style'] = cssColor;
      surfData.ctx[action + 'Rect'](x, y, w, h);
      surfData.ctx.restore();
    },
    drawLine: function(surf, x1, y1, x2, y2, cssColor) {
      x1 = x1 << 16 >> 16;
      y1 = y1 << 16 >> 16;
      x2 = x2 << 16 >> 16;
      y2 = y2 << 16 >> 16;
      var surfData = SDL.surfaces[surf];
      assert(!surfData.locked); // but we could unlock and re-lock if we must..
      surfData.ctx.save();
      surfData.ctx.strokeStyle = cssColor;
      surfData.ctx.beginPath();
      surfData.ctx.moveTo(x1, y1);
      surfData.ctx.lineTo(x2, y2);
      surfData.ctx.stroke();
      surfData.ctx.restore();
    },
    // See http://stackoverflow.com/questions/2172798/how-to-draw-an-oval-in-html5-canvas
    drawEllipse: function(surf, x, y, rx, ry, action, cssColor) {
      x = x << 16 >> 16;
      y = y << 16 >> 16;
      rx = rx << 16 >> 16;
      ry = ry << 16 >> 16;
      var surfData = SDL.surfaces[surf];
      assert(!surfData.locked); // but we could unlock and re-lock if we must..

      surfData.ctx.save();
      surfData.ctx.beginPath();
      surfData.ctx.translate(x, y);
      surfData.ctx.scale(rx, ry);
      surfData.ctx.arc(0, 0, 1, 0, 2 * Math.PI);
      surfData.ctx.restore();

      surfData.ctx.save();
      surfData.ctx[action + 'Style'] = cssColor;
      surfData.ctx[action]();
      surfData.ctx.restore();
    },
    // the gfx library uses something different from the rest of SDL...
    translateColorToCSSRGBA: function(rgba) {
      return 'rgba(' + (rgba>>>24) + ',' + (rgba>>16 & 0xff) + ',' + (rgba>>8 & 0xff) + ',' + (rgba&0xff) + ')';
    }
  },

  boxColor__deps: ['$SDL_gfx'],
  boxColor: function(surf, x1, y1, x2, y2, color) {
    return SDL_gfx.drawRectangle(surf, x1, y1, x2, y2, 'fill', SDL_gfx.translateColorToCSSRGBA(color));
  },

  boxRGBA__deps: ['$SDL_gfx'],
  boxRGBA: function(surf, x1, y1, x2, y2, r, g, b, a) {
    return SDL_gfx.drawRectangle(surf, x1, y1, x2, y2, 'fill', SDL.translateRGBAToCSSRGBA(r, g, b, a));
  },

  rectangleColor__deps: ['$SDL_gfx'],
  rectangleColor: function(surf, x1, y1, x2, y2, color) {
    return SDL_gfx.drawRectangle(surf, x1, y1, x2, y2, 'stroke', SDL_gfx.translateColorToCSSRGBA(color));
  },

  rectangleRGBA__deps: ['$SDL_gfx'],
  rectangleRGBA: function(surf, x1, y1, x2, y2, r, g, b, a) {
    return SDL_gfx.drawRectangle(surf, x1, y1, x2, y2, 'stroke', SDL.translateRGBAToCSSRGBA(r, g, b, a));
  },

  ellipseColor__deps: ['$SDL_gfx'],
  ellipseColor: function(surf, x, y, rx, ry, color) {
    return SDL_gfx.drawEllipse(surf, x, y, rx, ry, 'stroke', SDL_gfx.translateColorToCSSRGBA(color));
  },

  ellipseRGBA__deps: ['$SDL_gfx'],
  ellipseRGBA: function(surf, x, y, rx, ry, r, g, b, a) {
    return SDL_gfx.drawEllipse(surf, x, y, rx, ry, 'stroke', SDL.translateRGBAToCSSRGBA(r, g, b, a));
  },

  filledEllipseColor__deps: ['$SDL_gfx'],
  filledEllipseColor: function(surf, x, y, rx, ry, color) {
    return SDL_gfx.drawEllipse(surf, x, y, rx, ry, 'fill', SDL_gfx.translateColorToCSSRGBA(color));
  },

  filledEllipseRGBA__deps: ['$SDL_gfx'],
  filledEllipseRGBA: function(surf, x, y, rx, ry, r, g, b, a) {
    return SDL_gfx.drawEllipse(surf, x, y, rx, ry, 'fill', SDL.translateRGBAToCSSRGBA(r, g, b, a));
  },

  lineColor__deps: ['$SDL_gfx'],
  lineColor: function(surf, x1, y1, x2, y2, color) {
    return SDL_gfx.drawLine(surf, x1, y1, x2, y2, SDL_gfx.translateColorToCSSRGBA(color));
  },

  lineRGBA__deps: ['$SDL_gfx'],
  lineRGBA: function(surf, x1, y1, x2, y2, r, g, b, a) {
    return SDL_gfx.drawLine(surf, x1, y1, x2, y2, SDL.translateRGBAToCSSRGBA(r, g, b, a));
  },

  pixelRGBA__deps: ['boxRGBA'],
  pixelRGBA: function(surf, x1, y1, r, g, b, a) {
    // This cannot be fast, to render many pixels this way!
    _boxRGBA(surf, x1, y1, x1, y1, r, g, b, a);
  },

  // GL

  SDL_GL_SetAttribute: function(attr, value) {
    console.log('TODO: SDL_GL_SetAttribute');
  },

  SDL_GL_GetProcAddress__deps: ['emscripten_GetProcAddress'],
  SDL_GL_GetProcAddress: function(name_) {
    return _emscripten_GetProcAddress(Pointer_stringify(name_));
  },

  SDL_GL_SwapBuffers: function() {},

  // SDL 2

  SDL_GL_ExtensionSupported: function(extension) {
    return Module.ctx.getExtension(extension) | 0;
  },

  SDL_DestroyWindow: function(window) {},

  SDL_DestroyRenderer: function(renderer) {},

  SDL_GetWindowFlags: function(x, y) {
    if (Browser.isFullScreen) {
       return 1;
    }

    return 0;
  },

  SDL_GL_SwapWindow: function(window) {},

  SDL_GL_MakeCurrent: function(window, context) {},

  SDL_GL_DeleteContext: function(context) {},

  SDL_GL_SetSwapInterval: function(state) {},

  SDL_SetWindowTitle: function(window, title) {
    if (title) document.title = Pointer_stringify(title);
  },

  SDL_GetWindowSize: function(window, width, height){
    var w = Module['canvas'].width;
    var h = Module['canvas'].height;
    if (width) {{{ makeSetValue('width', '0', 'w', 'i32') }}};
    if (height) {{{ makeSetValue('height', '0', 'h', 'i32') }}};
  },

  SDL_LogSetOutputFunction: function(callback, userdata) {},

  SDL_SetWindowFullscreen: function(window, fullscreen) {
    if (Browser.isFullScreen) {
      Module['canvas'].cancelFullScreen();
      return 1;
    } else {
      return 0;
    }
  },

  SDL_GetWindowFlags: function() {},

  SDL_ClearError: function() {},

  SDL_getenv: 'getenv',

  // TODO

  SDL_SetGamma: function(r, g, b) {
    return -1;
  },

  SDL_SetGammaRamp: function(redTable, greenTable, blueTable) {
    return -1;
  },

  // Joysticks

  SDL_NumJoysticks: function() { return 0; },

  SDL_JoystickName: function(deviceIndex) { return 0; },

  SDL_JoystickOpen: function(deviceIndex) { return 0; },

  SDL_JoystickOpened: function(deviceIndex) { return 0; },

  SDL_JoystickIndex: function(joystick) { return 0; },

  SDL_JoystickNumAxes: function(joystick) { return 0; },

  SDL_JoystickNumBalls: function(joystick) { return 0; },

  SDL_JoystickNumHats: function(joystick) { return 0; },

  SDL_JoystickNumButtons: function(joystick) { return 0; },

  SDL_JoystickUpdate: function() {},

  SDL_JoystickEventState: function(state) { return 0; },

  SDL_JoystickGetAxis: function(joystick, axis) { return 0; },

  SDL_JoystickGetHat: function(joystick, hat) { return 0; },

  SDL_JoystickGetBall: function(joystick, ball, dxptr, dyptr) { return -1; },

  SDL_JoystickGetButton: function(joystick, button) { return 0; },

  SDL_JoystickClose: function(joystick) {},

  // Misc

  SDL_InitSubSystem: function(flags) { return 0 },

  SDL_RWFromConstMem: function(mem, size) {
    var id = SDL.rwops.length; // TODO: recycle ids when they are null
    SDL.rwops.push({ bytes: mem, count: size });
    return id;
  },
  SDL_RWFromMem: 'SDL_RWFromConstMem',

  SDL_RWFromFile: function(_name, mode) {
    var id = SDL.rwops.length; // TODO: recycle ids when they are null
    var name = Pointer_stringify(_name)
    SDL.rwops.push({ filename: name, mimetype: Browser.getMimetype(name) });
    return id;
  },
  
  SDL_FreeRW: function(rwopsID) {
    SDL.rwops[rwopsID] = null;
    while (SDL.rwops.length > 0 && SDL.rwops[SDL.rwops.length-1] === null) {
      SDL.rwops.pop();
    }
  },

  SDL_EnableUNICODE: function(on) {
    var ret = SDL.unicode || 0;
    SDL.unicode = on;
    return ret;
  },

  SDL_AddTimer: function(interval, callback, param) {
    return window.setTimeout(function() {
      Runtime.dynCall('iii', callback, [interval, param]);
    }, interval);
  },
  SDL_RemoveTimer: function(id) {
    window.clearTimeout(id);
    return true;
  },

  SDL_CreateThread: function() {
    throw 'SDL threads cannot be supported in the web platform because they assume shared state. See emscripten_create_worker etc. for a message-passing concurrency model that does let you run code in another thread.'
  },

  SDL_WaitThread: function() { throw 'SDL_WaitThread' },
  SDL_GetThreadID: function() { throw 'SDL_GetThreadID' },
  SDL_ThreadID: function() { throw 'SDL_ThreadID' },
  SDL_AllocRW: function() { throw 'SDL_AllocRW: TODO' },
  SDL_CondBroadcast: function() { throw 'SDL_CondBroadcast: TODO' },
  SDL_CondWaitTimeout: function() { throw 'SDL_CondWaitTimeout: TODO' },
  SDL_WM_IconifyWindow: function() { throw 'SDL_WM_IconifyWindow TODO' },

  Mix_SetPostMix: function() { Runtime.warnOnce('Mix_SetPostMix: TODO') },
  Mix_QuerySpec: function() { throw 'Mix_QuerySpec: TODO' },
  Mix_FadeInChannelTimed: function() { throw 'Mix_FadeInChannelTimed' },
  Mix_FadeOutChannel: function() { throw 'Mix_FadeOutChannel' },

  Mix_Linked_Version: function() { throw 'Mix_Linked_Version: TODO' },
  SDL_SaveBMP_RW: function() { throw 'SDL_SaveBMP_RW: TODO' },

  SDL_WM_SetIcon: function() { /* This function would set the application window icon surface, which doesn't apply for web canvases, so a no-op. */ },
  SDL_HasRDTSC: function() { return 0; },
  SDL_HasMMX: function() { return 0; },
  SDL_HasMMXExt: function() { return 0; },
  SDL_Has3DNow: function() { return 0; },
  SDL_Has3DNowExt: function() { return 0; },
  SDL_HasSSE: function() { return 0; },
  SDL_HasSSE2: function() { return 0; },
  SDL_HasAltiVec: function() { return 0; }
};

autoAddDeps(LibrarySDL, '$SDL');
mergeInto(LibraryManager.library, LibrarySDL);
<|MERGE_RESOLUTION|>--- conflicted
+++ resolved
@@ -58,7 +58,6 @@
 
     DOMEventToSDLEvent: {},
 
-    TOUCH_MOUSEID: -1, // This corresponds to the SDL_TOUCH_MOUSEID in SDL_touch.h
     TOUCH_DEFAULT_ID: 0, // Our default deviceID for touch events (we get nothing from the browser)
     
     keyCodes: { // DOM code ==> SDL code. See https://developer.mozilla.org/en/Document_Object_Model_%28DOM%29/KeyboardEvent and SDL_keycode.h
@@ -154,98 +153,6 @@
       305: 224, // ctrl
       308: 226, // alt
     },
-<<<<<<< HEAD
-
-    structs: {
-      Rect: Runtime.generateStructInfo([
-        ['i32', 'x'], ['i32', 'y'], ['i32', 'w'], ['i32', 'h'], 
-      ]),
-      PixelFormat: Runtime.generateStructInfo([
-        ['i32', 'format'],
-        ['void*', 'palette'], ['i8', 'BitsPerPixel'], ['i8', 'BytesPerPixel'],
-        ['i8', 'padding1'], ['i8', 'padding2'],
-        ['i32', 'Rmask'], ['i32', 'Gmask'], ['i32', 'Bmask'], ['i32', 'Amask'],
-        ['i8', 'Rloss'], ['i8', 'Gloss'], ['i8', 'Bloss'], ['i8', 'Aloss'],
-        ['i8', 'Rshift'], ['i8', 'Gshift'], ['i8', 'Bshift'], ['i8', 'Ashift']
-      ]),
-      KeyboardEvent: Runtime.generateStructInfo([
-        ['i32', 'type'],
-        ['i32', 'windowID'],
-        ['i8', 'state'],
-        ['i8', 'repeat'],
-        ['i8', 'padding2'],
-        ['i8', 'padding3'],
-        ['i32', 'keysym']
-      ]),
-      keysym: Runtime.generateStructInfo([
-        ['i32', 'scancode'],
-        ['i32', 'sym'],
-        ['i16', 'mod'],
-        ['i32', 'unicode']
-      ]),
-      TextInputEvent: Runtime.generateStructInfo([
-        ['i32', 'type'],
-        ['i32', 'windowID'],
-        ['b256', 'text'],
-      ]),
-      MouseMotionEvent: Runtime.generateStructInfo([
-        ['i32', 'type'],
-        ['i32', 'timestamp'],
-        ['i32', 'windowID'],
-        ['i32', 'which'],
-        ['i32', 'state'],
-        ['i32', 'x'],
-        ['i32', 'y'],
-        ['i32', 'xrel'],
-        ['i32', 'yrel']
-      ]),
-      MouseButtonEvent: Runtime.generateStructInfo([
-        ['i32', 'type'],
-        ['i32', 'timestamp'],
-        ['i32', 'windowID'],
-        ['i32', 'which'],
-        ['i8', 'button'],
-        ['i8', 'state'],
-        ['i8', 'padding1'],
-        ['i8', 'padding2'],
-        ['i32', 'x'],
-        ['i32', 'y']
-      ]),
-      ResizeEvent: Runtime.generateStructInfo([
-        ['i32', 'type'],
-        ['i32', 'w'],
-        ['i32', 'h']
-      ]),
-      TouchFingerEvent: Runtime.generateStructInfo([
-        ['i32', 'type'],
-        ['i32', 'timestamp'],
-        ['i64', 'touchId'],
-        ['i64', 'fingerId'],
-        ['float', 'x'],
-        ['float', 'y'],
-        ['float', 'dx'],
-        ['float', 'dy'],
-        ['float', 'pressure']
-      ]),
-      AudioSpec: Runtime.generateStructInfo([
-        ['i32', 'freq'],
-        ['i16', 'format'],
-        ['i8', 'channels'],
-        ['i8', 'silence'],
-        ['i16', 'samples'],
-        ['i32', 'size'],
-        ['void*', 'callback'],
-        ['void*', 'userdata']
-      ]),
-      version: Runtime.generateStructInfo([
-        ['i8', 'major'],
-        ['i8', 'minor'],
-        ['i8', 'patch']
-      ])
-    },
-
-=======
->>>>>>> 0a8f236b
     loadRect: function(rect) {
       return {
         x: {{{ makeGetValue('rect + ' + C_STRUCTS.SDL_Rect.x, '0', 'i32') }}},
@@ -492,7 +399,7 @@
               type: 'touchmove',
               touch: {
                 identifier: 0,
-                deviceID: SDL.TOUCH_MOUSEID,
+                deviceID: {{{ cDefine('SDL_TOUCH_MOUSEID') }}},
                 pageX: event.pageX,
                 pageY: event.pageY
               }
@@ -543,7 +450,7 @@
               type: 'touchstart',
               touch: {
                 identifier: 0,
-                deviceID: SDL.TOUCH_MOUSEID,
+                deviceID: {{{ cDefine('SDL_TOUCH_MOUSEID') }}},
                 pageX: event.pageX,
                 pageY: event.pageY
               }
@@ -559,7 +466,7 @@
               type: 'touchend',
               touch: {
                 identifier: 0,
-                deviceID: SDL.TOUCH_MOUSEID,
+                deviceID: {{{ cDefine('SDL_TOUCH_MOUSEID') }}},
                 pageX: event.pageX,
                 pageY: event.pageY
               }
@@ -649,7 +556,7 @@
       }
       return;
     },
-    
+
     handleEvent: function(event) {
       if (event.handled) return;
       event.handled = true;
@@ -748,41 +655,26 @@
         case 'mousedown': case 'mouseup': case 'mousemove': {
           if (event.type != 'mousemove') {
             var down = event.type === 'mousedown';
-<<<<<<< HEAD
-            {{{ makeSetValue('ptr', 'SDL.structs.MouseButtonEvent.type', 'SDL.DOMEventToSDLEvent[event.type]', 'i32') }}};
-            {{{ makeSetValue('ptr', 'SDL.structs.MouseButtonEvent.timestamp', '0', 'i32') }}};
-            {{{ makeSetValue('ptr', 'SDL.structs.MouseButtonEvent.windowID', '0', 'i32') }}};
-            {{{ makeSetValue('ptr', 'SDL.structs.MouseButtonEvent.which', '0', 'i32') }}};
-            {{{ makeSetValue('ptr', 'SDL.structs.MouseButtonEvent.button', 'event.button+1', 'i8') }}}; // DOM buttons are 0-2, SDL 1-3
-            {{{ makeSetValue('ptr', 'SDL.structs.MouseButtonEvent.state', 'down ? 1 : 0', 'i8') }}};
-            {{{ makeSetValue('ptr', 'SDL.structs.MouseButtonEvent.padding1', '0', 'i8') }}};
-            {{{ makeSetValue('ptr', 'SDL.structs.MouseButtonEvent.padding2', '0', 'i8') }}};
-            {{{ makeSetValue('ptr', 'SDL.structs.MouseButtonEvent.x', 'Browser.mouseX', 'i32') }}};
-            {{{ makeSetValue('ptr', 'SDL.structs.MouseButtonEvent.y', 'Browser.mouseY', 'i32') }}};
-          } else {
-            {{{ makeSetValue('ptr', 'SDL.structs.MouseMotionEvent.type', 'SDL.DOMEventToSDLEvent[event.type]', 'i32') }}};
-            {{{ makeSetValue('ptr', 'SDL.structs.MouseMotionEvent.timestamp', '0', 'i32') }}};
-            {{{ makeSetValue('ptr', 'SDL.structs.MouseMotionEvent.windowID', '0', 'i32') }}};
-            {{{ makeSetValue('ptr', 'SDL.structs.MouseMotionEvent.which', '0', 'i32') }}};
-            {{{ makeSetValue('ptr', 'SDL.structs.MouseMotionEvent.state', 'SDL.buttonState', 'i32') }}};
-            {{{ makeSetValue('ptr', 'SDL.structs.MouseMotionEvent.x', 'Browser.mouseX', 'i32') }}};
-            {{{ makeSetValue('ptr', 'SDL.structs.MouseMotionEvent.y', 'Browser.mouseY', 'i32') }}};
-            {{{ makeSetValue('ptr', 'SDL.structs.MouseMotionEvent.xrel', 'Browser.mouseMovementX', 'i32') }}};
-            {{{ makeSetValue('ptr', 'SDL.structs.MouseMotionEvent.yrel', 'Browser.mouseMovementY', 'i32') }}};
-=======
             {{{ makeSetValue('ptr', C_STRUCTS.SDL_MouseButtonEvent.type, 'SDL.DOMEventToSDLEvent[event.type]', 'i32') }}};
+            {{{ makeSetValue('ptr', C_STRUCTS.SDL_MouseButtonEvent.timestamp, '0', 'i32') }}};
+            {{{ makeSetValue('ptr', C_STRUCTS.SDL_MouseButtonEvent.windowID, '0', 'i32') }}};
+            {{{ makeSetValue('ptr', C_STRUCTS.SDL_MouseButtonEvent.which, '0', 'i32') }}};
             {{{ makeSetValue('ptr', C_STRUCTS.SDL_MouseButtonEvent.button, 'event.button+1', 'i8') }}}; // DOM buttons are 0-2, SDL 1-3
             {{{ makeSetValue('ptr', C_STRUCTS.SDL_MouseButtonEvent.state, 'down ? 1 : 0', 'i8') }}};
+            {{{ makeSetValue('ptr', C_STRUCTS.SDL_MouseButtonEvent.padding1, '0', 'i8') }}};
+            {{{ makeSetValue('ptr', C_STRUCTS.SDL_MouseButtonEvent.padding2, '0', 'i8') }}};
             {{{ makeSetValue('ptr', C_STRUCTS.SDL_MouseButtonEvent.x, 'Browser.mouseX', 'i32') }}};
             {{{ makeSetValue('ptr', C_STRUCTS.SDL_MouseButtonEvent.y, 'Browser.mouseY', 'i32') }}};
           } else {
             {{{ makeSetValue('ptr', C_STRUCTS.SDL_MouseMotionEvent.type, 'SDL.DOMEventToSDLEvent[event.type]', 'i32') }}};
-            {{{ makeSetValue('ptr', C_STRUCTS.SDL_MouseMotionEvent.state, 'SDL.buttonState', 'i8') }}};
+            {{{ makeSetValue('ptr', C_STRUCTS.SDL_MouseMotionEvent.timestamp, '0', 'i32') }}};
+            {{{ makeSetValue('ptr', C_STRUCTS.SDL_MouseMotionEvent.windowID, '0', 'i32') }}};
+            {{{ makeSetValue('ptr', C_STRUCTS.SDL_MouseMotionEvent.which, '0', 'i32') }}};
+            {{{ makeSetValue('ptr', C_STRUCTS.SDL_MouseMotionEvent.state, 'SDL.buttonState', 'i32') }}};
             {{{ makeSetValue('ptr', C_STRUCTS.SDL_MouseMotionEvent.x, 'Browser.mouseX', 'i32') }}};
             {{{ makeSetValue('ptr', C_STRUCTS.SDL_MouseMotionEvent.y, 'Browser.mouseY', 'i32') }}};
             {{{ makeSetValue('ptr', C_STRUCTS.SDL_MouseMotionEvent.xrel, 'Browser.mouseMovementX', 'i32') }}};
             {{{ makeSetValue('ptr', C_STRUCTS.SDL_MouseMotionEvent.yrel, 'Browser.mouseMovementY', 'i32') }}};
->>>>>>> 0a8f236b
           }
           break;
         }
@@ -799,15 +691,15 @@
           if ( touch['deviceID'] === undefined )
             touch.deviceID = SDL.TOUCH_DEFAULT_ID;
           if ( dx === 0 && dy === 0 && event.type === 'touchmove' ) return; // don't send these if nothing happened
-          {{{ makeSetValue('ptr', 'SDL.structs.TouchFingerEvent.type', 'SDL.DOMEventToSDLEvent[event.type]', 'i32') }}};
-          {{{ makeSetValue('ptr', 'SDL.structs.TouchFingerEvent.timestamp', '0', 'i32') }}}; // XXX michaeljbishop - Unimplemented for now
-          {{{ makeSetValue('ptr', 'SDL.structs.TouchFingerEvent.touchId', 'touch.deviceID', 'i64') }}};
-          {{{ makeSetValue('ptr', 'SDL.structs.TouchFingerEvent.fingerId', 'touch.identifier', 'i64') }}};
-          {{{ makeSetValue('ptr', 'SDL.structs.TouchFingerEvent.x', 'x', 'float') }}};
-          {{{ makeSetValue('ptr', 'SDL.structs.TouchFingerEvent.y', 'y', 'float') }}};
-          {{{ makeSetValue('ptr', 'SDL.structs.TouchFingerEvent.dx', 'dx', 'float') }}};
-          {{{ makeSetValue('ptr', 'SDL.structs.TouchFingerEvent.dy', 'dy', 'float') }}};
-          {{{ makeSetValue('ptr', 'SDL.structs.TouchFingerEvent.pressure', 'touch.force', 'float') }}};
+          {{{ makeSetValue('ptr', C_STRUCTS.SDL_TouchFingerEvent.type, 'SDL.DOMEventToSDLEvent[event.type]', 'i32') }}};
+          {{{ makeSetValue('ptr', C_STRUCTS.SDL_TouchFingerEvent.timestamp, '0', 'i32') }}}; // XXX michaeljbishop - Unimplemented for now
+          {{{ makeSetValue('ptr', C_STRUCTS.SDL_TouchFingerEvent.touchId, 'touch.deviceID', 'i64') }}};
+          {{{ makeSetValue('ptr', C_STRUCTS.SDL_TouchFingerEvent.fingerId, 'touch.identifier', 'i64') }}};
+          {{{ makeSetValue('ptr', C_STRUCTS.SDL_TouchFingerEvent.x, 'x', 'float') }}};
+          {{{ makeSetValue('ptr', C_STRUCTS.SDL_TouchFingerEvent.y, 'y', 'float') }}};
+          {{{ makeSetValue('ptr', C_STRUCTS.SDL_TouchFingerEvent.dx, 'dx', 'float') }}};
+          {{{ makeSetValue('ptr', C_STRUCTS.SDL_TouchFingerEvent.dy, 'dy', 'float') }}};
+          {{{ makeSetValue('ptr', C_STRUCTS.SDL_TouchFingerEvent.pressure, 'touch.force', 'float') }}};
           break;
         }
         case 'unload': {
@@ -903,17 +795,17 @@
     SDL.keyboardState = _malloc(0x10000); // Our SDL needs 512, but 64K is safe for older SDLs
     _memset(SDL.keyboardState, 0, 0x10000);
     // Initialize this structure carefully for closure
-    SDL.DOMEventToSDLEvent['keydown']    = 0x300  /* SDL_KEYDOWN */;
-    SDL.DOMEventToSDLEvent['keyup']      = 0x301  /* SDL_KEYUP */;
-    SDL.DOMEventToSDLEvent['keypress']   = 0x303  /* SDL_TEXTINPUT */;
-    SDL.DOMEventToSDLEvent['mousedown']  = 0x401  /* SDL_MOUSEBUTTONDOWN */;
-    SDL.DOMEventToSDLEvent['mouseup']    = 0x402  /* SDL_MOUSEBUTTONUP */;
-    SDL.DOMEventToSDLEvent['mousemove']  = 0x400  /* SDL_MOUSEMOTION */;
+    SDL.DOMEventToSDLEvent['keydown'] = 0x300 /* SDL_KEYDOWN */;
+    SDL.DOMEventToSDLEvent['keyup'] = 0x301 /* SDL_KEYUP */;
+    SDL.DOMEventToSDLEvent['keypress'] = 0x303 /* SDL_TEXTINPUT */;
+    SDL.DOMEventToSDLEvent['mousedown'] = 0x401 /* SDL_MOUSEBUTTONDOWN */;
+    SDL.DOMEventToSDLEvent['mouseup'] = 0x402 /* SDL_MOUSEBUTTONUP */;
+    SDL.DOMEventToSDLEvent['mousemove'] = 0x400 /* SDL_MOUSEMOTION */;
     SDL.DOMEventToSDLEvent['touchstart'] = 0x700  /* SDL_FINGERDOWN */;
     SDL.DOMEventToSDLEvent['touchend']   = 0x701  /* SDL_FINGERUP */;
     SDL.DOMEventToSDLEvent['touchmove']  = 0x702  /* SDL_FINGERMOTION */;
-    SDL.DOMEventToSDLEvent['unload']     = 0x100  /* SDL_QUIT */;
-    SDL.DOMEventToSDLEvent['resize']     = 0x7001 /* SDL_VIDEORESIZE/SDL_EVENT_COMPAT2 */;
+    SDL.DOMEventToSDLEvent['unload'] = 0x100 /* SDL_QUIT */;
+    SDL.DOMEventToSDLEvent['resize'] = 0x7001 /* SDL_VIDEORESIZE/SDL_EVENT_COMPAT2 */;
     return 0; // success
   },
 
@@ -1396,8 +1288,8 @@
             retrievedEventCount++;
           } else {
             index++;
-          }
-        }
+        }
+      }
         return retrievedEventCount;
       }
       default: throw 'SDL_PeepEvents does not yet support that action: ' + action;
