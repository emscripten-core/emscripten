// Copyright 2015 The Emscripten Authors.  All rights reserved.
// Emscripten is available under two separate licenses, the MIT license and the
// University of Illinois/NCSA Open Source License.  Both these licenses can be
// found in the LICENSE file.

// Pthread Web Worker startup routine:
// This is the entry point file that is loaded first by each Web Worker
// that executes pthreads on the Emscripten application.

// Thread-local:
var threadInfoStruct = 0; // Info area for this thread in Emscripten HEAP (shared). If zero, this worker is not currently hosting an executing pthread.
var selfThreadId = 0; // The ID of this thread. 0 if not hosting a pthread.
var parentThreadId = 0; // The ID of the parent pthread that launched this thread.

// Cannot use console.log or console.error in a web worker, since that would risk a browser deadlock! https://bugzilla.mozilla.org/show_bug.cgi?id=1049091
// Therefore implement custom logging facility for threads running in a worker, which queue the messages to main thread to print.
var Module = {};

// These modes need to assign to these variables because of how scoping works in them.
#if EXPORT_ES6 || MODULARIZE
var PThread;
var HEAPU32;
#endif

#if ASSERTIONS
function assert(condition, text) {
  if (!condition) abort('Assertion failed: ' + text);
}
#endif

function threadPrintErr() {
  var text = Array.prototype.slice.call(arguments).join(' ');
  console.error(text);
  console.error(new Error().stack);
}
function threadAlert() {
  var text = Array.prototype.slice.call(arguments).join(' ');
  postMessage({cmd: 'alert', text: text, threadId: selfThreadId});
}
var err = threadPrintErr;
this.alert = threadAlert;

// When using postMessage to send an object, it is processed by the structured clone algorithm.
// The prototype, and hence methods, on that object is then lost. This function adds back the lost prototype.
// This does not work with nested objects that has prototypes, but it suffices for WasmSourceMap and WasmOffsetConverter.
function resetPrototype(constructor, attrs) {
  var object = Object.create(constructor.prototype);
  for (var key in attrs) {
    if (attrs.hasOwnProperty(key)) {
      object[key] = attrs[key];
    }
  }
  return object;
}

#if WASM
Module['instantiateWasm'] = function(info, receiveInstance) {
  // Instantiate from the module posted from the main thread.
  // We can just use sync instantiation in the worker.
  var instance = new WebAssembly.Instance(Module['wasmModule'], info);
  // We don't need the module anymore; new threads will be spawned from the main thread.
  Module['wasmModule'] = null;
#if LOAD_SOURCE_MAP
  wasmSourceMap = resetPrototype(WasmSourceMap, wasmSourceMapData);
#endif
#if USE_OFFSET_CONVERTER
  wasmOffsetConverter = resetPrototype(WasmOffsetConverter, wasmOffsetData);
#endif
  receiveInstance(instance); // The second 'module' parameter is intentionally null here, we don't need to keep a ref to the Module object from here.
  return instance.exports;
};
#endif

#if LOAD_SOURCE_MAP
var wasmSourceMapData;
#endif
#if USE_OFFSET_CONVERTER
var wasmOffsetData;
#endif

this.onmessage = function(e) {
  try {
    if (e.data.cmd === 'load') { // Preload command that is called once per worker to parse and load the Emscripten code.
      // Initialize the global "process"-wide fields:
      Module['DYNAMIC_BASE'] = e.data.DYNAMIC_BASE;
      Module['DYNAMICTOP_PTR'] = e.data.DYNAMICTOP_PTR;

#if WASM
      // Module and memory were sent from main thread
      Module['wasmModule'] = e.data.wasmModule;
      Module['wasmMemory'] = e.data.wasmMemory;
#if LOAD_SOURCE_MAP
      wasmSourceMapData = e.data.wasmSourceMap;
#endif
#if USE_OFFSET_CONVERTER
      wasmOffsetData = e.data.wasmOffsetConverter;
#endif
      Module['buffer'] = Module['wasmMemory'].buffer;
#else
      Module['buffer'] = e.data.buffer;

#if SEPARATE_ASM
      // load the separated-out asm.js
      e.data.asmJsUrlOrBlob = e.data.asmJsUrlOrBlob || '{{{ SEPARATE_ASM }}}';
      if (typeof e.data.asmJsUrlOrBlob === 'string') {
        importScripts(e.data.asmJsUrlOrBlob);
      } else {
        var objectUrl = URL.createObjectURL(e.data.asmJsUrlOrBlob);
        importScripts(objectUrl);
        URL.revokeObjectURL(objectUrl);
      }
#endif

#endif

      Module['ENVIRONMENT_IS_PTHREAD'] = true;

#if MODULARIZE && EXPORT_ES6
      import(e.data.urlOrBlob).then(function({{{ EXPORT_NAME }}}) {
        Module = {{{ EXPORT_NAME }}}.default(Module);
        PThread = Module['PThread'];
        HEAPU32 = Module['HEAPU32'];
        postMessage({ cmd: 'loaded' });
      });
#else
      if (typeof e.data.urlOrBlob === 'string') {
        importScripts(e.data.urlOrBlob);
      } else {
        var objectUrl = URL.createObjectURL(e.data.urlOrBlob);
        importScripts(objectUrl);
        URL.revokeObjectURL(objectUrl);
      }
#if MODULARIZE && !MODULARIZE_INSTANCE
      Module = {{{ EXPORT_NAME }}}(Module);
#endif
      PThread = Module['PThread'];
      HEAPU32 = Module['HEAPU32'];
      postMessage({ cmd: 'loaded' });
#endif
    } else if (e.data.cmd === 'objectTransfer') {
      PThread.receiveObjectTransfer(e.data);
    } else if (e.data.cmd === 'run') {
      // This worker was idle, and now should start executing its pthread entry
      // point.
      // performance.now() is specced to return a wallclock time in msecs since
      // that Web Worker/main thread launched. However for pthreads this can
      // cause subtle problems in emscripten_get_now() as this essentially
      // would measure time from pthread_create(), meaning that the clocks
      // between each threads would be wildly out of sync. Therefore sync all
      // pthreads to the clock on the main browser thread, so that different
      // threads see a somewhat coherent clock across each of them
      // (+/- 0.1msecs in testing).
      Module['__performance_now_clock_drift'] = performance.now() - e.data.time;
      threadInfoStruct = e.data.threadInfoStruct;
      Module['__register_pthread_ptr'](threadInfoStruct, /*isMainBrowserThread=*/0, /*isMainRuntimeThread=*/0); // Pass the thread address inside the asm.js scope to store it for fast access that avoids the need for a FFI out.
      selfThreadId = e.data.selfThreadId;
      parentThreadId = e.data.parentThreadId;
      // Establish the stack frame for this thread in global scope
#if WASM_BACKEND
      // The stack grows downwards
      var max = e.data.stackBase;
      var top = e.data.stackBase + e.data.stackSize;
#else
      var max = e.data.stackBase + e.data.stackSize;
      var top = e.data.stackBase;
#endif
#if ASSERTIONS
      assert(threadInfoStruct);
      assert(selfThreadId);
      assert(parentThreadId);
      assert(top != 0);
      assert(e.data.stackSize > 0);
#if WASM_BACKEND
      assert(top > max);
#else
      assert(max > top);
#endif
#endif
      // Also call inside JS module to set up the stack frame for this pthread in JS module scope
      Module['establishStackSpaceInJsModule'](top, max);
#if WASM_BACKEND
      Module['_emscripten_tls_init']();
#endif
      PThread.receiveObjectTransfer(e.data);
      PThread.setThreadStatus(Module['_pthread_self'](), 1/*EM_THREAD_STATUS_RUNNING*/);

      try {
        // pthread entry points are always of signature 'void *ThreadMain(void *arg)'
        // Native codebases sometimes spawn threads with other thread entry point signatures,
        // such as void ThreadMain(void *arg), void *ThreadMain(), or void ThreadMain().
        // That is not acceptable per C/C++ specification, but x86 compiler ABI extensions
        // enable that to work. If you find the following line to crash, either change the signature
        // to "proper" void *ThreadMain(void *arg) form, or try linking with the Emscripten linker
        // flag -s EMULATE_FUNCTION_POINTER_CASTS=1 to add in emulation for this x86 ABI extension.
        var result = Module['dynCall_ii'](e.data.start_routine, e.data.arg);

#if STACK_OVERFLOW_CHECK
        Module['checkStackCookie']();
#endif
        // The thread might have finished without calling pthread_exit(). If so, then perform the exit operation ourselves.
        // (This is a no-op if explicit pthread_exit() had been called prior.)
<<<<<<< HEAD
        if (!Module['getNoExitRuntime']()) PThread.threadExit(result);
=======
        if (!noExitRuntime) PThread.threadExit(result);
>>>>>>> 506c2cd8
      } catch(ex) {
        if (ex === 'Canceled!') {
          PThread.threadCancel();
        } else if (ex != 'unwind') {
          Atomics.store(HEAPU32, (threadInfoStruct + 4 /*C_STRUCTS.pthread.threadExitCode*/ ) >> 2, (ex instanceof Module['ExitStatus']) ? ex.status : -2 /*A custom entry specific to Emscripten denoting that the thread crashed.*/);
          Atomics.store(HEAPU32, (threadInfoStruct + 0 /*C_STRUCTS.pthread.threadStatus*/ ) >> 2, 1); // Mark the thread as no longer running.
#if ASSERTIONS
          if (typeof(Module['_emscripten_futex_wake']) !== "function") {
            err("Thread Initialisation failed.");
            throw ex;
          }
#endif
          Module['_emscripten_futex_wake'](threadInfoStruct + 0 /*C_STRUCTS.pthread.threadStatus*/, 0x7FFFFFFF/*INT_MAX*/); // Wake all threads waiting on this thread to finish.
          if (!(ex instanceof Module['ExitStatus'])) throw ex;
#if ASSERTIONS
        } else {
          // else e == 'unwind', and we should fall through here and keep the pthread alive for asynchronous events.
          out('Pthread 0x' + threadInfoStruct.toString(16) + ' completed its pthread main entry point with an unwind, keeping the pthread worker alive for asynchronous operation.');
#endif
        }
      }
    } else if (e.data.cmd === 'cancel') { // Main thread is asking for a pthread_cancel() on this thread.
      if (threadInfoStruct) {
        PThread.threadCancel();
      }
    } else if (e.data.target === 'setimmediate') {
      // no-op
    } else if (e.data.cmd === 'processThreadQueue') {
      if (threadInfoStruct) { // If this thread is actually running?
        Module['_emscripten_current_thread_process_queued_calls']();
      }
    } else {
      err('worker.js received unknown command ' + e.data.cmd);
      console.error(e.data);
    }
  } catch(ex) {
    console.error('worker.js onmessage() captured an uncaught exception: ' + ex);
    if (ex.stack) console.error(ex.stack);
    throw e;
  }
};

#if ENVIRONMENT_MAY_BE_NODE
// Node.js support
if (typeof process === 'object' && typeof process.versions === 'object' && typeof process.versions.node === 'string') {
  // Create as web-worker-like an environment as we can.
  self = {
    location: {
      href: __filename
    }
  };

  var onmessage = this.onmessage;

  var nodeWorkerThreads = require('worker_threads');

  Worker = nodeWorkerThreads.Worker;

  var parentPort = nodeWorkerThreads.parentPort;

  parentPort.on('message', function(data) {
    onmessage({ data: data });
  });

  var nodeFS = require('fs');

  var nodeRead = function(filename) {
    return nodeFS.readFileSync(filename, 'utf8');
  };

  function globalEval(x) {
    global.require = require;
    global.Module = Module;
    eval.call(null, x);
  }

  importScripts = function(f) {
    globalEval(nodeRead(f));
  };

  postMessage = function(msg) {
    parentPort.postMessage(msg);
  };

  if (typeof performance === 'undefined') {
    performance = {
      now: function() {
        return Date.now();
      }
    };
  }
}
#endif // ENVIRONMENT_MAY_BE_NODE<|MERGE_RESOLUTION|>--- conflicted
+++ resolved
@@ -199,11 +199,7 @@
 #endif
         // The thread might have finished without calling pthread_exit(). If so, then perform the exit operation ourselves.
         // (This is a no-op if explicit pthread_exit() had been called prior.)
-<<<<<<< HEAD
         if (!Module['getNoExitRuntime']()) PThread.threadExit(result);
-=======
-        if (!noExitRuntime) PThread.threadExit(result);
->>>>>>> 506c2cd8
       } catch(ex) {
         if (ex === 'Canceled!') {
           PThread.threadCancel();
