--- conflicted
+++ resolved
@@ -146,15 +146,6 @@
         importScripts(objectUrl);
         URL.revokeObjectURL(objectUrl);
       }
-<<<<<<< HEAD
-#if MODULARIZE_INSTANCE
-      {{{ EXPORT_NAME }}}_promise.then(function (instance) {
-        Module = instance;
-        postMessage({ 'cmd': 'loaded' });
-      });
-#else
-=======
->>>>>>> 0c52621e
 #if MODULARIZE
 #if MINIMAL_RUNTIME
       {{{ EXPORT_NAME }}}(imports).then(function (instance) {
