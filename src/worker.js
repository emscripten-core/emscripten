--- conflicted
+++ resolved
@@ -168,13 +168,8 @@
 #endif
 
 #if MODULARIZE && EXPORT_ES6
-<<<<<<< HEAD
-      import(e.data.urlOrBlob).then(function(exports) {
+      (e.data.urlOrBlob ? import(e.data.urlOrBlob) : import('./{{{ TARGET_JS_NAME }}}')).then(function(exports) {
         return exports.default(Module);
-=======
-      (e.data.urlOrBlob ? import(e.data.urlOrBlob) : import('./{{{ TARGET_JS_NAME }}}')).then(function({{{ EXPORT_NAME }}}) {
-        return {{{ EXPORT_NAME }}}.default(Module);
->>>>>>> 3f0c7e98
       }).then(function(instance) {
         Module = instance;
         moduleLoaded();
