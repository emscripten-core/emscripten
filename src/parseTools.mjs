/**
 * @license
 * Copyright 2010 The Emscripten Authors
 * SPDX-License-Identifier: MIT
 *
 * Helpers and tools for use at compile time by JavaScript library files.
 *
 * Tests live in test/other/test_parseTools.js.
 */

import * as path from 'node:path';
import {existsSync} from 'node:fs';
import assert from 'node:assert';

import {
  addToCompileTimeContext,
  error,
  readFile,
  runInMacroContext,
  pushCurrentFile,
  popCurrentFile,
  warn,
  srcDir,
} from './utility.mjs';

const FOUR_GB = 4 * 1024 * 1024 * 1024;
const WASM_PAGE_SIZE = 64 * 1024;
const FLOAT_TYPES = new Set(['float', 'double']);
// Represents a browser version that is not supported at all.
const TARGET_NOT_SUPPORTED = 0x7fffffff;

// Does simple 'macro' substitution, using Django-like syntax,
// {{{ code }}} will be replaced with |eval(code)|.
// NOTE: Be careful with that ret check. If ret is |0|, |ret ? ret.toString() : ''| would result in ''!
export function processMacros(text, filename) {
  // The `?` here in makes the regex non-greedy so it matches with the closest
  // set of closing braces.
  // `[\s\S]` works like `.` but include newline.
  pushCurrentFile(filename);
  try {
    return text.replace(/{{{([\s\S]+?)}}}/g, (_, str) => {
      const ret = runInMacroContext(str, {filename: filename});
      return ret !== null ? ret.toString() : '';
    });
  } finally {
    popCurrentFile();
  }
}

function findIncludeFile(filename, currentDir) {
  if (path.isAbsolute(filename)) {
    return existsSync(filename) ? filename : null;
  }

  // Search for include files either relative to the including file,
  // or in the src root directory.
  const includePath = [currentDir, srcDir];
  for (const p of includePath) {
    const f = path.join(p, filename);
    if (existsSync(f)) {
      return f;
    }
  }

  return null;
}

// Simple #if/else/endif preprocessing for a file. Checks if the
// ident checked is true in our global.
// Also handles #include x.js (similar to C #include <file>)
export function preprocess(filename) {
<<<<<<< HEAD
  let text = read(filename);
=======
  let text = readFile(filename);
  if (EXPORT_ES6) {
    // `eval`, Terser and Closure don't support module syntax; to allow it,
    // we need to temporarily replace `import.meta` and `await import` usages
    // with placeholders during preprocess phase, and back after all the other ops.
    // See also: `phase_final_emitting` in emcc.py.
    text = text
      .replace(/\bimport\.meta\b/g, 'EMSCRIPTEN$IMPORT$META')
      .replace(/\bawait import\b/g, 'EMSCRIPTEN$AWAIT$IMPORT');
  }
>>>>>>> 44323dfc
  // Remove windows line endings, if any
  text = text.replace(/\r\n/g, '\n');

  const IGNORE = 0;
  const SHOW = 1;
  // This state is entered after we have shown one of the block of an if/elif/else sequence.
  // Once we enter this state we dont show any blocks or evaluate any
  // conditions until the sequence ends.
  const IGNORE_ALL = 2;
  const showStack = [];
  const showCurrentLine = () => showStack.every((x) => x == SHOW);

  const fileExt = filename.split('.').pop().toLowerCase();
  const isHtml = fileExt === 'html' || fileExt === 'htm' ? true : false;
  let inStyle = false;
  const lines = text.split('\n');
  // text.split yields an extra empty element at the end if text itself ends with a newline.
  if (!lines[lines.length - 1]) {
    lines.pop();
  }

  let ret = '';
  let emptyLine = false;

  pushCurrentFile(filename);
  try {
    for (let [i, line] of lines.entries()) {
      if (isHtml) {
        if (line.includes('<style') && !inStyle) {
          inStyle = true;
        }
        if (line.includes('</style') && inStyle) {
          inStyle = false;
        }
        if (inStyle) {
          if (showCurrentLine()) {
            ret += line + '\n';
          }
          continue;
        }
      }

      const trimmed = line.trim();
      if (trimmed.startsWith('#')) {
        const first = trimmed.split(' ', 1)[0];
        if (first == '#if' || first == '#ifdef' || first == '#elif') {
          if (first == '#ifdef') {
            warn('use of #ifdef in js library.  Use #if instead.');
          }
          if (first == '#elif') {
            const curr = showStack.pop();
            if (curr == SHOW || curr == IGNORE_ALL) {
              // If we showed to previous block we enter the IGNORE_ALL state
              // and stay there until endif is seen
              showStack.push(IGNORE_ALL);
              continue;
            }
          }
          const after = trimmed.substring(trimmed.indexOf(' '));
          const truthy = !!runInMacroContext(after, {
            filename,
            lineOffset: i,
            columnOffset: line.indexOf(after),
          });
          showStack.push(truthy ? SHOW : IGNORE);
        } else if (first === '#include') {
          if (showCurrentLine()) {
            let includeFile = line.slice(line.indexOf(' ') + 1);
            if (includeFile.startsWith('"')) {
              includeFile = includeFile.slice(1, -1);
            }
            const absPath = findIncludeFile(includeFile, path.dirname(filename));
            if (!absPath) {
              error(`file not found: ${includeFile}`, i + 1);
              continue;
            }
            const result = preprocess(absPath);
            if (result) {
              ret += `// include: ${includeFile}\n`;
              ret += result;
              ret += `// end include: ${includeFile}\n`;
            }
          }
        } else if (first === '#else') {
          if (showStack.length == 0) {
            error('#else without matching #if', i + 1);
          }
          const curr = showStack.pop();
          if (curr == IGNORE) {
            showStack.push(SHOW);
          } else {
            showStack.push(IGNORE);
          }
        } else if (first === '#endif') {
          if (showStack.length == 0) {
            error('#endif without matching #if', i + 1);
          }
          showStack.pop();
        } else if (first === '#warning') {
          if (showCurrentLine()) {
            warn(`#warning ${trimmed.substring(trimmed.indexOf(' ')).trim()}`, i + 1);
          }
        } else if (first === '#error') {
          if (showCurrentLine()) {
            error(`#error ${trimmed.substring(trimmed.indexOf(' ')).trim()}`, i + 1);
          }
        } else if (first === '#preprocess') {
          // Do nothing
        } else {
          error(`Unknown preprocessor directive ${first}`, i + 1);
        }
      } else {
        if (showCurrentLine()) {
          // Never emit more than one empty line at a time.
          if (emptyLine && !line) {
            continue;
          }
          ret += line + '\n';
          if (!line) {
            emptyLine = true;
          } else {
            emptyLine = false;
          }
        }
      }
    }
    assert(
      showStack.length == 0,
      `preprocessing error in file ${filename}, \
no matching #endif found (${showStack.length$}' unmatched preprocessing directives on stack)`,
    );
    return ret;
  } finally {
    popCurrentFile();
  }
}

// Returns true if ident is a niceIdent (see toNiceIdent). Also allow () and spaces.
function isNiceIdent(ident) {
  return /^\(?[$_]+[\w$_\d ]*\)?$/.test(ident);
}

export const POINTER_SIZE = MEMORY64 ? 8 : 4;
const POINTER_MAX = MEMORY64 ? 'Number.MAX_SAFE_INTEGER' : '0xFFFFFFFF';
const STACK_ALIGN = 16;
const POINTER_BITS = POINTER_SIZE * 8;
const POINTER_TYPE = `u${POINTER_BITS}`;
const POINTER_JS_TYPE = MEMORY64 ? "'bigint'" : "'number'";
const POINTER_SHIFT = MEMORY64 ? '3' : '2';
const POINTER_HEAP = MEMORY64 ? 'HEAP64' : 'HEAP32';
const LONG_TYPE = `i${POINTER_BITS}`;

const SIZE_TYPE = POINTER_TYPE;

// Similar to POINTER_TYPE, but this is the actual wasm type that is
// used in practice, while POINTER_TYPE is the more refined internal
// type (that is unsigned, where as core wasm does not have unsigned
// types).
const POINTER_WASM_TYPE = `i${POINTER_BITS}`;

function isPointerType(type) {
  return type[type.length - 1] == '*';
}

// Given an expression like (VALUE=VALUE*2,VALUE<10?VALUE:t+1) , this will
// replace VALUE with value. If value is not a simple identifier of a variable,
// value will be replaced with tempVar.
function makeInlineCalculation(expression, value, tempVar) {
  if (!isNiceIdent(value)) {
    expression = `${tempVar} = ${value},${expression}`;
    value = tempVar;
  }
  return `(${expression.replace(/VALUE/g, value)})`;
}

// XXX Make all i64 parts signed

// Splits a number (an integer in a double, possibly > 32 bits) into an i64
// value, represented by a low and high i32 pair.
// Will suffer from rounding and truncation.
function splitI64(value) {
  if (WASM_BIGINT) {
    // Nothing to do: just make sure it is a BigInt (as it must be of that
    // type, to be sent into wasm).
    return `BigInt(${value})`;
  }

  // general idea:
  //
  //  $1$0 = ~~$d >>> 0;
  //  $1$1 = Math.abs($d) >= 1 ? (
  //     $d > 0 ? Math.floor(($d)/ 4294967296.0) >>> 0
  //            : Math.ceil(Math.min(-4294967296.0, $d - $1$0)/ 4294967296.0)
  //  ) : 0;
  //
  // We need to min on positive values here, since our input might be a double,
  // and large values are rounded, so they can be slightly higher than expected.
  // And if we get 4294967296, that will turn into a 0 if put into a HEAP32 or
  // |0'd, etc.
  //
  // For negatives, we need to ensure a -1 if the value is overall negative,
  // even if not significant negative component

  const low = value + '>>>0';
  // prettier-ignore
  const high = makeInlineCalculation(
      asmCoercion('Math.abs(VALUE)', 'double') + ' >= ' + asmEnsureFloat('1', 'double') + ' ? ' +
        '(VALUE > ' + asmEnsureFloat('0', 'double') + ' ? ' +
        asmCoercion('Math.floor((VALUE)/' +
        asmEnsureFloat(4294967296, 'double') + ')', 'double') + '>>>0' +
        ' : ' +
        asmFloatToInt(asmCoercion('Math.ceil((VALUE - +((' + asmFloatToInt('VALUE') + ')>>>0))/' +
        asmEnsureFloat(4294967296, 'double') + ')', 'double')) + '>>>0' +
        ')' +
      ' : 0',
      value,
      'tempDouble',
  );
  return [low, high];
}

// Misc

export function indentify(text, indent) {
  // Don't try to indentify huge strings - we may run out of memory
  if (text.length > 1024 * 1024) return text;
  if (typeof indent == 'number') {
    const len = indent;
    indent = '';
    for (let i = 0; i < len; i++) {
      indent += ' ';
    }
  }
  return text.replace(/\n/g, `\n${indent}`);
}

// Correction tools

function getNativeTypeSize(type) {
  // prettier-ignore
  switch (type) {
    case 'i1': case 'i8': case 'u8': return 1;
    case 'i16': case 'u16': return 2;
    case 'i32': case 'u32': return 4;
    case 'i64': case 'u64': return 8;
    case 'float': return 4;
    case 'double': return 8;
    default: {
      if (type[type.length - 1] === '*') {
        return POINTER_SIZE;
      }
      if (type[0] === 'i') {
        const bits = Number(type.slice(1));
        assert(bits % 8 === 0, `getNativeTypeSize invalid bits ${bits}, ${type} type`);
        return bits / 8;
      }
      return 0;
    }
  }
}

function getHeapOffset(offset, type) {
  const sz = getNativeTypeSize(type);
  if (sz == 1) {
    return offset;
  }
  if (MEMORY64 == 1) {
    return `((${offset})/${sz})`;
  }
  const shifts = Math.log(sz) / Math.LN2;
  if (CAN_ADDRESS_2GB) {
    return `((${offset})>>>${shifts})`;
  }
  return `((${offset})>>${shifts})`;
}

function ensureDot(value) {
  value = value.toString();
  // if already dotted, or Infinity or NaN, nothing to do here
  // if smaller than 1 and running js opts, we always need to force a coercion
  // (0.001 will turn into 1e-3, which has no .)
  if (value.includes('.') || /[IN]/.test(value)) return value;
  const e = value.indexOf('e');
  if (e < 0) return value + '.0';
  return value.slice(0, e) + '.0' + value.slice(e);
}

export function isNumber(x) {
  // XXX this does not handle 0xabc123 etc. We should likely also do x == parseInt(x) (which handles that), and remove hack |// handle 0x... as well|
  return x == parseFloat(x) || (typeof x == 'string' && x.match(/^-?\d+$/)) || x == 'NaN';
}

// ensures that a float type has either 5.5 (clearly a float) or +5 (float due to asm coercion)
function asmEnsureFloat(value, type) {
  if (!isNumber(value)) return value;
  if (type === 'float') {
    // normally ok to just emit Math.fround(0), but if the constant is large we
    // may need a .0 (if it can't fit in an int)
    if (value == 0) return 'Math.fround(0)';
    value = ensureDot(value);
    return `Math.fround(${value})`;
  }
  if (FLOAT_TYPES.has(type)) {
    return ensureDot(value);
  }
  return value;
}

function asmCoercion(value, type) {
  assert(arguments.length == 2, 'asmCoercion takes exactly two arguments');
  if (type == 'void') {
    return value;
  }
  if (FLOAT_TYPES.has(type)) {
    if (isNumber(value)) {
      return asmEnsureFloat(value, type);
    }
    if (type === 'float') {
      return `Math.fround(${value})`;
    }
    return `(+(${value}))`;
  }
  return `((${value})|0)`;
}

function asmFloatToInt(x) {
  return `(~~(${x}))`;
}

// See makeSetValue
function makeGetValue(ptr, pos, type) {
  assert(arguments.length == 3, 'makeGetValue expects 3 arguments');

  const offset = calcFastOffset(ptr, pos);
  if (type === 'i53' || type === 'u53') {
    // Set `unsigned` based on the type name.
    const unsigned = type.startsWith('u');
    return `readI53From${unsigned ? 'U' : 'I'}64(${offset})`;
  }

  const slab = getHeapForType(type);
  let ret = `${slab}[${getHeapOffset(offset, type)}]`;
  if (MEMORY64 && isPointerType(type)) {
    ret = `Number(${ret})`;
  }
  return ret;
}

/**
 * @param {number} ptr The pointer. Used to find both the slab and the offset in that slab. If the pointer
 *            is just an integer, then this is almost redundant, but in general the pointer type
 *            may in the future include information about which slab as well. So, for now it is
 *            possible to put |0| here, but if a pointer is available, that is more future-proof.
 * @param {number} pos The position in that slab - the offset. Added to any offset in the pointer itself.
 * @param {number} value The value to set.
 * @param {string} type A string defining the type. Used to find the slab (HEAPU8, HEAP16, HEAPU32, etc.).
 *             which means we should write to all slabs, ignore type differences if any on reads, etc.
 * @return {string} JS code for performing the memory set operation
 */
function makeSetValue(ptr, pos, value, type) {
  var rtn = makeSetValueImpl(ptr, pos, value, type);
  if (ASSERTIONS == 2 && (type.startsWith('i') || type.startsWith('u'))) {
    const width = getBitWidth(type);
    const assertion = `checkInt${width}(${value})`;
    rtn += `;${assertion}`;
  }
  return rtn;
}

function makeSetValueImpl(ptr, pos, value, type) {
  if (type == 'i64' && !WASM_BIGINT) {
    // If we lack BigInt support we must fall back to an reading a pair of I32
    // values.
    // prettier-ignore
    return '(tempI64 = [' + splitI64(value) + '], ' +
            makeSetValueImpl(ptr, pos, 'tempI64[0]', 'i32') + ',' +
            makeSetValueImpl(ptr, getFastValue(pos, '+', getNativeTypeSize('i32')), 'tempI64[1]', 'i32') + ')';
  }

  const offset = calcFastOffset(ptr, pos);

  if (type === 'i53') {
    return `writeI53ToI64(${offset}, ${value})`;
  }

  const slab = getHeapForType(type);
  if (slab == 'HEAPU64' || slab == 'HEAP64') {
    value = `BigInt(${value})`;
  }
  return `${slab}[${getHeapOffset(offset, type)}] = ${value}`;
}

function makeHEAPView(which, start, end) {
  // The makeHEAPView, for legacy reasons, takes a heap "suffix"
  // rather than the heap "type" that used by other APIs here.
  const type = {
    8: 'i8',
    U8: 'u8',
    16: 'i16',
    U16: 'u16',
    32: 'i32',
    U32: 'u32',
    64: 'i64',
    U64: 'u64',
    F32: 'float',
    F64: 'double',
  }[which];
  const heap = getHeapForType(type);
  start = getHeapOffset(start, type);
  end = getHeapOffset(end, type);
  return `${heap}.subarray((${start}), ${end})`;
}

// Given two values and an operation, returns the result of that operation.
// Tries to do as much as possible at compile time.
function getFastValue(a, op, b) {
  // In the past we supported many operations, but today we only use addition.
  assert(op == '+');

  // Convert 'true' and 'false' to '1' and '0'.
  a = a === 'true' ? '1' : a === 'false' ? '0' : a;
  b = b === 'true' ? '1' : b === 'false' ? '0' : b;

  let aNumber = null;
  let bNumber = null;
  if (typeof a == 'number') {
    aNumber = a;
    a = a.toString();
  } else if (isNumber(a)) {
    aNumber = parseFloat(a);
  }
  if (typeof b == 'number') {
    bNumber = b;
    b = b.toString();
  } else if (isNumber(b)) {
    bNumber = parseFloat(b);
  }

  // First check if we can do the addition at compile time
  if (aNumber !== null && bNumber !== null) {
    return (aNumber + bNumber).toString();
  }

  // If one of them is a number, keep it last
  if (aNumber !== null) {
    const c = b;
    b = a;
    a = c;
    const cNumber = bNumber;
    bNumber = aNumber;
    aNumber = cNumber;
  }

  if (aNumber === 0) {
    return b;
  } else if (bNumber === 0) {
    return a;
  }

  if (b[0] === '-') {
    op = '-';
    b = b.slice(1);
  }

  return `(${a})${op}(${b})`;
}

function calcFastOffset(ptr, pos) {
  return getFastValue(ptr, '+', pos);
}

function getBitWidth(type) {
  if (type == 'i53' || type == 'u53') return 53;
  return getNativeTypeSize(type) * 8;
}

function getHeapForType(type) {
  assert(type);
  if (isPointerType(type)) {
    type = POINTER_TYPE;
  }
  if (WASM_BIGINT) {
    switch (type) {
      case 'i64':
        return 'HEAP64';
      case 'u64':
        return 'HEAPU64';
    }
  }
  // prettier-ignore
  switch (type) {
    case 'i1':     // fallthrough
    case 'i8':     return 'HEAP8';
    case 'u8':     return 'HEAPU8';
    case 'i16':    return 'HEAP16';
    case 'u16':    return 'HEAPU16';
    case 'i32':    return 'HEAP32';
    case 'u32':    return 'HEAPU32';
    case 'double': return 'HEAPF64';
    case 'float':  return 'HEAPF32';
    case 'i64':    // fallthrough
    case 'u64':    error('use i53/u53, or avoid i64/u64 without WASM_BIGINT');
  }
  assert(false, `bad heap type: ${type}`);
}

export function makeReturn64(value) {
  if (WASM_BIGINT) {
    return `BigInt(${value})`;
  }
  const pair = splitI64(value);
  // `return (a, b, c)` in JavaScript will execute `a`, and `b` and return the final
  // element `c`
  return `(setTempRet0(${pair[1]}), ${pair[0]})`;
}

function makeThrow(excPtr) {
  if (ASSERTIONS && DISABLE_EXCEPTION_CATCHING) {
    var assertInfo =
      'Exception thrown, but exception catching is not enabled. Compile with -sNO_DISABLE_EXCEPTION_CATCHING or -sEXCEPTION_CATCHING_ALLOWED=[..] to catch.';
    if (MAIN_MODULE) {
      assertInfo +=
        ' (note: in dynamic linking, if a side module wants exceptions, the main module must be built with that support)';
    }
    return `assert(false, '${assertInfo}');`;
  }
  return `throw ${excPtr};`;
}

function storeException(varName, excPtr) {
  var exceptionToStore = EXCEPTION_STACK_TRACES ? `new CppException(${excPtr})` : `${excPtr}`;
  return `${varName} = ${exceptionToStore};`;
}

function charCode(char) {
  return char.charCodeAt(0);
}

function makeDynCall(sig, funcPtr, promising = false) {
  assert(
    !sig.includes('j'),
    'Cannot specify 64-bit signatures ("j" in signature string) with makeDynCall!',
  );
  assert(!(DYNCALLS && promising), 'DYNCALLS cannot be used with JSPI.');

  let args = [];
  for (let i = 1; i < sig.length; ++i) {
    args.push(`a${i}`);
  }
  args = args.join(', ');

  const needArgConversion = MEMORY64 && sig.includes('p');
  let callArgs = args;
  if (needArgConversion) {
    callArgs = [];
    for (let i = 1; i < sig.length; ++i) {
      if (sig[i] == 'p') {
        callArgs.push(`BigInt(a${i})`);
      } else {
        callArgs.push(`a${i}`);
      }
    }
    callArgs = callArgs.join(', ');
  }

  // Normalize any 'p' characters to either 'j' (wasm64) or 'i' (wasm32)
  if (sig.includes('p')) {
    let normalizedSig = '';
    for (let sigChr of sig) {
      if (sigChr == 'p') {
        sigChr = MEMORY64 ? 'j' : 'i';
      }
      normalizedSig += sigChr;
    }
    sig = normalizedSig;
  }

  if (funcPtr === undefined) {
    warn(`
Legacy use of {{{ makeDynCall("${sig}") }}}(funcPtr, arg1, arg2, ...). \
Starting from Emscripten 2.0.2 (Aug 31st 2020), syntax for makeDynCall has changed. \
New syntax is {{{ makeDynCall("${sig}", "funcPtr") }}}(arg1, arg2, ...). \
Please update to new syntax.`);

    if (DYNCALLS) {
      if (!hasExportedSymbol(`dynCall_${sig}`)) {
        if (ASSERTIONS) {
          return `((${args}) => { throw 'Internal Error! Attempted to invoke wasm function pointer with signature "${sig}", but no such functions have gotten exported!' })`;
        } else {
          return `((${args}) => {} /* a dynamic function call to signature ${sig}, but there are no exported function pointers with that signature, so this path should never be taken. Build with ASSERTIONS enabled to validate. */)`;
        }
      }
      return `((cb, ${args}) => getDynCaller("${sig}", cb)(${callArgs}))`;
    } else {
      return `((cb, ${args}) => getWasmTableEntry(cb)(${callArgs}))`;
    }
  }

  if (DYNCALLS) {
    if (!hasExportedSymbol(`dynCall_${sig}`)) {
      if (ASSERTIONS) {
        return `((${args}) => { throw 'Internal Error! Attempted to invoke wasm function pointer with signature "${sig}", but no such functions have gotten exported!' })`;
      } else {
        return `((${args}) => {} /* a dynamic function call to signature ${sig}, but there are no exported function pointers with that signature, so this path should never be taken. Build with ASSERTIONS enabled to validate. */)`;
      }
    }

    const dyncall = `dynCall_${sig}`;
    if (sig.length > 1) {
      return `((${args}) => ${dyncall}(${funcPtr}, ${callArgs}))`;
    }
    return `(() => ${dyncall}(${funcPtr}))`;
  }

  let getWasmTableEntry = `getWasmTableEntry(${funcPtr})`;
  if (promising) {
    getWasmTableEntry = `WebAssembly.promising(${getWasmTableEntry})`;
  }

  if (needArgConversion) {
    return `((${args}) => ${getWasmTableEntry}.call(null, ${callArgs}))`;
  }
  return getWasmTableEntry;
}

function makeEval(code) {
  if (DYNAMIC_EXECUTION == 0) {
    // Treat eval as error.
    return "abort('DYNAMIC_EXECUTION=0 was set, cannot eval');";
  }
  let ret = '';
  if (DYNAMIC_EXECUTION == 2) {
    // Warn on evals, but proceed.
    ret +=
      "err('Warning: DYNAMIC_EXECUTION=2 was set, but calling eval in the following location:');\n";
    ret += 'err(stackTrace());\n';
  }
  ret += code;
  return ret;
}

// Add code to run soon after the Wasm module has been loaded. This is the first
// injection point before all the other addAt<X> functions below. The code will
// be executed after the runtime `onPreRuns` callbacks.
export const ATPRERUNS = [];
function addAtPreRun(code) {
  ATPRERUNS.push(code);
}

// Add code to run after the Wasm module is loaded, but before static
// constructors and main (if applicable). The code will be executed after the
// runtime `onInits` callbacks.
export const ATINITS = [];
function addAtInit(code) {
  ATINITS.push(code);
}

// Add code to run after static constructors, but before main (if applicable).
// The code will be executed after the runtime `onPostCtors` callbacks.
export const ATPOSTCTORS = [];
function addAtPostCtor(code) {
  ATPOSTCTORS.push(code);
}

// Add code to run right before main is called. This is only available if the
// the Wasm module has a main function. The code will be executed after the
// runtime `onMains` callbacks.
export const ATMAINS = [];
function addAtPreMain(code) {
  ATMAINS.push(code);
}

// Add code to run after main has executed and the runtime is shutdown. This is
// only available when the Wasm module has a main function and -sEXIT_RUNTIME is
// set. The code will be executed after the runtime `onExits` callbacks.
export const ATEXITS = [];
function addAtExit(code) {
  if (EXIT_RUNTIME) {
    ATEXITS.push(code);
  }
}

// Add code to run after main and ATEXITS (if applicable). The code will be
// executed after the runtime `onPostRuns` callbacks.
export const ATPOSTRUNS = [];
function addAtPostRun(code) {
  ATPOSTRUNS.push(code);
}

function makeRetainedCompilerSettings() {
  const ignore = new Set();
  if (STRICT) {
    for (const setting of LEGACY_SETTINGS) {
      ignore.add(setting);
    }
  }

  const ret = {};
  for (const x in global) {
    if (!ignore.has(x) && x[0] !== '_' && x == x.toUpperCase()) {
      const value = global[x];
      if (
        typeof value == 'number' ||
        typeof value == 'boolean' ||
        typeof value == 'string' ||
        Array.isArray(x)
      ) {
        ret[x] = value;
      }
    }
  }
  return ret;
}

// Receives a function as text, and a function that constructs a modified
// function, to which we pass the parsed-out arguments, body, and possible
// "async" prefix of the input function. Returns the output of that function.
export function modifyJSFunction(text, func) {
  // Match a function with a name.
  let async_;
  let args;
  let rest;
  let oneliner = false;
  let match = text.match(/^\s*(async\s+)?function\s+([^(]*)?\s*\(([^)]*)\)/);
  if (match) {
    async_ = match[1] || '';
    args = match[3];
    rest = text.slice(match[0].length);
  } else {
    // Match an arrow function
    let match = text.match(/^\s*(var (\w+) = )?(async\s+)?\(([^)]*)\)\s+=>\s+/);
    if (match) {
      async_ = match[3] || '';
      args = match[4];
      rest = text.slice(match[0].length);
      rest = rest.trim();
      oneliner = rest[0] != '{';
    } else {
      // Match a function without a name (we could probably use a single regex
      // for both, but it would be more complex).
      match = text.match(/^\s*(async\s+)?function\(([^)]*)\)/);
      assert(match, `could not match function:\n${text}\n`);
      async_ = match[1] || '';
      args = match[2];
      rest = text.slice(match[0].length);
    }
  }
  let body = rest;
  if (!oneliner) {
    const bodyStart = rest.indexOf('{');
    const bodyEnd = rest.lastIndexOf('}');
    assert(bodyEnd > 0);
    body = rest.substring(bodyStart + 1, bodyEnd);
  }
  return func(args, body, async_, oneliner);
}

export function runIfMainThread(text) {
  if (WASM_WORKERS || PTHREADS) {
    return `if (${ENVIRONMENT_IS_MAIN_THREAD()}) { ${text} }`;
  } else {
    return text;
  }
}

function runIfWorkerThread(text) {
  if (WASM_WORKERS || PTHREADS) {
    return `if (${ENVIRONMENT_IS_WORKER_THREAD()}) { ${text} }`;
  } else {
    return '';
  }
}

function expectToReceiveOnModule(name) {
  return INCOMING_MODULE_JS_API.has(name);
}

// Return true if the user requested that a library symbol be included
// either via DEFAULT_LIBRARY_FUNCS_TO_INCLUDE or EXPORTED_RUNTIME_METHODS.
function isSymbolNeeded(symName) {
  if (DEFAULT_LIBRARY_FUNCS_TO_INCLUDE.includes(symName)) {
    return true;
  }
  if (symName.startsWith('$') && EXPORTED_RUNTIME_METHODS.has(symName.slice(1))) {
    return true;
  }
  return false;
}

function makeRemovedModuleAPIAssert(moduleName, localName) {
  if (!ASSERTIONS) return '';
  localName ||= moduleName;
  return `legacyModuleProp('${moduleName}', '${localName}');`;
}

function checkReceiving(name) {
  // ALL_INCOMING_MODULE_JS_API contains all valid incoming module API symbols
  // so calling makeModuleReceive* with a symbol not in this list is an error
  assert(ALL_INCOMING_MODULE_JS_API.has(name), `${name} is not part of INCOMING_MODULE_JS_API`);
}

// Make code to receive a value on the incoming Module object.
function makeModuleReceive(localName, moduleName) {
  moduleName ||= localName;
  checkReceiving(moduleName);
  let ret = '';
  if (expectToReceiveOnModule(moduleName)) {
    // Usually the local we use is the same as the Module property name,
    // but sometimes they must differ.
    ret = `\nif (Module['${moduleName}']) ${localName} = Module['${moduleName}'];`;
  }
  ret += makeRemovedModuleAPIAssert(moduleName, localName);
  return ret;
}

function makeModuleReceiveExpr(name, defaultValue) {
  checkReceiving(name);
  if (expectToReceiveOnModule(name)) {
    return `Module['${name}'] || ${defaultValue}`;
  } else {
    return `${defaultValue}`;
  }
}

function makeModuleReceiveWithVar(localName, moduleName, defaultValue, noAssert) {
  moduleName ||= localName;
  checkReceiving(moduleName);
  let ret = `var ${localName}`;
  if (!expectToReceiveOnModule(moduleName)) {
    if (defaultValue) {
      ret += ` = ${defaultValue}`;
    }
    ret += ';';
  } else {
    if (defaultValue) {
      ret += ` = Module['${moduleName}'] || ${defaultValue};`;
    } else {
      ret += ` = Module['${moduleName}'];`;
    }
  }
  if (!noAssert) {
    ret += makeRemovedModuleAPIAssert(moduleName, localName);
  }
  return ret;
}

function makeRemovedFSAssert(fsName) {
  assert(ASSERTIONS);
  const lower = fsName.toLowerCase();
  if (JS_LIBRARIES.includes(path.resolve(path.join('lib', `lib${lower}.js`)))) return '';
  return `var ${fsName} = '${fsName} is no longer included by default; build with -l${lower}.js';`;
}

// Given an array of elements [elem1,elem2,elem3], returns a string "['elem1','elem2','elem3']"
function buildStringArray(array) {
  if (array.length > 0) {
    return "['" + array.join("','") + "']";
  } else {
    return '[]';
  }
}

function hasExportedSymbol(sym) {
  return WASM_EXPORTS.has(sym);
}

// Called when global runtime symbols such as wasmMemory, wasmExports and
// wasmTable are set. In this case we maybe need to re-export them on the
// Module object.
function receivedSymbol(sym) {
  if (EXPORTED_RUNTIME_METHODS.has(sym)) {
    return `Module['${sym}'] = ${sym};`;
  }
  return '';
}

// JS API I64 param handling: if we have BigInt support, the ABI is simple,
// it is a BigInt. Otherwise, we legalize into pairs of i32s.
export function defineI64Param(name) {
  if (WASM_BIGINT) {
    return name;
  }
  return `${name}_low, ${name}_high`;
}

export function receiveI64ParamAsI53(name, onError, handleErrors = true) {
  var errorHandler = handleErrors ? `if (isNaN(${name})) { return ${onError}; }` : '';
  if (WASM_BIGINT) {
    // Just convert the bigint into a double.
    return `${name} = bigintToI53Checked(${name});${errorHandler}`;
  }
  // Convert the high/low pair to a Number, checking for
  // overflow of the I53 range and returning onError in that case.
  return `var ${name} = convertI32PairToI53Checked(${name}_low, ${name}_high);${errorHandler}`;
}

function receiveI64ParamAsI53Unchecked(name) {
  if (WASM_BIGINT) {
    return `${name} = Number(${name});`;
  }
  return `var ${name} = convertI32PairToI53(${name}_low, ${name}_high);`;
}

// Convert a pointer value under wasm64 from BigInt (used at local level API
// level) to Number (used in JS library code).  No-op under wasm32.
function from64(x) {
  if (!MEMORY64) return '';
  return `${x} = Number(${x});`;
}

// Like from64 above but generate an expression instead of an assignment
// statement.
function from64Expr(x) {
  if (!MEMORY64) return x;
  return `Number(${x})`;
}

function toIndexType(x) {
  if (MEMORY64 == 1) return `BigInt(${x})`;
  return x;
}

function to64(x) {
  if (!MEMORY64) return x;
  return `BigInt(${x})`;
}

function asyncIf(condition) {
  return condition ? 'async ' : '';
}

function awaitIf(condition) {
  return condition ? 'await ' : '';
}

// Adds a call to runtimeKeepalivePush, if needed by the current build
// configuration.
// We skip this completely in MINIMAL_RUNTIME and also in builds that
// don't ever need to exit the runtime.
function runtimeKeepalivePush() {
  if (MINIMAL_RUNTIME || (EXIT_RUNTIME == 0 && PTHREADS == 0)) return '';
  return 'runtimeKeepalivePush();';
}

// Adds a call to runtimeKeepalivePush, if needed by the current build
// configuration.
// We skip this completely in MINIMAL_RUNTIME and also in builds that
// don't ever need to exit the runtime.
function runtimeKeepalivePop() {
  if (MINIMAL_RUNTIME || (EXIT_RUNTIME == 0 && PTHREADS == 0)) return '';
  return 'runtimeKeepalivePop();';
}

// Some web functions like TextDecoder.decode() may not work with a view of a
// SharedArrayBuffer, see https://github.com/whatwg/encoding/issues/172
// To avoid that, this function allows obtaining an unshared copy of an
// ArrayBuffer.
function getUnsharedTextDecoderView(heap, start, end) {
  const shared = `${heap}.slice(${start}, ${end})`;
  const unshared = `${heap}.subarray(${start}, ${end})`;

  // No need to worry about this in non-shared memory builds
  if (!SHARED_MEMORY) return unshared;

  // If asked to get an unshared view to what we know will be a shared view, or if in -Oz,
  // then unconditionally do a .slice() for smallest code size.
  if (SHRINK_LEVEL == 2 || heap == 'HEAPU8') return shared;

  // Otherwise, generate a runtime type check: must do a .slice() if looking at
  // a SAB, or can use .subarray() otherwise.  Note: We compare with
  // `ArrayBuffer` here to avoid referencing `SharedArrayBuffer` which could be
  // undefined.
  return `${heap}.buffer instanceof ArrayBuffer ? ${unshared} : ${shared}`;
}

function getEntryFunction() {
  var entryFunction = 'main';
  if (STANDALONE_WASM) {
    if (EXPECT_MAIN) {
      entryFunction = '_start';
    } else {
      entryFunction = '_initialize';
    }
  } else if (PROXY_TO_PTHREAD) {
    // User requested the PROXY_TO_PTHREAD option, so call a stub main which pthread_create()s a new thread
    // that will call the user's real main() for the application.
    entryFunction = '_emscripten_proxy_main';
  }
  if (MAIN_MODULE) {
    return `resolveGlobalSymbol('${entryFunction}').sym;`;
  }
  return `_${entryFunction}`;
}

function formattedMinNodeVersion() {
  var major = MIN_NODE_VERSION / 10000;
  var minor = (MIN_NODE_VERSION / 100) % 100;
  var rev = MIN_NODE_VERSION % 100;
  return `v${major}.${minor}.${rev}`;
}

function getPerformanceNow() {
  if (DETERMINISTIC) {
    return 'deterministicNow';
  } else {
    return 'performance.now';
  }
}

function implicitSelf() {
  return ENVIRONMENT.includes('node') ? 'self.' : '';
}

function ENVIRONMENT_IS_MAIN_THREAD() {
  return `(!${ENVIRONMENT_IS_WORKER_THREAD()})`;
}

function ENVIRONMENT_IS_WORKER_THREAD() {
  assert(PTHREADS || WASM_WORKERS);
  var envs = [];
  if (PTHREADS) envs.push('ENVIRONMENT_IS_PTHREAD');
  if (WASM_WORKERS) envs.push('ENVIRONMENT_IS_WASM_WORKER');
  return '(' + envs.join('||') + ')';
}

function nodePthreadDetection() {
  // Under node we detect that we are running in a pthread by checking the
  // workerData property.
  if (EXPORT_ES6) {
    return "(await import('worker_threads'))['workerData'] === 'em-pthread'";
  } else {
    return "require('worker_threads')['workerData'] === 'em-pthread'";
  }
}

function declareInstanceExports() {
  const allExports = Array.from(EXPORTED_FUNCTIONS.keys()).concat(
    Array.from(EXPORTED_RUNTIME_METHODS.keys()),
  );
  const mangledExports = allExports.map((e) => `__exp_${e}`);
  const mangledExportsAs = allExports.map((e) => `__exp_${e} as ${e}`);
  // Declare a top level var for each export so that code in the init function
  // can assign to it and update the live module bindings.
  if (allExports.length == 0) return '';
  let rtn = 'var ' + mangledExports.join(', ') + ';\n';
  // Export the functions with their original name.
  rtn += 'export {' + mangledExportsAs.join(', ') + '};\n';
  return rtn;
}

addToCompileTimeContext({
  ATEXITS,
  ATPRERUNS,
  ATINITS,
  ATPOSTCTORS,
  ATMAINS,
  ATPOSTRUNS,
  FOUR_GB,
  LONG_TYPE,
  POINTER_HEAP,
  POINTER_BITS,
  POINTER_JS_TYPE,
  POINTER_MAX,
  POINTER_SHIFT,
  POINTER_SIZE,
  POINTER_TYPE,
  POINTER_WASM_TYPE,
  SIZE_TYPE,
  STACK_ALIGN,
  TARGET_NOT_SUPPORTED,
  WASM_PAGE_SIZE,
  ENVIRONMENT_IS_MAIN_THREAD,
  ENVIRONMENT_IS_WORKER_THREAD,
  addAtExit,
  addAtPreRun,
  addAtInit,
  addAtPostCtor,
  addAtPreMain,
  addAtPostRun,
  asyncIf,
  awaitIf,
  buildStringArray,
  charCode,
  defineI64Param,
  expectToReceiveOnModule,
  formattedMinNodeVersion,
  from64,
  from64Expr,
  getEntryFunction,
  getHeapForType,
  getHeapOffset,
  getNativeTypeSize,
  getPerformanceNow,
  getUnsharedTextDecoderView,
  hasExportedSymbol,
  implicitSelf,
  isSymbolNeeded,
  makeDynCall,
  makeEval,
  makeGetValue,
  makeHEAPView,
  makeModuleReceive,
  makeModuleReceiveExpr,
  makeModuleReceiveWithVar,
  makeRemovedFSAssert,
  makeRemovedModuleAPIAssert,
  makeRetainedCompilerSettings,
  makeReturn64,
  makeSetValue,
  makeThrow,
  modifyJSFunction,
  receiveI64ParamAsI53,
  receiveI64ParamAsI53Unchecked,
  receivedSymbol,
  runIfMainThread,
  runIfWorkerThread,
  runtimeKeepalivePop,
  runtimeKeepalivePush,
  splitI64,
  storeException,
  to64,
  toIndexType,
  nodePthreadDetection,
  declareInstanceExports,
});<|MERGE_RESOLUTION|>--- conflicted
+++ resolved
@@ -69,20 +69,7 @@
 // ident checked is true in our global.
 // Also handles #include x.js (similar to C #include <file>)
 export function preprocess(filename) {
-<<<<<<< HEAD
-  let text = read(filename);
-=======
   let text = readFile(filename);
-  if (EXPORT_ES6) {
-    // `eval`, Terser and Closure don't support module syntax; to allow it,
-    // we need to temporarily replace `import.meta` and `await import` usages
-    // with placeholders during preprocess phase, and back after all the other ops.
-    // See also: `phase_final_emitting` in emcc.py.
-    text = text
-      .replace(/\bimport\.meta\b/g, 'EMSCRIPTEN$IMPORT$META')
-      .replace(/\bawait import\b/g, 'EMSCRIPTEN$AWAIT$IMPORT');
-  }
->>>>>>> 44323dfc
   // Remove windows line endings, if any
   text = text.replace(/\r\n/g, '\n');
 
