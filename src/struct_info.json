--- conflicted
+++ resolved
@@ -1630,7 +1630,25 @@
             "EMSCRIPTEN_FETCH_WAITABLE"
         ]
     },
-<<<<<<< HEAD
+    {
+        "file": "emscripten/fiber.h",
+        "structs": {
+            "asyncify_data_s": [
+                "stack_ptr",
+                "stack_limit",
+                "rewind_id"
+            ],
+            "emscripten_fiber_s": [
+                "stack_base",
+                "stack_limit",
+                "stack_ptr",
+                "entry",
+                "user_data",
+                "asyncify_data"
+            ]
+        },
+        "defines": []
+    },
     // ===========================================
     // WebGPU
     // ===========================================
@@ -1925,25 +1943,5 @@
                 "alphaToCoverageEnabled"
             ]
         }
-=======
-    {
-        "file": "emscripten/fiber.h",
-        "structs": {
-            "asyncify_data_s": [
-                "stack_ptr",
-                "stack_limit",
-                "rewind_id"
-            ],
-            "emscripten_fiber_s": [
-                "stack_base",
-                "stack_limit",
-                "stack_ptr",
-                "entry",
-                "user_data",
-                "asyncify_data"
-            ]
-        },
-        "defines": []
->>>>>>> 211cbeb5
     }
 ]