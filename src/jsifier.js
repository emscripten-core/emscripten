--- conflicted
+++ resolved
@@ -25,19 +25,17 @@
 // map: pair(sig, syncOrAsync) -> function body
 var proxiedFunctionInvokers = {};
 
-<<<<<<< HEAD
 // We include asm2wasm imports if we may interpret (where we call out to JS to do some math stuff)
 // or if the trap mode is 'js' (where we do the same). However, we always need some of them (like
 // the frem import because % is in asm.js but not in wasm). But we can avoid emitting all the others
 // in many cases.
 var NEED_ALL_ASM2WASM_IMPORTS = BINARYEN_METHOD != 'native-wasm' || BINARYEN_TRAP_MODE == 'js';
-=======
+
 // used internally. set when there is a main() function.
 // also set when in a linkable module, as the main() function might
 // arrive from a dynamically-linked library, and not necessarily
 // the current compilation unit.
 var HAS_MAIN = ('_main' in IMPLEMENTED_FUNCTIONS) || MAIN_MODULE || SIDE_MODULE;
->>>>>>> 77dc112c
 
 // JSifier
 function JSify(data, functionsOnly) {
