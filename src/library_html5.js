// Copyright 2014 The Emscripten Authors.  All rights reserved.
// Emscripten is available under two separate licenses, the MIT license and the
// University of Illinois/NCSA Open Source License.  Both these licenses can be
// found in the LICENSE file.

var LibraryJSEvents = {
  $JSEvents: {
    // pointers to structs malloc()ed to Emscripten HEAP for JS->C interop.
    keyEvent: 0,
    mouseEvent: 0,
    wheelEvent: 0,
    uiEvent: 0,
    focusEvent: 0,
    deviceOrientationEvent: 0,
    deviceMotionEvent: 0,
    fullscreenChangeEvent: 0,
    pointerlockChangeEvent: 0,
    visibilityChangeEvent: 0,
    touchEvent: 0,

    // When we transition from fullscreen to windowed mode, we remember here the element that was just in fullscreen mode
    // so that we can report information about that element in the event message.
    previousFullscreenElement: null,

    // Remember the current mouse coordinates in case we need to emulate movementXY generation for browsers that don't support it.
    // Some browsers (e.g. Safari 6.0.5) only give movementXY when Pointerlock is active.
    previousScreenX: null,
    previousScreenY: null,

    // When the C runtime exits via exit(), we unregister all event handlers added by this library to be nice and clean.
    // Track in this field whether we have yet registered that __ATEXIT__ handler.
    removeEventListenersRegistered: false, 

    removeAllEventListeners: function() {
      for(var i = JSEvents.eventHandlers.length-1; i >= 0; --i) {
        JSEvents._removeHandler(i);
      }
      JSEvents.eventHandlers = [];
#if HTML5_SUPPORT_DEFERRING_USER_SENSITIVE_REQUESTS
      JSEvents.deferredCalls = [];
#endif
    },

#if !MINIMAL_RUNTIME || EXIT_RUNTIME // In minimal runtime, there is no concept of the page running vs being closed, and hence __ATEXIT__ is not present
    registerRemoveEventListeners: function() {
      if (!JSEvents.removeEventListenersRegistered) {
        __ATEXIT__.push(JSEvents.removeAllEventListeners);
        JSEvents.removeEventListenersRegistered = true;
      }
    },
#endif

#if HTML5_SUPPORT_DEFERRING_USER_SENSITIVE_REQUESTS
    deferredCalls: [],

    // Queues the given function call to occur the next time we enter an event handler.
    // Existing implementations of pointerlock apis have required that 
    // the target element is active in fullscreen mode first. Therefore give
    // fullscreen mode request a precedence of 1 and pointer lock a precedence of 2
    // and sort by that to always request fullscreen before pointer lock.
    deferCall: function(targetFunction, precedence, argsList) {
      function arraysHaveEqualContent(arrA, arrB) {
        if (arrA.length != arrB.length) return false;

        for(var i in arrA) {
          if (arrA[i] != arrB[i]) return false;
        }
        return true;
      }
      // Test if the given call was already queued, and if so, don't add it again.
      for(var i in JSEvents.deferredCalls) {
        var call = JSEvents.deferredCalls[i];
        if (call.targetFunction == targetFunction && arraysHaveEqualContent(call.argsList, argsList)) {
          return;
        }
      }
      JSEvents.deferredCalls.push({
        targetFunction: targetFunction,
        precedence: precedence,
        argsList: argsList
      });

      JSEvents.deferredCalls.sort(function(x,y) { return x.precedence < y.precedence; });
    },
    
    // Erases all deferred calls to the given target function from the queue list.
    removeDeferredCalls: function(targetFunction) {
      for(var i = 0; i < JSEvents.deferredCalls.length; ++i) {
        if (JSEvents.deferredCalls[i].targetFunction == targetFunction) {
          JSEvents.deferredCalls.splice(i, 1);
          --i;
        }
      }
    },
    
    canPerformEventHandlerRequests: function() {
      return JSEvents.inEventHandler && JSEvents.currentEventHandler.allowsDeferredCalls;
    },
    
    runDeferredCalls: function() {
      if (!JSEvents.canPerformEventHandlerRequests()) {
        return;
      }
      for(var i = 0; i < JSEvents.deferredCalls.length; ++i) {
        var call = JSEvents.deferredCalls[i];
        JSEvents.deferredCalls.splice(i, 1);
        --i;
        call.targetFunction.apply(null, call.argsList);
      }
    },

    // If positive, we are currently executing in a JS event handler.
    inEventHandler: 0,
    // If we are in an event handler, specifies the event handler object from the eventHandlers array that is currently running.
    currentEventHandler: null,
#endif

    // Stores objects representing each currently registered JS event handler.
    eventHandlers: [],

#if MIN_IE_VERSION != TARGET_NOT_SUPPORTED
    isInternetExplorer: function() { return navigator.userAgent.indexOf('MSIE') !== -1 || navigator.appVersion.indexOf('Trident/') > 0; },
#endif

    // Removes all event handlers on the given DOM element of the given type. Pass in eventTypeString == undefined/null to remove all event handlers regardless of the type.
    removeAllHandlersOnTarget: function(target, eventTypeString) {
      for(var i = 0; i < JSEvents.eventHandlers.length; ++i) {
        if (JSEvents.eventHandlers[i].target == target && 
          (!eventTypeString || eventTypeString == JSEvents.eventHandlers[i].eventTypeString)) {
           JSEvents._removeHandler(i--);
         }
      }
    },

    _removeHandler: function(i) {
      var h = JSEvents.eventHandlers[i];
      h.target.removeEventListener(h.eventTypeString, h.eventListenerFunc, h.useCapture);
      JSEvents.eventHandlers.splice(i, 1);
    },
    
    registerOrRemoveHandler: function(eventHandler) {
      var jsEventHandler = function jsEventHandler(event) {
#if HTML5_SUPPORT_DEFERRING_USER_SENSITIVE_REQUESTS
        // Increment nesting count for the event handler.
        ++JSEvents.inEventHandler;
        JSEvents.currentEventHandler = eventHandler;
        // Process any old deferred calls the user has placed.
        JSEvents.runDeferredCalls();
#endif
        // Process the actual event, calls back to user C code handler.
        eventHandler.handlerFunc(event);
#if HTML5_SUPPORT_DEFERRING_USER_SENSITIVE_REQUESTS
        // Process any new deferred calls that were placed right now from this event handler.
        JSEvents.runDeferredCalls();
        // Out of event handler - restore nesting count.
        --JSEvents.inEventHandler;
#endif
      };
      
      if (eventHandler.callbackfunc) {
        eventHandler.eventListenerFunc = jsEventHandler;
        eventHandler.target.addEventListener(eventHandler.eventTypeString, jsEventHandler, eventHandler.useCapture);
        JSEvents.eventHandlers.push(eventHandler);
#if !MINIMAL_RUNTIME // In minimal runtime, there is no concept of the page running vs being closed, and hence __ATEXIT__ is not present
        JSEvents.registerRemoveEventListeners();
#endif
      } else {
        for(var i = 0; i < JSEvents.eventHandlers.length; ++i) {
          if (JSEvents.eventHandlers[i].target == eventHandler.target
           && JSEvents.eventHandlers[i].eventTypeString == eventHandler.eventTypeString) {
             JSEvents._removeHandler(i--);
           }
        }
      }
    },

#if USE_PTHREADS
#if MINIMAL_RUNTIME && !WASM_BACKEND
    queueEventHandlerOnThread_iiii__deps: ['$stackSave', '$stackAlloc', '$stackRestore'],
#endif
    queueEventHandlerOnThread_iiii: function(targetThread, eventHandlerFunc, eventTypeId, eventData, userData) {
      var stackTop = stackSave();
      var varargs = stackAlloc(12);
      {{{ makeSetValue('varargs', 0, 'eventTypeId', 'i32') }}};
      {{{ makeSetValue('varargs', 4, 'eventData', 'i32') }}};
      {{{ makeSetValue('varargs', 8, 'userData', 'i32') }}};
      _emscripten_async_queue_on_thread_(targetThread, {{{ cDefine('EM_FUNC_SIG_IIII') }}}, eventHandlerFunc, eventData, varargs);
      stackRestore(stackTop);
    },
#endif

#if USE_PTHREADS
    getTargetThreadForEventCallback: function(targetThread) {
      switch(targetThread) {
        case {{{ cDefine('EM_CALLBACK_THREAD_CONTEXT_MAIN_BROWSER_THREAD') }}}: return 0; // The event callback for the current event should be called on the main browser thread. (0 == don't proxy)
        case {{{ cDefine('EM_CALLBACK_THREAD_CONTEXT_CALLING_THREAD') }}}: return PThread.currentProxiedOperationCallerThread; // The event callback for the current event should be backproxied to the the thread that is registering the event.
        default: return targetThread; // The event callback for the current event should be proxied to the given specific thread.
      }
    },
#endif

    getNodeNameForTarget: function(target) {
      if (!target) return '';
      if (target == window) return '#window';
      if (target == screen) return '#screen';
      return (target && target.nodeName) ? target.nodeName : '';
    },

    fullscreenEnabled: function() {
      return document.fullscreenEnabled
#if MIN_FIREFOX_VERSION <= 63
      // Firefox 64 shipped unprefixed form of fullscreenEnabled (https://caniuse.com/#feat=mdn-api_document_fullscreenenabled)
      || document.mozFullScreenEnabled
#endif
#if MIN_SAFARI_VERSION != TARGET_NOT_SUPPORTED
      // Safari 13.0.3 on macOS Catalina 10.15.1 still ships with prefixed webkitFullscreenEnabled.
      // TODO: If Safari at some point ships with unprefixed version, update the version check above.
      || document.webkitFullscreenEnabled
#endif
#if MIN_IE_VERSION != TARGET_NOT_SUPPORTED
      // Last IE 11 shipped prefixed msFullscreenEnabled
       || document.msFullscreenEnabled
#endif
       ;
    },
  },

  _registerKeyEventCallback__deps: ['$JSEvents', '_findEventTarget'],
  _registerKeyEventCallback: function(target, userData, useCapture, callbackfunc, eventTypeId, eventTypeString, targetThread) {
#if USE_PTHREADS
    targetThread = JSEvents.getTargetThreadForEventCallback(targetThread);
#endif
    if (!JSEvents.keyEvent) JSEvents.keyEvent = _malloc( {{{ C_STRUCTS.EmscriptenKeyboardEvent.__size__ }}} );

    var keyEventHandlerFunc = function(ev) {
      var e = ev || event;

#if USE_PTHREADS
      var keyEventData = targetThread ? _malloc( {{{ C_STRUCTS.EmscriptenKeyboardEvent.__size__ }}} ) : JSEvents.keyEvent; // This allocated block is passed as satellite data to the proxied function call, so the call frees up the data block when done.
#else
      var keyEventData = JSEvents.keyEvent;
#endif
      stringToUTF8(e.key ? e.key : "", keyEventData + {{{ C_STRUCTS.EmscriptenKeyboardEvent.key }}}, {{{ cDefine('EM_HTML5_SHORT_STRING_LEN_BYTES') }}});
      stringToUTF8(e.code ? e.code : "", keyEventData + {{{ C_STRUCTS.EmscriptenKeyboardEvent.code }}}, {{{ cDefine('EM_HTML5_SHORT_STRING_LEN_BYTES') }}});
      {{{ makeSetValue('keyEventData', C_STRUCTS.EmscriptenKeyboardEvent.location, 'e.location', 'i32') }}};
      {{{ makeSetValue('keyEventData', C_STRUCTS.EmscriptenKeyboardEvent.ctrlKey, 'e.ctrlKey', 'i32') }}};
      {{{ makeSetValue('keyEventData', C_STRUCTS.EmscriptenKeyboardEvent.shiftKey, 'e.shiftKey', 'i32') }}};
      {{{ makeSetValue('keyEventData', C_STRUCTS.EmscriptenKeyboardEvent.altKey, 'e.altKey', 'i32') }}};
      {{{ makeSetValue('keyEventData', C_STRUCTS.EmscriptenKeyboardEvent.metaKey, 'e.metaKey', 'i32') }}};
      {{{ makeSetValue('keyEventData', C_STRUCTS.EmscriptenKeyboardEvent.repeat, 'e.repeat', 'i32') }}};
      stringToUTF8(e.locale ? e.locale : "", keyEventData + {{{ C_STRUCTS.EmscriptenKeyboardEvent.locale }}}, {{{ cDefine('EM_HTML5_SHORT_STRING_LEN_BYTES') }}});
      stringToUTF8(e.char ? e.char : "", keyEventData + {{{ C_STRUCTS.EmscriptenKeyboardEvent.charValue }}}, {{{ cDefine('EM_HTML5_SHORT_STRING_LEN_BYTES') }}});
      {{{ makeSetValue('keyEventData', C_STRUCTS.EmscriptenKeyboardEvent.charCode, 'e.charCode', 'i32') }}};
      {{{ makeSetValue('keyEventData', C_STRUCTS.EmscriptenKeyboardEvent.keyCode, 'e.keyCode', 'i32') }}};
      {{{ makeSetValue('keyEventData', C_STRUCTS.EmscriptenKeyboardEvent.which, 'e.which', 'i32') }}};

#if USE_PTHREADS
      if (targetThread) JSEvents.queueEventHandlerOnThread_iiii(targetThread, callbackfunc, eventTypeId, keyEventData, userData);
      else
#endif
      if ({{{ makeDynCall('iiii') }}}(callbackfunc, eventTypeId, keyEventData, userData)) e.preventDefault();
    };

    var eventHandler = {
      target: __findEventTarget(target),
#if HTML5_SUPPORT_DEFERRING_USER_SENSITIVE_REQUESTS
#if MIN_IE_VERSION != TARGET_NOT_SUPPORTED
      allowsDeferredCalls: JSEvents.isInternetExplorer() ? false : true, // MSIE doesn't allow fullscreen and pointerlock requests from key handlers, others do.
#else
      allowsDeferredCalls: true,
#endif
#endif
      eventTypeString: eventTypeString,
      callbackfunc: callbackfunc,
      handlerFunc: keyEventHandlerFunc,
      useCapture: useCapture
    };
    JSEvents.registerOrRemoveHandler(eventHandler);
  },

  // In DOM capturing and bubbling sequence, there are two special elements at the top of the event chain that can be of interest
  // to register many events to: document and window. These cannot be addressed by using document.querySelector(), so
  // a special mechanism to address them is needed. (For any other special object, such as screen.orientation, no general access
  // scheme should be needed, but the object-specific event callback registration functions should handle them individually).
  //
  // Users can also add more special event targets, basically by just doing something like
  //    SpecialEventTargets["#canvas"] = Module.canvas;
  // (that will let #canvas map to the canvas held in Module.canvas).
#if ENVIRONMENT_MAY_BE_WORKER || ENVIRONMENT_MAY_BE_NODE || ENVIRONMENT_MAY_BE_SHELL || USE_PTHREADS
  $SpecialEventTargets: "[0, typeof document !== 'undefined' ? document : 0, typeof window !== 'undefined' ? window : 0]",
#else
  $SpecialEventTargets: "[0, document, window]",
#endif

#if DISABLE_DEPRECATED_FIND_EVENT_TARGET_BEHAVIOR
  _maybeCStringToJsString: function(cString) {
    // "cString > 2" checks if the input is a number, and isn't of the special
    // values we accept here, EMSCRIPTEN_EVENT_TARGET_* (which map to 0, 1, 2).
    // In other words, if cString > 2 then it's a pointer to a valid place in
    // memory, and points to a C string.
    return cString > 2 ? UTF8ToString(cString) : cString;
  },

  _findEventTarget__deps: ['_maybeCStringToJsString', '$SpecialEventTargets'],
  _findEventTarget: function(target) {
    target = __maybeCStringToJsString(target);
#if ENVIRONMENT_MAY_BE_WORKER || ENVIRONMENT_MAY_BE_NODE
    var domElement = SpecialEventTargets[target] || (typeof document !== 'undefined' ? document.querySelector(target) : undefined);
#else
    var domElement = SpecialEventTargets[target] || document.querySelector(target);
#endif
    return domElement;
  },

#if OFFSCREENCANVAS_SUPPORT
  _findCanvasEventTarget__deps: ['$GL', '_maybeCStringToJsString'],
  _findCanvasEventTarget: function(target) {
    target = __maybeCStringToJsString(target);

    // When compiling with OffscreenCanvas support and looking up a canvas to target,
    // we first look up if the target Canvas has been transferred to OffscreenCanvas use.
    // These transfers are represented/tracked by GL.offscreenCanvases object, which contain
    // the OffscreenCanvas element for each regular Canvas element that has been transferred.

    // Note that each pthread/worker have their own set of GL.offscreenCanvases. That is,
    // when an OffscreenCanvas is transferred from a pthread/main thread to another pthread,
    // it will move in the GL.offscreenCanvases array between threads. Hence GL.offscreenCanvases
    // represents the set of OffscreenCanvases owned by the current calling thread.

    // First check out the list of OffscreenCanvases by CSS selector ID ('#myCanvasID')
    return GL.offscreenCanvases[target.substr(1)] // Remove '#' prefix
    // If not found, if one is querying by using DOM tag name selector 'canvas', grab the first
    // OffscreenCanvas that we can find.
     || (target == 'canvas' && Object.keys(GL.offscreenCanvases)[0])
    // If that is not found either, query via the regular DOM selector.
#if USE_PTHREADS
     || (typeof document !== 'undefined' && document.querySelector(target));
#else
     || document.querySelector(target);
#endif
  },
#else
  _findCanvasEventTarget__deps: ['_findEventTarget'],
  _findCanvasEventTarget: function(target) { return __findEventTarget(target); },
#endif

#else
  // Find a DOM element with the given ID.
  _findEventTarget__deps: ['$SpecialEventTargets'],
  _findEventTarget: function(target) {
#if ASSERTIONS
    warnOnce('Rules for selecting event targets in HTML5 API are changing: instead of using document.getElementById() that only can refer to elements by their DOM ID, new event target selection mechanism uses the more flexible function document.querySelector() that can look up element names, classes, and complex CSS selectors. Build with -s DISABLE_DEPRECATED_FIND_EVENT_TARGET_BEHAVIOR=1 to change to the new lookup rules. See https://github.com/emscripten-core/emscripten/pull/7977 for more details.');
#endif
    try {
      // The sensible "default" target varies between events, but use window as the default
      // since DOM events mostly can default to that. Specific callback registrations
      // override their own defaults.
      if (!target) return window;
      if (typeof target === "number") target = SpecialEventTargets[target] || UTF8ToString(target);
      if (target === '#window') return window;
      else if (target === '#document') return document;
      else if (target === '#screen') return screen;
      else if (target === '#canvas') return Module['canvas'];
      return (typeof target === 'string') ? document.getElementById(target) : target;
    } catch(e) {
      // In Web Workers, some objects above, such as '#document' do not exist. Gracefully
      // return null for them.
      return null;
    }
  },

  // Like findEventTarget, but looks for OffscreenCanvas elements first
  _findCanvasEventTarget__deps: ['_findEventTarget'],
  _findCanvasEventTarget: function(target) {
    if (typeof target === 'number') target = UTF8ToString(target);
    if (!target || target === '#canvas') {
      if (typeof GL !== 'undefined' && GL.offscreenCanvases['canvas']) return GL.offscreenCanvases['canvas']; // TODO: Remove this line, target '#canvas' should refer only to Module['canvas'], not to GL.offscreenCanvases['canvas'] - but need stricter tests to be able to remove this line.
      return Module['canvas'];
    }
    if (typeof GL !== 'undefined' && GL.offscreenCanvases[target]) return GL.offscreenCanvases[target];
    return __findEventTarget(target);
  },
#endif

  emscripten_set_keypress_callback_on_thread__proxy: 'sync',
  emscripten_set_keypress_callback_on_thread__sig: 'iiiiii',
  emscripten_set_keypress_callback_on_thread__deps: ['_registerKeyEventCallback'],
  emscripten_set_keypress_callback_on_thread: function(target, userData, useCapture, callbackfunc, targetThread) {
    __registerKeyEventCallback(target, userData, useCapture, callbackfunc, {{{ cDefine('EMSCRIPTEN_EVENT_KEYPRESS') }}}, "keypress", targetThread);
    return {{{ cDefine('EMSCRIPTEN_RESULT_SUCCESS') }}};
  },

  emscripten_set_keydown_callback_on_thread__proxy: 'sync',
  emscripten_set_keydown_callback_on_thread__sig: 'iiiiii',
  emscripten_set_keydown_callback_on_thread__deps: ['_registerKeyEventCallback'],
  emscripten_set_keydown_callback_on_thread: function(target, userData, useCapture, callbackfunc, targetThread) {
    __registerKeyEventCallback(target, userData, useCapture, callbackfunc, {{{ cDefine('EMSCRIPTEN_EVENT_KEYDOWN') }}}, "keydown", targetThread);
    return {{{ cDefine('EMSCRIPTEN_RESULT_SUCCESS') }}};
  },

  emscripten_set_keyup_callback_on_thread__proxy: 'sync',
  emscripten_set_keyup_callback_on_thread__sig: 'iiiiii',
  emscripten_set_keyup_callback_on_thread__deps: ['_registerKeyEventCallback'],
  emscripten_set_keyup_callback_on_thread: function(target, userData, useCapture, callbackfunc, targetThread) {
    __registerKeyEventCallback(target, userData, useCapture, callbackfunc, {{{ cDefine('EMSCRIPTEN_EVENT_KEYUP') }}}, "keyup", targetThread);
    return {{{ cDefine('EMSCRIPTEN_RESULT_SUCCESS') }}};
  },

  // Outline access to function .getBoundingClientRect() since it is a long string. Closure compiler does not outline access to it by itself, but it can inline access if
  // there is only one caller to this function.
  _getBoundingClientRect__deps: ['_specialEventTargets'],
  _getBoundingClientRect: function(e) {
    return __specialEventTargets.indexOf(e) < 0 ? e.getBoundingClientRect() : {'left':0,'top':0};
  },

  // Copies mouse event data from the given JS mouse event 'e' to the specified Emscripten mouse event structure in the HEAP.
  // eventStruct: the structure to populate.
  // e: The JS mouse event to read data from.
  // target: Specifies a target DOM element that will be used as the reference to populate targetX and targetY parameters.
  _fillMouseEventData__deps: ['$JSEvents', '_getBoundingClientRect', '$SpecialEventTargets'],
  _fillMouseEventData: function(eventStruct, e, target) {
    {{{ makeSetValue('eventStruct', C_STRUCTS.EmscriptenMouseEvent.screenX, 'e.screenX', 'i32') }}};
    {{{ makeSetValue('eventStruct', C_STRUCTS.EmscriptenMouseEvent.screenY, 'e.screenY', 'i32') }}};
    {{{ makeSetValue('eventStruct', C_STRUCTS.EmscriptenMouseEvent.clientX, 'e.clientX', 'i32') }}};
    {{{ makeSetValue('eventStruct', C_STRUCTS.EmscriptenMouseEvent.clientY, 'e.clientY', 'i32') }}};
    {{{ makeSetValue('eventStruct', C_STRUCTS.EmscriptenMouseEvent.ctrlKey, 'e.ctrlKey', 'i32') }}};
    {{{ makeSetValue('eventStruct', C_STRUCTS.EmscriptenMouseEvent.shiftKey, 'e.shiftKey', 'i32') }}};
    {{{ makeSetValue('eventStruct', C_STRUCTS.EmscriptenMouseEvent.altKey, 'e.altKey', 'i32') }}};
    {{{ makeSetValue('eventStruct', C_STRUCTS.EmscriptenMouseEvent.metaKey, 'e.metaKey', 'i32') }}};
    {{{ makeSetValue('eventStruct', C_STRUCTS.EmscriptenMouseEvent.button, 'e.button', 'i16') }}};
    {{{ makeSetValue('eventStruct', C_STRUCTS.EmscriptenMouseEvent.buttons, 'e.buttons', 'i16') }}};
    var movementX = e["movementX"]
#if MIN_FIREFOX_VERSION <= 40
      //     https://caniuse.com/#feat=mdn-api_mouseevent_movementx
      || e["mozMovementX"]
#endif
#if MIN_CHROME_VERSION <= 36 // || MIN_ANDROID_BROWSER_VERSION <= 4.4.4
      || e["webkitMovementX"]
#endif
#if MIN_IE_VERSION != TARGET_NOT_SUPPORTED || MIN_SAFARI_VERSION != TARGET_NOT_SUPPORTED || MIN_EDGE_VERSION <= 12 || MIN_CHROME_VERSION <= 21
      || (e.screenX-JSEvents.previousScreenX)
#endif
      ;
    var movementY = e["movementY"]
#if MIN_FIREFOX_VERSION <= 40
      || e["mozMovementY"]
#endif
#if MIN_CHROME_VERSION <= 36 // || MIN_ANDROID_BROWSER_VERSION <= 4.4.4
      || e["webkitMovementY"]
#endif
#if MIN_IE_VERSION != TARGET_NOT_SUPPORTED || MIN_SAFARI_VERSION != TARGET_NOT_SUPPORTED || MIN_EDGE_VERSION <= 12 || MIN_CHROME_VERSION <= 21
      || (e.screenY-JSEvents.previousScreenY)
#endif
      ;

    {{{ makeSetValue('eventStruct', C_STRUCTS.EmscriptenMouseEvent.movementX, 'movementX', 'i32') }}};
    {{{ makeSetValue('eventStruct', C_STRUCTS.EmscriptenMouseEvent.movementY, 'movementY', 'i32') }}};

#if !DISABLE_DEPRECATED_FIND_EVENT_TARGET_BEHAVIOR
    if (Module['canvas']) {
      var rect = __getBoundingClientRect(Module['canvas']);
      {{{ makeSetValue('eventStruct', C_STRUCTS.EmscriptenMouseEvent.canvasX, 'e.clientX - rect.left', 'i32') }}};
      {{{ makeSetValue('eventStruct', C_STRUCTS.EmscriptenMouseEvent.canvasY, 'e.clientY - rect.top', 'i32') }}};
    } else { // Canvas is not initialized, return 0.
      {{{ makeSetValue('eventStruct', C_STRUCTS.EmscriptenMouseEvent.canvasX, '0', 'i32') }}};
      {{{ makeSetValue('eventStruct', C_STRUCTS.EmscriptenMouseEvent.canvasY, '0', 'i32') }}};
    }
#endif
<<<<<<< HEAD
    var rect = SpecialEventTargets.indexOf(target) < 0 ? __getBoundingClientRect(target) : {'left':0,'top':0};
=======
    var rect = __getBoundingClientRect(target);
>>>>>>> c915fbcb
    {{{ makeSetValue('eventStruct', C_STRUCTS.EmscriptenMouseEvent.targetX, 'e.clientX - rect.left', 'i32') }}};
    {{{ makeSetValue('eventStruct', C_STRUCTS.EmscriptenMouseEvent.targetY, 'e.clientY - rect.top', 'i32') }}};

    // wheel and mousewheel events contain wrong screenX/screenY on chrome/opera
      // https://github.com/emscripten-core/emscripten/pull/4997
    // https://bugs.chromium.org/p/chromium/issues/detail?id=699956
    if (e.type !== 'wheel' && e.type !== 'mousewheel') {
      JSEvents.previousScreenX = e.screenX;
      JSEvents.previousScreenY = e.screenY;
    }
  },

  _registerMouseEventCallback__deps: ['$JSEvents', '_fillMouseEventData', '_findEventTarget'],
  _registerMouseEventCallback: function(target, userData, useCapture, callbackfunc, eventTypeId, eventTypeString, targetThread) {
#if USE_PTHREADS
    targetThread = JSEvents.getTargetThreadForEventCallback(targetThread);
#endif
    if (!JSEvents.mouseEvent) JSEvents.mouseEvent = _malloc( {{{ C_STRUCTS.EmscriptenMouseEvent.__size__ }}} );
    target = __findEventTarget(target);

    var mouseEventHandlerFunc = function(ev) {
      var e = ev || event;

      // TODO: Make this access thread safe, or this could update live while app is reading it.
      __fillMouseEventData(JSEvents.mouseEvent, e, target);

#if USE_PTHREADS
      if (targetThread) {
        var mouseEventData = _malloc( {{{ C_STRUCTS.EmscriptenMouseEvent.__size__ }}} ); // This allocated block is passed as satellite data to the proxied function call, so the call frees up the data block when done.
        __fillMouseEventData(mouseEventData, e, target);
        JSEvents.queueEventHandlerOnThread_iiii(targetThread, callbackfunc, eventTypeId, mouseEventData, userData);
      } else
#endif
      if ({{{ makeDynCall('iiii') }}}(callbackfunc, eventTypeId, JSEvents.mouseEvent, userData)) e.preventDefault();
    };

    var eventHandler = {
      target: target,
#if HTML5_SUPPORT_DEFERRING_USER_SENSITIVE_REQUESTS
      allowsDeferredCalls: eventTypeString != 'mousemove' && eventTypeString != 'mouseenter' && eventTypeString != 'mouseleave', // Mouse move events do not allow fullscreen/pointer lock requests to be handled in them!
#endif
      eventTypeString: eventTypeString,
      callbackfunc: callbackfunc,
      handlerFunc: mouseEventHandlerFunc,
      useCapture: useCapture
    };
#if MIN_IE_VERSION != TARGET_NOT_SUPPORTED && HTML5_SUPPORT_DEFERRING_USER_SENSITIVE_REQUESTS
    // In IE, mousedown events don't either allow deferred calls to be run!
    if (JSEvents.isInternetExplorer() && eventTypeString == 'mousedown') eventHandler.allowsDeferredCalls = false;
#endif
    JSEvents.registerOrRemoveHandler(eventHandler);
  },

  emscripten_set_click_callback_on_thread__proxy: 'sync',
  emscripten_set_click_callback_on_thread__sig: 'iiiiii',
  emscripten_set_click_callback_on_thread__deps: ['_registerMouseEventCallback'],
  emscripten_set_click_callback_on_thread: function(target, userData, useCapture, callbackfunc, targetThread) {
    __registerMouseEventCallback(target, userData, useCapture, callbackfunc, {{{ cDefine('EMSCRIPTEN_EVENT_CLICK') }}}, "click", targetThread);
    return {{{ cDefine('EMSCRIPTEN_RESULT_SUCCESS') }}};
  },

  emscripten_set_mousedown_callback_on_thread__proxy: 'sync',
  emscripten_set_mousedown_callback_on_thread__sig: 'iiiiii',
  emscripten_set_mousedown_callback_on_thread__deps: ['_registerMouseEventCallback'],
  emscripten_set_mousedown_callback_on_thread: function(target, userData, useCapture, callbackfunc, targetThread) {
    __registerMouseEventCallback(target, userData, useCapture, callbackfunc, {{{ cDefine('EMSCRIPTEN_EVENT_MOUSEDOWN') }}}, "mousedown", targetThread);
    return {{{ cDefine('EMSCRIPTEN_RESULT_SUCCESS') }}};
  },

  emscripten_set_mouseup_callback_on_thread__proxy: 'sync',
  emscripten_set_mouseup_callback_on_thread__sig: 'iiiiii',
  emscripten_set_mouseup_callback_on_thread__deps: ['_registerMouseEventCallback'],
  emscripten_set_mouseup_callback_on_thread: function(target, userData, useCapture, callbackfunc, targetThread) {
    __registerMouseEventCallback(target, userData, useCapture, callbackfunc, {{{ cDefine('EMSCRIPTEN_EVENT_MOUSEUP') }}}, "mouseup", targetThread);
    return {{{ cDefine('EMSCRIPTEN_RESULT_SUCCESS') }}};
  },

  emscripten_set_dblclick_callback_on_thread__proxy: 'sync',
  emscripten_set_dblclick_callback_on_thread__sig: 'iiiiii',
  emscripten_set_dblclick_callback_on_thread__deps: ['_registerMouseEventCallback'],
  emscripten_set_dblclick_callback_on_thread: function(target, userData, useCapture, callbackfunc, targetThread) {
    __registerMouseEventCallback(target, userData, useCapture, callbackfunc, {{{ cDefine('EMSCRIPTEN_EVENT_DBLCLICK') }}}, "dblclick", targetThread);
    return {{{ cDefine('EMSCRIPTEN_RESULT_SUCCESS') }}};
  },

  emscripten_set_mousemove_callback_on_thread__proxy: 'sync',
  emscripten_set_mousemove_callback_on_thread__sig: 'iiiiii',
  emscripten_set_mousemove_callback_on_thread__deps: ['_registerMouseEventCallback'],
  emscripten_set_mousemove_callback_on_thread: function(target, userData, useCapture, callbackfunc, targetThread) {
    __registerMouseEventCallback(target, userData, useCapture, callbackfunc, {{{ cDefine('EMSCRIPTEN_EVENT_MOUSEMOVE') }}}, "mousemove", targetThread);
    return {{{ cDefine('EMSCRIPTEN_RESULT_SUCCESS') }}};
  },

  emscripten_set_mouseenter_callback_on_thread__proxy: 'sync',
  emscripten_set_mouseenter_callback_on_thread__sig: 'iiiiii',
  emscripten_set_mouseenter_callback_on_thread__deps: ['_registerMouseEventCallback'],
  emscripten_set_mouseenter_callback_on_thread: function(target, userData, useCapture, callbackfunc, targetThread) {
    __registerMouseEventCallback(target, userData, useCapture, callbackfunc, {{{ cDefine('EMSCRIPTEN_EVENT_MOUSEENTER') }}}, "mouseenter", targetThread);
    return {{{ cDefine('EMSCRIPTEN_RESULT_SUCCESS') }}};
  },

  emscripten_set_mouseleave_callback_on_thread__proxy: 'sync',
  emscripten_set_mouseleave_callback_on_thread__sig: 'iiiiii',
  emscripten_set_mouseleave_callback_on_thread__deps: ['_registerMouseEventCallback'],
  emscripten_set_mouseleave_callback_on_thread: function(target, userData, useCapture, callbackfunc, targetThread) {
    __registerMouseEventCallback(target, userData, useCapture, callbackfunc, {{{ cDefine('EMSCRIPTEN_EVENT_MOUSELEAVE') }}}, "mouseleave", targetThread);
    return {{{ cDefine('EMSCRIPTEN_RESULT_SUCCESS') }}};
  },

  emscripten_set_mouseover_callback_on_thread__proxy: 'sync',
  emscripten_set_mouseover_callback_on_thread__sig: 'iiiiii',
  emscripten_set_mouseover_callback_on_thread__deps: ['_registerMouseEventCallback'],
  emscripten_set_mouseover_callback_on_thread: function(target, userData, useCapture, callbackfunc, targetThread) {
    __registerMouseEventCallback(target, userData, useCapture, callbackfunc, {{{ cDefine('EMSCRIPTEN_EVENT_MOUSEOVER') }}}, "mouseover", targetThread);
    return {{{ cDefine('EMSCRIPTEN_RESULT_SUCCESS') }}};
  },

  emscripten_set_mouseout_callback_on_thread__proxy: 'sync',
  emscripten_set_mouseout_callback_on_thread__sig: 'iiiiii',
  emscripten_set_mouseout_callback_on_thread__deps: ['_registerMouseEventCallback'],
  emscripten_set_mouseout_callback_on_thread: function(target, userData, useCapture, callbackfunc, targetThread) {
    __registerMouseEventCallback(target, userData, useCapture, callbackfunc, {{{ cDefine('EMSCRIPTEN_EVENT_MOUSEOUT') }}}, "mouseout", targetThread);
    return {{{ cDefine('EMSCRIPTEN_RESULT_SUCCESS') }}};
  },

  emscripten_get_mouse_status__proxy: 'sync',
  emscripten_get_mouse_status__sig: 'ii',
  emscripten_get_mouse_status__deps: ['$JSEvents'],
  emscripten_get_mouse_status: function(mouseState) {
    if (!JSEvents.mouseEvent) return {{{ cDefine('EMSCRIPTEN_RESULT_NO_DATA') }}};
    // HTML5 does not really have a polling API for mouse events, so implement one manually by
    // returning the data from the most recently received event. This requires that user has registered
    // at least some no-op function as an event handler to any of the mouse function.
    HEAP8.set(HEAP8.subarray(JSEvents.mouseEvent, JSEvents.mouseEvent + {{{ C_STRUCTS.EmscriptenMouseEvent.__size__ }}}), mouseState);
    return {{{ cDefine('EMSCRIPTEN_RESULT_SUCCESS') }}};
  },

  _registerWheelEventCallback__deps: ['$JSEvents', '_fillMouseEventData', '_findEventTarget'],
  _registerWheelEventCallback: function(target, userData, useCapture, callbackfunc, eventTypeId, eventTypeString, targetThread) {
#if USE_PTHREADS
    targetThread = JSEvents.getTargetThreadForEventCallback(targetThread);
#endif
    if (!JSEvents.wheelEvent) JSEvents.wheelEvent = _malloc( {{{ C_STRUCTS.EmscriptenWheelEvent.__size__ }}} );

    // The DOM Level 3 events spec event 'wheel'
    var wheelHandlerFunc = function(ev) {
      var e = ev || event;
#if USE_PTHREADS
      var wheelEvent = targetThread ? _malloc( {{{ C_STRUCTS.EmscriptenWheelEvent.__size__ }}} ) : JSEvents.wheelEvent; // This allocated block is passed as satellite data to the proxied function call, so the call frees up the data block when done.
#else
      var wheelEvent = JSEvents.wheelEvent;
#endif
      __fillMouseEventData(wheelEvent, e, target);
      {{{ makeSetValue('wheelEvent', C_STRUCTS.EmscriptenWheelEvent.deltaX, 'e["deltaX"]', 'double') }}};
      {{{ makeSetValue('wheelEvent', C_STRUCTS.EmscriptenWheelEvent.deltaY, 'e["deltaY"]', 'double') }}};
      {{{ makeSetValue('wheelEvent', C_STRUCTS.EmscriptenWheelEvent.deltaZ, 'e["deltaZ"]', 'double') }}};
      {{{ makeSetValue('wheelEvent', C_STRUCTS.EmscriptenWheelEvent.deltaMode, 'e["deltaMode"]', 'i32') }}};
#if USE_PTHREADS
      if (targetThread) JSEvents.queueEventHandlerOnThread_iiii(targetThread, callbackfunc, eventTypeId, wheelEvent, userData);
      else
#endif
      if ({{{ makeDynCall('iiii') }}}(callbackfunc, eventTypeId, wheelEvent, userData)) e.preventDefault();
    };
#if MIN_IE_VERSION <= 8 || MIN_SAFARI_VERSION < 130000 // https://caniuse.com/#feat=mdn-api_wheelevent
    // The 'mousewheel' event as implemented in Safari 6.0.5
    var mouseWheelHandlerFunc = function(ev) {
      var e = ev || event;
      __fillMouseEventData(JSEvents.wheelEvent, e, target);
      {{{ makeSetValue('JSEvents.wheelEvent', C_STRUCTS.EmscriptenWheelEvent.deltaX, 'e["wheelDeltaX"] || 0', 'double') }}};
      /* 1. Invert to unify direction with the DOM Level 3 wheel event. 2. MSIE does not provide wheelDeltaY, so wheelDelta is used as a fallback. */
      var wheelDeltaY = -(e["wheelDeltaY"] || e["wheelDelta"])
      {{{ makeSetValue('JSEvents.wheelEvent', C_STRUCTS.EmscriptenWheelEvent.deltaY, 'wheelDeltaY', 'double') }}};
      {{{ makeSetValue('JSEvents.wheelEvent', C_STRUCTS.EmscriptenWheelEvent.deltaZ, '0 /* Not available */', 'double') }}};
      {{{ makeSetValue('JSEvents.wheelEvent', C_STRUCTS.EmscriptenWheelEvent.deltaMode, '0 /* DOM_DELTA_PIXEL */', 'i32') }}};
      var shouldCancel = {{{ makeDynCall('iiii') }}}(callbackfunc, eventTypeId, JSEvents.wheelEvent, userData);
      if (shouldCancel) {
        e.preventDefault();
      }
    };
#endif

    var eventHandler = {
      target: target,
#if HTML5_SUPPORT_DEFERRING_USER_SENSITIVE_REQUESTS
      allowsDeferredCalls: true,
#endif
      eventTypeString: eventTypeString,
      callbackfunc: callbackfunc,
#if MIN_IE_VERSION <= 8 || MIN_SAFARI_VERSION < 130000 // https://caniuse.com/#feat=mdn-api_wheelevent
      handlerFunc: (eventTypeString == 'wheel') ? wheelHandlerFunc : mouseWheelHandlerFunc,
#else
      handlerFunc: wheelHandlerFunc,
#endif
      useCapture: useCapture
    };
    JSEvents.registerOrRemoveHandler(eventHandler);
  },

  emscripten_set_wheel_callback_on_thread__proxy: 'sync',
  emscripten_set_wheel_callback_on_thread__sig: 'iiiiii',
  emscripten_set_wheel_callback_on_thread__deps: ['$JSEvents', '_registerWheelEventCallback', '_findEventTarget'],
  emscripten_set_wheel_callback_on_thread: function(target, userData, useCapture, callbackfunc, targetThread) {
    target = __findEventTarget(target);
    if (typeof target.onwheel !== 'undefined') {
      __registerWheelEventCallback(target, userData, useCapture, callbackfunc, {{{ cDefine('EMSCRIPTEN_EVENT_WHEEL') }}}, "wheel", targetThread);
      return {{{ cDefine('EMSCRIPTEN_RESULT_SUCCESS') }}};
#if MIN_IE_VERSION <= 8 || MIN_SAFARI_VERSION < 130000 // https://caniuse.com/#feat=mdn-api_wheelevent
    } else if (typeof target.onmousewheel !== 'undefined') {
      __registerWheelEventCallback(target, userData, useCapture, callbackfunc, {{{ cDefine('EMSCRIPTEN_EVENT_WHEEL') }}}, "mousewheel", targetThread);
      return {{{ cDefine('EMSCRIPTEN_RESULT_SUCCESS') }}};
#endif
    } else {
      return {{{ cDefine('EMSCRIPTEN_RESULT_NOT_SUPPORTED') }}};
    }
  },

  _registerUiEventCallback__deps: ['$JSEvents', '_findEventTarget'],
  _registerUiEventCallback: function(target, userData, useCapture, callbackfunc, eventTypeId, eventTypeString, targetThread) {
#if USE_PTHREADS
    targetThread = JSEvents.getTargetThreadForEventCallback(targetThread);
#endif
    if (!JSEvents.uiEvent) JSEvents.uiEvent = _malloc( {{{ C_STRUCTS.EmscriptenUiEvent.__size__ }}} );

#if DISABLE_DEPRECATED_FIND_EVENT_TARGET_BEHAVIOR
    target = __findEventTarget(target);
#else
    if (eventTypeString == "scroll" && !target) {
      target = document; // By default read scroll events on document rather than window.
    } else {
      target = __findEventTarget(target);
    }
#else
#endif

    var uiEventHandlerFunc = function(ev) {
      var e = ev || event;
      if (e.target != target) {
        // Never take ui events such as scroll via a 'bubbled' route, but always from the direct element that
        // was targeted. Otherwise e.g. if app logs a message in response to a page scroll, the Emscripten log
        // message box could cause to scroll, generating a new (bubbled) scroll message, causing a new log print,
        // causing a new scroll, etc..
        return;
      }
#if USE_PTHREADS
      var uiEvent = targetThread ? _malloc( {{{ C_STRUCTS.EmscriptenUiEvent.__size__ }}} ) : JSEvents.uiEvent;
#else
      var uiEvent = JSEvents.uiEvent;
#endif
      var b = document.body; // Take document.body to a variable, Closure compiler does not outline access to it on its own.
      {{{ makeSetValue('uiEvent', C_STRUCTS.EmscriptenUiEvent.detail, 'e.detail', 'i32') }}};
      {{{ makeSetValue('uiEvent', C_STRUCTS.EmscriptenUiEvent.documentBodyClientWidth, 'b.clientWidth', 'i32') }}};
      {{{ makeSetValue('uiEvent', C_STRUCTS.EmscriptenUiEvent.documentBodyClientHeight, 'b.clientHeight', 'i32') }}};
      {{{ makeSetValue('uiEvent', C_STRUCTS.EmscriptenUiEvent.windowInnerWidth, 'innerWidth', 'i32') }}};
      {{{ makeSetValue('uiEvent', C_STRUCTS.EmscriptenUiEvent.windowInnerHeight, 'innerHeight', 'i32') }}};
      {{{ makeSetValue('uiEvent', C_STRUCTS.EmscriptenUiEvent.windowOuterWidth, 'outerWidth', 'i32') }}};
      {{{ makeSetValue('uiEvent', C_STRUCTS.EmscriptenUiEvent.windowOuterHeight, 'outerHeight', 'i32') }}};
      {{{ makeSetValue('uiEvent', C_STRUCTS.EmscriptenUiEvent.scrollTop, 'pageXOffset', 'i32') }}};
      {{{ makeSetValue('uiEvent', C_STRUCTS.EmscriptenUiEvent.scrollLeft, 'pageYOffset', 'i32') }}};
#if USE_PTHREADS
      if (targetThread) JSEvents.queueEventHandlerOnThread_iiii(targetThread, callbackfunc, eventTypeId, uiEvent, userData);
      else
#endif
      if ({{{ makeDynCall('iiii') }}}(callbackfunc, eventTypeId, uiEvent, userData)) e.preventDefault();
    };

    var eventHandler = {
      target: target,
      eventTypeString: eventTypeString,
      callbackfunc: callbackfunc,
      handlerFunc: uiEventHandlerFunc,
      useCapture: useCapture
    };
    JSEvents.registerOrRemoveHandler(eventHandler);
  },

  emscripten_set_resize_callback_on_thread__proxy: 'sync',
  emscripten_set_resize_callback_on_thread__sig: 'iiiiii',
  emscripten_set_resize_callback_on_thread__deps: ['_registerUiEventCallback'],
  emscripten_set_resize_callback_on_thread: function(target, userData, useCapture, callbackfunc, targetThread) {
    __registerUiEventCallback(target, userData, useCapture, callbackfunc, {{{ cDefine('EMSCRIPTEN_EVENT_RESIZE') }}}, "resize", targetThread);
    return {{{ cDefine('EMSCRIPTEN_RESULT_SUCCESS') }}};
  },

  emscripten_set_scroll_callback_on_thread__proxy: 'sync',
  emscripten_set_scroll_callback_on_thread__sig: 'iiiiii',
  emscripten_set_scroll_callback_on_thread__deps: ['_registerUiEventCallback'],
  emscripten_set_scroll_callback_on_thread: function(target, userData, useCapture, callbackfunc, targetThread) {
    __registerUiEventCallback(target, userData, useCapture, callbackfunc, {{{ cDefine('EMSCRIPTEN_EVENT_SCROLL') }}}, "scroll", targetThread);
    return {{{ cDefine('EMSCRIPTEN_RESULT_SUCCESS') }}};
  },

  _registerFocusEventCallback__deps: ['$JSEvents', '_findEventTarget'],
  _registerFocusEventCallback: function(target, userData, useCapture, callbackfunc, eventTypeId, eventTypeString, targetThread) {
#if USE_PTHREADS
    targetThread = JSEvents.getTargetThreadForEventCallback(targetThread);
#endif
    if (!JSEvents.focusEvent) JSEvents.focusEvent = _malloc( {{{ C_STRUCTS.EmscriptenFocusEvent.__size__ }}} );

    var focusEventHandlerFunc = function(ev) {
      var e = ev || event;

      var nodeName = JSEvents.getNodeNameForTarget(e.target);
      var id = e.target.id ? e.target.id : '';

#if USE_PTHREADS
      var focusEvent = targetThread ? _malloc( {{{ C_STRUCTS.EmscriptenFocusEvent.__size__ }}} ) : JSEvents.focusEvent;
#else
      var focusEvent = JSEvents.focusEvent;
#endif
      stringToUTF8(nodeName, focusEvent + {{{ C_STRUCTS.EmscriptenFocusEvent.nodeName }}}, {{{ cDefine('EM_HTML5_LONG_STRING_LEN_BYTES') }}});
      stringToUTF8(id, focusEvent + {{{ C_STRUCTS.EmscriptenFocusEvent.id }}}, {{{ cDefine('EM_HTML5_LONG_STRING_LEN_BYTES') }}});

#if USE_PTHREADS
      if (targetThread) JSEvents.queueEventHandlerOnThread_iiii(targetThread, callbackfunc, eventTypeId, focusEvent, userData);
      else
#endif
      if ({{{ makeDynCall('iiii') }}}(callbackfunc, eventTypeId, focusEvent, userData)) e.preventDefault();
    };

    var eventHandler = {
      target: __findEventTarget(target),
      eventTypeString: eventTypeString,
      callbackfunc: callbackfunc,
      handlerFunc: focusEventHandlerFunc,
      useCapture: useCapture
    };
    JSEvents.registerOrRemoveHandler(eventHandler);
  },

  emscripten_set_blur_callback_on_thread__proxy: 'sync',
  emscripten_set_blur_callback_on_thread__sig: 'iiiiii',
  emscripten_set_blur_callback_on_thread__deps: ['_registerFocusEventCallback'],
  emscripten_set_blur_callback_on_thread: function(target, userData, useCapture, callbackfunc, targetThread) {
    __registerFocusEventCallback(target, userData, useCapture, callbackfunc, {{{ cDefine('EMSCRIPTEN_EVENT_BLUR') }}}, "blur", targetThread);
    return {{{ cDefine('EMSCRIPTEN_RESULT_SUCCESS') }}};
  },

  emscripten_set_focus_callback_on_thread__proxy: 'sync',
  emscripten_set_focus_callback_on_thread__sig: 'iiiiii',
  emscripten_set_focus_callback_on_thread__deps: ['_registerFocusEventCallback'],
  emscripten_set_focus_callback_on_thread: function(target, userData, useCapture, callbackfunc, targetThread) {
    __registerFocusEventCallback(target, userData, useCapture, callbackfunc, {{{ cDefine('EMSCRIPTEN_EVENT_FOCUS') }}}, "focus", targetThread);
    return {{{ cDefine('EMSCRIPTEN_RESULT_SUCCESS') }}};
  },

  emscripten_set_focusin_callback_on_thread__proxy: 'sync',
  emscripten_set_focusin_callback_on_thread__sig: 'iiiiii',
  emscripten_set_focusin_callback_on_thread__deps: ['_registerFocusEventCallback'],
  emscripten_set_focusin_callback_on_thread: function(target, userData, useCapture, callbackfunc, targetThread) {
    __registerFocusEventCallback(target, userData, useCapture, callbackfunc, {{{ cDefine('EMSCRIPTEN_EVENT_FOCUSIN') }}}, "focusin", targetThread);
    return {{{ cDefine('EMSCRIPTEN_RESULT_SUCCESS') }}};
  },

  emscripten_set_focusout_callback_on_thread__proxy: 'sync',
  emscripten_set_focusout_callback_on_thread__sig: 'iiiiii',
  emscripten_set_focusout_callback_on_thread__deps: ['_registerFocusEventCallback'],
  emscripten_set_focusout_callback_on_thread: function(target, userData, useCapture, callbackfunc, targetThread) {
    __registerFocusEventCallback(target, userData, useCapture, callbackfunc, {{{ cDefine('EMSCRIPTEN_EVENT_FOCUSOUT') }}}, "focusout", targetThread);
    return {{{ cDefine('EMSCRIPTEN_RESULT_SUCCESS') }}};
  },

  _fillDeviceOrientationEventData__deps: ['$JSEvents'],
  _fillDeviceOrientationEventData: function(eventStruct, e, target) {
    {{{ makeSetValue('eventStruct', C_STRUCTS.EmscriptenDeviceOrientationEvent.alpha, 'e.alpha', 'double') }}};
    {{{ makeSetValue('eventStruct', C_STRUCTS.EmscriptenDeviceOrientationEvent.beta, 'e.beta', 'double') }}};
    {{{ makeSetValue('eventStruct', C_STRUCTS.EmscriptenDeviceOrientationEvent.gamma, 'e.gamma', 'double') }}};
    {{{ makeSetValue('eventStruct', C_STRUCTS.EmscriptenDeviceOrientationEvent.absolute, 'e.absolute', 'i32') }}};
  },

  _registerDeviceOrientationEventCallback__deps: ['$JSEvents', '_fillDeviceOrientationEventData', '_findEventTarget'],
  _registerDeviceOrientationEventCallback: function(target, userData, useCapture, callbackfunc, eventTypeId, eventTypeString, targetThread) {
#if USE_PTHREADS
    targetThread = JSEvents.getTargetThreadForEventCallback(targetThread);
#endif
    if (!JSEvents.deviceOrientationEvent) JSEvents.deviceOrientationEvent = _malloc( {{{ C_STRUCTS.EmscriptenDeviceOrientationEvent.__size__ }}} );

    var deviceOrientationEventHandlerFunc = function(ev) {
      var e = ev || event;

      __fillDeviceOrientationEventData(JSEvents.deviceOrientationEvent, e, target); // TODO: Thread-safety with respect to emscripten_get_deviceorientation_status()

#if USE_PTHREADS
      if (targetThread) {
        var deviceOrientationEvent = _malloc( {{{ C_STRUCTS.EmscriptenDeviceOrientationEvent.__size__ }}} );
        __fillDeviceOrientationEventData(deviceOrientationEvent, e, target);
        JSEvents.queueEventHandlerOnThread_iiii(targetThread, callbackfunc, eventTypeId, deviceOrientationEvent, userData);
      } else
#endif
      if ({{{ makeDynCall('iiii') }}}(callbackfunc, eventTypeId, JSEvents.deviceOrientationEvent, userData)) e.preventDefault();
    };

    var eventHandler = {
      target: __findEventTarget(target),
      eventTypeString: eventTypeString,
      callbackfunc: callbackfunc,
      handlerFunc: deviceOrientationEventHandlerFunc,
      useCapture: useCapture
    };
    JSEvents.registerOrRemoveHandler(eventHandler);
  },

  emscripten_set_deviceorientation_callback_on_thread__proxy: 'sync',
  emscripten_set_deviceorientation_callback_on_thread__sig: 'iiiii',
  emscripten_set_deviceorientation_callback_on_thread__deps: ['_registerDeviceOrientationEventCallback'],
  emscripten_set_deviceorientation_callback_on_thread: function(userData, useCapture, callbackfunc, targetThread) {
    __registerDeviceOrientationEventCallback({{{ cDefine('EMSCRIPTEN_EVENT_TARGET_WINDOW') }}}, userData, useCapture, callbackfunc, {{{ cDefine('EMSCRIPTEN_EVENT_DEVICEORIENTATION') }}}, "deviceorientation", targetThread);
    return {{{ cDefine('EMSCRIPTEN_RESULT_SUCCESS') }}};
  },

  emscripten_get_deviceorientation_status__proxy: 'sync',
  emscripten_get_deviceorientation_status__sig: 'ii',
  emscripten_get_deviceorientation_status__deps: ['$JSEvents', '_registerDeviceOrientationEventCallback'],
  emscripten_get_deviceorientation_status: function(orientationState) {
    if (!JSEvents.deviceOrientationEvent) return {{{ cDefine('EMSCRIPTEN_RESULT_NO_DATA') }}};
    // HTML5 does not really have a polling API for device orientation events, so implement one manually by
    // returning the data from the most recently received event. This requires that user has registered
    // at least some no-op function as an event handler.
    HEAP32.set(HEAP32.subarray(JSEvents.deviceOrientationEvent, {{{ C_STRUCTS.EmscriptenDeviceOrientationEvent.__size__ }}}), orientationState);
    return {{{ cDefine('EMSCRIPTEN_RESULT_SUCCESS') }}};
  },

  _fillDeviceMotionEventData__deps: ['$JSEvents'],
  _fillDeviceMotionEventData: function(eventStruct, e, target) {
    var supportedFields = 0;
    var a = e['acceleration'];
    supportedFields |= a && {{{ cDefine('EMSCRIPTEN_DEVICE_MOTION_EVENT_SUPPORTS_ACCELERATION') }}};
    var ag = e['accelerationIncludingGravity'];
    supportedFields |= ag && {{{ cDefine('EMSCRIPTEN_DEVICE_MOTION_EVENT_SUPPORTS_ACCELERATION_INCLUDING_GRAVITY') }}};
    var rr = e['rotationRate'];
    supportedFields |= rr && {{{ cDefine('EMSCRIPTEN_DEVICE_MOTION_EVENT_SUPPORTS_ROTATION_RATE') }}};
    a = a || {};
    ag = ag || {};
    rr = rr || {};
    {{{ makeSetValue('eventStruct', C_STRUCTS.EmscriptenDeviceMotionEvent.accelerationX, 'a["x"]', 'double') }}};
    {{{ makeSetValue('eventStruct', C_STRUCTS.EmscriptenDeviceMotionEvent.accelerationY, 'a["y"]', 'double') }}};
    {{{ makeSetValue('eventStruct', C_STRUCTS.EmscriptenDeviceMotionEvent.accelerationZ, 'a["z"]', 'double') }}};
    {{{ makeSetValue('eventStruct', C_STRUCTS.EmscriptenDeviceMotionEvent.accelerationIncludingGravityX, 'ag["x"]', 'double') }}};
    {{{ makeSetValue('eventStruct', C_STRUCTS.EmscriptenDeviceMotionEvent.accelerationIncludingGravityY, 'ag["y"]', 'double') }}};
    {{{ makeSetValue('eventStruct', C_STRUCTS.EmscriptenDeviceMotionEvent.accelerationIncludingGravityZ, 'ag["z"]', 'double') }}};
    {{{ makeSetValue('eventStruct', C_STRUCTS.EmscriptenDeviceMotionEvent.rotationRateAlpha, 'rr["alpha"]', 'double') }}};
    {{{ makeSetValue('eventStruct', C_STRUCTS.EmscriptenDeviceMotionEvent.rotationRateBeta, 'rr["beta"]', 'double') }}};
    {{{ makeSetValue('eventStruct', C_STRUCTS.EmscriptenDeviceMotionEvent.rotationRateGamma, 'rr["gamma"]', 'double') }}};
  },

  _registerDeviceMotionEventCallback__deps: ['$JSEvents', '_fillDeviceMotionEventData', '_findEventTarget'],
  _registerDeviceMotionEventCallback: function(target, userData, useCapture, callbackfunc, eventTypeId, eventTypeString, targetThread) {
#if USE_PTHREADS
    targetThread = JSEvents.getTargetThreadForEventCallback(targetThread);
#endif
    if (!JSEvents.deviceMotionEvent) JSEvents.deviceMotionEvent = _malloc( {{{ C_STRUCTS.EmscriptenDeviceMotionEvent.__size__ }}} );

    var deviceMotionEventHandlerFunc = function(ev) {
      var e = ev || event;

      __fillDeviceMotionEventData(JSEvents.deviceMotionEvent, e, target); // TODO: Thread-safety with respect to emscripten_get_devicemotion_status()

#if USE_PTHREADS
      if (targetThread) {
        var deviceMotionEvent = _malloc( {{{ C_STRUCTS.EmscriptenDeviceMotionEvent.__size__ }}} );
        __fillDeviceMotionEventData(deviceMotionEvent, e, target);
        JSEvents.queueEventHandlerOnThread_iiii(targetThread, callbackfunc, eventTypeId, deviceMotionEvent, userData);
      } else
#endif
      if ({{{ makeDynCall('iiii') }}}(callbackfunc, eventTypeId, JSEvents.deviceMotionEvent, userData)) e.preventDefault();
    };

    var eventHandler = {
      target: __findEventTarget(target),
      eventTypeString: eventTypeString,
      callbackfunc: callbackfunc,
      handlerFunc: deviceMotionEventHandlerFunc,
      useCapture: useCapture
    };
    JSEvents.registerOrRemoveHandler(eventHandler);
  },

  emscripten_set_devicemotion_callback_on_thread__proxy: 'sync',
  emscripten_set_devicemotion_callback_on_thread__sig: 'iiiii',
  emscripten_set_devicemotion_callback_on_thread__deps: ['_registerDeviceMotionEventCallback'],
  emscripten_set_devicemotion_callback_on_thread: function(userData, useCapture, callbackfunc, targetThread) {
    __registerDeviceMotionEventCallback({{{ cDefine('EMSCRIPTEN_EVENT_TARGET_WINDOW') }}}, userData, useCapture, callbackfunc, {{{ cDefine('EMSCRIPTEN_EVENT_DEVICEMOTION') }}}, "devicemotion", targetThread);
    return {{{ cDefine('EMSCRIPTEN_RESULT_SUCCESS') }}};
  },

  emscripten_get_devicemotion_status__proxy: 'sync',
  emscripten_get_devicemotion_status__sig: 'ii',
  emscripten_get_devicemotion_status__deps: ['$JSEvents'],
  emscripten_get_devicemotion_status: function(motionState) {
    if (!JSEvents.deviceMotionEvent) return {{{ cDefine('EMSCRIPTEN_RESULT_NO_DATA') }}};
    // HTML5 does not really have a polling API for device motion events, so implement one manually by
    // returning the data from the most recently received event. This requires that user has registered
    // at least some no-op function as an event handler.
    HEAP32.set(HEAP32.subarray(JSEvents.deviceMotionEvent, {{{ C_STRUCTS.EmscriptenDeviceMotionEvent.__size__ }}}), motionState);
    return {{{ cDefine('EMSCRIPTEN_RESULT_SUCCESS') }}};
  },

  _screenOrientation: function() {
    if (!screen) return undefined;
    return screen.orientation || screen.mozOrientation || screen.webkitOrientation || screen.msOrientation;
  },

  _fillOrientationChangeEventData__deps: ['_screenOrientation'],
  _fillOrientationChangeEventData: function(eventStruct) {
    var orientations  = ["portrait-primary", "portrait-secondary", "landscape-primary", "landscape-secondary"];
    var orientations2 = ["portrait",         "portrait",           "landscape",         "landscape"];

    var orientationString = __screenOrientation();
    var orientation = orientations.indexOf(orientationString);
    if (orientation == -1) {
      orientation = orientations2.indexOf(orientationString);
    }

    {{{ makeSetValue('eventStruct', C_STRUCTS.EmscriptenOrientationChangeEvent.orientationIndex, '1 << orientation', 'i32') }}};
    {{{ makeSetValue('eventStruct', C_STRUCTS.EmscriptenOrientationChangeEvent.orientationAngle, 'orientation', 'i32') }}};
  },

  _registerOrientationChangeEventCallback__deps: ['$JSEvents', '_fillOrientationChangeEventData', '_findEventTarget'],
  _registerOrientationChangeEventCallback: function(target, userData, useCapture, callbackfunc, eventTypeId, eventTypeString, targetThread) {
#if USE_PTHREADS
    targetThread = JSEvents.getTargetThreadForEventCallback(targetThread);
#endif
    if (!JSEvents.orientationChangeEvent) JSEvents.orientationChangeEvent = _malloc( {{{ C_STRUCTS.EmscriptenOrientationChangeEvent.__size__ }}} );

    var orientationChangeEventHandlerFunc = function(ev) {
      var e = ev || event;

#if USE_PTHREADS
      var orientationChangeEvent = targetThread ? _malloc( {{{ C_STRUCTS.EmscriptenDeviceMotionEvent.__size__ }}} ) : JSEvents.orientationChangeEvent;
#else
      var orientationChangeEvent = JSEvents.orientationChangeEvent;
#endif

      __fillOrientationChangeEventData(orientationChangeEvent);

#if USE_PTHREADS
      if (targetThread) JSEvents.queueEventHandlerOnThread_iiii(targetThread, callbackfunc, eventTypeId, orientationChangeEvent, userData);
      else
#endif
      if ({{{ makeDynCall('iiii') }}}(callbackfunc, eventTypeId, orientationChangeEvent, userData)) e.preventDefault();
    };

    if (eventTypeString == "orientationchange" && screen.mozOrientation !== undefined) {
      eventTypeString = "mozorientationchange";
    }

    var eventHandler = {
      target: target,
      eventTypeString: eventTypeString,
      callbackfunc: callbackfunc,
      handlerFunc: orientationChangeEventHandlerFunc,
      useCapture: useCapture
    };
    JSEvents.registerOrRemoveHandler(eventHandler);
  },

  emscripten_set_orientationchange_callback_on_thread__proxy: 'sync',
  emscripten_set_orientationchange_callback_on_thread__sig: 'iiiii',
  emscripten_set_orientationchange_callback_on_thread__deps: ['_registerOrientationChangeEventCallback'],
  emscripten_set_orientationchange_callback_on_thread: function(userData, useCapture, callbackfunc, targetThread) {
    if (!screen || !screen['addEventListener']) return {{{ cDefine('EMSCRIPTEN_RESULT_NOT_SUPPORTED') }}};
    __registerOrientationChangeEventCallback(screen, userData, useCapture, callbackfunc, {{{ cDefine('EMSCRIPTEN_EVENT_ORIENTATIONCHANGE') }}}, "orientationchange", targetThread);
    return {{{ cDefine('EMSCRIPTEN_RESULT_SUCCESS') }}};
  },
  
  emscripten_get_orientation_status__proxy: 'sync',
  emscripten_get_orientation_status__sig: 'ii',
  emscripten_get_orientation_status__deps: ['_fillOrientationChangeEventData', '_screenOrientation'],
  emscripten_get_orientation_status: function(orientationChangeEvent) {
    if (!__screenOrientation() && typeof orientation === 'undefined') return {{{ cDefine('EMSCRIPTEN_RESULT_NOT_SUPPORTED') }}};
    __fillOrientationChangeEventData(orientationChangeEvent);
    return {{{ cDefine('EMSCRIPTEN_RESULT_SUCCESS') }}};
  },

  emscripten_lock_orientation__proxy: 'sync',
  emscripten_lock_orientation__sig: 'ii',
  emscripten_lock_orientation: function(allowedOrientations) {
    var orientations = [];
    if (allowedOrientations & 1) orientations.push("portrait-primary");
    if (allowedOrientations & 2) orientations.push("portrait-secondary");
    if (allowedOrientations & 4) orientations.push("landscape-primary");
    if (allowedOrientations & 8) orientations.push("landscape-secondary");
    var succeeded;
    if (screen.lockOrientation) {
      succeeded = screen.lockOrientation(orientations);
    } else if (screen.mozLockOrientation) {
      succeeded = screen.mozLockOrientation(orientations);
    } else if (screen.webkitLockOrientation) {
      succeeded = screen.webkitLockOrientation(orientations);
    } else if (screen.msLockOrientation) {
      succeeded = screen.msLockOrientation(orientations);
    } else {
      return {{{ cDefine('EMSCRIPTEN_RESULT_NOT_SUPPORTED') }}};
    }
    if (succeeded) {
      return {{{ cDefine('EMSCRIPTEN_RESULT_SUCCESS') }}};
    } else {
      return {{{ cDefine('EMSCRIPTEN_RESULT_FAILED') }}};
    }
  },
  
  emscripten_unlock_orientation__proxy: 'sync',
  emscripten_unlock_orientation__sig: 'i',
  emscripten_unlock_orientation: function() {
    if (screen.unlockOrientation) {
      screen.unlockOrientation();
    } else if (screen.mozUnlockOrientation) {
      screen.mozUnlockOrientation();
    } else if (screen.webkitUnlockOrientation) {
      screen.webkitUnlockOrientation();
    } else if (screen.msUnlockOrientation) {
      screen.msUnlockOrientation();
    } else {
      return {{{ cDefine('EMSCRIPTEN_RESULT_NOT_SUPPORTED') }}};
    }
    return {{{ cDefine('EMSCRIPTEN_RESULT_SUCCESS') }}};
  },

  _fillFullscreenChangeEventData__deps: ['$JSEvents'],
  _fillFullscreenChangeEventData: function(eventStruct) {
    var fullscreenElement = document.fullscreenElement || document.mozFullScreenElement || document.webkitFullscreenElement || document.msFullscreenElement;
    var isFullscreen = !!fullscreenElement;
    /** @suppress{checkTypes} */
    {{{ makeSetValue('eventStruct', C_STRUCTS.EmscriptenFullscreenChangeEvent.isFullscreen, 'isFullscreen', 'i32') }}};
    {{{ makeSetValue('eventStruct', C_STRUCTS.EmscriptenFullscreenChangeEvent.fullscreenEnabled, 'JSEvents.fullscreenEnabled()', 'i32') }}};
    // If transitioning to fullscreen, report info about the element that is now fullscreen.
    // If transitioning to windowed mode, report info about the element that just was fullscreen.
    var reportedElement = isFullscreen ? fullscreenElement : JSEvents.previousFullscreenElement;
    var nodeName = JSEvents.getNodeNameForTarget(reportedElement);
    var id = (reportedElement && reportedElement.id) ? reportedElement.id : '';
    stringToUTF8(nodeName, eventStruct + {{{ C_STRUCTS.EmscriptenFullscreenChangeEvent.nodeName }}}, {{{ cDefine('EM_HTML5_LONG_STRING_LEN_BYTES') }}});
    stringToUTF8(id, eventStruct + {{{ C_STRUCTS.EmscriptenFullscreenChangeEvent.id }}}, {{{ cDefine('EM_HTML5_LONG_STRING_LEN_BYTES') }}});
    {{{ makeSetValue('eventStruct', C_STRUCTS.EmscriptenFullscreenChangeEvent.elementWidth, 'reportedElement ? reportedElement.clientWidth : 0', 'i32') }}};
    {{{ makeSetValue('eventStruct', C_STRUCTS.EmscriptenFullscreenChangeEvent.elementHeight, 'reportedElement ? reportedElement.clientHeight : 0', 'i32') }}};
    {{{ makeSetValue('eventStruct', C_STRUCTS.EmscriptenFullscreenChangeEvent.screenWidth, 'screen.width', 'i32') }}};
    {{{ makeSetValue('eventStruct', C_STRUCTS.EmscriptenFullscreenChangeEvent.screenHeight, 'screen.height', 'i32') }}};
    if (isFullscreen) {
      JSEvents.previousFullscreenElement = fullscreenElement;
    }
  },

  _registerFullscreenChangeEventCallback__deps: ['$JSEvents', '_fillFullscreenChangeEventData', '_findEventTarget'],
  _registerFullscreenChangeEventCallback: function(target, userData, useCapture, callbackfunc, eventTypeId, eventTypeString, targetThread) {
#if USE_PTHREADS
    targetThread = JSEvents.getTargetThreadForEventCallback(targetThread);
#endif
    if (!JSEvents.fullscreenChangeEvent) JSEvents.fullscreenChangeEvent = _malloc( {{{ C_STRUCTS.EmscriptenFullscreenChangeEvent.__size__ }}} );

    var fullscreenChangeEventhandlerFunc = function(ev) {
      var e = ev || event;

#if USE_PTHREADS
      var fullscreenChangeEvent = targetThread ? _malloc( {{{ C_STRUCTS.EmscriptenFullscreenChangeEvent.__size__ }}} ) : JSEvents.fullscreenChangeEvent;
#else
      var fullscreenChangeEvent = JSEvents.fullscreenChangeEvent;
#endif

      __fillFullscreenChangeEventData(fullscreenChangeEvent);

#if USE_PTHREADS
      if (targetThread) JSEvents.queueEventHandlerOnThread_iiii(targetThread, callbackfunc, eventTypeId, fullscreenChangeEvent, userData);
      else
#endif
      if ({{{ makeDynCall('iiii') }}}(callbackfunc, eventTypeId, fullscreenChangeEvent, userData)) e.preventDefault();
    };

    var eventHandler = {
      target: target,
      eventTypeString: eventTypeString,
      callbackfunc: callbackfunc,
      handlerFunc: fullscreenChangeEventhandlerFunc,
      useCapture: useCapture
    };
    JSEvents.registerOrRemoveHandler(eventHandler);
  },

  emscripten_set_fullscreenchange_callback_on_thread__proxy: 'sync',
  emscripten_set_fullscreenchange_callback_on_thread__sig: 'iiiiii',
  emscripten_set_fullscreenchange_callback_on_thread__deps: ['$JSEvents', '_registerFullscreenChangeEventCallback', '_findEventTarget', '$SpecialEventTargets'],
  emscripten_set_fullscreenchange_callback_on_thread: function(target, userData, useCapture, callbackfunc, targetThread) {
    if (!JSEvents.fullscreenEnabled()) return {{{ cDefine('EMSCRIPTEN_RESULT_NOT_SUPPORTED') }}};
#if DISABLE_DEPRECATED_FIND_EVENT_TARGET_BEHAVIOR
    target = __findEventTarget(target);
#else
    target = target ? __findEventTarget(target) : SpecialEventTargets[{{{ cDefine('EMSCRIPTEN_EVENT_TARGET_DOCUMENT') }}}];
#endif
    if (!target) return {{{ cDefine('EMSCRIPTEN_RESULT_UNKNOWN_TARGET') }}};
    __registerFullscreenChangeEventCallback(target, userData, useCapture, callbackfunc, {{{ cDefine('EMSCRIPTEN_EVENT_FULLSCREENCHANGE') }}}, "fullscreenchange", targetThread);

#if MIN_FIREFOX_VERSION <= 63 // https://caniuse.com/#feat=mdn-api_element_fullscreenchange_event
    __registerFullscreenChangeEventCallback(target, userData, useCapture, callbackfunc, {{{ cDefine('EMSCRIPTEN_EVENT_FULLSCREENCHANGE') }}}, "mozfullscreenchange", targetThread);
#endif

#if MIN_CHROME_VERSION < 71 || MIN_SAFARI_VERSION != TARGET_NOT_SUPPORTED
    // Unprefixed Fullscreen API shipped in Chromium 71 (https://bugs.chromium.org/p/chromium/issues/detail?id=383813)
    // As of Safari 13.0.3 on macOS Catalina 10.15.1 still ships with prefixed webkitfullscreenchange. TODO: revisit this check once Safari ships unprefixed version.
    __registerFullscreenChangeEventCallback(target, userData, useCapture, callbackfunc, {{{ cDefine('EMSCRIPTEN_EVENT_FULLSCREENCHANGE') }}}, "webkitfullscreenchange", targetThread);
#endif

#if MIN_IE_VERSION != TARGET_NOT_SUPPORTED // https://caniuse.com/#feat=mdn-api_document_fullscreenchange_event
    __registerFullscreenChangeEventCallback(target, userData, useCapture, callbackfunc, {{{ cDefine('EMSCRIPTEN_EVENT_FULLSCREENCHANGE') }}}, "MSFullscreenChange", targetThread);
#endif
    return {{{ cDefine('EMSCRIPTEN_RESULT_SUCCESS') }}};
  },

  emscripten_get_fullscreen_status__proxy: 'sync',
  emscripten_get_fullscreen_status__sig: 'ii',
  emscripten_get_fullscreen_status__deps: ['$JSEvents', '_fillFullscreenChangeEventData'],
  emscripten_get_fullscreen_status: function(fullscreenStatus) {
    if (!JSEvents.fullscreenEnabled()) return {{{ cDefine('EMSCRIPTEN_RESULT_NOT_SUPPORTED') }}};
    __fillFullscreenChangeEventData(fullscreenStatus);
    return {{{ cDefine('EMSCRIPTEN_RESULT_SUCCESS') }}};
  },

  JSEvents_requestFullscreen__deps: ['$JSEvents', 'JSEvents_resizeCanvasForFullscreen'],
  JSEvents_requestFullscreen: function(target, strategy) {
    // EMSCRIPTEN_FULLSCREEN_SCALE_DEFAULT + EMSCRIPTEN_FULLSCREEN_CANVAS_SCALE_NONE is a mode where no extra logic is performed to the DOM elements.
    if (strategy.scaleMode != {{{ cDefine('EMSCRIPTEN_FULLSCREEN_SCALE_DEFAULT') }}} || strategy.canvasResolutionScaleMode != {{{ cDefine('EMSCRIPTEN_FULLSCREEN_CANVAS_SCALE_NONE') }}}) {
      _JSEvents_resizeCanvasForFullscreen(target, strategy);
    }

    if (target.requestFullscreen) {
      target.requestFullscreen();
#if MIN_IE_VERSION != TARGET_NOT_SUPPORTED // https://caniuse.com/#feat=fullscreen
    } else if (target.msRequestFullscreen) {
      target.msRequestFullscreen();
#endif
#if MIN_FIREFOX_VERSION <= 63 // https://caniuse.com/#feat=fullscreen
    } else if (target.mozRequestFullScreen) {
      target.mozRequestFullScreen();
    } else if (target.mozRequestFullscreen) {
      target.mozRequestFullscreen();
#endif
#if MIN_CHROME_VERSION <= 70 || MIN_SAFARI_VERSION != TARGET_NOT_SUPPORTED
    } else if (target.webkitRequestFullscreen) {
      target.webkitRequestFullscreen(Element.ALLOW_KEYBOARD_INPUT);
#endif
    } else {
      return JSEvents.fullscreenEnabled() ? {{{ cDefine('EMSCRIPTEN_RESULT_INVALID_TARGET') }}} : {{{ cDefine('EMSCRIPTEN_RESULT_NOT_SUPPORTED') }}};
    }

    if (strategy.canvasResizedCallback) {
#if USE_PTHREADS
      if (strategy.canvasResizedCallbackTargetThread) JSEvents.queueEventHandlerOnThread_iiii(strategy.canvasResizedCallbackTargetThread, strategy.canvasResizedCallback, {{{ cDefine('EMSCRIPTEN_EVENT_CANVASRESIZED') }}}, 0, strategy.canvasResizedCallbackUserData);
      else
#endif
      {{{ makeDynCall('iiii') }}}(strategy.canvasResizedCallback, {{{ cDefine('EMSCRIPTEN_EVENT_CANVASRESIZED') }}}, 0, strategy.canvasResizedCallbackUserData);
    }

    return {{{ cDefine('EMSCRIPTEN_RESULT_SUCCESS') }}};
  },

  JSEvents_resizeCanvasForFullscreen__deps: ['_registerRestoreOldStyle', '_get_canvas_element_size', '_setLetterbox', '_set_canvas_element_size', '_getBoundingClientRect'],
  JSEvents_resizeCanvasForFullscreen: function(target, strategy) {
    var restoreOldStyle = __registerRestoreOldStyle(target);
    var cssWidth = strategy.softFullscreen ? innerWidth : screen.width;
    var cssHeight = strategy.softFullscreen ? innerHeight : screen.height;
    var rect = __getBoundingClientRect(target);
#if MIN_IE_VERSION < 9
    // .getBoundingClientRect(element).width & .height do not work on IE 8 and older, IE 9+ is required
    // (https://developer.mozilla.org/en-US/docs/Web/API/Element/getBoundingClientRect)
    var windowedCssWidth = rect.right - rect.left;
    var windowedCssHeight = rect.bottom - rect.top;
#else
    var windowedCssWidth = rect.width;
    var windowedCssHeight = rect.height;
#endif
    var canvasSize = __get_canvas_element_size(target);
    var windowedRttWidth = canvasSize[0];
    var windowedRttHeight = canvasSize[1];

    if (strategy.scaleMode == {{{ cDefine('EMSCRIPTEN_FULLSCREEN_SCALE_CENTER') }}}) {
      __setLetterbox(target, (cssHeight - windowedCssHeight) / 2, (cssWidth - windowedCssWidth) / 2);
      cssWidth = windowedCssWidth;
      cssHeight = windowedCssHeight;
    } else if (strategy.scaleMode == {{{ cDefine('EMSCRIPTEN_FULLSCREEN_SCALE_ASPECT') }}}) {
      if (cssWidth*windowedRttHeight < windowedRttWidth*cssHeight) {
        var desiredCssHeight = windowedRttHeight * cssWidth / windowedRttWidth;
        __setLetterbox(target, (cssHeight - desiredCssHeight) / 2, 0);
        cssHeight = desiredCssHeight;
      } else {
        var desiredCssWidth = windowedRttWidth * cssHeight / windowedRttHeight;
        __setLetterbox(target, 0, (cssWidth - desiredCssWidth) / 2);
        cssWidth = desiredCssWidth;
      }
    }

    // If we are adding padding, must choose a background color or otherwise Chrome will give the
    // padding a default white color. Do it only if user has not customized their own background color.
    if (!target.style.backgroundColor) target.style.backgroundColor = 'black';
    // IE11 does the same, but requires the color to be set in the document body.
    if (!document.body.style.backgroundColor) document.body.style.backgroundColor = 'black'; // IE11
    // Firefox always shows black letterboxes independent of style color.

    target.style.width = cssWidth + 'px';
    target.style.height = cssHeight + 'px';

    if (strategy.filteringMode == {{{ cDefine('EMSCRIPTEN_FULLSCREEN_FILTERING_NEAREST') }}}) {
      target.style.imageRendering = 'optimizeSpeed';
      target.style.imageRendering = '-moz-crisp-edges';
      target.style.imageRendering = '-o-crisp-edges';
      target.style.imageRendering = '-webkit-optimize-contrast';
      target.style.imageRendering = 'optimize-contrast';
      target.style.imageRendering = 'crisp-edges';
      target.style.imageRendering = 'pixelated';
    }

    var dpiScale = (strategy.canvasResolutionScaleMode == {{{ cDefine('EMSCRIPTEN_FULLSCREEN_CANVAS_SCALE_HIDEF') }}}) ? devicePixelRatio : 1;
    if (strategy.canvasResolutionScaleMode != {{{ cDefine('EMSCRIPTEN_FULLSCREEN_CANVAS_SCALE_NONE') }}}) {
      var newWidth = (cssWidth * dpiScale)|0;
      var newHeight = (cssHeight * dpiScale)|0;
      __set_canvas_element_size(target, newWidth, newHeight);
      if (target.GLctxObject) target.GLctxObject.GLctx.viewport(0, 0, newWidth, newHeight);
    }
    return restoreOldStyle;
  },

  _registerRestoreOldStyle__deps: ['$JSEvents', '_get_canvas_element_size', '_set_canvas_element_size'],
  _registerRestoreOldStyle: function(canvas) {
    var canvasSize = __get_canvas_element_size(canvas);
    var oldWidth = canvasSize[0];
    var oldHeight = canvasSize[1];
    var oldCssWidth = canvas.style.width;
    var oldCssHeight = canvas.style.height;
    var oldBackgroundColor = canvas.style.backgroundColor; // Chrome reads color from here.
    var oldDocumentBackgroundColor = document.body.style.backgroundColor; // IE11 reads color from here.
    // Firefox always has black background color.
    var oldPaddingLeft = canvas.style.paddingLeft; // Chrome, FF, Safari
    var oldPaddingRight = canvas.style.paddingRight;
    var oldPaddingTop = canvas.style.paddingTop;
    var oldPaddingBottom = canvas.style.paddingBottom;
    var oldMarginLeft = canvas.style.marginLeft; // IE11
    var oldMarginRight = canvas.style.marginRight;
    var oldMarginTop = canvas.style.marginTop;
    var oldMarginBottom = canvas.style.marginBottom;
    var oldDocumentBodyMargin = document.body.style.margin;
    var oldDocumentOverflow = document.documentElement.style.overflow; // Chrome, Firefox
    var oldDocumentScroll = document.body.scroll; // IE
    var oldImageRendering = canvas.style.imageRendering;

    function restoreOldStyle() {
      var fullscreenElement = document.fullscreenElement
#if MIN_FIREFOX_VERSION <= 63 // https://caniuse.com/#feat=mdn-api_documentorshadowroot_fullscreenelement
        || document.mozFullScreenElement
#endif
#if MIN_EDGE_VERSION != TARGET_NOT_SUPPORTED || MIN_CHROME_VERSION != TARGET_NOT_SUPPORTED || MIN_SAFARI_VERSION != TARGET_NOT_SUPPORTED // https://caniuse.com/#feat=mdn-api_documentorshadowroot_fullscreenelement
        || document.webkitFullscreenElement
#endif
#if MIN_IE_VERSION != TARGET_NOT_SUPPORTED || MIN_EDGE_VERSION < 76
        || document.msFullscreenElement
#endif
        ;
      if (!fullscreenElement) {
        document.removeEventListener('fullscreenchange', restoreOldStyle);

#if MIN_FIREFOX_VERSION <= 63 // https://caniuse.com/#feat=mdn-api_element_fullscreenchange_event
        document.removeEventListener('mozfullscreenchange', restoreOldStyle);
#endif

#if MIN_CHROME_VERSION < 71 || MIN_SAFARI_VERSION != TARGET_NOT_SUPPORTED
        // Unprefixed Fullscreen API shipped in Chromium 71 (https://bugs.chromium.org/p/chromium/issues/detail?id=383813)
        // As of Safari 13.0.3 on macOS Catalina 10.15.1 still ships with prefixed webkitfullscreenchange. TODO: revisit this check once Safari ships unprefixed version.
        document.removeEventListener('webkitfullscreenchange', restoreOldStyle);
#endif

#if MIN_IE_VERSION != TARGET_NOT_SUPPORTED // https://caniuse.com/#feat=mdn-api_document_fullscreenchange_event
        document.removeEventListener('MSFullscreenChange', restoreOldStyle);
#endif

        __set_canvas_element_size(canvas, oldWidth, oldHeight);

        canvas.style.width = oldCssWidth;
        canvas.style.height = oldCssHeight;
        canvas.style.backgroundColor = oldBackgroundColor; // Chrome
        // IE11 hack: assigning 'undefined' or an empty string to document.body.style.backgroundColor has no effect, so first assign back the default color
        // before setting the undefined value. Setting undefined value is also important, or otherwise we would later treat that as something that the user
        // had explicitly set so subsequent fullscreen transitions would not set background color properly.
        if (!oldDocumentBackgroundColor) document.body.style.backgroundColor = 'white';
        document.body.style.backgroundColor = oldDocumentBackgroundColor; // IE11
        canvas.style.paddingLeft = oldPaddingLeft; // Chrome, FF, Safari
        canvas.style.paddingRight = oldPaddingRight;
        canvas.style.paddingTop = oldPaddingTop;
        canvas.style.paddingBottom = oldPaddingBottom;
        canvas.style.marginLeft = oldMarginLeft; // IE11
        canvas.style.marginRight = oldMarginRight;
        canvas.style.marginTop = oldMarginTop;
        canvas.style.marginBottom = oldMarginBottom;
        document.body.style.margin = oldDocumentBodyMargin;
        document.documentElement.style.overflow = oldDocumentOverflow; // Chrome, Firefox
        document.body.scroll = oldDocumentScroll; // IE
        canvas.style.imageRendering = oldImageRendering;
        if (canvas.GLctxObject) canvas.GLctxObject.GLctx.viewport(0, 0, oldWidth, oldHeight);

        if (__currentFullscreenStrategy.canvasResizedCallback) {
#if USE_PTHREADS
          if (__currentFullscreenStrategy.canvasResizedCallbackTargetThread) JSEvents.queueEventHandlerOnThread_iiii(__currentFullscreenStrategy.canvasResizedCallbackTargetThread, __currentFullscreenStrategy.canvasResizedCallback, {{{ cDefine('EMSCRIPTEN_EVENT_CANVASRESIZED') }}}, 0, __currentFullscreenStrategy.canvasResizedCallbackUserData);
          else
#endif
          {{{ makeDynCall('iiii') }}}(__currentFullscreenStrategy.canvasResizedCallback, {{{ cDefine('EMSCRIPTEN_EVENT_CANVASRESIZED') }}}, 0, __currentFullscreenStrategy.canvasResizedCallbackUserData);
        }
      }
    }
    document.addEventListener('fullscreenchange', restoreOldStyle);
#if MIN_FIREFOX_VERSION <= 63 // https://caniuse.com/#feat=mdn-api_element_fullscreenchange_event
    document.addEventListener('mozfullscreenchange', restoreOldStyle);
#endif
#if MIN_CHROME_VERSION < 71 || MIN_SAFARI_VERSION != TARGET_NOT_SUPPORTED
    // Unprefixed Fullscreen API shipped in Chromium 71 (https://bugs.chromium.org/p/chromium/issues/detail?id=383813)
    // As of Safari 13.0.3 on macOS Catalina 10.15.1 still ships with prefixed webkitfullscreenchange. TODO: revisit this check once Safari ships unprefixed version.
    document.addEventListener('webkitfullscreenchange', restoreOldStyle);
#endif
#if MIN_IE_VERSION != TARGET_NOT_SUPPORTED // https://caniuse.com/#feat=mdn-api_document_fullscreenchange_event
    document.addEventListener('MSFullscreenChange', restoreOldStyle);
#endif
    return restoreOldStyle;
  },

  // Walks the DOM tree and hides every element by setting "display: none;" except the given element.
  // Returns a list of [{node: element, displayState: oldDisplayStyle}] entries to allow restoring previous
  // visibility states after done.
  _hideEverythingExceptGivenElement: function (onlyVisibleElement) {
    var child = onlyVisibleElement;
    var parent = child.parentNode;
    var hiddenElements = [];
    while (child != document.body) {
      var children = parent.children;
      for (var i = 0; i < children.length; ++i) {
        if (children[i] != child) {
          hiddenElements.push({ node: children[i], displayState: children[i].style.display });
          children[i].style.display = 'none';
        }
      }
      child = parent;
      parent = parent.parentNode;
    }
    return hiddenElements;
  },

  // Applies old visibility states, given a list of changes returned by hideEverythingExceptGivenElement().
  _restoreHiddenElements: function(hiddenElements) {
    for (var i = 0; i < hiddenElements.length; ++i) {
      hiddenElements[i].node.style.display = hiddenElements[i].displayState;
    }
  },

  // Add letterboxes to a fullscreen element in a cross-browser way.
  _setLetterbox__deps: ['$JSEvents'],
  _setLetterbox: function(element, topBottom, leftRight) {
#if MIN_IE_VERSION != TARGET_NOT_SUPPORTED
    if (JSEvents.isInternetExplorer()) {
      // Cannot use padding on IE11, because IE11 computes padding in addition to the size, unlike
      // other browsers, which treat padding to be part of the size.
      // e.g.
      // FF, Chrome: If CSS size = 1920x1080, padding-leftright = 460, padding-topbottomx40, then content size = (1920 - 2*460) x (1080-2*40) = 1000x1000px, and total element size = 1920x1080px.
      //       IE11: If CSS size = 1920x1080, padding-leftright = 460, padding-topbottomx40, then content size = 1920x1080px and total element size = (1920+2*460) x (1080+2*40)px.
      // IE11  treats margin like Chrome and FF treat padding.
      element.style.marginLeft = element.style.marginRight = leftRight + 'px';
      element.style.marginTop = element.style.marginBottom = topBottom + 'px';
    } else {
#endif
      // Cannot use margin to specify letterboxes in FF or Chrome, since those ignore margins in fullscreen mode.
      element.style.paddingLeft = element.style.paddingRight = leftRight + 'px';
      element.style.paddingTop = element.style.paddingBottom = topBottom + 'px';
#if MIN_IE_VERSION != TARGET_NOT_SUPPORTED
    }
#endif
  },

  _currentFullscreenStrategy: {},
  _restoreOldWindowedStyle: null,

  _softFullscreenResizeWebGLRenderTarget__deps: ['$JSEvents', '_setLetterbox', '_currentFullscreenStrategy', '_get_canvas_element_size', '_set_canvas_element_size', '$jstoi_q'],
  _softFullscreenResizeWebGLRenderTarget: function() {
    var dpr = devicePixelRatio;
    var inHiDPIFullscreenMode = __currentFullscreenStrategy.canvasResolutionScaleMode == {{{ cDefine('EMSCRIPTEN_FULLSCREEN_CANVAS_SCALE_HIDEF') }}};
    var inAspectRatioFixedFullscreenMode = __currentFullscreenStrategy.scaleMode == {{{ cDefine('EMSCRIPTEN_FULLSCREEN_SCALE_ASPECT') }}};
    var inPixelPerfectFullscreenMode = __currentFullscreenStrategy.canvasResolutionScaleMode != {{{ cDefine('EMSCRIPTEN_FULLSCREEN_CANVAS_SCALE_NONE') }}};
    var inCenteredWithoutScalingFullscreenMode = __currentFullscreenStrategy.scaleMode == {{{ cDefine('EMSCRIPTEN_FULLSCREEN_SCALE_CENTER') }}};
    var screenWidth = inHiDPIFullscreenMode ? Math.round(innerWidth*dpr) : innerWidth;
    var screenHeight = inHiDPIFullscreenMode ? Math.round(innerHeight*dpr) : innerHeight;
    var w = screenWidth;
    var h = screenHeight;
    var canvas = __currentFullscreenStrategy.target;
    var canvasSize = __get_canvas_element_size(canvas);
    var x = canvasSize[0];
    var y = canvasSize[1];
    var topMargin;

    if (inAspectRatioFixedFullscreenMode) {
      if (w*y < x*h) h = (w * y / x) | 0;
      else if (w*y > x*h) w = (h * x / y) | 0;
      topMargin = ((screenHeight - h) / 2) | 0;
    }

    if (inPixelPerfectFullscreenMode) {
      __set_canvas_element_size(canvas, w, h);
      if (canvas.GLctxObject) canvas.GLctxObject.GLctx.viewport(0, 0, w, h);
    }

    // Back to CSS pixels.
    if (inHiDPIFullscreenMode) {
      topMargin /= dpr;
      w /= dpr;
      h /= dpr;
      // Round to nearest 4 digits of precision.
      w = Math.round(w*1e4)/1e4;
      h = Math.round(h*1e4)/1e4;
      topMargin = Math.round(topMargin*1e4)/1e4;
    }

    if (inCenteredWithoutScalingFullscreenMode) {
      var t = (innerHeight - jstoi_q(canvas.style.height)) / 2;
      var b = (innerWidth - jstoi_q(canvas.style.width)) / 2;
      __setLetterbox(canvas, t, b);
    } else {
      canvas.style.width = w + 'px';
      canvas.style.height = h + 'px';
      var b = (innerWidth - w) / 2;
      __setLetterbox(canvas, topMargin, b);
    }

    if (!inCenteredWithoutScalingFullscreenMode && __currentFullscreenStrategy.canvasResizedCallback) {
#if USE_PTHREADS
      if (__currentFullscreenStrategy.canvasResizedCallbackTargetThread) JSEvents.queueEventHandlerOnThread_iiii(__currentFullscreenStrategy.canvasResizedCallbackTargetThread, __currentFullscreenStrategy.canvasResizedCallback, {{{ cDefine('EMSCRIPTEN_EVENT_CANVASRESIZED') }}}, 0, __currentFullscreenStrategy.canvasResizedCallbackUserData);
      else
#endif
      {{{ makeDynCall('iiii') }}}(__currentFullscreenStrategy.canvasResizedCallback, {{{ cDefine('EMSCRIPTEN_EVENT_CANVASRESIZED') }}}, 0, __currentFullscreenStrategy.canvasResizedCallbackUserData);
    }
  },

  // https://developer.mozilla.org/en-US/docs/Web/Guide/API/DOM/Using_full_screen_mode  
  _emscripten_do_request_fullscreen__deps: ['$JSEvents', '_setLetterbox', 'emscripten_set_canvas_element_size', 'emscripten_get_canvas_element_size', '_get_canvas_element_size', '_set_canvas_element_size', 'JSEvents_requestFullscreen', '_findEventTarget'],
  _emscripten_do_request_fullscreen: function(target, strategy) {
    if (!JSEvents.fullscreenEnabled()) return {{{ cDefine('EMSCRIPTEN_RESULT_NOT_SUPPORTED') }}};
#if !DISABLE_DEPRECATED_FIND_EVENT_TARGET_BEHAVIOR
    if (!target) target = '#canvas';
#endif
    target = __findEventTarget(target);
    if (!target) return {{{ cDefine('EMSCRIPTEN_RESULT_UNKNOWN_TARGET') }}};

    if (!target.requestFullscreen
#if MIN_IE_VERSION != TARGET_NOT_SUPPORTED // https://caniuse.com/#feat=fullscreen
      && !target.msRequestFullscreen
#endif
#if MIN_FIREFOX_VERSION <= 63 // https://caniuse.com/#feat=fullscreen
      && !target.mozRequestFullScreen
      && !target.mozRequestFullscreen
#endif
#if MIN_CHROME_VERSION <= 70 || MIN_SAFARI_VERSION != TARGET_NOT_SUPPORTED
      && !target.webkitRequestFullscreen
#endif
      ) {
      return {{{ cDefine('EMSCRIPTEN_RESULT_INVALID_TARGET') }}};
    }

#if HTML5_SUPPORT_DEFERRING_USER_SENSITIVE_REQUESTS
    var canPerformRequests = JSEvents.canPerformEventHandlerRequests();

    // Queue this function call if we're not currently in an event handler and the user saw it appropriate to do so.
    if (!canPerformRequests) {
      if (strategy.deferUntilInEventHandler) {
        JSEvents.deferCall(_JSEvents_requestFullscreen, 1 /* priority over pointer lock */, [target, strategy]);
        return {{{ cDefine('EMSCRIPTEN_RESULT_DEFERRED') }}};
      } else {
        return {{{ cDefine('EMSCRIPTEN_RESULT_FAILED_NOT_DEFERRED') }}};
      }
    }
#endif

    return _JSEvents_requestFullscreen(target, strategy);
  },

  emscripten_request_fullscreen__deps: ['_emscripten_do_request_fullscreen'],
  emscripten_request_fullscreen__proxy: 'sync',
  emscripten_request_fullscreen__sig: 'iii',
  emscripten_request_fullscreen: function(target, deferUntilInEventHandler) {
    var strategy = {
      // These options perform no added logic, but just bare request fullscreen.
      scaleMode: {{{ cDefine('EMSCRIPTEN_FULLSCREEN_SCALE_DEFAULT') }}},
      canvasResolutionScaleMode: {{{ cDefine('EMSCRIPTEN_FULLSCREEN_CANVAS_SCALE_NONE') }}},
      filteringMode: {{{ cDefine('EMSCRIPTEN_FULLSCREEN_FILTERING_DEFAULT') }}},
#if HTML5_SUPPORT_DEFERRING_USER_SENSITIVE_REQUESTS
      deferUntilInEventHandler: deferUntilInEventHandler,
#endif
      canvasResizedCallbackTargetThread: {{{ cDefine('EM_CALLBACK_THREAD_CONTEXT_CALLING_THREAD') }}}
    };
    return __emscripten_do_request_fullscreen(target, strategy);
  },

  emscripten_request_fullscreen_strategy__deps: ['_emscripten_do_request_fullscreen', '_currentFullscreenStrategy', '_registerRestoreOldStyle'],
  emscripten_request_fullscreen_strategy__proxy: 'sync',
  emscripten_request_fullscreen_strategy__sig: 'iiii',
  emscripten_request_fullscreen_strategy: function(target, deferUntilInEventHandler, fullscreenStrategy) {
    var strategy = {
      scaleMode: {{{ makeGetValue('fullscreenStrategy', C_STRUCTS.EmscriptenFullscreenStrategy.scaleMode, 'i32') }}},
      canvasResolutionScaleMode: {{{ makeGetValue('fullscreenStrategy', C_STRUCTS.EmscriptenFullscreenStrategy.canvasResolutionScaleMode, 'i32') }}},
      filteringMode: {{{ makeGetValue('fullscreenStrategy', C_STRUCTS.EmscriptenFullscreenStrategy.filteringMode, 'i32') }}},
#if HTML5_SUPPORT_DEFERRING_USER_SENSITIVE_REQUESTS
      deferUntilInEventHandler: deferUntilInEventHandler,
#endif
#if USE_PTHREADS
      canvasResizedCallbackTargetThread: {{{ makeGetValue('fullscreenStrategy', C_STRUCTS.EmscriptenFullscreenStrategy.canvasResizedCallbackTargetThread, 'i32') }}},
#endif
      canvasResizedCallback: {{{ makeGetValue('fullscreenStrategy', C_STRUCTS.EmscriptenFullscreenStrategy.canvasResizedCallback, 'i32') }}},
      canvasResizedCallbackUserData: {{{ makeGetValue('fullscreenStrategy', C_STRUCTS.EmscriptenFullscreenStrategy.canvasResizedCallbackUserData, 'i32') }}}
    };
    __currentFullscreenStrategy = strategy;

    return __emscripten_do_request_fullscreen(target, strategy);
  },

  emscripten_enter_soft_fullscreen__deps: ['$JSEvents', '_setLetterbox', '_hideEverythingExceptGivenElement', '_restoreOldWindowedStyle', '_registerRestoreOldStyle', '_restoreHiddenElements', '_currentFullscreenStrategy', '_softFullscreenResizeWebGLRenderTarget', '_get_canvas_element_size', '_set_canvas_element_size', 'JSEvents_resizeCanvasForFullscreen', '_findEventTarget'],
  emscripten_enter_soft_fullscreen__proxy: 'sync',
  emscripten_enter_soft_fullscreen__sig: 'iii',
  emscripten_enter_soft_fullscreen: function(target, fullscreenStrategy) {
#if !DISABLE_DEPRECATED_FIND_EVENT_TARGET_BEHAVIOR
    if (!target) target = '#canvas';
#endif
    target = __findEventTarget(target);
    if (!target) return {{{ cDefine('EMSCRIPTEN_RESULT_UNKNOWN_TARGET') }}};

    var strategy = {
        scaleMode: {{{ makeGetValue('fullscreenStrategy', C_STRUCTS.EmscriptenFullscreenStrategy.scaleMode, 'i32') }}},
        canvasResolutionScaleMode: {{{ makeGetValue('fullscreenStrategy', C_STRUCTS.EmscriptenFullscreenStrategy.canvasResolutionScaleMode, 'i32') }}},
        filteringMode: {{{ makeGetValue('fullscreenStrategy', C_STRUCTS.EmscriptenFullscreenStrategy.filteringMode, 'i32') }}},
        canvasResizedCallback: {{{ makeGetValue('fullscreenStrategy', C_STRUCTS.EmscriptenFullscreenStrategy.canvasResizedCallback, 'i32') }}},
        canvasResizedCallbackUserData: {{{ makeGetValue('fullscreenStrategy', C_STRUCTS.EmscriptenFullscreenStrategy.canvasResizedCallbackUserData, 'i32') }}},
#if USE_PTHREADS
        canvasResizedCallbackTargetThread: JSEvents.getTargetThreadForEventCallback(),
#endif
        target: target,
        softFullscreen: true
    };

    var restoreOldStyle = _JSEvents_resizeCanvasForFullscreen(target, strategy);

    document.documentElement.style.overflow = 'hidden';  // Firefox, Chrome
    document.body.scroll = "no"; // IE11
    document.body.style.margin = '0px'; // Override default document margin area on all browsers.

    var hiddenElements = __hideEverythingExceptGivenElement(target);

    function restoreWindowedState() {
      restoreOldStyle();
      __restoreHiddenElements(hiddenElements);
      removeEventListener('resize', __softFullscreenResizeWebGLRenderTarget);
      if (strategy.canvasResizedCallback) {
#if USE_PTHREADS
        if (strategy.canvasResizedCallbackTargetThread) JSEvents.queueEventHandlerOnThread_iiii(strategy.canvasResizedCallbackTargetThread, strategy.canvasResizedCallback, {{{ cDefine('EMSCRIPTEN_EVENT_CANVASRESIZED') }}}, 0, strategy.canvasResizedCallbackUserData);
        else
#endif
        {{{ makeDynCall('iiii') }}}(strategy.canvasResizedCallback, {{{ cDefine('EMSCRIPTEN_EVENT_CANVASRESIZED') }}}, 0, strategy.canvasResizedCallbackUserData);
      }
      __currentFullscreenStrategy = 0;
    }
    __restoreOldWindowedStyle = restoreWindowedState;
    __currentFullscreenStrategy = strategy;
    addEventListener('resize', __softFullscreenResizeWebGLRenderTarget);

    // Inform the caller that the canvas size has changed.
    if (strategy.canvasResizedCallback) {
#if USE_PTHREADS
      if (strategy.canvasResizedCallbackTargetThread) JSEvents.queueEventHandlerOnThread_iiii(strategy.canvasResizedCallbackTargetThread, strategy.canvasResizedCallback, {{{ cDefine('EMSCRIPTEN_EVENT_CANVASRESIZED') }}}, 0, strategy.canvasResizedCallbackUserData);
      else
#endif
      {{{ makeDynCall('iiii') }}}(strategy.canvasResizedCallback, {{{ cDefine('EMSCRIPTEN_EVENT_CANVASRESIZED') }}}, 0, strategy.canvasResizedCallbackUserData);
    }

    return {{{ cDefine('EMSCRIPTEN_RESULT_SUCCESS') }}};
  },

  emscripten_exit_soft_fullscreen__deps: ['_restoreOldWindowedStyle'],
  emscripten_exit_soft_fullscreen__proxy: 'sync',
  emscripten_exit_soft_fullscreen__sig: 'i',
  emscripten_exit_soft_fullscreen: function() {
    if (__restoreOldWindowedStyle) __restoreOldWindowedStyle();
    __restoreOldWindowedStyle = null;

    return {{{ cDefine('EMSCRIPTEN_RESULT_SUCCESS') }}};
  },

  emscripten_exit_fullscreen__deps: ['$JSEvents', '_currentFullscreenStrategy', 'JSEvents_requestFullscreen', '$SpecialEventTargets'],
  emscripten_exit_fullscreen__proxy: 'sync',
  emscripten_exit_fullscreen__sig: 'i',
  emscripten_exit_fullscreen: function() {
    if (!JSEvents.fullscreenEnabled()) return {{{ cDefine('EMSCRIPTEN_RESULT_NOT_SUPPORTED') }}};
#if HTML5_SUPPORT_DEFERRING_USER_SENSITIVE_REQUESTS
    // Make sure no queued up calls will fire after this.
    JSEvents.removeDeferredCalls(_JSEvents_requestFullscreen);
#endif

    var d = SpecialEventTargets[{{{ cDefine('EMSCRIPTEN_EVENT_TARGET_DOCUMENT') }}}];
    if (d.exitFullscreen) {
      d.fullscreenElement && d.exitFullscreen();
#if MIN_IE_VERSION != TARGET_NOT_SUPPORTED // https://caniuse.com/#feat=mdn-api_document_exitfullscreen
    } else if (d.msExitFullscreen) {
      d.msFullscreenElement && d.msExitFullscreen();
#endif
#if MIN_FIREFOX_VERSION < 64 // https://caniuse.com/#feat=mdn-api_document_exitfullscreen
    } else if (d.mozCancelFullScreen) {
      d.mozFullScreenElement && d.mozCancelFullScreen();
#endif
#if MIN_SAFARI_VERSION != TARGET_NOT_SUPPORTED // https://caniuse.com/#feat=mdn-api_document_exitfullscreen
    } else if (d.webkitExitFullscreen) {
      d.webkitFullscreenElement && d.webkitExitFullscreen();
#endif
    } else {
      return {{{ cDefine('EMSCRIPTEN_RESULT_NOT_SUPPORTED') }}};
    }

    return {{{ cDefine('EMSCRIPTEN_RESULT_SUCCESS') }}};
  },

  _fillPointerlockChangeEventData__deps: ['$JSEvents'],
  _fillPointerlockChangeEventData: function(eventStruct) {
    var pointerLockElement = document.pointerLockElement || document.mozPointerLockElement || document.webkitPointerLockElement || document.msPointerLockElement;
    var isPointerlocked = !!pointerLockElement;
    /** @suppress {checkTypes} */
    {{{ makeSetValue('eventStruct', C_STRUCTS.EmscriptenPointerlockChangeEvent.isActive, 'isPointerlocked', 'i32') }}};
    var nodeName = JSEvents.getNodeNameForTarget(pointerLockElement);
    var id = (pointerLockElement && pointerLockElement.id) ? pointerLockElement.id : '';
    stringToUTF8(nodeName, eventStruct + {{{ C_STRUCTS.EmscriptenPointerlockChangeEvent.nodeName }}}, {{{ cDefine('EM_HTML5_LONG_STRING_LEN_BYTES') }}});
    stringToUTF8(id, eventStruct + {{{ C_STRUCTS.EmscriptenPointerlockChangeEvent.id }}}, {{{ cDefine('EM_HTML5_LONG_STRING_LEN_BYTES') }}});
  },

  _registerPointerlockChangeEventCallback__deps: ['$JSEvents', '_fillPointerlockChangeEventData', '_findEventTarget'],
  _registerPointerlockChangeEventCallback: function(target, userData, useCapture, callbackfunc, eventTypeId, eventTypeString, targetThread) {
#if USE_PTHREADS
    targetThread = JSEvents.getTargetThreadForEventCallback(targetThread);
#endif
    if (!JSEvents.pointerlockChangeEvent) JSEvents.pointerlockChangeEvent = _malloc( {{{ C_STRUCTS.EmscriptenPointerlockChangeEvent.__size__ }}} );

    var pointerlockChangeEventHandlerFunc = function(ev) {
      var e = ev || event;

#if USE_PTHREADS
      var pointerlockChangeEvent = targetThread ? _malloc( {{{ C_STRUCTS.EmscriptenPointerlockChangeEvent.__size__ }}} ) : JSEvents.pointerlockChangeEvent;
#else
      var pointerlockChangeEvent = JSEvents.pointerlockChangeEvent;
#endif
      __fillPointerlockChangeEventData(pointerlockChangeEvent);

#if USE_PTHREADS
      if (targetThread) JSEvents.queueEventHandlerOnThread_iiii(targetThread, callbackfunc, eventTypeId, pointerlockChangeEvent, userData);
      else
#endif
      if ({{{ makeDynCall('iiii') }}}(callbackfunc, eventTypeId, pointerlockChangeEvent, userData)) e.preventDefault();
    };

    var eventHandler = {
      target: target,
      eventTypeString: eventTypeString,
      callbackfunc: callbackfunc,
      handlerFunc: pointerlockChangeEventHandlerFunc,
      useCapture: useCapture
    };
    JSEvents.registerOrRemoveHandler(eventHandler);
  },

  emscripten_set_pointerlockchange_callback_on_thread__proxy: 'sync',
  emscripten_set_pointerlockchange_callback_on_thread__sig: 'iiiiii',
  emscripten_set_pointerlockchange_callback_on_thread__deps: ['$JSEvents', '_registerPointerlockChangeEventCallback', '_findEventTarget', '$SpecialEventTargets'],
  emscripten_set_pointerlockchange_callback_on_thread__docs: '/** @suppress {missingProperties} */', // Closure does not see document.body.mozRequestPointerLock etc.
  emscripten_set_pointerlockchange_callback_on_thread: function(target, userData, useCapture, callbackfunc, targetThread) {
    // TODO: Currently not supported in pthreads or in --proxy-to-worker mode. (In pthreads mode, document object is not defined)
    if (!document || !document.body || (!document.body.requestPointerLock && !document.body.mozRequestPointerLock && !document.body.webkitRequestPointerLock && !document.body.msRequestPointerLock)) {
      return {{{ cDefine('EMSCRIPTEN_RESULT_NOT_SUPPORTED') }}};
    }

#if DISABLE_DEPRECATED_FIND_EVENT_TARGET_BEHAVIOR
    target = __findEventTarget(target);
#else
    target = target ? __findEventTarget(target) : SpecialEventTargets[{{{ cDefine('EMSCRIPTEN_EVENT_TARGET_DOCUMENT') }}}]; // Pointer lock change events need to be captured from 'document' by default instead of 'window'
#endif
    if (!target) return {{{ cDefine('EMSCRIPTEN_RESULT_UNKNOWN_TARGET') }}};
    __registerPointerlockChangeEventCallback(target, userData, useCapture, callbackfunc, {{{ cDefine('EMSCRIPTEN_EVENT_POINTERLOCKCHANGE') }}}, "pointerlockchange", targetThread);
    __registerPointerlockChangeEventCallback(target, userData, useCapture, callbackfunc, {{{ cDefine('EMSCRIPTEN_EVENT_POINTERLOCKCHANGE') }}}, "mozpointerlockchange", targetThread);
    __registerPointerlockChangeEventCallback(target, userData, useCapture, callbackfunc, {{{ cDefine('EMSCRIPTEN_EVENT_POINTERLOCKCHANGE') }}}, "webkitpointerlockchange", targetThread);
    __registerPointerlockChangeEventCallback(target, userData, useCapture, callbackfunc, {{{ cDefine('EMSCRIPTEN_EVENT_POINTERLOCKCHANGE') }}}, "mspointerlockchange", targetThread);
    return {{{ cDefine('EMSCRIPTEN_RESULT_SUCCESS') }}};
  },

  _registerPointerlockErrorEventCallback__deps: ['$JSEvents', '_findEventTarget', '$SpecialEventTargets'],
  _registerPointerlockErrorEventCallback: function(target, userData, useCapture, callbackfunc, eventTypeId, eventTypeString, targetThread) {
#if USE_PTHREADS
    targetThread = JSEvents.getTargetThreadForEventCallback(targetThread);
#endif

    var pointerlockErrorEventHandlerFunc = function(ev) {
      var e = ev || event;

#if USE_PTHREADS
      if (targetThread) JSEvents.queueEventHandlerOnThread_iiii(targetThread, callbackfunc, eventTypeId, 0, userData);
      else
#endif
      if ({{{ makeDynCall('iiii') }}}(callbackfunc, eventTypeId, 0, userData)) e.preventDefault();
    };

    var eventHandler = {
      target: target,
      eventTypeString: eventTypeString,
      callbackfunc: callbackfunc,
      handlerFunc: pointerlockErrorEventHandlerFunc,
      useCapture: useCapture
    };
    JSEvents.registerOrRemoveHandler(eventHandler);
  },

  emscripten_set_pointerlockerror_callback_on_thread__proxy: 'sync',
  emscripten_set_pointerlockerror_callback_on_thread__sig: 'iiiiii',
  emscripten_set_pointerlockerror_callback_on_thread__deps: ['$JSEvents', '_registerPointerlockErrorEventCallback', '_findEventTarget', '$SpecialEventTargets'],
  emscripten_set_pointerlockerror_callback_on_thread__docs: '/** @suppress {missingProperties} */', // Closure does not see document.body.mozRequestPointerLock etc.
  emscripten_set_pointerlockerror_callback_on_thread: function(target, userData, useCapture, callbackfunc, targetThread) {
    // TODO: Currently not supported in pthreads or in --proxy-to-worker mode. (In pthreads mode, document object is not defined)
    if (!document || !document.body.requestPointerLock && !document.body.mozRequestPointerLock && !document.body.webkitRequestPointerLock && !document.body.msRequestPointerLock) {
      return {{{ cDefine('EMSCRIPTEN_RESULT_NOT_SUPPORTED') }}};
    }

#if DISABLE_DEPRECATED_FIND_EVENT_TARGET_BEHAVIOR
    target = __findEventTarget(target);
#else
    target = target ? __findEventTarget(target) : SpecialEventTargets[{{{ cDefine('EMSCRIPTEN_EVENT_TARGET_DOCUMENT') }}}]; // Pointer lock change events need to be captured from 'document' by default instead of 'window'
#endif

    if (!target) return {{{ cDefine('EMSCRIPTEN_RESULT_UNKNOWN_TARGET') }}};
    __registerPointerlockErrorEventCallback(target, userData, useCapture, callbackfunc, {{{ cDefine('EMSCRIPTEN_EVENT_POINTERLOCKERROR') }}}, "pointerlockerror", targetThread);
    __registerPointerlockErrorEventCallback(target, userData, useCapture, callbackfunc, {{{ cDefine('EMSCRIPTEN_EVENT_POINTERLOCKERROR') }}}, "mozpointerlockerror", targetThread);
    __registerPointerlockErrorEventCallback(target, userData, useCapture, callbackfunc, {{{ cDefine('EMSCRIPTEN_EVENT_POINTERLOCKERROR') }}}, "webkitpointerlockerror", targetThread);
    __registerPointerlockErrorEventCallback(target, userData, useCapture, callbackfunc, {{{ cDefine('EMSCRIPTEN_EVENT_POINTERLOCKERROR') }}}, "mspointerlockerror", targetThread);
    return {{{ cDefine('EMSCRIPTEN_RESULT_SUCCESS') }}};
  },

  emscripten_get_pointerlock_status__proxy: 'sync',
  emscripten_get_pointerlock_status__sig: 'ii',
  emscripten_get_pointerlock_status__deps: ['_fillPointerlockChangeEventData'],
  emscripten_get_pointerlock_status__docs: '/** @suppress {missingProperties} */', // Closure does not see document.body.mozRequestPointerLock etc.
  emscripten_get_pointerlock_status: function(pointerlockStatus) {
    if (pointerlockStatus) __fillPointerlockChangeEventData(pointerlockStatus);
    if (!document.body || (!document.body.requestPointerLock && !document.body.mozRequestPointerLock && !document.body.webkitRequestPointerLock && !document.body.msRequestPointerLock)) {
      return {{{ cDefine('EMSCRIPTEN_RESULT_NOT_SUPPORTED') }}};
    }
    return {{{ cDefine('EMSCRIPTEN_RESULT_SUCCESS') }}};
  },

  _requestPointerLock: function(target) {
    if (target.requestPointerLock) {
      target.requestPointerLock();
#if MIN_FIREFOX_VERSION <= 40 // https://caniuse.com/#feat=pointerlock
    } else if (target.mozRequestPointerLock) {
      target.mozRequestPointerLock();
#endif
#if MIN_CHROME_VERSION <= 36 // https://caniuse.com/#feat=pointerlock
    } else if (target.webkitRequestPointerLock) {
      target.webkitRequestPointerLock();
#endif
#if MIN_IE_VERSION != TARGET_NOT_SUPPORTED || MIN_EDGE_VERSION < 76
    } else if (target.msRequestPointerLock) {
      target.msRequestPointerLock();
#endif
    } else {
      // document.body is known to accept pointer lock, so use that to differentiate if the user passed a bad element,
      // or if the whole browser just doesn't support the feature.
      if (document.body.requestPointerLock
#if MIN_FIREFOX_VERSION <= 40 // https://caniuse.com/#feat=pointerlock
        || document.body.mozRequestPointerLock
#endif
#if MIN_CHROME_VERSION <= 36 // https://caniuse.com/#feat=pointerlock
        || document.body.webkitRequestPointerLock
#endif
#if MIN_IE_VERSION != TARGET_NOT_SUPPORTED || MIN_EDGE_VERSION < 76
        || document.body.msRequestPointerLock
#endif
        ) {
        return {{{ cDefine('EMSCRIPTEN_RESULT_INVALID_TARGET') }}};
      } else {
        return {{{ cDefine('EMSCRIPTEN_RESULT_NOT_SUPPORTED') }}};
      }
    }
    return {{{ cDefine('EMSCRIPTEN_RESULT_SUCCESS') }}};
  },

  emscripten_request_pointerlock__proxy: 'sync',
  emscripten_request_pointerlock__sig: 'iii',
  emscripten_request_pointerlock__deps: ['$JSEvents', '_requestPointerLock', '_findEventTarget'],
  emscripten_request_pointerlock: function(target, deferUntilInEventHandler) {
#if !DISABLE_DEPRECATED_FIND_EVENT_TARGET_BEHAVIOR
    if (!target) target = '#canvas';
#endif
    target = __findEventTarget(target);
    if (!target) return {{{ cDefine('EMSCRIPTEN_RESULT_UNKNOWN_TARGET') }}};
    if (!target.requestPointerLock
#if MIN_FIREFOX_VERSION <= 40 // https://caniuse.com/#feat=pointerlock
      && !target.mozRequestPointerLock
#endif
#if MIN_CHROME_VERSION <= 36 // https://caniuse.com/#feat=pointerlock
      && !target.webkitRequestPointerLock
#endif
#if MIN_IE_VERSION != TARGET_NOT_SUPPORTED || MIN_EDGE_VERSION < 76
      && !target.msRequestPointerLock
#endif
      ) {
      return {{{ cDefine('EMSCRIPTEN_RESULT_NOT_SUPPORTED') }}};
    }

#if HTML5_SUPPORT_DEFERRING_USER_SENSITIVE_REQUESTS
    var canPerformRequests = JSEvents.canPerformEventHandlerRequests();

    // Queue this function call if we're not currently in an event handler and the user saw it appropriate to do so.
    if (!canPerformRequests) {
      if (deferUntilInEventHandler) {
        JSEvents.deferCall(__requestPointerLock, 2 /* priority below fullscreen */, [target]);
        return {{{ cDefine('EMSCRIPTEN_RESULT_DEFERRED') }}};
      } else {
        return {{{ cDefine('EMSCRIPTEN_RESULT_FAILED_NOT_DEFERRED') }}};
      }
    }
#endif

    return __requestPointerLock(target);
  },

  emscripten_exit_pointerlock__proxy: 'sync',
  emscripten_exit_pointerlock__sig: 'i',
  emscripten_exit_pointerlock__deps: ['$JSEvents', '_requestPointerLock'],
  emscripten_exit_pointerlock: function() {
#if HTML5_SUPPORT_DEFERRING_USER_SENSITIVE_REQUESTS
    // Make sure no queued up calls will fire after this.
    JSEvents.removeDeferredCalls(__requestPointerLock);
#endif

    if (document.exitPointerLock) {
      document.exitPointerLock();
#if MIN_IE_VERSION != TARGET_NOT_SUPPORTED || MIN_EDGE_VERSION < 76
    } else if (document.msExitPointerLock) {
      document.msExitPointerLock();
#endif
#if MIN_FIREFOX_VERSION <= 40 // https://caniuse.com/#feat=pointerlock
    } else if (document.mozExitPointerLock) {
      document.mozExitPointerLock();
#endif
#if MIN_CHROME_VERSION <= 36 // https://caniuse.com/#feat=pointerlock
    } else if (document.webkitExitPointerLock) {
      document.webkitExitPointerLock();
#endif
    } else {
      return {{{ cDefine('EMSCRIPTEN_RESULT_NOT_SUPPORTED') }}};
    }
    return {{{ cDefine('EMSCRIPTEN_RESULT_SUCCESS') }}};
  },
  
  emscripten_vibrate__proxy: 'sync',
  emscripten_vibrate__sig: 'ii',
  emscripten_vibrate: function(msecs) {
    if (!navigator.vibrate) return {{{ cDefine('EMSCRIPTEN_RESULT_NOT_SUPPORTED') }}};    
    navigator.vibrate(msecs);
    return {{{ cDefine('EMSCRIPTEN_RESULT_SUCCESS') }}};
  },
  
  emscripten_vibrate_pattern__proxy: 'sync',
  emscripten_vibrate_pattern__sig: 'iii',
  emscripten_vibrate_pattern: function(msecsArray, numEntries) {
    if (!navigator.vibrate) return {{{ cDefine('EMSCRIPTEN_RESULT_NOT_SUPPORTED') }}};

    var vibrateList = [];
    for(var i = 0; i < numEntries; ++i) {
      var msecs = {{{ makeGetValue('msecsArray', 'i*4', 'i32') }}};
      vibrateList.push(msecs);
    }
    navigator.vibrate(vibrateList);
    return {{{ cDefine('EMSCRIPTEN_RESULT_SUCCESS') }}};
  },

  _fillVisibilityChangeEventData: function(eventStruct) {
    var visibilityStates = [ "hidden", "visible", "prerender", "unloaded" ];
    var visibilityState = visibilityStates.indexOf(document.visibilityState);

    // Assigning a boolean to HEAP32 with expected type coercion.
    /** @suppress {checkTypes} */
    {{{ makeSetValue('eventStruct', C_STRUCTS.EmscriptenVisibilityChangeEvent.hidden, 'document.hidden', 'i32') }}};
    {{{ makeSetValue('eventStruct', C_STRUCTS.EmscriptenVisibilityChangeEvent.visibilityState, 'visibilityState', 'i32') }}};
  },

  _registerVisibilityChangeEventCallback__deps: ['$JSEvents', '_fillVisibilityChangeEventData', '_findEventTarget'],
  _registerVisibilityChangeEventCallback: function(target, userData, useCapture, callbackfunc, eventTypeId, eventTypeString, targetThread) {
#if USE_PTHREADS
    targetThread = JSEvents.getTargetThreadForEventCallback(targetThread);
#endif
    if (!JSEvents.visibilityChangeEvent) JSEvents.visibilityChangeEvent = _malloc( {{{ C_STRUCTS.EmscriptenVisibilityChangeEvent.__size__ }}} );

    var visibilityChangeEventHandlerFunc = function(ev) {
      var e = ev || event;

#if USE_PTHREADS
      var visibilityChangeEvent = targetThread ? _malloc( {{{ C_STRUCTS.EmscriptenVisibilityChangeEvent.__size__ }}} ) : JSEvents.visibilityChangeEvent;
#else
      var visibilityChangeEvent = JSEvents.visibilityChangeEvent;
#endif

      __fillVisibilityChangeEventData(visibilityChangeEvent);

#if USE_PTHREADS
      if (targetThread) JSEvents.queueEventHandlerOnThread_iiii(targetThread, callbackfunc, eventTypeId, visibilityChangeEvent, userData);
      else
#endif
      if ({{{ makeDynCall('iiii') }}}(callbackfunc, eventTypeId, visibilityChangeEvent, userData)) e.preventDefault();
    };

    var eventHandler = {
      target: target,
      eventTypeString: eventTypeString,
      callbackfunc: callbackfunc,
      handlerFunc: visibilityChangeEventHandlerFunc,
      useCapture: useCapture
    };
    JSEvents.registerOrRemoveHandler(eventHandler);
  },

  emscripten_set_visibilitychange_callback_on_thread__proxy: 'sync',
  emscripten_set_visibilitychange_callback_on_thread__sig: 'iiiii',
  emscripten_set_visibilitychange_callback_on_thread__deps: ['_registerVisibilityChangeEventCallback', '$SpecialEventTargets'],
  emscripten_set_visibilitychange_callback_on_thread: function(userData, useCapture, callbackfunc, targetThread) {
#if ENVIRONMENT_MAY_BE_WORKER || ENVIRONMENT_MAY_BE_NODE || ENVIRONMENT_MAY_BE_SHELL
  if (!SpecialEventTargets[{{{ cDefine('EMSCRIPTEN_EVENT_TARGET_DOCUMENT') }}}]) {
    return {{{ cDefine('EMSCRIPTEN_RESULT_UNKNOWN_TARGET') }}};
  }
#endif
    __registerVisibilityChangeEventCallback(SpecialEventTargets[{{{ cDefine('EMSCRIPTEN_EVENT_TARGET_DOCUMENT') }}}], userData, useCapture, callbackfunc, {{{ cDefine('EMSCRIPTEN_EVENT_VISIBILITYCHANGE') }}}, "visibilitychange", targetThread);
    return {{{ cDefine('EMSCRIPTEN_RESULT_SUCCESS') }}};
  },

  emscripten_get_visibility_status__proxy: 'sync',
  emscripten_get_visibility_status__sig: 'ii',
  emscripten_get_visibility_status__deps: ['_fillVisibilityChangeEventData'],
  emscripten_get_visibility_status: function(visibilityStatus) {
    if (typeof document.visibilityState === 'undefined' && typeof document.hidden === 'undefined') {
      return {{{ cDefine('EMSCRIPTEN_RESULT_NOT_SUPPORTED') }}};
    }
    __fillVisibilityChangeEventData(visibilityStatus);  
    return {{{ cDefine('EMSCRIPTEN_RESULT_SUCCESS') }}};
  },

  _registerTouchEventCallback__deps: ['$JSEvents', '_findEventTarget', '_getBoundingClientRect'],
  _registerTouchEventCallback: function(target, userData, useCapture, callbackfunc, eventTypeId, eventTypeString, targetThread) {
#if USE_PTHREADS
    targetThread = JSEvents.getTargetThreadForEventCallback(targetThread);
#endif
    if (!JSEvents.touchEvent) JSEvents.touchEvent = _malloc( {{{ C_STRUCTS.EmscriptenTouchEvent.__size__ }}} );

    target = __findEventTarget(target);

    var touchEventHandlerFunc = function(ev) {
      var e = ev || event;

      var touches = {};
      for(var i = 0; i < e.touches.length; ++i) {
        var touch = e.touches[i];
        touch.changed = false;
        touches[touch.identifier] = touch;
      }
      for(var i = 0; i < e.changedTouches.length; ++i) {
        var touch = e.changedTouches[i];
        touches[touch.identifier] = touch;
        touch.changed = true;
      }
      for(var i = 0; i < e.targetTouches.length; ++i) {
        var touch = e.targetTouches[i];
        touches[touch.identifier].onTarget = true;
      }

#if USE_PTHREADS
      var touchEvent = targetThread ? _malloc( {{{ C_STRUCTS.EmscriptenTouchEvent.__size__ }}} ) : JSEvents.touchEvent;
#else
      var touchEvent = JSEvents.touchEvent;
#endif
      var ptr = touchEvent;
      {{{ makeSetValue('ptr', C_STRUCTS.EmscriptenTouchEvent.ctrlKey, 'e.ctrlKey', 'i32') }}};
      {{{ makeSetValue('ptr', C_STRUCTS.EmscriptenTouchEvent.shiftKey, 'e.shiftKey', 'i32') }}};
      {{{ makeSetValue('ptr', C_STRUCTS.EmscriptenTouchEvent.altKey, 'e.altKey', 'i32') }}};
      {{{ makeSetValue('ptr', C_STRUCTS.EmscriptenTouchEvent.metaKey, 'e.metaKey', 'i32') }}};
      ptr += {{{ C_STRUCTS.EmscriptenTouchEvent.touches }}}; // Advance to the start of the touch array.
#if !DISABLE_DEPRECATED_FIND_EVENT_TARGET_BEHAVIOR
      var canvasRect = Module['canvas'] ? __getBoundingClientRect(Module['canvas']) : undefined;
#endif
      var targetRect = __getBoundingClientRect(target);
      var numTouches = 0;
      for(var i in touches) {
        var t = touches[i];
        {{{ makeSetValue('ptr', C_STRUCTS.EmscriptenTouchPoint.identifier, 't.identifier', 'i32') }}};
        {{{ makeSetValue('ptr', C_STRUCTS.EmscriptenTouchPoint.screenX, 't.screenX', 'i32') }}};
        {{{ makeSetValue('ptr', C_STRUCTS.EmscriptenTouchPoint.screenY, 't.screenY', 'i32') }}};
        {{{ makeSetValue('ptr', C_STRUCTS.EmscriptenTouchPoint.clientX, 't.clientX', 'i32') }}};
        {{{ makeSetValue('ptr', C_STRUCTS.EmscriptenTouchPoint.clientY, 't.clientY', 'i32') }}};
        {{{ makeSetValue('ptr', C_STRUCTS.EmscriptenTouchPoint.pageX, 't.pageX', 'i32') }}};
        {{{ makeSetValue('ptr', C_STRUCTS.EmscriptenTouchPoint.pageY, 't.pageY', 'i32') }}};
        {{{ makeSetValue('ptr', C_STRUCTS.EmscriptenTouchPoint.isChanged, 't.changed', 'i32') }}};
        {{{ makeSetValue('ptr', C_STRUCTS.EmscriptenTouchPoint.onTarget, 't.onTarget', 'i32') }}};
#if !DISABLE_DEPRECATED_FIND_EVENT_TARGET_BEHAVIOR
        if (canvasRect) {
          {{{ makeSetValue('ptr', C_STRUCTS.EmscriptenTouchPoint.canvasX, 't.clientX - canvasRect.left', 'i32') }}};
          {{{ makeSetValue('ptr', C_STRUCTS.EmscriptenTouchPoint.canvasY, 't.clientY - canvasRect.top', 'i32') }}};
        } else {
          {{{ makeSetValue('ptr', C_STRUCTS.EmscriptenTouchPoint.canvasX, '0', 'i32') }}};
          {{{ makeSetValue('ptr', C_STRUCTS.EmscriptenTouchPoint.canvasY, '0', 'i32') }}};            
        }
#endif
        {{{ makeSetValue('ptr', C_STRUCTS.EmscriptenTouchPoint.targetX, 't.clientX - targetRect.left', 'i32') }}};
        {{{ makeSetValue('ptr', C_STRUCTS.EmscriptenTouchPoint.targetY, 't.clientY - targetRect.top', 'i32') }}};

        ptr += {{{ C_STRUCTS.EmscriptenTouchPoint.__size__ }}};

        if (++numTouches >= 32) {
          break;
        }
      }
      {{{ makeSetValue('touchEvent', C_STRUCTS.EmscriptenTouchEvent.numTouches, 'numTouches', 'i32') }}};

#if USE_PTHREADS
      if (targetThread) JSEvents.queueEventHandlerOnThread_iiii(targetThread, callbackfunc, eventTypeId, touchEvent, userData);
      else
#endif
      if ({{{ makeDynCall('iiii') }}}(callbackfunc, eventTypeId, touchEvent, userData)) e.preventDefault();
    };

    var eventHandler = {
      target: target,
#if HTML5_SUPPORT_DEFERRING_USER_SENSITIVE_REQUESTS
      allowsDeferredCalls: eventTypeString == 'touchstart' || eventTypeString == 'touchend',
#endif
      eventTypeString: eventTypeString,
      callbackfunc: callbackfunc,
      handlerFunc: touchEventHandlerFunc,
      useCapture: useCapture
    };
    JSEvents.registerOrRemoveHandler(eventHandler);
  },

  emscripten_set_touchstart_callback_on_thread__proxy: 'sync',
  emscripten_set_touchstart_callback_on_thread__sig: 'iiiiii',
  emscripten_set_touchstart_callback_on_thread__deps: ['_registerTouchEventCallback'],
  emscripten_set_touchstart_callback_on_thread: function(target, userData, useCapture, callbackfunc, targetThread) {
    __registerTouchEventCallback(target, userData, useCapture, callbackfunc, {{{ cDefine('EMSCRIPTEN_EVENT_TOUCHSTART') }}}, "touchstart", targetThread);
    return {{{ cDefine('EMSCRIPTEN_RESULT_SUCCESS') }}};
  },
  
  emscripten_set_touchend_callback_on_thread__proxy: 'sync',
  emscripten_set_touchend_callback_on_thread__sig: 'iiiiii',
  emscripten_set_touchend_callback_on_thread__deps: ['_registerTouchEventCallback'],
  emscripten_set_touchend_callback_on_thread: function(target, userData, useCapture, callbackfunc, targetThread) {
    __registerTouchEventCallback(target, userData, useCapture, callbackfunc, {{{ cDefine('EMSCRIPTEN_EVENT_TOUCHEND') }}}, "touchend", targetThread);
    return {{{ cDefine('EMSCRIPTEN_RESULT_SUCCESS') }}};
  },
  
  emscripten_set_touchmove_callback_on_thread__proxy: 'sync',
  emscripten_set_touchmove_callback_on_thread__sig: 'iiiiii',
  emscripten_set_touchmove_callback_on_thread__deps: ['_registerTouchEventCallback'],
  emscripten_set_touchmove_callback_on_thread: function(target, userData, useCapture, callbackfunc, targetThread) {
    __registerTouchEventCallback(target, userData, useCapture, callbackfunc, {{{ cDefine('EMSCRIPTEN_EVENT_TOUCHMOVE') }}}, "touchmove", targetThread);
    return {{{ cDefine('EMSCRIPTEN_RESULT_SUCCESS') }}};
  },
  
  emscripten_set_touchcancel_callback_on_thread__proxy: 'sync',
  emscripten_set_touchcancel_callback_on_thread__sig: 'iiiiii',
  emscripten_set_touchcancel_callback_on_thread__deps: ['_registerTouchEventCallback'],
  emscripten_set_touchcancel_callback_on_thread: function(target, userData, useCapture, callbackfunc, targetThread) {
    __registerTouchEventCallback(target, userData, useCapture, callbackfunc, {{{ cDefine('EMSCRIPTEN_EVENT_TOUCHCANCEL') }}}, "touchcancel", targetThread);
    return {{{ cDefine('EMSCRIPTEN_RESULT_SUCCESS') }}};
  },

  _fillGamepadEventData: function(eventStruct, e) {
    {{{ makeSetValue('eventStruct', C_STRUCTS.EmscriptenGamepadEvent.timestamp, 'e.timestamp', 'double') }}};
    for(var i = 0; i < e.axes.length; ++i) {
      {{{ makeSetValue('eventStruct+i*8', C_STRUCTS.EmscriptenGamepadEvent.axis, 'e.axes[i]', 'double') }}};
    }
    for(var i = 0; i < e.buttons.length; ++i) {
      if (typeof(e.buttons[i]) === 'object') {
        {{{ makeSetValue('eventStruct+i*8', C_STRUCTS.EmscriptenGamepadEvent.analogButton, 'e.buttons[i].value', 'double') }}};
      } else {
        {{{ makeSetValue('eventStruct+i*8', C_STRUCTS.EmscriptenGamepadEvent.analogButton, 'e.buttons[i]', 'double') }}};
      }
    }
    for(var i = 0; i < e.buttons.length; ++i) {
      if (typeof(e.buttons[i]) === 'object') {
        {{{ makeSetValue('eventStruct+i*4', C_STRUCTS.EmscriptenGamepadEvent.digitalButton, 'e.buttons[i].pressed', 'i32') }}};
      } else {
        // Assigning a boolean to HEAP32, that's ok, but Closure would like to warn about it:
        /** @suppress {checkTypes} */
        {{{ makeSetValue('eventStruct+i*4', C_STRUCTS.EmscriptenGamepadEvent.digitalButton, 'e.buttons[i] == 1', 'i32') }}};
      }
    }
    {{{ makeSetValue('eventStruct', C_STRUCTS.EmscriptenGamepadEvent.connected, 'e.connected', 'i32') }}};
    {{{ makeSetValue('eventStruct', C_STRUCTS.EmscriptenGamepadEvent.index, 'e.index', 'i32') }}};
    {{{ makeSetValue('eventStruct', C_STRUCTS.EmscriptenGamepadEvent.numAxes, 'e.axes.length', 'i32') }}};
    {{{ makeSetValue('eventStruct', C_STRUCTS.EmscriptenGamepadEvent.numButtons, 'e.buttons.length', 'i32') }}};
    stringToUTF8(e.id, eventStruct + {{{ C_STRUCTS.EmscriptenGamepadEvent.id }}}, {{{ cDefine('EM_HTML5_MEDIUM_STRING_LEN_BYTES') }}});
    stringToUTF8(e.mapping, eventStruct + {{{ C_STRUCTS.EmscriptenGamepadEvent.mapping }}}, {{{ cDefine('EM_HTML5_MEDIUM_STRING_LEN_BYTES') }}});
  },

  _registerGamepadEventCallback__deps: ['$JSEvents', '_fillGamepadEventData', '_findEventTarget'],
  _registerGamepadEventCallback: function(target, userData, useCapture, callbackfunc, eventTypeId, eventTypeString, targetThread) {
#if USE_PTHREADS
    targetThread = JSEvents.getTargetThreadForEventCallback(targetThread);
#endif
    if (!JSEvents.gamepadEvent) JSEvents.gamepadEvent = _malloc( {{{ C_STRUCTS.EmscriptenGamepadEvent.__size__ }}} );

    var gamepadEventHandlerFunc = function(ev) {
      var e = ev || event;

#if USE_PTHREADS
      var gamepadEvent = targetThread ? _malloc( {{{ C_STRUCTS.EmscriptenGamepadEvent.__size__ }}} ) : JSEvents.gamepadEvent;
#else
      var gamepadEvent = JSEvents.gamepadEvent;
#endif
      __fillGamepadEventData(gamepadEvent, e["gamepad"]);

#if USE_PTHREADS
      if (targetThread) JSEvents.queueEventHandlerOnThread_iiii(targetThread, callbackfunc, eventTypeId, gamepadEvent, userData);
      else
#endif
      if ({{{ makeDynCall('iiii') }}}(callbackfunc, eventTypeId, gamepadEvent, userData)) e.preventDefault();
    };

    var eventHandler = {
      target: __findEventTarget(target),
#if HTML5_SUPPORT_DEFERRING_USER_SENSITIVE_REQUESTS
      allowsDeferredCalls: true,
#endif
      eventTypeString: eventTypeString,
      callbackfunc: callbackfunc,
      handlerFunc: gamepadEventHandlerFunc,
      useCapture: useCapture
    };
    JSEvents.registerOrRemoveHandler(eventHandler);
  },

  emscripten_set_gamepadconnected_callback_on_thread__proxy: 'sync',
  emscripten_set_gamepadconnected_callback_on_thread__sig: 'iiiii',
  emscripten_set_gamepadconnected_callback_on_thread__deps: ['_registerGamepadEventCallback'],
  emscripten_set_gamepadconnected_callback_on_thread: function(userData, useCapture, callbackfunc, targetThread) {
    if (!navigator.getGamepads && !navigator.webkitGetGamepads) return {{{ cDefine('EMSCRIPTEN_RESULT_NOT_SUPPORTED') }}};
    __registerGamepadEventCallback({{{ cDefine('EMSCRIPTEN_EVENT_TARGET_WINDOW') }}}, userData, useCapture, callbackfunc, {{{ cDefine('EMSCRIPTEN_EVENT_GAMEPADCONNECTED') }}}, "gamepadconnected", targetThread);
    return {{{ cDefine('EMSCRIPTEN_RESULT_SUCCESS') }}};
  },
  
  emscripten_set_gamepaddisconnected_callback_on_thread__proxy: 'sync',
  emscripten_set_gamepaddisconnected_callback_on_thread__sig: 'iiiii',
  emscripten_set_gamepaddisconnected_callback_on_thread__deps: ['_registerGamepadEventCallback'],
  emscripten_set_gamepaddisconnected_callback_on_thread: function(userData, useCapture, callbackfunc, targetThread) {
    if (!navigator.getGamepads && !navigator.webkitGetGamepads) return {{{ cDefine('EMSCRIPTEN_RESULT_NOT_SUPPORTED') }}};
    __registerGamepadEventCallback({{{ cDefine('EMSCRIPTEN_EVENT_TARGET_WINDOW') }}}, userData, useCapture, callbackfunc, {{{ cDefine('EMSCRIPTEN_EVENT_GAMEPADDISCONNECTED') }}}, "gamepaddisconnected", targetThread);
    return {{{ cDefine('EMSCRIPTEN_RESULT_SUCCESS') }}};
  },
  
  emscripten_sample_gamepad_data__proxy: 'sync',
  emscripten_sample_gamepad_data__sig: 'i',
  emscripten_sample_gamepad_data__deps: ['$JSEvents'],
  emscripten_sample_gamepad_data: function() {
    return (JSEvents.lastGamepadState = (navigator.getGamepads ? navigator.getGamepads() : (navigator.webkitGetGamepads ? navigator.webkitGetGamepads() : null)))
      ? {{{ cDefine('EMSCRIPTEN_RESULT_SUCCESS') }}} : {{{ cDefine('EMSCRIPTEN_RESULT_NOT_SUPPORTED') }}};
  },

  emscripten_get_num_gamepads__proxy: 'sync',
  emscripten_get_num_gamepads__sig: 'i',
  emscripten_get_num_gamepads__deps: ['$JSEvents'],
  emscripten_get_num_gamepads: function() {
#if ASSERTIONS
    if (!JSEvents.lastGamepadState) throw 'emscripten_get_num_gamepads() can only be called after having first called emscripten_sample_gamepad_data() and that function has returned EMSCRIPTEN_RESULT_SUCCESS!';
#endif
    // N.B. Do not call emscripten_get_num_gamepads() unless having first called emscripten_sample_gamepad_data(), and that has returned EMSCRIPTEN_RESULT_SUCCESS.
    // Otherwise the following line will throw an exception.
    return JSEvents.lastGamepadState.length;
  },
  
  emscripten_get_gamepad_status__proxy: 'sync',
  emscripten_get_gamepad_status__sig: 'iii',
  emscripten_get_gamepad_status__deps: ['$JSEvents', '_fillGamepadEventData'],
  emscripten_get_gamepad_status: function(index, gamepadState) {
#if ASSERTIONS
    if (!JSEvents.lastGamepadState) throw 'emscripten_get_gamepad_status() can only be called after having first called emscripten_sample_gamepad_data() and that function has returned EMSCRIPTEN_RESULT_SUCCESS!';
#endif

    // INVALID_PARAM is returned on a Gamepad index that never was there.
    if (index < 0 || index >= JSEvents.lastGamepadState.length) return {{{ cDefine('EMSCRIPTEN_RESULT_INVALID_PARAM') }}};

    // NO_DATA is returned on a Gamepad index that was removed.
    // For previously disconnected gamepads there should be an empty slot (null/undefined/false) at the index.
    // This is because gamepads must keep their original position in the array.
    // For example, removing the first of two gamepads produces [null/undefined/false, gamepad].
    if (!JSEvents.lastGamepadState[index]) return {{{ cDefine('EMSCRIPTEN_RESULT_NO_DATA') }}};

    __fillGamepadEventData(gamepadState, JSEvents.lastGamepadState[index]);
    return {{{ cDefine('EMSCRIPTEN_RESULT_SUCCESS') }}};
  },
  
  _registerBeforeUnloadEventCallback__deps: ['$JSEvents', '_findEventTarget'],
  _registerBeforeUnloadEventCallback: function(target, userData, useCapture, callbackfunc, eventTypeId, eventTypeString) {
    var beforeUnloadEventHandlerFunc = function(ev) {
      var e = ev || event;

      // Note: This is always called on the main browser thread, since it needs synchronously return a value!
      var confirmationMessage = {{{ makeDynCall('iiii') }}}(callbackfunc, eventTypeId, 0, userData);
      
      if (confirmationMessage) {
        confirmationMessage = UTF8ToString(confirmationMessage);
      }
      if (confirmationMessage) {
        e.preventDefault();
        e.returnValue = confirmationMessage;
        return confirmationMessage;
      }
    };

    var eventHandler = {
      target: __findEventTarget(target),
      eventTypeString: eventTypeString,
      callbackfunc: callbackfunc,
      handlerFunc: beforeUnloadEventHandlerFunc,
      useCapture: useCapture
    };
    JSEvents.registerOrRemoveHandler(eventHandler);
  },

  emscripten_set_beforeunload_callback_on_thread__proxy: 'sync',
  emscripten_set_beforeunload_callback_on_thread__sig: 'iii',
  emscripten_set_beforeunload_callback_on_thread__deps: ['_registerBeforeUnloadEventCallback'],
  emscripten_set_beforeunload_callback_on_thread: function(userData, callbackfunc, targetThread) {
    if (typeof onbeforeunload === 'undefined') return {{{ cDefine('EMSCRIPTEN_RESULT_NOT_SUPPORTED') }}};
    // beforeunload callback can only be registered on the main browser thread, because the page will go away immediately after returning from the handler,
    // and there is no time to start proxying it anywhere.
    if (targetThread !== {{{ cDefine('EM_CALLBACK_THREAD_CONTEXT_MAIN_BROWSER_THREAD') }}}) return {{{ cDefine('EMSCRIPTEN_RESULT_INVALID_PARAM') }}};
    __registerBeforeUnloadEventCallback({{{ cDefine('EMSCRIPTEN_EVENT_TARGET_WINDOW') }}}, userData, true, callbackfunc, {{{ cDefine('EMSCRIPTEN_EVENT_BEFOREUNLOAD') }}}, "beforeunload");
    return {{{ cDefine('EMSCRIPTEN_RESULT_SUCCESS') }}};
  },

  _fillBatteryEventData: function(eventStruct, e) {
    {{{ makeSetValue('eventStruct', C_STRUCTS.EmscriptenBatteryEvent.chargingTime, 'e.chargingTime', 'double') }}};
    {{{ makeSetValue('eventStruct', C_STRUCTS.EmscriptenBatteryEvent.dischargingTime, 'e.dischargingTime', 'double') }}};
    {{{ makeSetValue('eventStruct', C_STRUCTS.EmscriptenBatteryEvent.level, 'e.level', 'double') }}};
    {{{ makeSetValue('eventStruct', C_STRUCTS.EmscriptenBatteryEvent.charging, 'e.charging', 'i32') }}};
  },

  _battery: function() { return navigator.battery || navigator.mozBattery || navigator.webkitBattery; },

  _registerBatteryEventCallback__deps: ['$JSEvents', '_fillBatteryEventData', '_battery', '_findEventTarget'],
  _registerBatteryEventCallback: function(target, userData, useCapture, callbackfunc, eventTypeId, eventTypeString, targetThread) {
#if USE_PTHREADS
    targetThread = JSEvents.getTargetThreadForEventCallback(targetThread);
#endif
    if (!JSEvents.batteryEvent) JSEvents.batteryEvent = _malloc( {{{ C_STRUCTS.EmscriptenBatteryEvent.__size__ }}} );

    var batteryEventHandlerFunc = function(ev) {
      var e = ev || event;

#if USE_PTHREADS
      var batteryEvent = targetThread ? _malloc( {{{ C_STRUCTS.EmscriptenBatteryEvent.__size__ }}} ) : JSEvents.batteryEvent;
#else
      var batteryEvent = JSEvents.batteryEvent;
#endif
      __fillBatteryEventData(batteryEvent, __battery());

#if USE_PTHREADS
      if (targetThread) JSEvents.queueEventHandlerOnThread_iiii(targetThread, callbackfunc, eventTypeId, batteryEvent, userData);
      else
#endif
      if ({{{ makeDynCall('iiii') }}}(callbackfunc, eventTypeId, batteryEvent, userData)) e.preventDefault();
    };

    var eventHandler = {
      target: __findEventTarget(target),
      eventTypeString: eventTypeString,
      callbackfunc: callbackfunc,
      handlerFunc: batteryEventHandlerFunc,
      useCapture: useCapture
    };
    JSEvents.registerOrRemoveHandler(eventHandler);
  },

  emscripten_set_batterychargingchange_callback_on_thread__proxy: 'sync',
  emscripten_set_batterychargingchange_callback_on_thread__sig: 'iii',
  emscripten_set_batterychargingchange_callback_on_thread__deps: ['_registerBatteryEventCallback', '_battery'],
  emscripten_set_batterychargingchange_callback_on_thread: function(userData, callbackfunc, targetThread) {
    if (!__battery()) return {{{ cDefine('EMSCRIPTEN_RESULT_NOT_SUPPORTED') }}}; 
    __registerBatteryEventCallback(__battery(), userData, true, callbackfunc, {{{ cDefine('EMSCRIPTEN_EVENT_BATTERYCHARGINGCHANGE') }}}, "chargingchange", targetThread);
    return {{{ cDefine('EMSCRIPTEN_RESULT_SUCCESS') }}};
  },

  emscripten_set_batterylevelchange_callback_on_thread__proxy: 'sync',
  emscripten_set_batterylevelchange_callback_on_thread__sig: 'iii',
  emscripten_set_batterylevelchange_callback_on_thread__deps: ['_registerBatteryEventCallback', '_battery'],
  emscripten_set_batterylevelchange_callback_on_thread: function(userData, callbackfunc, targetThread) {
    if (!__battery()) return {{{ cDefine('EMSCRIPTEN_RESULT_NOT_SUPPORTED') }}}; 
    __registerBatteryEventCallback(__battery(), userData, true, callbackfunc, {{{ cDefine('EMSCRIPTEN_EVENT_BATTERYLEVELCHANGE') }}}, "levelchange", targetThread);
    return {{{ cDefine('EMSCRIPTEN_RESULT_SUCCESS') }}};
  },
  
  emscripten_get_battery_status__proxy: 'sync',
  emscripten_get_battery_status__sig: 'ii',
  emscripten_get_battery_status__deps: ['_fillBatteryEventData', '_battery'],
  emscripten_get_battery_status: function(batteryState) {
    if (!__battery()) return {{{ cDefine('EMSCRIPTEN_RESULT_NOT_SUPPORTED') }}}; 
    __fillBatteryEventData(batteryState, __battery());
    return {{{ cDefine('EMSCRIPTEN_RESULT_SUCCESS') }}};
  },

  // Execute in calling thread without proxying needed.
  emscripten_webgl_init_context_attributes: function(attributes) {
#if ASSERTIONS
    assert(attributes);
#endif
    var a = attributes >> 2;
    for(var i = 0; i < ({{{ C_STRUCTS.EmscriptenWebGLContextAttributes.__size__ }}}>>2); ++i) {
      HEAP32[a+i] = 0;
    }

    HEAP32[a + ({{{ C_STRUCTS.EmscriptenWebGLContextAttributes.alpha }}}>>2)] =
    HEAP32[a + ({{{ C_STRUCTS.EmscriptenWebGLContextAttributes.depth }}}>>2)] = 
    HEAP32[a + ({{{ C_STRUCTS.EmscriptenWebGLContextAttributes.antialias }}}>>2)] = 
    HEAP32[a + ({{{ C_STRUCTS.EmscriptenWebGLContextAttributes.premultipliedAlpha }}}>>2)] = 
    HEAP32[a + ({{{ C_STRUCTS.EmscriptenWebGLContextAttributes.majorVersion }}}>>2)] = 
    HEAP32[a + ({{{ C_STRUCTS.EmscriptenWebGLContextAttributes.enableExtensionsByDefault }}}>>2)] = 1;

#if USE_PTHREADS
    // Default context initialization state (user can override):
    // - if main thread is creating the context, default to the context not being shared between threads - enabling sharing has performance overhead, because it forces the context to be OffscreenCanvas or OffscreenFramebuffer.
    // - if a web worker is creating the context, default to using OffscreenCanvas if available, or proxying via Offscreen Framebuffer if not
    if (ENVIRONMENT_IS_WORKER) {{{ makeSetValue('attributes', C_STRUCTS.EmscriptenWebGLContextAttributes.proxyContextToMainThread, 1/*EMSCRIPTEN_WEBGL_CONTEXT_PROXY_FALLBACK*/, 'i32') }}};
#endif
  },

  _emscripten_webgl_power_preferences: "['default', 'low-power', 'high-performance']",

// In offscreen framebuffer mode, we implement these functions in C so that they enable
// the proxying of GL commands. Otherwise, they are implemented here in JS.
#if !(USE_PTHREADS && OFFSCREEN_FRAMEBUFFER)
  emscripten_webgl_create_context__sig: 'iii',
  emscripten_webgl_create_context: 'emscripten_webgl_do_create_context',

  emscripten_webgl_get_current_context__sig: 'i',
  emscripten_webgl_get_current_context: 'emscripten_webgl_do_get_current_context',

  emscripten_webgl_commit_frame__sig: 'i',
  emscripten_webgl_commit_frame: 'emscripten_webgl_do_commit_frame',
#endif

  // This code is called from the main proxying logic, which has a big switch
  // for all the messages, one of which is this GL-using one. This won't be
  // called if GL is not linked in, but also make sure to not add a dep on
  // GL unnecessarily from here, as that would cause a linker error.
  emscripten_webgl_do_create_context__deps: [
#if LibraryManager.has('library_webgl.js')
  '$GL',
#endif
  '$JSEvents', '_emscripten_webgl_power_preferences', '_findEventTarget', '_findCanvasEventTarget'],
  // This function performs proxying manually, depending on the style of context that is to be created.
  emscripten_webgl_do_create_context: function(target, attributes) {
#if ASSERTIONS
    assert(attributes);
#endif
    var contextAttributes = {};
    var a = attributes >> 2;
    contextAttributes['alpha'] = !!HEAP32[a + ({{{ C_STRUCTS.EmscriptenWebGLContextAttributes.alpha }}}>>2)];
    contextAttributes['depth'] = !!HEAP32[a + ({{{ C_STRUCTS.EmscriptenWebGLContextAttributes.depth }}}>>2)];
    contextAttributes['stencil'] = !!HEAP32[a + ({{{ C_STRUCTS.EmscriptenWebGLContextAttributes.stencil }}}>>2)];
    contextAttributes['antialias'] = !!HEAP32[a + ({{{ C_STRUCTS.EmscriptenWebGLContextAttributes.antialias }}}>>2)];
    contextAttributes['premultipliedAlpha'] = !!HEAP32[a + ({{{ C_STRUCTS.EmscriptenWebGLContextAttributes.premultipliedAlpha }}}>>2)];
    contextAttributes['preserveDrawingBuffer'] = !!HEAP32[a + ({{{ C_STRUCTS.EmscriptenWebGLContextAttributes.preserveDrawingBuffer }}}>>2)];
    var powerPreference = HEAP32[a + ({{{ C_STRUCTS.EmscriptenWebGLContextAttributes.powerPreference }}}>>2)];
    contextAttributes['powerPreference'] = __emscripten_webgl_power_preferences[powerPreference];
    contextAttributes['failIfMajorPerformanceCaveat'] = !!HEAP32[a + ({{{ C_STRUCTS.EmscriptenWebGLContextAttributes.failIfMajorPerformanceCaveat }}}>>2)];
    contextAttributes.majorVersion = HEAP32[a + ({{{ C_STRUCTS.EmscriptenWebGLContextAttributes.majorVersion }}}>>2)];
    contextAttributes.minorVersion = HEAP32[a + ({{{ C_STRUCTS.EmscriptenWebGLContextAttributes.minorVersion }}}>>2)];
    contextAttributes.enableExtensionsByDefault = HEAP32[a + ({{{ C_STRUCTS.EmscriptenWebGLContextAttributes.enableExtensionsByDefault }}}>>2)];
    contextAttributes.explicitSwapControl = HEAP32[a + ({{{ C_STRUCTS.EmscriptenWebGLContextAttributes.explicitSwapControl }}}>>2)];
    contextAttributes.proxyContextToMainThread = HEAP32[a + ({{{ C_STRUCTS.EmscriptenWebGLContextAttributes.proxyContextToMainThread }}}>>2)];
    contextAttributes.renderViaOffscreenBackBuffer = HEAP32[a + ({{{ C_STRUCTS.EmscriptenWebGLContextAttributes.renderViaOffscreenBackBuffer }}}>>2)];

    var canvas = __findCanvasEventTarget(target);

#if GL_DEBUG
    var targetStr = UTF8ToString(target);
#endif

#if (USE_PTHREADS && OFFSCREEN_FRAMEBUFFER)
    // Create a WebGL context that is proxied to main thread if canvas was not found on worker, or if explicitly requested to do so.
    if (ENVIRONMENT_IS_PTHREAD) {
      if (contextAttributes.proxyContextToMainThread === {{{ cDefine('EMSCRIPTEN_WEBGL_CONTEXT_PROXY_ALWAYS') }}} ||
         (!canvas && contextAttributes.proxyContextToMainThread === {{{ cDefine('EMSCRIPTEN_WEBGL_CONTEXT_PROXY_FALLBACK') }}})) {
        // When WebGL context is being proxied via the main thread, we must render using an offscreen FBO render target to avoid WebGL's
        // "implicit swap when callback exits" behavior. TODO: If OffscreenCanvas is supported, explicitSwapControl=true and still proxying,
        // then this can be avoided, since OffscreenCanvas enables explicit swap control.
#if GL_DEBUG
        if (contextAttributes.proxyContextToMainThread === {{{ cDefine('EMSCRIPTEN_WEBGL_CONTEXT_PROXY_ALWAYS') }}}) console.error('EMSCRIPTEN_WEBGL_CONTEXT_PROXY_ALWAYS enabled, proxying WebGL rendering from pthread to main thread.');
        if (!canvas && contextAttributes.proxyContextToMainThread === {{{ cDefine('EMSCRIPTEN_WEBGL_CONTEXT_PROXY_FALLBACK') }}}) console.error('Specified canvas target "' + targetStr + '" is not an OffscreenCanvas in the current pthread, but EMSCRIPTEN_WEBGL_CONTEXT_PROXY_FALLBACK is set. Proxying WebGL rendering from pthread to main thread.');
        console.error('Performance warning: forcing renderViaOffscreenBackBuffer=true and preserveDrawingBuffer=true since proxying WebGL rendering.');
#endif
        // We will be proxying - if OffscreenCanvas is supported, we can proxy a bit more efficiently by avoiding having to create an Offscreen FBO.
        if (typeof OffscreenCanvas === 'undefined') {
          {{{ makeSetValue('attributes', C_STRUCTS.EmscriptenWebGLContextAttributes.renderViaOffscreenBackBuffer, '1', 'i32') }}}
          {{{ makeSetValue('attributes', C_STRUCTS.EmscriptenWebGLContextAttributes.preserveDrawingBuffer, '1', 'i32') }}}
        }
        return _emscripten_sync_run_in_main_thread_2({{{ cDefine('EM_PROXIED_CREATE_CONTEXT') }}}, target, attributes);
      }
    }
#endif

    if (!canvas) {
#if GL_DEBUG
      console.error('emscripten_webgl_create_context failed: Unknown canvas target "' + targetStr + '"!');
#endif
      return 0;
    }

#if OFFSCREENCANVAS_SUPPORT
    if (canvas.offscreenCanvas) canvas = canvas.offscreenCanvas;

#if GL_DEBUG
    if (typeof OffscreenCanvas !== 'undefined' && canvas instanceof OffscreenCanvas) console.log('emscripten_webgl_create_context: Creating an OffscreenCanvas-based WebGL context on target "' + targetStr + '"');
    else if (typeof HTMLCanvasElement !== 'undefined' && canvas instanceof HTMLCanvasElement) console.log('emscripten_webgl_create_context: Creating an HTMLCanvasElement-based WebGL context on target "' + targetStr + '"');
#endif

    if (contextAttributes.explicitSwapControl) {
      var supportsOffscreenCanvas = canvas.transferControlToOffscreen || (typeof OffscreenCanvas !== 'undefined' && canvas instanceof OffscreenCanvas);

      if (!supportsOffscreenCanvas) {
#if OFFSCREEN_FRAMEBUFFER
        if (!contextAttributes.renderViaOffscreenBackBuffer) {
          contextAttributes.renderViaOffscreenBackBuffer = true;
#if GL_DEBUG
          console.error('emscripten_webgl_create_context: Performance warning, OffscreenCanvas is not supported but explicitSwapControl was requested, so force-enabling renderViaOffscreenBackBuffer=true to allow explicit swapping!');
#endif
        }
#else
#if GL_DEBUG
        console.error('emscripten_webgl_create_context failed: OffscreenCanvas is not supported but explicitSwapControl was requested!');
#endif
        return 0;
#endif
      }

      if (canvas.transferControlToOffscreen) {
#if GL_DEBUG
        console.log('explicitSwapControl requested: canvas.transferControlToOffscreen() on canvas "' + targetStr + '" to get .commit() function and not rely on implicit WebGL swap');
#endif
        if (!canvas.controlTransferredOffscreen) {
          GL.offscreenCanvases[canvas.id] = {
            canvas: canvas.transferControlToOffscreen(),
            canvasSharedPtr: _malloc(12),
            id: canvas.id
          };
          canvas.controlTransferredOffscreen = true;
        } else if (!GL.offscreenCanvases[canvas.id]) {
#if GL_DEBUG
          console.error('OffscreenCanvas is supported, and canvas "' + canvas.id + '" has already before been transferred offscreen, but there is no known OffscreenCanvas with that name!');
#endif
          return 0;
        }
        canvas = GL.offscreenCanvases[canvas.id];
      }
    }
#else // !OFFSCREENCANVAS_SUPPORT
#if OFFSCREEN_FRAMEBUFFER
    if (contextAttributes.explicitSwapControl && !contextAttributes.renderViaOffscreenBackBuffer) {
      contextAttributes.renderViaOffscreenBackBuffer = true;
#if GL_DEBUG
      console.error('emscripten_webgl_create_context: Performance warning, not building with OffscreenCanvas support enabled but explicitSwapControl was requested, so force-enabling renderViaOffscreenBackBuffer=true to allow explicit swapping!');
#endif
    }
#else
    if (contextAttributes.explicitSwapControl) {
#if GL_DEBUG
      console.error('emscripten_webgl_create_context failed: explicitSwapControl is not supported, please rebuild with -s OFFSCREENCANVAS_SUPPORT=1 to enable targeting the experimental OffscreenCanvas specification, or rebuild with -s OFFSCREEN_FRAMEBUFFER=1 to emulate explicitSwapControl in the absence of OffscreenCanvas support!');
#endif
      return 0;
    }
#endif // ~!OFFSCREEN_FRAMEBUFFER

#endif // ~!OFFSCREENCANVAS_SUPPORT

    var contextHandle = GL.createContext(canvas, contextAttributes);
    return contextHandle;
  },
#if USE_PTHREADS && OFFSCREEN_FRAMEBUFFER
  // Runs on the calling thread, proxies if needed.
  emscripten_webgl_make_context_current_calling_thread: function(contextHandle) {
    var success = GL.makeContextCurrent(contextHandle);
    if (success) GL.currentContextIsProxied = false; // If succeeded above, we will have a local GL context from this thread (worker or main).
    return success ? {{{ cDefine('EMSCRIPTEN_RESULT_SUCCESS') }}} : {{{ cDefine('EMSCRIPTEN_RESULT_INVALID_PARAM') }}};
  },
  // This function gets called in a pthread, after it has successfully activated (with make_current()) a proxied GL context to itself from the main thread.
  // In this scenario, the pthread does not hold a high-level JS object to the GL context, because it lives on the main thread, in which case we record
  // an integer pointer as a token value to represent the GL context activation from another thread. (when this function is called, the main browser thread
  // has already accepted the GL context activation for our pthread, so that side is good)
  _emscripten_proxied_gl_context_activated_from_main_browser_thread: function(contextHandle) {
    GLctx = Module.ctx = GL.currentContext = contextHandle;
    GL.currentContextIsProxied = true;
  },
#else
  emscripten_webgl_make_context_current: function(contextHandle) {
    var success = GL.makeContextCurrent(contextHandle);
    return success ? {{{ cDefine('EMSCRIPTEN_RESULT_SUCCESS') }}} : {{{ cDefine('EMSCRIPTEN_RESULT_INVALID_PARAM') }}};
  },
#endif

  emscripten_webgl_do_get_current_context: function() {
    return GL.currentContext ? GL.currentContext.handle : 0;
  },

  emscripten_webgl_get_drawing_buffer_size_calling_thread: function(contextHandle, width, height) {
    var GLContext = GL.getContext(contextHandle);

    if (!GLContext || !GLContext.GLctx || !width || !height) {
      return {{{ cDefine('EMSCRIPTEN_RESULT_INVALID_PARAM') }}};
    }
    {{{ makeSetValue('width', '0', 'GLContext.GLctx.drawingBufferWidth', 'i32') }}};
    {{{ makeSetValue('height', '0', 'GLContext.GLctx.drawingBufferHeight', 'i32') }}};
    return {{{ cDefine('EMSCRIPTEN_RESULT_SUCCESS') }}};
  },

#if USE_PTHREADS
  emscripten_webgl_get_drawing_buffer_size_main_thread__proxy: 'sync',
  emscripten_webgl_get_drawing_buffer_size_main_thread__sig: 'iiii',
  emscripten_webgl_get_drawing_buffer_size_main_thread__deps: ['emscripten_webgl_get_drawing_buffer_size_calling_thread'],
  emscripten_webgl_get_drawing_buffer_size_main_thread: function(contextHandle, width, height) { return _emscripten_webgl_get_drawing_buffer_size_calling_thread(contextHandle, width, height); },

  emscripten_webgl_get_drawing_buffer_size__deps: ['emscripten_webgl_get_drawing_buffer_size_calling_thread', 'emscripten_webgl_get_drawing_buffer_size_main_thread'],
  emscripten_webgl_get_drawing_buffer_size: function(contextHandle, width, height) {
    if (GL.contexts[contextHandle]) return _emscripten_webgl_get_drawing_buffer_size_calling_thread(contextHandle, width, height);
    else _emscripten_webgl_get_drawing_buffer_size_main_thread(contextHandle, width, height);
  },
#else
  emscripten_webgl_get_drawing_buffer_size__sig: 'iiii',
  emscripten_webgl_get_drawing_buffer_size: 'emscripten_webgl_get_drawing_buffer_size_calling_thread',
#endif

  emscripten_webgl_do_commit_frame: function() {
#if TRACE_WEBGL_CALLS
    var threadId = (typeof _pthread_self !== 'undefined') ? _pthread_self : function() { return 1; };
    console.error('[Thread ' + threadId() + ', GL ctx: ' + GL.currentContext.handle + ']: emscripten_webgl_do_commit_frame()');
#endif
    if (!GL.currentContext || !GL.currentContext.GLctx) {
#if GL_DEBUG
      console.error('emscripten_webgl_commit_frame() failed: no GL context set current via emscripten_webgl_make_context_current()!');
#endif
      return {{{ cDefine('EMSCRIPTEN_RESULT_INVALID_TARGET') }}};
    }

#if OFFSCREEN_FRAMEBUFFER
    if (GL.currentContext.defaultFbo) {
      GL.blitOffscreenFramebuffer(GL.currentContext);
#if GL_DEBUG && OFFSCREENCANVAS_SUPPORT
      if (GL.currentContext.GLctx.commit) console.error('emscripten_webgl_commit_frame(): Offscreen framebuffer should never have gotten created when canvas is in OffscreenCanvas mode, since it is redundant and not necessary');
#endif
      return {{{ cDefine('EMSCRIPTEN_RESULT_SUCCESS') }}};
    }
#endif
    if (!GL.currentContext.attributes.explicitSwapControl) {
#if GL_DEBUG
      console.error('emscripten_webgl_commit_frame() cannot be called for canvases with implicit swap control mode!');
#endif
      return {{{ cDefine('EMSCRIPTEN_RESULT_INVALID_TARGET') }}};
    }
    // We would do GL.currentContext.GLctx.commit(); here, but the current implementation
    // in browsers has removed it - swap is implicit, so this function is a no-op for now
    // (until/unless the spec changes).
    return {{{ cDefine('EMSCRIPTEN_RESULT_SUCCESS') }}};
  },

  emscripten_webgl_get_context_attributes__deps: ['_emscripten_webgl_power_preferences'],
  emscripten_webgl_get_context_attributes: function(c, a) {
    if (!a) return {{{ cDefine('EMSCRIPTEN_RESULT_INVALID_PARAM') }}};
    c = GL.contexts[c];
    if (!c) return {{{ cDefine('EMSCRIPTEN_RESULT_INVALID_TARGET') }}};
    var t = c.GLctx;
    if (!t) return {{{ cDefine('EMSCRIPTEN_RESULT_INVALID_TARGET') }}};
    t = t.getContextAttributes();

    {{{ makeSetValue('a', C_STRUCTS.EmscriptenWebGLContextAttributes.alpha, 't.alpha', 'i32') }}};
    {{{ makeSetValue('a', C_STRUCTS.EmscriptenWebGLContextAttributes.depth, 't.depth', 'i32') }}};
    {{{ makeSetValue('a', C_STRUCTS.EmscriptenWebGLContextAttributes.stencil, 't.stencil', 'i32') }}};
    {{{ makeSetValue('a', C_STRUCTS.EmscriptenWebGLContextAttributes.antialias, 't.antialias', 'i32') }}};
    {{{ makeSetValue('a', C_STRUCTS.EmscriptenWebGLContextAttributes.premultipliedAlpha, 't.premultipliedAlpha', 'i32') }}};
    {{{ makeSetValue('a', C_STRUCTS.EmscriptenWebGLContextAttributes.preserveDrawingBuffer, 't.preserveDrawingBuffer', 'i32') }}};
    var power = t['powerPreference'] && __emscripten_webgl_power_preferences.indexOf(t['powerPreference']);
    {{{ makeSetValue('a', C_STRUCTS.EmscriptenWebGLContextAttributes.powerPreference, 'power', 'i32') }}};
    {{{ makeSetValue('a', C_STRUCTS.EmscriptenWebGLContextAttributes.failIfMajorPerformanceCaveat, 't.failIfMajorPerformanceCaveat', 'i32') }}};
    {{{ makeSetValue('a', C_STRUCTS.EmscriptenWebGLContextAttributes.majorVersion, 'c.version', 'i32') }}};
    {{{ makeSetValue('a', C_STRUCTS.EmscriptenWebGLContextAttributes.minorVersion, 0, 'i32') }}};
#if GL_SUPPORT_AUTOMATIC_ENABLE_EXTENSIONS
    {{{ makeSetValue('a', C_STRUCTS.EmscriptenWebGLContextAttributes.enableExtensionsByDefault, 'c.attributes.enableExtensionsByDefault', 'i32') }}};
#endif
#if GL_SUPPORT_EXPLICIT_SWAP_CONTROL
    {{{ makeSetValue('a', C_STRUCTS.EmscriptenWebGLContextAttributes.explicitSwapControl, 'c.attributes.explicitSwapControl', 'i32') }}};
#endif
    return {{{ cDefine('EMSCRIPTEN_RESULT_SUCCESS') }}};
  },

  emscripten_webgl_destroy_context_calling_thread: function(contextHandle) {
    if (GL.currentContext == contextHandle) GL.currentContext = 0;
    GL.deleteContext(contextHandle);
  },

#if USE_PTHREADS
  emscripten_webgl_destroy_context_main_thread__proxy: 'sync',
  emscripten_webgl_destroy_context_main_thread__sig: 'vi',
  emscripten_webgl_destroy_context_main_thread__deps: ['emscripten_webgl_destroy_context_calling_thread'],
  emscripten_webgl_destroy_context_main_thread: function(contextHandle) { return _emscripten_webgl_destroy_context_calling_thread(contextHandle); },

  emscripten_webgl_destroy_context__deps: ['emscripten_webgl_destroy_context_main_thread', 'emscripten_webgl_destroy_context_calling_thread', 'emscripten_webgl_get_current_context', 'emscripten_webgl_make_context_current'],
  emscripten_webgl_destroy_context: function(contextHandle) {
    if (_emscripten_webgl_get_current_context() == contextHandle) _emscripten_webgl_make_context_current(0);
    return GL.contexts[contextHandle] ? _emscripten_webgl_destroy_context_calling_thread(contextHandle) : _emscripten_webgl_destroy_context_main_thread(contextHandle);
  },
#else
  emscripten_webgl_destroy_context__sig: 'vi',
  emscripten_webgl_destroy_context: 'emscripten_webgl_destroy_context_calling_thread',
#endif

#if MIN_WEBGL_VERSION == 1
  emscripten_webgl_enable_extension_calling_thread__deps: ['_webgl_acquireInstancedArraysExtension',
    '_webgl_acquireVertexArrayObjectExtension', '_webgl_acquireDrawBuffersExtension'],
#endif
  emscripten_webgl_enable_extension_calling_thread: function(contextHandle, extension) {
    var context = GL.getContext(contextHandle);
    var extString = UTF8ToString(extension);
#if GL_EXTENSIONS_IN_PREFIXED_FORMAT
    if (extString.indexOf('GL_') == 0) extString = extString.substr(3); // Allow enabling extensions both with "GL_" prefix and without.
#endif

#if MIN_WEBGL_VERSION == 1
    // Obtain function entry points to WebGL 1 extension related functions.
    if (extString == 'ANGLE_instanced_arrays') __webgl_acquireInstancedArraysExtension(GLctx);
    else if (extString == 'OES_vertex_array_object') __webgl_acquireVertexArrayObjectExtension(GLctx);
    else if (extString == 'WEBGL_draw_buffers') __webgl_acquireDrawBuffersExtension(GLctx);
#endif

    var ext = context.GLctx.getExtension(extString);
    return !!ext;
  },

  emscripten_supports_offscreencanvas: function() {
#if OFFSCREENCANVAS_SUPPORT
    return typeof OffscreenCanvas !== 'undefined';
#else
    return 0;
#endif
  },

#if USE_PTHREADS
  emscripten_webgl_enable_extension_main_thread__proxy: 'sync',
  emscripten_webgl_enable_extension_main_thread__sig: 'iii',
  emscripten_webgl_enable_extension_main_thread__deps: ['emscripten_webgl_enable_extension_calling_thread'],
  emscripten_webgl_enable_extension_main_thread: function(contextHandle, extension) { return _emscripten_webgl_enable_extension_calling_thread(contextHandle, extension); },

  emscripten_webgl_enable_extension__deps: ['emscripten_webgl_enable_extension_main_thread', 'emscripten_webgl_enable_extension_calling_thread'],
  emscripten_webgl_enable_extension: function(contextHandle, extension) {
    return GL.contexts[contextHandle] ? _emscripten_webgl_enable_extension_calling_thread(contextHandle, extension) : _emscripten_webgl_enable_extension_main_thread(contextHandle, extension);
  },
#else
  emscripten_webgl_enable_extension__sig: 'iii',
  emscripten_webgl_enable_extension: 'emscripten_webgl_enable_extension_calling_thread',
#endif

  _registerWebGlEventCallback__deps: ['$JSEvents', '_findEventTarget'],
  _registerWebGlEventCallback: function(target, userData, useCapture, callbackfunc, eventTypeId, eventTypeString, targetThread) {
#if USE_PTHREADS
    targetThread = JSEvents.getTargetThreadForEventCallback(targetThread);
#endif

#if !DISABLE_DEPRECATED_FIND_EVENT_TARGET_BEHAVIOR
    if (!target) target = Module['canvas'];
#endif

    var webGlEventHandlerFunc = function(ev) {
      var e = ev || event;

#if USE_PTHREADS
      if (targetThread) JSEvents.queueEventHandlerOnThread_iiii(targetThread, callbackfunc, eventTypeId, 0, userData);
      else
#endif
      if ({{{ makeDynCall('iiii') }}}(callbackfunc, eventTypeId, 0, userData)) e.preventDefault();
    };

    var eventHandler = {
      target: __findEventTarget(target),
      eventTypeString: eventTypeString,
      callbackfunc: callbackfunc,
      handlerFunc: webGlEventHandlerFunc,
      useCapture: useCapture
    };
    JSEvents.registerOrRemoveHandler(eventHandler);
  },

  emscripten_set_webglcontextlost_callback_on_thread__proxy: 'sync',
  emscripten_set_webglcontextlost_callback_on_thread__sig: 'iiiiii',
  emscripten_set_webglcontextlost_callback_on_thread__deps: ['_registerWebGlEventCallback'],
  emscripten_set_webglcontextlost_callback_on_thread: function(target, userData, useCapture, callbackfunc, targetThread) {
    __registerWebGlEventCallback(target, userData, useCapture, callbackfunc, {{{ cDefine('EMSCRIPTEN_EVENT_WEBGLCONTEXTLOST') }}}, "webglcontextlost", targetThread);
    return {{{ cDefine('EMSCRIPTEN_RESULT_SUCCESS') }}};
  },

  emscripten_set_webglcontextrestored_callback_on_thread__proxy: 'sync',
  emscripten_set_webglcontextrestored_callback_on_thread__sig: 'iiiiii',
  emscripten_set_webglcontextrestored_callback_on_thread__deps: ['_registerWebGlEventCallback'],
  emscripten_set_webglcontextrestored_callback_on_thread: function(target, userData, useCapture, callbackfunc, targetThread) {
    __registerWebGlEventCallback(target, userData, useCapture, callbackfunc, {{{ cDefine('EMSCRIPTEN_EVENT_WEBGLCONTEXTRESTORED') }}}, "webglcontextrestored", targetThread);
    return {{{ cDefine('EMSCRIPTEN_RESULT_SUCCESS') }}};
  },

  emscripten_is_webgl_context_lost__proxy: 'sync',
  emscripten_is_webgl_context_lost__sig: 'ii',
  emscripten_is_webgl_context_lost: function(target) {
#if USE_PTHREADS && ASSERTIONS && OFFSCREENCANVAS_SUPPORT
    // TODO: for Offscreencanvas case, must first search locally in the calling thread if the given context is an OffscreenCanvas context on the calling thread,
    // and only if it's not, then try to proxy the call to main thread. I.e. this function cannot be unconditionally 'sync' proxied.
    if (ENVIRONMENT_IS_PTHREAD) warnOnce('TODO: emscripten_is_webgl_context_lost() does not yet work properly in pthreads with OffscreenCanvas contexts');
#endif
    return !GL.contexts[target] || GL.contexts[target].GLctx.isContextLost(); // No context ~> lost context.
  },

#if USE_WEBGPU
  // TODO(kainino0x): make it possible to actually create devices through webgpu.h
  emscripten_webgpu_get_device__deps: ['$WebGPU'],
  emscripten_webgpu_get_device__postset: 'WebGPU.initManagers();',
  emscripten_webgpu_get_device: function() {
    assert(Module['preinitializedWebGPUDevice']);
    return WebGPU["mgrDevice"].create(Module['preinitializedWebGPUDevice']);
  },
#endif

#if USE_PTHREADS
  emscripten_set_canvas_element_size_calling_thread__deps: ['$JSEvents', 'emscripten_set_offscreencanvas_size_on_target_thread', '_findCanvasEventTarget'],
  emscripten_set_canvas_element_size_calling_thread: function(target, width, height) {
    var canvas = __findCanvasEventTarget(target);
    if (!canvas) return {{{ cDefine('EMSCRIPTEN_RESULT_UNKNOWN_TARGET') }}};

    if (canvas.canvasSharedPtr) {
      // N.B. We hold the canvasSharedPtr info structure as the authoritative source for specifying the size of a canvas
      // since the actual canvas size changes are asynchronous if the canvas is owned by an OffscreenCanvas on another thread.
      // Therefore when setting the size, eagerly set the size of the canvas on the calling thread here, though this thread
      // might not be the one that actually ends up specifying the size, but the actual size change may be dispatched
      // as an asynchronous event below.
      {{{ makeSetValue('canvas.canvasSharedPtr', 0, 'width', 'i32') }}};
      {{{ makeSetValue('canvas.canvasSharedPtr', 4, 'height', 'i32') }}};
    }

    if (canvas.offscreenCanvas || !canvas.controlTransferredOffscreen) {
      if (canvas.offscreenCanvas) canvas = canvas.offscreenCanvas;
      var autoResizeViewport = false;
      if (canvas.GLctxObject && canvas.GLctxObject.GLctx) {
        var prevViewport = canvas.GLctxObject.GLctx.getParameter(0xBA2 /* GL_VIEWPORT */);
        // TODO: Perhaps autoResizeViewport should only be true if FBO 0 is currently active?
        autoResizeViewport = (prevViewport[0] === 0 && prevViewport[1] === 0 && prevViewport[2] === canvas.width && prevViewport[3] === canvas.height);
#if GL_DEBUG
        console.error('Resizing canvas from ' + canvas.width + 'x' + canvas.height + ' to ' + width + 'x' + height + '. Previous GL viewport size was ' 
          + prevViewport + ', so autoResizeViewport=' + autoResizeViewport);
#endif
      }
      canvas.width = width;
      canvas.height = height;
      if (autoResizeViewport) {
#if GL_DEBUG
        console.error('Automatically resizing GL viewport to cover whole render target ' + width + 'x' + height);
#endif
        // TODO: Add -s CANVAS_RESIZE_SETS_GL_VIEWPORT=0/1 option (default=1). This is commonly done and several graphics engines depend on this,
        // but this can be quite disruptive.
        canvas.GLctxObject.GLctx.viewport(0, 0, width, height);
      }
    } else if (canvas.canvasSharedPtr) {
      var targetThread = {{{ makeGetValue('canvas.canvasSharedPtr', 8, 'i32') }}};
      _emscripten_set_offscreencanvas_size_on_target_thread(targetThread, target, width, height);
      return {{{ cDefine('EMSCRIPTEN_RESULT_DEFERRED') }}}; // This will have to be done asynchronously
    } else {
#if GL_DEBUG
      console.error('canvas.controlTransferredOffscreen but we do not own the canvas, and do not know who has (no canvas.canvasSharedPtr present, an internal bug?)!\n');
#endif
      return {{{ cDefine('EMSCRIPTEN_RESULT_UNKNOWN_TARGET') }}};
    }
#if OFFSCREEN_FRAMEBUFFER
    if (canvas.GLctxObject) GL.resizeOffscreenFramebuffer(canvas.GLctxObject);
#endif
    return {{{ cDefine('EMSCRIPTEN_RESULT_SUCCESS') }}};
  },

  emscripten_set_offscreencanvas_size_on_target_thread_js__deps: ['$stringToNewUTF8'
#if MINIMAL_RUNTIME && !WASM_BACKEND
  , '$stackSave', '$stackAlloc', '$stackRestore'
#endif
  ],
  emscripten_set_offscreencanvas_size_on_target_thread_js: function(targetThread, targetCanvas, width, height) {
    var stackTop = stackSave();
    var varargs = stackAlloc(12);
    var targetCanvasPtr = 0;
    if (targetCanvas) {
      targetCanvasPtr = stringToNewUTF8(targetCanvas);
    }
    {{{ makeSetValue('varargs', 0, 'targetCanvasPtr', 'i32')}}};
    {{{ makeSetValue('varargs', 4, 'width', 'i32')}}};
    {{{ makeSetValue('varargs', 8, 'height', 'i32')}}};
    // Note: If we are also a pthread, the call below could theoretically be done synchronously. However if the target pthread is waiting for a mutex from us, then
    // these two threads will deadlock. At the moment, we'd like to consider that this kind of deadlock would be an Emscripten runtime bug, although if
    // emscripten_set_canvas_element_size() was documented to require running an event in the queue of thread that owns the OffscreenCanvas, then that might be ok.
    // (safer this way however)
    _emscripten_async_queue_on_thread_(targetThread, {{{ cDefine('EM_PROXIED_RESIZE_OFFSCREENCANVAS') }}}, 0, targetCanvasPtr /* satellite data */, varargs);
    stackRestore(stackTop);
  },

  emscripten_set_offscreencanvas_size_on_target_thread__deps: ['emscripten_set_offscreencanvas_size_on_target_thread_js'],
  emscripten_set_offscreencanvas_size_on_target_thread: function(targetThread, targetCanvas, width, height) {
    targetCanvas = targetCanvas ? UTF8ToString(targetCanvas) : '';
    _emscripten_set_offscreencanvas_size_on_target_thread_js(targetThread, targetCanvas, width, height);
  },

  emscripten_set_canvas_element_size_main_thread__proxy: 'sync',
  emscripten_set_canvas_element_size_main_thread__sig: 'iiii',
  emscripten_set_canvas_element_size_main_thread__deps: ['emscripten_set_canvas_element_size_calling_thread'],
  emscripten_set_canvas_element_size_main_thread: function(target, width, height) { return _emscripten_set_canvas_element_size_calling_thread(target, width, height); },

  emscripten_set_canvas_element_size__deps: ['$JSEvents', 'emscripten_set_canvas_element_size_calling_thread', 'emscripten_set_canvas_element_size_main_thread', '_findCanvasEventTarget'],
  emscripten_set_canvas_element_size: function(target, width, height) {
#if GL_DEBUG
    console.error('emscripten_set_canvas_element_size(target='+target+',width='+width+',height='+height);
#endif
    var canvas = __findCanvasEventTarget(target);
    if (canvas) {
      return _emscripten_set_canvas_element_size_calling_thread(target, width, height);
    } else {
      return _emscripten_set_canvas_element_size_main_thread(target, width, height);
    }
  }, 
#else
  emscripten_set_canvas_element_size__deps: ['$JSEvents', '_findCanvasEventTarget'],
  emscripten_set_canvas_element_size: function(target, width, height) {
#if GL_DEBUG
    console.error('emscripten_set_canvas_element_size(target='+target+',width='+width+',height='+height);
#endif
    var canvas = __findCanvasEventTarget(target);
    if (!canvas) return {{{ cDefine('EMSCRIPTEN_RESULT_UNKNOWN_TARGET') }}};
    canvas.width = width;
    canvas.height = height;
#if OFFSCREEN_FRAMEBUFFER
    if (canvas.GLctxObject) GL.resizeOffscreenFramebuffer(canvas.GLctxObject);
#endif
    return {{{ cDefine('EMSCRIPTEN_RESULT_SUCCESS') }}};
  },
#endif

  _set_canvas_element_size__deps: ['emscripten_set_canvas_element_size'
#if MINIMAL_RUNTIME && !WASM_BACKEND
  , '$stackSave', '$stackAlloc', '$stackRestore'
#endif
  ],
  _set_canvas_element_size: function(target, width, height) {
#if GL_DEBUG
    console.error('_set_canvas_element_size(target='+target+',width='+width+',height='+height);
#endif
    if (!target.controlTransferredOffscreen) {
      target.width = width;
      target.height = height;
    } else {
      // This function is being called from high-level JavaScript code instead of asm.js/Wasm,
      // and it needs to synchronously proxy over to another thread, so marshal the string onto the heap to do the call.
      var stackTop = stackSave();
      var targetInt = stackAlloc(target.id.length+1);
      stringToUTF8(target.id, targetInt, target.id.length+1);
      _emscripten_set_canvas_element_size(targetInt, width, height);
      stackRestore(stackTop);
    }
  }, 

#if USE_PTHREADS
  emscripten_get_canvas_element_size_calling_thread__deps: ['$JSEvents', '_findCanvasEventTarget'],
  emscripten_get_canvas_element_size_calling_thread: function(target, width, height) {
    var canvas = __findCanvasEventTarget(target);
    if (!canvas) return {{{ cDefine('EMSCRIPTEN_RESULT_UNKNOWN_TARGET') }}};

    if (canvas.canvasSharedPtr) {
      // N.B. Reading the size of the Canvas takes priority from our shared state structure, which is not the actual size.
      // However if is possible that there is a canvas size set event pending on an OffscreenCanvas owned by another thread,
      // so that the real sizes of the canvas have not updated yet. Therefore reading the real values would be racy.
      var w = {{{ makeGetValue('canvas.canvasSharedPtr', 0, 'i32') }}};
      var h = {{{ makeGetValue('canvas.canvasSharedPtr', 4, 'i32') }}};
      {{{ makeSetValue('width', 0, 'w', 'i32') }}};
      {{{ makeSetValue('height', 0, 'h', 'i32') }}};
    } else if (canvas.offscreenCanvas) {
      {{{ makeSetValue('width', 0, 'canvas.offscreenCanvas.width', 'i32') }}};
      {{{ makeSetValue('height', 0, 'canvas.offscreenCanvas.height', 'i32') }}};
    } else if (!canvas.controlTransferredOffscreen) {
      {{{ makeSetValue('width', 0, 'canvas.width', 'i32') }}};
      {{{ makeSetValue('height', 0, 'canvas.height', 'i32') }}};
    } else {
#if GL_DEBUG
      console.error('canvas.controlTransferredOffscreen but we do not own the canvas, and do not know who has (no canvas.canvasSharedPtr present, an internal bug?)!\n');
#endif
      return {{{ cDefine('EMSCRIPTEN_RESULT_UNKNOWN_TARGET') }}};
    }
    return {{{ cDefine('EMSCRIPTEN_RESULT_SUCCESS') }}};
  },

  emscripten_get_canvas_element_size_main_thread__proxy: 'sync',
  emscripten_get_canvas_element_size_main_thread__sig: 'iiii',
  emscripten_get_canvas_element_size_main_thread__deps: ['emscripten_get_canvas_element_size_calling_thread'],
  emscripten_get_canvas_element_size_main_thread: function(target, width, height) { return _emscripten_get_canvas_element_size_calling_thread(target, width, height); },

  emscripten_get_canvas_element_size__deps: ['$JSEvents', 'emscripten_get_canvas_element_size_calling_thread', 'emscripten_get_canvas_element_size_main_thread', '_findCanvasEventTarget'],
  emscripten_get_canvas_element_size: function(target, width, height) {
    var canvas = __findCanvasEventTarget(target);
    if (canvas) {
      return _emscripten_get_canvas_element_size_calling_thread(target, width, height);
    } else {
      return _emscripten_get_canvas_element_size_main_thread(target, width, height);
    }
  }, 
#else
  emscripten_get_canvas_element_size__deps: ['$JSEvents', '_findCanvasEventTarget'],
  emscripten_get_canvas_element_size: function(target, width, height) {
    var canvas = __findCanvasEventTarget(target);
    if (!canvas) return {{{ cDefine('EMSCRIPTEN_RESULT_UNKNOWN_TARGET') }}};
    {{{ makeSetValue('width', '0', 'canvas.width', 'i32') }}};
    {{{ makeSetValue('height', '0', 'canvas.height', 'i32') }}};
  },
#endif

  // JavaScript-friendly API, returns pair [width, height]
  _get_canvas_element_size__deps: ['emscripten_get_canvas_element_size'
#if MINIMAL_RUNTIME && !WASM_BACKEND
  , '$stackSave', '$stackAlloc', '$stackRestore'
#endif
  ],
  _get_canvas_element_size: function(target) {
    var stackTop = stackSave();
    var w = stackAlloc(8);
    var h = w + 4;

    var targetInt = stackAlloc(target.id.length+1);
    stringToUTF8(target.id, targetInt, target.id.length+1);
    var ret = _emscripten_get_canvas_element_size(targetInt, w, h);
    var size = [{{{ makeGetValue('w', 0, 'i32')}}}, {{{ makeGetValue('h', 0, 'i32')}}}];
    stackRestore(stackTop);
    return size;
  }, 

  emscripten_set_element_css_size__proxy: 'sync',
  emscripten_set_element_css_size__sig: 'iiii',
  emscripten_set_element_css_size__deps: ['$JSEvents', '_findEventTarget'],
  emscripten_set_element_css_size: function(target, width, height) {
#if DISABLE_DEPRECATED_FIND_EVENT_TARGET_BEHAVIOR
    target = __findEventTarget(target);
#else
    target = target ? __findEventTarget(target) : Module['canvas'];
#endif
    if (!target) return {{{ cDefine('EMSCRIPTEN_RESULT_UNKNOWN_TARGET') }}};

    target.style.width = width + "px";
    target.style.height = height + "px";

    return {{{ cDefine('EMSCRIPTEN_RESULT_SUCCESS') }}};
  },

  emscripten_get_element_css_size__proxy: 'sync',
  emscripten_get_element_css_size__sig: 'iiii',
  emscripten_get_element_css_size__deps: ['$JSEvents', '_findEventTarget', '_getBoundingClientRect'],
  emscripten_get_element_css_size: function(target, width, height) {
#if DISABLE_DEPRECATED_FIND_EVENT_TARGET_BEHAVIOR
    target = __findEventTarget(target);
#else
    target = target ? __findEventTarget(target) : Module['canvas'];
#endif
    if (!target) return {{{ cDefine('EMSCRIPTEN_RESULT_UNKNOWN_TARGET') }}};

    var rect = __getBoundingClientRect(target);
#if MIN_IE_VERSION < 9
    // .getBoundingClientRect(element).width & .height do not work on IE 8 and older, IE 9+ is required
    // (https://developer.mozilla.org/en-US/docs/Web/API/Element/getBoundingClientRect)
    {{{ makeSetValue('width', '0', 'rect.right - rect.left', 'double') }}};
    {{{ makeSetValue('height', '0', 'rect.bottom - rect.top', 'double') }}};
#else
    {{{ makeSetValue('width', '0', 'rect.width', 'double') }}};
    {{{ makeSetValue('height', '0', 'rect.height', 'double') }}};
#endif

    return {{{ cDefine('EMSCRIPTEN_RESULT_SUCCESS') }}};
  },

  emscripten_html5_remove_all_event_listeners__deps: ['$JSEvents'],
  emscripten_html5_remove_all_event_listeners: function() {
    JSEvents.removeAllEventListeners();
  },

  emscripten_request_animation_frame: function(cb, userData) {
    return requestAnimationFrame(function(timeStamp) {
      {{{ makeDynCall('idi') }}}(cb, timeStamp, userData);
    });
  },

  emscripten_cancel_animation_frame: function(id) {
    cancelAnimationFrame(id);
  },

  emscripten_request_animation_frame_loop: function(cb, userData) {
    function tick(timeStamp) {
      if ({{{ makeDynCall('idi') }}}(cb, timeStamp, userData)) {
        requestAnimationFrame(tick);
      }
    }
    return requestAnimationFrame(tick);
  },

  _polyfill_set_immediate__postset:
    'var __setImmediate_id_counter = 0;\n' +
    'var __setImmediate_queue = [];\n' +
    'var __setImmediate_message_id = "_si";\n' +
    'function __setImmediate_cb(e) {\n' +
      'if (e.data === __setImmediate_message_id) {\n' +
        'e.stopPropagation();\n' +
        '__setImmediate_queue.shift()();\n' +
        '++__setImmediate_id_counter;\n' +
      '}\n' +
    '}\n' +
    'if (typeof setImmediate === "undefined" && typeof addEventListener === "function") {\n' +
      'addEventListener("message", __setImmediate_cb, true);\n' +
      'setImmediate = function(func) {\n' +
        'postMessage(__setImmediate_message_id, "*");\n' +
        'return __setImmediate_id_counter + __setImmediate_queue.push(func) - 1;\n' +
      '}\n' +
      'clearImmediate = /**@type{function(number=)}*/(function(id) {\n' +
        'var index = id - __setImmediate_id_counter;\n' +
        'if (index >= 0 && index < __setImmediate_queue.length) __setImmediate_queue[index] = function(){};\n' + // must preserve the order and count of elements in the queue, so replace the pending callback with an empty function
      '})\n' +
    '}',

  _polyfill_set_immediate: function() { /* nop, used for its postset to ensure setImmediate() polyfill is not duplicated between emscripten_set_immediate() and emscripten_set_immediate_loop() if application links to both of them.*/ },

  emscripten_set_immediate__deps: ['_polyfill_set_immediate'],
  emscripten_set_immediate: function(cb, userData) {
    __polyfill_set_immediate();
    return setImmediate(function() {
      {{{ makeDynCall('vi') }}}(cb, userData);
    });
  },

  emscripten_clear_immediate: function(id) {
    clearImmediate(id);
  },

  emscripten_set_immediate_loop__deps: ['_polyfill_set_immediate'],
  emscripten_set_immediate_loop: function(cb, userData) {
    __polyfill_set_immediate();
    function tick() {
      if ({{{ makeDynCall('ii') }}}(cb, userData)) {
        setImmediate(tick);
      }
    }
    return setImmediate(tick);
  },

  emscripten_set_timeout: function(cb, msecs, userData) {
    return setTimeout(function() {
      {{{ makeDynCall('vi') }}}(cb, userData);
    }, msecs);
  },

  emscripten_clear_timeout: function(id) {
    clearTimeout(id);
  },

  emscripten_set_timeout_loop: function(cb, msecs, userData) {
    function tick() {
      var t = performance.now();
      var n = t + msecs;
      if ({{{ makeDynCall('idi') }}}(cb, t, userData)) {
        setTimeout(tick,
#if WASM
          // Save a little bit of code space: modern browsers should treat negative setTimeout as timeout of 0 (https://stackoverflow.com/questions/8430966/is-calling-settimeout-with-a-negative-delay-ok)
          t - performance.now()
#else
          // For old browsers, cap the timeout to zero.
          Math.max(0, t - performance.now())
#endif
          );
      }
    }
    return setTimeout(tick, 0);
  },

  emscripten_set_interval: function(cb, msecs, userData) {
    return setInterval(function() {
      {{{ makeDynCall('vi') }}}(cb, userData)
    }, msecs);
  },

  emscripten_clear_interval: function(id) {
    clearInterval(id);
  },

  emscripten_date_now: function() {
    return Date.now();
  },

  emscripten_performance_now: function() {
    return performance.now();
  },

  emscripten_console_log: function(str) {
#if ASSERTIONS
    assert(typeof str === 'number');
#endif
    console.log(UTF8ToString(str));
  },

  emscripten_console_warn: function(str) {
#if ASSERTIONS
    assert(typeof str === 'number');
#endif
    console.warn(UTF8ToString(str));
  },

  emscripten_console_error: function(str) {
#if ASSERTIONS
    assert(typeof str === 'number');
#endif
    console.error(UTF8ToString(str));
  },

  emscripten_throw_number: function(number) {
    throw number;
  },

  emscripten_throw_string: function(str) {
#if ASSERTIONS
    assert(typeof str === 'number');
#endif
    throw UTF8ToString(str);
  },

  emscripten_unwind_to_js_event_loop: function() {
    throw 'unwind';
  },

  emscripten_get_device_pixel_ratio__proxy: 'sync',
  emscripten_get_device_pixel_ratio__sig: 'd',
  emscripten_get_device_pixel_ratio: function() {
#if ENVIRONMENT_MAY_BE_NODE || ENVIRONMENT_MAY_BE_SHELL
    return (typeof devicePixelRatio === 'number' && devicePixelRatio) || 1.0;
#else // otherwise, on the web and in workers, things are simpler
#if MIN_IE_VERSION < 11 || MIN_FIREFOX_VERSION < 18 || MIN_CHROME_VERSION < 4 || MIN_SAFARI_VERSION < 3010 // https://caniuse.com/#feat=devicepixelratio
    return window.devicePixelRatio || 1.0;
#else
    return devicePixelRatio;
#endif
#endif
  }
};

mergeInto(LibraryManager.library, LibraryJSEvents);<|MERGE_RESOLUTION|>--- conflicted
+++ resolved
@@ -466,11 +466,7 @@
       {{{ makeSetValue('eventStruct', C_STRUCTS.EmscriptenMouseEvent.canvasY, '0', 'i32') }}};
     }
 #endif
-<<<<<<< HEAD
-    var rect = SpecialEventTargets.indexOf(target) < 0 ? __getBoundingClientRect(target) : {'left':0,'top':0};
-=======
     var rect = __getBoundingClientRect(target);
->>>>>>> c915fbcb
     {{{ makeSetValue('eventStruct', C_STRUCTS.EmscriptenMouseEvent.targetX, 'e.clientX - rect.left', 'i32') }}};
     {{{ makeSetValue('eventStruct', C_STRUCTS.EmscriptenMouseEvent.targetY, 'e.clientY - rect.top', 'i32') }}};
 
