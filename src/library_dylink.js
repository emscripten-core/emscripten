/**
 * @license
 * Copyright 2020 The Emscripten Authors
 * SPDX-License-Identifier: MIT
 *
 * Dynamic library loading
 */

var dlopenMissingError = "'To use dlopen, you need enable dynamic linking, see https://github.com/emscripten-core/emscripten/wiki/Linking'"

var LibraryDylink = {
#if RELOCATABLE
  $isSymbolDefined: function(symName) {
    // Ignore 'stub' symbols that are auto-generated as part of the original
    // `wasmImports` used to instantate the main module.
    var existing = wasmImports[symName];
    if (!existing || existing.stub) {
      return false;
    }
#if ASYNCIFY
    // Even if a symbol exists in wasmImports, and is not itself a stub, it
    // could be an ASYNCIFY wrapper function that wraps a stub function.
    if (symName in asyncifyStubs && !asyncifyStubs[symName]) {
      return false;
    }
#endif
    return true;
  },

  // Resolve a global symbol by name.  This is used during module loading to
  // resolve imports, and by `dlsym` when used with `RTLD_DEFAULT`.
  // Returns both the resolved symbol (i.e. a function or a global) along with
  // the canonical name of the symbol (in some cases is modify the symbol as
  // part of the loop process, so that actual symbol looked up has a different
  // name).
  $resolveGlobalSymbol__deps: ['$isSymbolDefined'],
  $resolveGlobalSymbol__internal: true,
  $resolveGlobalSymbol: function(symName, direct = false) {
    var sym;
#if !WASM_BIGINT
    // First look for the orig$ symbol which is the symbol without i64
    // legalization performed.
    if (direct && ('orig$' + symName in wasmImports)) {
      symName = 'orig$' + symName;
    }
#endif
#if !DISABLE_EXCEPTION_CATCHING
    if (symName.startsWith('__cxa_find_matching_catch_')) {
      symName = '__cxa_find_matching_catch';
    }
#endif
    if (isSymbolDefined(symName)) {
      sym = wasmImports[symName];
    }
#if !DISABLE_EXCEPTION_CATCHING || SUPPORT_LONGJMP == 'emscripten'
    // Asm.js-style exception handling: invoke wrapper generation
    else if (symName.startsWith('invoke_')) {
      // Create (and cache) new invoke_ functions on demand.
      sym = wasmImports[symName] = createInvokeFunction(symName.split('_')[1]);
    }
#endif
    return {sym: sym, name: symName};
  },

  $GOT: {},
  $CurrentModuleWeakSymbols: '=new Set({{{ JSON.stringify(Array.from(WEAK_IMPORTS)) }}})',

  // Create globals to each imported symbol.  These are all initialized to zero
  // and get assigned later in `updateGOT`
  $GOTHandler__internal: true,
  $GOTHandler__deps: ['$GOT', '$CurrentModuleWeakSymbols'],
  $GOTHandler: {
    'get': function(obj, symName) {
      var rtn = GOT[symName];
      if (!rtn) {
        rtn = GOT[symName] = new WebAssembly.Global({'value': '{{{ POINTER_WASM_TYPE }}}', 'mutable': true});
#if DYLINK_DEBUG
        dbg("new GOT entry: " + symName);
#endif
      }
      if (!CurrentModuleWeakSymbols.has(symName)) {
        // Any non-weak reference to a symbol marks it as `required`, which
        // enabled `reportUndefinedSymbols` to report undefeind symbol errors
        // correctly.
        rtn.required = true;
      }
      return rtn;
    }
  },

  $isInternalSym__internal: true,
  $isInternalSym: function(symName) {
    // TODO: find a way to mark these in the binary or avoid exporting them.
    return [
      '__cpp_exception',
      '__c_longjmp',
      '__wasm_apply_data_relocs',
      '__dso_handle',
      '__tls_size',
      '__tls_align',
      '__set_stack_limits',
      '_emscripten_tls_init',
      '__wasm_init_tls',
      '__wasm_call_ctors',
      '__start_em_asm',
      '__stop_em_asm',
    ].includes(symName)
#if SPLIT_MODULE
        // Exports synthesized by wasm-split should be prefixed with '%'
        || symName[0] == '%'
#endif
    ;
  },

  $updateGOT__internal: true,
  $updateGOT__deps: ['$GOT', '$isInternalSym', '$addFunction', '$getFunctionAddress'],
  $updateGOT: function(exports, replace) {
#if DYLINK_DEBUG
    dbg("updateGOT: adding " + Object.keys(exports).length + " symbols");
#endif
    for (var symName in exports) {
      if (isInternalSym(symName)) {
        continue;
      }

      var value = exports[symName];
#if !WASM_BIGINT
      if (symName.startsWith('orig$')) {
        symName = symName.split('$')[1];
        replace = true;
      }
#endif

      if (!GOT[symName]) {
        GOT[symName] = new WebAssembly.Global({'value': '{{{ POINTER_WASM_TYPE }}}', 'mutable': true});
      }
      if (replace || GOT[symName].value == 0) {
#if DYLINK_DEBUG
        dbg("updateGOT: before: " + symName + ' : ' + GOT[symName].value);
#endif
        if (typeof value == 'function') {
          GOT[symName].value = {{{ to64('addFunction(value)') }}};
#if DYLINK_DEBUG
          dbg("updateGOT: FUNC: " + symName + ' : ' + GOT[symName].value);
#endif
        } else if (typeof value == {{{ POINTER_JS_TYPE }}}) {
          GOT[symName].value = value;
        } else {
          err("unhandled export type for `" + symName + "`: " + (typeof value));
        }
#if DYLINK_DEBUG
        dbg("updateGOT:  after: " + symName + ' : ' + GOT[symName].value + ' (' + value + ')');
#endif
      }
#if DYLINK_DEBUG
      else if (GOT[symName].value != value) {
        dbg("updateGOT: EXISTING SYMBOL: " + symName + ' : ' + GOT[symName].value + ' (' + value + ')');
      }
#endif
    }
#if DYLINK_DEBUG
    dbg("done updateGOT");
#endif
  },

  // Applies relocations to exported things.
  $relocateExports__internal: true,
  $relocateExports__deps: ['$updateGOT'],
  $relocateExports__docs: '/** @param {boolean=} replace */',
  $relocateExports: function(exports, memoryBase, replace) {
    var relocated = {};

    for (var e in exports) {
      var value = exports[e];
#if SPLIT_MODULE
      // Do not modify exports synthesized by wasm-split
      if (e.startsWith('%')) {
        relocated[e] = value
        continue;
      }
#endif
      if (typeof value == 'object') {
        // a breaking change in the wasm spec, globals are now objects
        // https://github.com/WebAssembly/mutable-global/issues/1
        value = value.value;
      }
      if (typeof value == {{{ POINTER_JS_TYPE }}}) {
        value += {{{ to64('memoryBase') }}};
      }
      relocated[e] = value;
    }
    updateGOT(relocated, replace);
    return relocated;
  },

  $reportUndefinedSymbols__internal: true,
  $reportUndefinedSymbols__deps: ['$GOT', '$resolveGlobalSymbol'],
  $reportUndefinedSymbols: function() {
#if DYLINK_DEBUG
    dbg('reportUndefinedSymbols');
#endif
    for (var symName in GOT) {
      if (GOT[symName].value == 0) {
        var value = resolveGlobalSymbol(symName, true).sym;
        if (!value && !GOT[symName].required) {
          // Ignore undefined symbols that are imported as weak.
#if DYLINK_DEBUG
          dbg('ignoring undefined weak symbol: ' + symName);
#endif
          continue;
        }
#if ASSERTIONS
        assert(value, 'undefined symbol `' + symName + '`. perhaps a side module was not linked in? if this global was expected to arrive from a system library, try to build the MAIN_MODULE with EMCC_FORCE_STDLIBS=1 in the environment');
#endif
#if DYLINK_DEBUG
        dbg('assigning dynamic symbol from main module: ' + symName + ' -> ' + prettyPrint(value));
#endif
        if (typeof value == 'function') {
          /** @suppress {checkTypes} */
          GOT[symName].value = {{{ to64('addFunction(value, value.sig)') }}};
#if DYLINK_DEBUG
          dbg('assigning table entry for : ' + symName + ' -> ' + GOT[symName].value);
#endif
        } else if (typeof value == 'number') {
          GOT[symName].value = {{{ to64('value') }}};
#if MEMORY64
        } else if (typeof value == 'bigint') {
          GOT[symName].value = value;
#endif
        } else {
          throw new Error('bad export type for `' + symName + '`: ' + (typeof value));
        }
      }
    }
#if DYLINK_DEBUG
    dbg('done reportUndefinedSymbols');
#endif
  },
#endif

#if !MAIN_MODULE
#if !ALLOW_UNIMPLEMENTED_SYSCALLS
  _dlopen_js__deps: [function() { error(dlopenMissingError); }],
  _emscripten_dlopen_js__deps: [function() { error(dlopenMissingError); }],
  _dlsym_js__deps: [function() { error(dlopenMissingError); }],
  _dlsym_catchup_js__deps: [function() { error(dlopenMissingError); }],
  dlopen__deps: [function() { error(dlopenMissingError); }],
  _emscripten_dlopen__deps: [function() { error(dlopenMissingError); }],
  __dlsym__deps: [function() { error(dlopenMissingError); }],
#else
  $dlopenMissingError: `= ${dlopenMissingError}`,
  _dlopen_js__deps: ['$dlopenMissingError'],
  _emscripten_dlopen_js__deps: ['$dlopenMissingError'],
  _dlsym_js__deps: ['$dlopenMissingError'],
  _dlsym_catchup_js__deps: ['$dlopenMissingError'],
  dlopen__deps: ['$dlopenMissingError'],
  _emscripten_dlopen__deps: ['$dlopenMissingError'],
  __dlsym__deps: ['$dlopenMissingError'],
#endif
  _dlopen_js: function(handle) {
    abort(dlopenMissingError);
  },
  _emscripten_dlopen_js: function(handle, onsuccess, onerror, user_data) {
    abort(dlopenMissingError);
  },
  _dlsym_js: function(handle, symbol) {
    abort(dlopenMissingError);
  },
  _dlsym_catchup_js: function(handle, symbolIndex) {
    abort(dlopenMissingError);
  },
  dlopen: function(handle) {
    abort(dlopenMissingError);
  },
  _emscripten_dlopen: function(handle, onsuccess, onerror, user_data) {
    abort(dlopenMissingError);
  },
  __dlsym: function(handle, symbol) {
    abort(dlopenMissingError);
  },
#else // MAIN_MODULE != 0
  // dynamic linker/loader (a-la ld.so on ELF systems)
  $LDSO__deps: ['$newDSO'],
  $LDSO: {
    // name -> dso [refcount, name, module, global]; Used by dlopen
    loadedLibsByName: {},
    // handle  -> dso; Used by dlsym
    loadedLibsByHandle: {},
    init: () => newDSO('__main__', {{{ cDefine('RTLD_DEFAULT') }}}, wasmImports),
  },

  $dlSetError__internal: true,
  $dlSetError__deps: ['__dl_seterr', '$allocateUTF8OnStack', '$withStackSave'],
  $dlSetError: function(msg) {
#if DYLINK_DEBUG
    dbg('dlSetError: ' + msg);
#endif
    withStackSave(function() {
      var cmsg = allocateUTF8OnStack(msg);
      ___dl_seterr(cmsg, 0);
    });
  },

  // Dynamic version of shared.py:make_invoke.  This is needed for invokes
  // that originate from side modules since these are not known at JS
  // generation time.
#if !DISABLE_EXCEPTION_CATCHING || SUPPORT_LONGJMP == 'emscripten'
  $createInvokeFunction__internal: true,
  $createInvokeFunction__deps: ['$dynCall', 'setThrew'],
  $createInvokeFunction: function(sig) {
    return function() {
      var sp = stackSave();
      try {
        return dynCall(sig, arguments[0], Array.prototype.slice.call(arguments, 1));
      } catch(e) {
        stackRestore(sp);
<<<<<<< HEAD
        // Exceptions thrown from C++ will be a pointer (number) and longjmp
        // will throw the number Infinity. Use the compact and fast "e !== e+0"
        // test to check if e was not a Number, and rethrow it if not.
=======
        // Create a try-catch guard that rethrows the Emscripten EH exception.
#if EXCEPTION_STACK_TRACES
        // Exceptions thrown from C++ and longjmps will be an instance of
        // EmscriptenEH.
        if (!(e instanceof EmscriptenEH)) throw e;
#else
        // Exceptions thrown from C++ will be a pointer (number) and longjmp
        // will throw the number Infinity. Use the compact and fast "e !== e+0"
        // test to check if e was not a Number.
>>>>>>> b8ce6555
        if (e !== e+0) throw e;
#endif
        _setThrew(1, 0);
      }
    }
  },
#endif

  // We support some amount of allocation during startup in the case of
  // dynamic linking, which needs to allocate memory for dynamic libraries that
  // are loaded. That has to happen before the main program can start to run,
  // because the main program needs those linked in before it runs (so we can't
  // use normally malloc from the main program to do these allocations).
  //
  // Allocate memory even if malloc isn't ready yet.  The allocated memory here
  // must be zero initialized since its used for all static data, including bss.
  $getMemory__noleakcheck: true,
  $getMemory__deps: ['$GOT', '__heap_base', '$zeroMemory'],
  $getMemory: function(size) {
    // After the runtime is initialized, we must only use sbrk() normally.
#if DYLINK_DEBUG
    dbg("getMemory: " + size + " runtimeInitialized=" + runtimeInitialized);
#endif
    if (runtimeInitialized) {
      // Currently we don't support freeing of static data when modules are
      // unloaded via dlclose.  This function is tagged as `noleakcheck` to
      // avoid having this reported as leak.
      return zeroMemory(_malloc(size), size);
    }
    var ret = ___heap_base;
    var end = (ret + size + 15) & -16;
#if ASSERTIONS
    assert(end <= HEAP8.length, 'failure to getMemory - memory growth etc. is not supported there, call malloc/sbrk directly or increase INITIAL_MEMORY');
#endif
    ___heap_base = end;
    GOT['__heap_base'].value = {{{ to64('end') }}};
    return ret;
  },

  // returns the side module metadata as an object
  // { memorySize, memoryAlign, tableSize, tableAlign, neededDynlibs}
  $getDylinkMetadata__internal: true,
  $getDylinkMetadata: function(binary) {
    var offset = 0;
    var end = 0;

    function getU8() {
      return binary[offset++];
    }

    function getLEB() {
      var ret = 0;
      var mul = 1;
      while (1) {
        var byte = binary[offset++];
        ret += ((byte & 0x7f) * mul);
        mul *= 0x80;
        if (!(byte & 0x80)) break;
      }
      return ret;
    }

    function getString() {
      var len = getLEB();
      offset += len;
      return UTF8ArrayToString(binary, offset - len, len);
    }

    /** @param {string=} message */
    function failIf(condition, message) {
      if (condition) throw new Error(message);
    }

    var name = 'dylink.0';
    if (binary instanceof WebAssembly.Module) {
      var dylinkSection = WebAssembly.Module.customSections(binary, name);
      if (dylinkSection.length === 0) {
        name = 'dylink'
        dylinkSection = WebAssembly.Module.customSections(binary, name);
      }
      failIf(dylinkSection.length === 0, 'need dylink section');
      binary = new Uint8Array(dylinkSection[0]);
      end = binary.length
    } else {
      var int32View = new Uint32Array(new Uint8Array(binary.subarray(0, 24)).buffer);
#if SUPPORT_BIG_ENDIAN
      var magicNumberFound = int32View[0] == 0x6d736100 || int32View[0] == 0x0061736d;
#else
      var magicNumberFound = int32View[0] == 0x6d736100;
#endif
      failIf(!magicNumberFound, 'need to see wasm magic number'); // \0asm
      // we should see the dylink custom section right after the magic number and wasm version
      failIf(binary[8] !== 0, 'need the dylink section to be first')
      offset = 9;
      var section_size = getLEB(); //section size
      end = offset + section_size;
      name = getString();
    }

    var customSection = { neededDynlibs: [], tlsExports: new Set(), weakImports: new Set() };
    if (name == 'dylink') {
      customSection.memorySize = getLEB();
      customSection.memoryAlign = getLEB();
      customSection.tableSize = getLEB();
      customSection.tableAlign = getLEB();
      // shared libraries this module needs. We need to load them first, so that
      // current module could resolve its imports. (see tools/shared.py
      // WebAssembly.make_shared_library() for "dylink" section extension format)
      var neededDynlibsCount = getLEB();
      for (var i = 0; i < neededDynlibsCount; ++i) {
        var libname = getString();
        customSection.neededDynlibs.push(libname);
      }
    } else {
      failIf(name !== 'dylink.0');
      var WASM_DYLINK_MEM_INFO = 0x1;
      var WASM_DYLINK_NEEDED = 0x2;
      var WASM_DYLINK_EXPORT_INFO = 0x3;
      var WASM_DYLINK_IMPORT_INFO = 0x4;
      var WASM_SYMBOL_TLS = 0x100;
      var WASM_SYMBOL_BINDING_MASK = 0x3;
      var WASM_SYMBOL_BINDING_WEAK = 0x1;
      while (offset < end) {
        var subsectionType = getU8();
        var subsectionSize = getLEB();
        if (subsectionType === WASM_DYLINK_MEM_INFO) {
          customSection.memorySize = getLEB();
          customSection.memoryAlign = getLEB();
          customSection.tableSize = getLEB();
          customSection.tableAlign = getLEB();
        } else if (subsectionType === WASM_DYLINK_NEEDED) {
          var neededDynlibsCount = getLEB();
          for (var i = 0; i < neededDynlibsCount; ++i) {
            libname = getString();
            customSection.neededDynlibs.push(libname);
          }
        } else if (subsectionType === WASM_DYLINK_EXPORT_INFO) {
          var count = getLEB();
          while (count--) {
            var symname = getString();
            var flags = getLEB();
            if (flags & WASM_SYMBOL_TLS) {
              customSection.tlsExports.add(symname);
            }
          }
        } else if (subsectionType === WASM_DYLINK_IMPORT_INFO) {
          var count = getLEB();
          while (count--) {
            var modname = getString();
            var symname = getString();
            var flags = getLEB();
            if ((flags & WASM_SYMBOL_BINDING_MASK) == WASM_SYMBOL_BINDING_WEAK) {
              customSection.weakImports.add(symname);
            }
          }
        } else {
#if ASSERTIONS
          err('unknown dylink.0 subsection: ' + subsectionType)
#endif
          // unknown subsection
          offset += subsectionSize;
        }
      }
    }

#if ASSERTIONS
    var tableAlign = Math.pow(2, customSection.tableAlign);
    assert(tableAlign === 1, 'invalid tableAlign ' + tableAlign);
    assert(offset == end);
#endif

#if DYLINK_DEBUG
    dbg('dylink needed:' + customSection.neededDynlibs);
#endif

    return customSection;
  },

  // Module.symbols <- libModule.symbols (flags.global handler)
  $mergeLibSymbols__deps: ['$asmjsMangle', '$isSymbolDefined'],
  $mergeLibSymbols: function(exports, libName) {
    // add symbols into global namespace TODO: weak linking etc.
    for (var sym in exports) {
      if (!exports.hasOwnProperty(sym)) {
        continue;
      }
#if ASSERTIONS == 2
      if (isSymbolDefined(sym)) {
        var curr = wasmImports[sym], next = exports[sym];
        // don't warn on functions - might be odr, linkonce_odr, etc.
        if (!(typeof curr == 'function' && typeof next == 'function')) {
          err("warning: symbol '" + sym + "' from '" + libName + "' already exists (duplicate symbol? or weak linking, which isn't supported yet?)"); // + [curr, ' vs ', next]);
        }
      }
#endif

      // When RTLD_GLOBAL is enabled, the symbols defined by this shared object
      // will be made available for symbol resolution of subsequently loaded
      // shared objects.
      //
      // We should copy the symbols (which include methods and variables) from
      // SIDE_MODULE to MAIN_MODULE.
      const setImport = (target) => {
#if ASYNCIFY
        if (target in asyncifyStubs) {
          asyncifyStubs[target] = exports[sym]
        }
#endif
        if (!isSymbolDefined(target)) {
          wasmImports[target] = exports[sym];
        }
      }
      setImport(sym);

#if !hasExportedSymbol('main')
      // Special case for handling of main symbol:  If a side module exports
      // `main` that also acts a definition for `__main_argc_argv` and vice
      // versa.
      const main_alias = '__main_argc_argv';
      if (sym == 'main') {
        setImport(main_alias)
      }
      if (sym == main_alias) {
        setImport('main')
      }
#endif

      if (sym.startsWith('dynCall_') && !Module.hasOwnProperty(sym)) {
        Module[sym] = exports[sym];
      }
    }
  },

#if DYLINK_DEBUG
  $dumpTable: function() {
    for (var i = 0; i < wasmTable.length; i++)
      dbg('table: ' + i + ' : ' + wasmTable.get(i));
  },
#endif

  // Loads a side module from binary data or compiled Module. Returns the module's exports or a
  // promise that resolves to its exports if the loadAsync flag is set.
  $loadWebAssemblyModule__docs: '/** @param {number=} handle */',
  $loadWebAssemblyModule__deps: [
    '$loadDynamicLibrary', '$getMemory',
    '$relocateExports', '$resolveGlobalSymbol', '$GOTHandler',
    '$getDylinkMetadata', '$alignMemory', '$zeroMemory',
    '$alignMemory', '$zeroMemory',
    '$CurrentModuleWeakSymbols', '$alignMemory', '$zeroMemory',
    '$updateTableMap',
#if !DISABLE_EXCEPTION_CATCHING || SUPPORT_LONGJMP == 'emscripten'
    '$createInvokeFunction',
#endif
  ],
  $loadWebAssemblyModule: function(binary, flags, handle) {
    var metadata = getDylinkMetadata(binary);
    CurrentModuleWeakSymbols = metadata.weakImports;
#if ASSERTIONS
    var originalTable = wasmTable;
#endif

    // loadModule loads the wasm module after all its dependencies have been loaded.
    // can be called both sync/async.
    function loadModule() {
      // The first thread to load a given module needs to allocate the static
      // table and memory regions.  Later threads re-use the same table region
      // and can ignore the memory region (since memory is shared between
      // threads already).
      // If `handle` is specified than it is assumed that the calling thread has
      // exclusive access to it for the duration of this function.  See the
      // locking in `dynlink.c`.
      var firstLoad = !handle || !{{{ makeGetValue('handle', C_STRUCTS.dso.mem_allocated, 'i8') }}};
      if (firstLoad) {
        // alignments are powers of 2
        var memAlign = Math.pow(2, metadata.memoryAlign);
        // finalize alignments and verify them
        memAlign = Math.max(memAlign, {{{ STACK_ALIGN }}}); // we at least need stack alignment
        // prepare memory
        var memoryBase = metadata.memorySize ? alignMemory(getMemory(metadata.memorySize + memAlign), memAlign) : 0; // TODO: add to cleanups
        var tableBase = metadata.tableSize ? wasmTable.length : 0;
        if (handle) {
          {{{ makeSetValue('handle', C_STRUCTS.dso.mem_allocated, '1', 'i8') }}};
          {{{ makeSetValue('handle', C_STRUCTS.dso.mem_addr, 'memoryBase', '*') }}};
          {{{ makeSetValue('handle', C_STRUCTS.dso.mem_size, 'metadata.memorySize', 'i32') }}};
          {{{ makeSetValue('handle', C_STRUCTS.dso.table_addr, 'tableBase', '*') }}};
          {{{ makeSetValue('handle', C_STRUCTS.dso.table_size, 'metadata.tableSize', 'i32') }}};
        }
      } else {
        memoryBase = {{{ makeGetValue('handle', C_STRUCTS.dso.mem_addr, '*') }}};
        tableBase = {{{ makeGetValue('handle', C_STRUCTS.dso.table_addr, '*') }}};
      }

      var tableGrowthNeeded = tableBase + metadata.tableSize - wasmTable.length;
      if (tableGrowthNeeded > 0) {
#if DYLINK_DEBUG
        dbg("loadModule: growing table: " + tableGrowthNeeded);
#endif
        wasmTable.grow(tableGrowthNeeded);
      }
#if DYLINK_DEBUG
      dbg("loadModule: memory[" + memoryBase + ":" + (memoryBase + metadata.memorySize) + "]" +
                     " table[" + tableBase + ":" + (tableBase + metadata.tableSize) + "]");
#endif

      // This is the export map that we ultimately return.  We declare it here
      // so it can be used within resolveSymbol.  We resolve symbols against
      // this local symbol map in the case there they are not present on the
      // global Module object.  We need this fallback because:
      // a) Modules sometime need to import their own symbols
      // b) Symbols from side modules are not always added to the global namespace.
      var moduleExports;

      function resolveSymbol(sym) {
        var resolved = resolveGlobalSymbol(sym).sym;
        if (!resolved) {
          resolved = moduleExports[sym];
        }
#if ASSERTIONS
        assert(resolved, 'undefined symbol `' + sym + '`. perhaps a side module was not linked in? if this global was expected to arrive from a system library, try to build the MAIN_MODULE with EMCC_FORCE_STDLIBS=1 in the environment');
#endif
        return resolved;
      }

      // TODO kill ↓↓↓ (except "symbols local to this module", it will likely be
      // not needed if we require that if A wants symbols from B it has to link
      // to B explicitly: similarly to -Wl,--no-undefined)
      //
      // wasm dynamic libraries are pure wasm, so they cannot assist in
      // their own loading. When side module A wants to import something
      // provided by a side module B that is loaded later, we need to
      // add a layer of indirection, but worse, we can't even tell what
      // to add the indirection for, without inspecting what A's imports
      // are. To do that here, we use a JS proxy (another option would
      // be to inspect the binary directly).
      var proxyHandler = {
        'get': function(stubs, prop) {
          // symbols that should be local to this module
          switch (prop) {
            case '__memory_base':
              return {{{ to64('memoryBase') }}};
            case '__table_base':
              return {{{ to64('tableBase') }}};
#if MEMORY64
#if MEMORY64 == 2
            case '__memory_base32':
              return memoryBase;
#endif
            case '__table_base32':
              return tableBase;
#endif
          }
          if (prop in wasmImports && !wasmImports[prop].stub) {
            // No stub needed, symbol already exists in symbol table
            return wasmImports[prop];
          }
          // Return a stub function that will resolve the symbol
          // when first called.
          if (!(prop in stubs)) {
            var resolved;
            stubs[prop] = function() {
              if (!resolved) resolved = resolveSymbol(prop);
              return resolved.apply(null, arguments);
            };
          }
          return stubs[prop];
        }
      };
      var proxy = new Proxy({}, proxyHandler);
      var info = {
        'GOT.mem': new Proxy({}, GOTHandler),
        'GOT.func': new Proxy({}, GOTHandler),
        'env': proxy,
        {{{ WASI_MODULE_NAME }}}: proxy,
      };

      function postInstantiation(instance) {
#if ASSERTIONS
        // the table should be unchanged
        assert(wasmTable === originalTable);
#endif
        // add new entries to functionsInTableMap
        updateTableMap(tableBase, metadata.tableSize);
        moduleExports = relocateExports(instance.exports, memoryBase);
#if ASYNCIFY
        moduleExports = Asyncify.instrumentWasmExports(moduleExports);
#endif
        if (!flags.allowUndefined) {
          reportUndefinedSymbols();
        }
#if STACK_OVERFLOW_CHECK >= 2
        if (moduleExports['__set_stack_limits']) {
#if USE_PTHREADS
          // When we are on an uninitialized pthread we delay calling
          // __set_stack_limits until $setDylinkStackLimits.
          if (!ENVIRONMENT_IS_PTHREAD || runtimeInitialized)
#endif
          moduleExports['__set_stack_limits']({{{ to64('_emscripten_stack_get_base()') }}}, {{{ to64('_emscripten_stack_get_end()') }}});
        }
#endif

#if MAIN_MODULE
        function addEmAsm(addr, body) {
          var args = [];
          var arity = 0;
          for (; arity < 16; arity++) {
            if (body.indexOf('$' + arity) != -1) {
              args.push('$' + arity);
            } else {
              break;
            }
          }
          args = args.join(',');
          var func = '(' + args +' ) => { ' + body + '};'
#if DYLINK_DEBUG
          dbg('adding new EM_ASM constant at: ' + ptrToString(start));
#endif
          {{{ makeEval('ASM_CONSTS[start] = eval(func)') }}};
        }

        // Add any EM_ASM function that exist in the side module
        if ('__start_em_asm' in moduleExports) {
          var start = moduleExports['__start_em_asm'];
          var stop = moduleExports['__stop_em_asm'];
          {{{ from64('start') }}}
          {{{ from64('stop') }}}
          while (start < stop) {
            var jsString = UTF8ToString(start);
            addEmAsm(start, jsString);
            start = HEAPU8.indexOf(0, start) + 1;
          }
        }
#endif

        // initialize the module
#if USE_PTHREADS
        // Only one thread should call __wasm_call_ctors, but all threads need
        // to call _emscripten_tls_init
        registerTLSInit(moduleExports['_emscripten_tls_init'], instance.exports, metadata)
        if (firstLoad) {
#endif
          var applyRelocs = moduleExports['__wasm_apply_data_relocs'];
          if (applyRelocs) {
            if (runtimeInitialized) {
#if DYLINK_DEBUG
              dbg('applyRelocs');
#endif
              applyRelocs();
            } else {
              __RELOC_FUNCS__.push(applyRelocs);
            }
          }
          var init = moduleExports['__wasm_call_ctors'];
          if (init) {
            if (runtimeInitialized) {
              init();
            } else {
              // we aren't ready to run compiled code yet
              __ATINIT__.push(init);
            }
          }
#if USE_PTHREADS
        }
#endif
        return moduleExports;
      }

      if (flags.loadAsync) {
        if (binary instanceof WebAssembly.Module) {
          var instance = new WebAssembly.Instance(binary, info);
          return Promise.resolve(postInstantiation(instance));
        }
        return WebAssembly.instantiate(binary, info).then(function(result) {
          return postInstantiation(result.instance);
        });
      }

      var module = binary instanceof WebAssembly.Module ? binary : new WebAssembly.Module(binary);
      var instance = new WebAssembly.Instance(module, info);
      return postInstantiation(instance);
    }

    // now load needed libraries and the module itself.
    if (flags.loadAsync) {
      return metadata.neededDynlibs.reduce(function(chain, dynNeeded) {
        return chain.then(function() {
          return loadDynamicLibrary(dynNeeded, flags);
        });
      }, Promise.resolve()).then(function() {
        return loadModule();
      });
    }

    metadata.neededDynlibs.forEach(function(dynNeeded) {
      loadDynamicLibrary(dynNeeded, flags);
    });
    return loadModule();
  },

#if STACK_OVERFLOW_CHECK >= 2 && USE_PTHREADS
  // With USE_PTHREADS we load libraries before we are running a pthread and
  // therefore before we have a stack.  Instead we delay calling
  // `__set_stack_limits` until we start running a thread.  We also need to call
  // this again for each new thread that the runs on a worker (since each thread
  // has its own separate stack region).
  $setDylinkStackLimits: function(stackTop, stackMax) {
    for (var name in LDSO.loadedLibsByName) {
#if DYLINK_DEBUG
      dbg('setDylinkStackLimits[' + name + ']');
#endif
      var lib = LDSO.loadedLibsByName[name];
      if (lib.module['__set_stack_limits']) {
        lib.module['__set_stack_limits'](stackTop, stackMax);
      }
    }
  },
#endif

  $newDSO: function(name, handle, syms) {
    var dso = {
      refcount: Infinity,
      name: name,
      module: syms,
      global: true,
    };
    LDSO.loadedLibsByName[name] = dso;
    if (handle != undefined) {
      LDSO.loadedLibsByHandle[handle] = dso;
    }
    return dso;
  },

  // loadDynamicLibrary loads dynamic library @ lib URL / path and returns
  // handle for loaded DSO.
  //
  // Several flags affect the loading:
  //
  // - if flags.global=true, symbols from the loaded library are merged into global
  //   process namespace. Flags.global is thus similar to RTLD_GLOBAL in ELF.
  //
  // - if flags.nodelete=true, the library will be never unloaded. Flags.nodelete
  //   is thus similar to RTLD_NODELETE in ELF.
  //
  // - if flags.loadAsync=true, the loading is performed asynchronously and
  //   loadDynamicLibrary returns corresponding promise.
  //
  // - if flags.fs is provided, it is used as FS-like interface to load library data.
  //   By default, when flags.fs=undefined, native loading capabilities of the
  //   environment are used.
  //
  // If a library was already loaded, it is not loaded a second time. However
  // flags.global and flags.nodelete are handled every time a load request is made.
  // Once a library becomes "global" or "nodelete", it cannot be removed or unloaded.
  $loadDynamicLibrary__deps: ['$LDSO', '$loadWebAssemblyModule', '$isInternalSym', '$mergeLibSymbols', '$newDSO'],
  $loadDynamicLibrary__docs: '/** @param {number=} handle */',
  $loadDynamicLibrary: function(lib, flags = {global: true, nodelete: true}, handle) {
#if DYLINK_DEBUG
    dbg('loadDynamicLibrary: ' + lib + ' handle:' + handle);
    dbg('existing: ' + Object.keys(LDSO.loadedLibsByName));
#endif
    // when loadDynamicLibrary did not have flags, libraries were loaded
    // globally & permanently

    var dso = LDSO.loadedLibsByName[lib];
    if (dso) {
      // the library is being loaded or has been loaded already.
      //
      // however it could be previously loaded only locally and if we get
      // load request with global=true we have to make it globally visible now.
      if (flags.global && !dso.global) {
        dso.global = true;
        if (dso.module !== 'loading') {
          // ^^^ if module is 'loading' - symbols merging will be eventually done by the loader.
          mergeLibSymbols(dso.module, lib)
        }
      }
      // same for "nodelete"
      if (flags.nodelete && dso.refcount !== Infinity) {
        dso.refcount = Infinity;
      }
      dso.refcount++
      if (handle) {
        LDSO.loadedLibsByHandle[handle] = dso;
      }
      return flags.loadAsync ? Promise.resolve(true) : true;
    }

    // allocate new DSO
    dso = newDSO(lib, handle, 'loading');
    dso.refcount = flags.nodelete ? Infinity : 1;
    dso.global = flags.global;

    // libData <- libFile
    function loadLibData(libFile) {
      // for wasm, we can use fetch for async, but for fs mode we can only imitate it
      if (flags.fs && flags.fs.findObject(libFile)) {
        var libData = flags.fs.readFile(libFile, {encoding: 'binary'});
        if (!(libData instanceof Uint8Array)) {
          libData = new Uint8Array(libData);
        }
        return flags.loadAsync ? Promise.resolve(libData) : libData;
      }

      libFile = locateFile(libFile);
      if (flags.loadAsync) {
        return new Promise(function(resolve, reject) {
          readAsync(libFile, (data) => resolve(new Uint8Array(data)), reject);
        });
      }

      // load the binary synchronously
      if (!readBinary) {
        throw new Error(libFile + ': file not found, and synchronous loading of external files is not available');
      }
      return readBinary(libFile);
    }

    // libModule <- lib
    function getLibModule() {
      // lookup preloaded cache first
      if (typeof preloadedWasm != 'undefined' && preloadedWasm[lib]) {
        var libModule = preloadedWasm[lib];
        return flags.loadAsync ? Promise.resolve(libModule) : libModule;
      }

      // module not preloaded - load lib data and create new module from it
      if (flags.loadAsync) {
        return loadLibData(lib).then(function(libData) {
          return loadWebAssemblyModule(libData, flags, handle);
        });
      }

      return loadWebAssemblyModule(loadLibData(lib), flags, handle);
    }

    // module for lib is loaded - update the dso & global namespace
    function moduleLoaded(libModule) {
      if (dso.global) {
        mergeLibSymbols(libModule, lib);
      }
      dso.module = libModule;
    }

    if (flags.loadAsync) {
#if DYLINK_DEBUG
      dbg("loadDynamicLibrary: done (async)");
#endif
      return getLibModule().then(function(libModule) {
        moduleLoaded(libModule);
        return true;
      });
    }

    moduleLoaded(getLibModule());
#if DYLINK_DEBUG
    dbg("loadDynamicLibrary: done");
#endif
    return true;
  },

  $preloadDylibs__internal: true,
  $preloadDylibs__deps: ['$loadDynamicLibrary', '$reportUndefinedSymbols'],
  $preloadDylibs: function() {
#if DYLINK_DEBUG
    dbg('preloadDylibs');
#endif
    if (!dynamicLibraries.length) {
#if DYLINK_DEBUG
      dbg('preloadDylibs: no libraries to preload');
#endif
      reportUndefinedSymbols();
      return;
    }

    // Load binaries asynchronously
    addRunDependency('preloadDylibs');
    dynamicLibraries.reduce(function(chain, lib) {
      return chain.then(function() {
        return loadDynamicLibrary(lib, {loadAsync: true, global: true, nodelete: true, allowUndefined: true});
      });
    }, Promise.resolve()).then(function() {
      // we got them all, wonderful
      reportUndefinedSymbols();
      removeRunDependency('preloadDylibs');
#if DYLINK_DEBUG
    dbg('preloadDylibs done!');
#endif
    });
  },

  // void* dlopen(const char* filename, int flags);
  $dlopenInternal__deps: ['$FS', '$ENV', '$dlSetError', '$PATH'],
  $dlopenInternal: function(handle, jsflags) {
    // void *dlopen(const char *file, int mode);
    // http://pubs.opengroup.org/onlinepubs/009695399/functions/dlopen.html
    var filename = UTF8ToString(handle + {{{ C_STRUCTS.dso.name }}});
    var flags = {{{ makeGetValue('handle', C_STRUCTS.dso.flags, 'i32') }}};
#if DYLINK_DEBUG
    dbg('dlopenInternal: ' + filename);
#endif
    filename = PATH.normalize(filename);
    var searchpaths = [];

    var isValidFile = (filename) => {
      var target = FS.findObject(filename);
      return target && !target.isFolder && !target.isDevice;
    };

    if (!isValidFile(filename)) {
      if (ENV['LD_LIBRARY_PATH']) {
        searchpaths = ENV['LD_LIBRARY_PATH'].split(':');
      }

      for (var ident in searchpaths) {
        var searchfile = PATH.join2(searchpaths[ident], filename);
        if (isValidFile(searchfile)) {
          filename = searchfile;
          break;
        }
      }
    }

    // We don't care about RTLD_NOW and RTLD_LAZY.
    var combinedFlags = {
      global:    Boolean(flags & {{{ cDefine('RTLD_GLOBAL') }}}),
      nodelete:  Boolean(flags & {{{ cDefine('RTLD_NODELETE') }}}),
      loadAsync: jsflags.loadAsync,
      fs:        jsflags.fs,
    }

    if (jsflags.loadAsync) {
      return loadDynamicLibrary(filename, combinedFlags, handle);
    }

    try {
      return loadDynamicLibrary(filename, combinedFlags, handle)
    } catch (e) {
#if ASSERTIONS
      err('Error in loading dynamic library ' + filename + ": " + e);
#endif
      dlSetError('Could not load dynamic lib: ' + filename + '\n' + e);
      return 0;
    }
  },

  _dlopen_js__deps: ['$dlopenInternal'],
  _dlopen_js__sig: 'pp',
  _dlopen_js: function(handle) {
#if ASYNCIFY
    return Asyncify.handleSleep(function(wakeUp) {
      var jsflags = {
        loadAsync: true,
        fs: FS, // load libraries from provided filesystem
      }
      var promise = dlopenInternal(handle, jsflags);
      promise.then(wakeUp).catch(function() { wakeUp(0) });
    });
#else
    var jsflags = {
      loadAsync: false,
      fs: FS, // load libraries from provided filesystem
    }
    return dlopenInternal(handle, jsflags);
#endif
  },

  // Async version of dlopen.
  _emscripten_dlopen_js__deps: ['$dlopenInternal', '$callUserCallback', '$dlSetError'],
  _emscripten_dlopen_js__sig: 'vppp',
  _emscripten_dlopen_js: function(handle, onsuccess, onerror, user_data) {
    /** @param {Object=} e */
    function errorCallback(e) {
      var filename = UTF8ToString({{{ makeGetValue('handle', C_STRUCTS.dso.name, '*') }}});
      dlSetError('Could not load dynamic lib: ' + filename + '\n' + e);
      {{{ runtimeKeepalivePop() }}}
      callUserCallback(function () { {{{ makeDynCall('vpp', 'onerror') }}}(handle, user_data); });
    }
    function successCallback() {
      {{{ runtimeKeepalivePop() }}}
      callUserCallback(function () { {{{ makeDynCall('vpp', 'onsuccess') }}}(handle, user_data); });
    }

    {{{ runtimeKeepalivePush() }}}
    var promise = dlopenInternal(handle, { loadAsync: true });
    if (promise) {
      promise.then(successCallback, errorCallback);
    } else {
      errorCallback();
    }
  },

  _dlsym_catchup_js__sig: 'ppp',
  _dlsym_catchup_js: function(handle, symbolIndex) {
#if DYLINK_DEBUG
    dbg("_dlsym_catchup: handle=" + ptrToString(handle) + " symbolIndex=" + symbolIndex);
#endif
    var lib = LDSO.loadedLibsByHandle[handle];
    var symDict = lib.module;
    var symName = Object.keys(symDict)[symbolIndex];
    var sym = symDict[symName];
    var result = addFunction(sym, sym.sig);
#if DYLINK_DEBUG
    dbg('_dlsym_catchup: result=' + result);
#endif
    return result;
  },

  // void* dlsym(void* handle, const char* symbol);
  _dlsym_js__deps: ['$dlSetError', '$getFunctionAddress', '$addFunction'],
  _dlsym_js__sig: 'pppp',
  _dlsym_js: function(handle, symbol, symbolIndex) {
    // void *dlsym(void *restrict handle, const char *restrict name);
    // http://pubs.opengroup.org/onlinepubs/009695399/functions/dlsym.html
    symbol = UTF8ToString(symbol);
#if DYLINK_DEBUG
    dbg('dlsym_js: ' + symbol);
#endif
    var result;
    var newSymIndex;

    var lib = LDSO.loadedLibsByHandle[handle];
#if ASSERTIONS
    assert(lib, 'Tried to dlsym() from an unopened handle: ' + handle);
#endif
    if (!lib.module.hasOwnProperty(symbol)) {
      dlSetError('Tried to lookup unknown symbol "' + symbol + '" in dynamic lib: ' + lib.name)
      return 0;
    }
    newSymIndex = Object.keys(lib.module).indexOf(symbol);
#if !WASM_BIGINT
    var origSym = 'orig$' + symbol;
    result = lib.module[origSym];
    if (result) {
      newSymIndex = Object.keys(lib.module).indexOf(origSym);
    }
    else
#endif
    result = lib.module[symbol];

    if (typeof result == 'function') {
#if DYLINK_DEBUG
      dbg('dlsym_js: ' + symbol + ' getting table slot for: ' + result);
#endif

#if ASYNCIFY
      // Asyncify wraps exports, and we need to look through those wrappers.
      if ('orig' in result) {
        result = result.orig;
      }
#endif
      var addr = getFunctionAddress(result);
      if (addr) {
#if DYLINK_DEBUG
        dbg('symbol already exists in table: ' + symbol);
#endif
        result = addr;
      } else {
        // Insert the function into the wasm table.  If its a direct wasm
        // function the second argument will not be needed.  If its a JS
        // function we rely on the `sig` attribute being set based on the
        // `<func>__sig` specified in library JS file.
        result = addFunction(result, result.sig);
#if DYLINK_DEBUG
        dbg('adding symbol to table: ' + symbol);
#endif
        {{{ makeSetValue('symbolIndex', 0, 'newSymIndex', '*') }}};
      }
    }
#if DYLINK_DEBUG
    dbg('dlsym_js: ' + symbol + ' -> ' + result);
#endif
    return result;
  },
#endif // MAIN_MODULE != 0
};

mergeInto(LibraryManager.library, LibraryDylink);<|MERGE_RESOLUTION|>--- conflicted
+++ resolved
@@ -314,11 +314,6 @@
         return dynCall(sig, arguments[0], Array.prototype.slice.call(arguments, 1));
       } catch(e) {
         stackRestore(sp);
-<<<<<<< HEAD
-        // Exceptions thrown from C++ will be a pointer (number) and longjmp
-        // will throw the number Infinity. Use the compact and fast "e !== e+0"
-        // test to check if e was not a Number, and rethrow it if not.
-=======
         // Create a try-catch guard that rethrows the Emscripten EH exception.
 #if EXCEPTION_STACK_TRACES
         // Exceptions thrown from C++ and longjmps will be an instance of
@@ -328,7 +323,6 @@
         // Exceptions thrown from C++ will be a pointer (number) and longjmp
         // will throw the number Infinity. Use the compact and fast "e !== e+0"
         // test to check if e was not a Number.
->>>>>>> b8ce6555
         if (e !== e+0) throw e;
 #endif
         _setThrew(1, 0);
