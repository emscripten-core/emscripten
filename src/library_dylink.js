// ==========================================================================
// Dynamic library loading
//
// ==========================================================================

var LibraryDylink = {
#if RELOCATABLE
  $asmjsMangle: function(x) {
    var unmangledSymbols = {{{ buildStringArray(WASM_SYSTEM_EXPORTS) }}};
    return x.indexOf('dynCall_') == 0 || unmangledSymbols.indexOf(x) != -1 ? x : '_' + x;
  },

  $resolveGlobalSymbol__deps: ['$asmjsMangle'],
  $resolveGlobalSymbol: function(symName, direct) {
    var sym;
#if !WASM_BIGINT
    if (direct) {
      // First look for the orig$ symbol which is the symbols without
      // any legalization performed.   Here we look on the 'asm' object
      // to avoid any JS wrapping of the symbol.
      sym = Module['asm']['orig$' + symName];
    }
#endif
    // Then look for the unmangled name itself.
    if (!sym) {
      sym = Module['asm'][symName];
    }
    // fall back to the mangled name on the module object which could include
    // JavaScript functions and wrapped native functions.
#if !WASM_BIGINT
    if (!sym && direct) {
      sym = Module['_orig$' + symName];
    }
#endif

    if (!sym) {
      sym = Module[asmjsMangle(symName)];
    }

    if (!sym && symName.indexOf('invoke_') == 0) {
      sym = createInvokeFunction(symName.split('_')[1]);
    }

    return sym;
  },

  $GOT: {},

  // Create globals to each imported symbol.  These are all initialized to zero
  // and get assigned later in `updateGOT`
  $GOTHandler__deps: ['$GOT'],
  $GOTHandler: {
    'get': function(obj, symName) {
      if (!GOT[symName]) {
        GOT[symName] = new WebAssembly.Global({value: 'i32', mutable: true});
#if DYLINK_DEBUG
        err("new GOT entry: " + symName);
#endif
      }
      return GOT[symName]
    }
  },

  $isInternalSym: function(symName) {
    // TODO: find a way to mark these in the binary or avoid exporting them.
    return [
      '__cpp_exception',
      '__wasm_apply_data_relocs',
      '__dso_handle',
      '__set_stack_limits'
    ].indexOf(symName) != -1
#if SPLIT_MODULE
        // Exports synthesized by wasm-split should be prefixed with '%'
        || symName[0] == '%'
#endif
    ;
  },

  $updateGOT__deps: ['$GOT', '$isInternalSym'],
  $updateGOT: function(exports) {
#if DYLINK_DEBUG
    err("updateGOT: " + Object.keys(exports).length);
#endif
    for (var symName in exports) {
      if (isInternalSym(symName)) {
        continue;
      }

      var replace = false;
      var value = exports[symName];
#if !WASM_BIGINT
      if (symName.indexOf('orig$') == 0) {
        symName = symName.split('$')[1];
        replace = true;
      }
#endif

      if (!GOT[symName]) {
        GOT[symName] = new WebAssembly.Global({value: 'i32', mutable: true});
      }
      if (replace || GOT[symName].value == 0) {
        if (typeof value === 'function') {
          GOT[symName].value = addFunctionWasm(value);
#if DYLINK_DEBUG
          err("updateGOT FUNC: " + symName + ' : ' + GOT[symName].value);
#endif
        } else if (typeof value === 'number') {
          GOT[symName].value = value;
        } else {
          err("unhandled export type for `" + symName + "`: " + (typeof value));
        }
#if DYLINK_DEBUG
        err("updateGOT: " + symName + ' : ' + GOT[symName].value);
#endif
      }
#if DYLINK_DEBUG
      else if (GOT[symName].value != value) {
        err("updateGOT: EXISTING SYMBOL: " + symName + ' : ' + GOT[symName].value + " " + value);
      }
#endif
    }
#if DYLINK_DEBUG
    err("done updateGOT");
#endif
  },

  // Applies relocations to exported things.
  $relocateExports__deps: ['$updateGOT'],
  $relocateExports: function(exports, memoryBase) {
    var relocated = {};

    for (var e in exports) {
      var value = exports[e];
#if SPLIT_MODULE
      // Do not modify exports synthesized by wasm-split
      if (e.startsWith('%')) {
        relocated[e] = value
        continue;
      }
#endif
      if (typeof value === 'object') {
        // a breaking change in the wasm spec, globals are now objects
        // https://github.com/WebAssembly/mutable-global/issues/1
        value = value.value;
      }
      if (typeof value === 'number') {
        value += memoryBase;
      }
      relocated[e] = value;
    }
    updateGOT(relocated);
    return relocated;
  },

  $reportUndefinedSymbols__deps: ['$GOT', '$resolveGlobalSymbol'],
  $reportUndefinedSymbols: function() {
#if DYLINK_DEBUG
    err('reportUndefinedSymbols');
#endif
    for (var symName in GOT) {
      if (GOT[symName].value == 0) {
        var value = resolveGlobalSymbol(symName, true)
#if ASSERTIONS
        assert(value, 'undefined symbol `' + symName + '`. perhaps a side module was not linked in? if this global was expected to arrive from a system library, try to build the MAIN_MODULE with EMCC_FORCE_STDLIBS=1 in the environment');
#endif
#if DYLINK_DEBUG
        err('assigning dynamic symbol from main module: ' + symName + ' -> ' + value);
#endif
        if (typeof value === 'function') {
          GOT[symName].value = addFunctionWasm(value, value.sig);
#if DYLINK_DEBUG
          err('assigning table entry for : ' + symName + ' -> ' + GOT[symName].value);
#endif
        } else if (typeof value === 'number') {
          GOT[symName].value = value;
        } else {
          assert(false, 'bad export type for `' + symName + '`: ' + (typeof value));
        }
      }
    }
#if DYLINK_DEBUG
    err('done reportUndefinedSymbols');
#endif
  },
#endif

#if MAIN_MODULE == 0
  dlopen: function(filename, flag) {
    abort("To use dlopen, you need to use Emscripten's linking support, see https://github.com/emscripten-core/emscripten/wiki/Linking");
  },
  dlclose: function(handle) {
    abort("To use dlopen, you need to use Emscripten's linking support, see https://github.com/emscripten-core/emscripten/wiki/Linking");
  },
  dlsym: function(handle, symbol) {
    abort("To use dlopen, you need to use Emscripten's linking support, see https://github.com/emscripten-core/emscripten/wiki/Linking");
  },
  dlerror: function() {
    abort("To use dlopen, you need to use Emscripten's linking support, see https://github.com/emscripten-core/emscripten/wiki/Linking");
  },
  dladdr: function(address, info) {
    abort("To use dlopen, you need to use Emscripten's linking support, see https://github.com/emscripten-core/emscripten/wiki/Linking");
  },
#else // MAIN_MODULE != 0
  $DLFCN: {
    error: null,
    errorMsg: null,
  },

  // dynamic linker/loader (a-la ld.so on ELF systems)
  $LDSO: {
    // next free handle to use for a loaded dso.
    // (handle=0 is avoided as it means "error" in dlopen)
    nextHandle: 1,
    // handle -> dso [refcount, name, module, global]
    loadedLibs: {},
    // name   -> handle
    loadedLibNames: {},
  },

  // Dynamic version of shared.py:make_invoke.  This is needed for invokes
  // that originate from side modules since these are not known at JS
  // generation time.
  $createInvokeFunction: function(sig) {
    return function() {
      var sp = stackSave();
      try {
        return dynCall(sig, arguments[0], Array.prototype.slice.call(arguments, 1));
      } catch(e) {
        stackRestore(sp);
        if (e !== e+0 && e !== 'longjmp') throw e;
        _setThrew(1, 0);
      }
    }
  },

  // We support some amount of allocation during startup in the case of
  // dynamic linking, which needs to allocate memory for dynamic libraries that
  // are loaded. That has to happen before the main program can start to run,
  // because the main program needs those linked in before it runs (so we can't
  // use normally malloc from the main program to do these allocations).

  // Allocate memory no even if malloc isn't ready yet.
  $getMemory__deps: ['$GOT'],
  $getMemory: function(size) {
    // After the runtime is initialized, we must only use sbrk() normally.
#if DYLINK_DEBUG
    err("getMemory: " + size + " runtimeInitialized=" + runtimeInitialized);
#endif
    if (runtimeInitialized)
      return _malloc(size);
    var ret = Module['___heap_base'];
    var end = (ret + size + 15) & -16;
#if ASSERTIONS
    assert(end <= HEAP8.length, 'failure to getMemory - memory growth etc. is not supported there, call malloc/sbrk directly or increase INITIAL_MEMORY');
#endif
    Module['___heap_base'] = end;
    GOT['__heap_base'].value = end;
    return ret;
  },

  // fetchBinary fetches binary data @ url. (async)
  $fetchBinary: function(url) {
    return fetch(url, { credentials: 'same-origin' }).then(function(response) {
      if (!response['ok']) {
        throw "failed to load binary file at '" + url + "'";
      }
      return response['arrayBuffer']();
    }).then(function(buffer) {
      return new Uint8Array(buffer);
    });
  },

<<<<<<< HEAD
  // returns the side module metadata as an object
  // { memorySize, memoryAlign, tableSize, tableAlign, neededDynlibs}
  $getDylinkMetadata: function(binary) {
    var next = 0;
=======
  // Loads a side module from binary data. Returns the module's exports or a
  // promise that resolves to its exports if the loadAsync flag is set.
  $loadWebAssemblyModule__deps: ['$loadDynamicLibrary', '$createInvokeFunction', '$getMemory', '$relocateExports', '$resolveGlobalSymbol', '$GOTHandler'],
  $loadWebAssemblyModule: function(binary, flags) {
    var int32View = new Uint32Array(new Uint8Array(binary.subarray(0, 24)).buffer);
    assert(int32View[0] == 0x6d736100, 'need to see wasm magic number'); // \0asm
    // we should see the dylink section right after the magic number and wasm version
    assert(binary[8] === 0, 'need the dylink section to be first')
    var next = 9;
>>>>>>> 06825ec9
    function getLEB() {
      var ret = 0;
      var mul = 1;
      while (1) {
        var byte = binary[next++];
        ret += ((byte & 0x7f) * mul);
        mul *= 0x80;
        if (!(byte & 0x80)) break;
      }
      return ret;
    }

    function parseDylinkSection() {
      var customSection = {};
      customSection.memorySize = getLEB();
      customSection.memoryAlign = getLEB();
      customSection.tableSize = getLEB();
      customSection.tableAlign = getLEB();
      // shared libraries this module needs. We need to load them first, so that
      // current module could resolve its imports. (see tools/shared.py
      // WebAssembly.make_shared_library() for "dylink" section extension format)
      var neededDynlibsCount = getLEB();
      customSection.neededDynlibs = [];
      for (var i = 0; i < neededDynlibsCount; ++i) {
        var nameLen = getLEB();
        var nameUTF8 = binary.subarray(next, next + nameLen);
        next += nameLen;
        var name = UTF8ArrayToString(nameUTF8, 0);
        customSection.neededDynlibs.push(name);
      }
      return customSection;
    }
    if (binary instanceof WebAssembly.Module) {
      var dylinkSection = WebAssembly.Module.customSections(binary, "dylink");
      assert(dylinkSection.length != 0, 'need dylink section');
      binary = new Int8Array(dylinkSection[0]);
    } else {
      var int32View = new Uint32Array(new Uint8Array(binary.subarray(0, 24)).buffer);
      assert(int32View[0] == 0x6d736100, 'need to see wasm magic number'); // \0asm
      // we should see the dylink section right after the magic number and wasm version
      assert(binary[8] === 0, 'need the dylink section to be first')
      next = 9;
      getLEB(binary); //section size
      assert(binary[next] === 6);                 next++; // size of "dylink" string
      assert(binary[next] === 'd'.charCodeAt(0)); next++;
      assert(binary[next] === 'y'.charCodeAt(0)); next++;
      assert(binary[next] === 'l'.charCodeAt(0)); next++;
      assert(binary[next] === 'i'.charCodeAt(0)); next++;
      assert(binary[next] === 'n'.charCodeAt(0)); next++;
      assert(binary[next] === 'k'.charCodeAt(0)); next++;
    }

    return parseDylinkSection();
  },

  // Module.symbols <- libModule.symbols (flags.global handler)
  $mergeLibSymbols__deps: ['$asmjsMangle'],
  $mergeLibSymbols: function(libModule, libName) {
    // add symbols into global namespace TODO: weak linking etc.
    for (var sym in libModule) {
      if (!libModule.hasOwnProperty(sym)) {
        continue;
      }

      // When RTLD_GLOBAL is enable, the symbols defined by this shared object will be made
      // available for symbol resolution of subsequently loaded shared objects.
      //
      // We should copy the symbols (which include methods and variables) from SIDE_MODULE to MAIN_MODULE.

      var module_sym = asmjsMangle(sym);

      if (!Module.hasOwnProperty(module_sym)) {
        Module[module_sym] = libModule[sym];
      }
#if ASSERTIONS == 2
      else {
        var curr = Module[sym], next = libModule[sym];
        // don't warn on functions - might be odr, linkonce_odr, etc.
        if (!(typeof curr === 'function' && typeof next === 'function')) {
          err("warning: symbol '" + sym + "' from '" + libName + "' already exists (duplicate symbol? or weak linking, which isn't supported yet?)"); // + [curr, ' vs ', next]);
        }
      }
#endif
    }
  },

  // Loads a side module from binary data or compiled Module. Returns the module's exports or a
  // promise that resolves to its exports if the loadAsync flag is set.
  $loadWebAssemblyModule__deps: ['$loadDynamicLibrary', '$createInvokeFunction', '$getMemory', '$relocateExports', '$resolveGlobalSymbol', '$GOTHandler', '$getDylinkMetadata'],
  $loadWebAssemblyModule: function(binary, flags) {
    var metadata = getDylinkMetadata(binary);
    var memorySize = metadata.memorySize;
    var memoryAlign = metadata.memoryAlign;
    var tableSize = metadata.tableSize;
    var tableAlign = metadata.tableAlign;
    var neededDynlibs = metadata.neededDynlibs;

    // loadModule loads the wasm module after all its dependencies have been loaded.
    // can be called both sync/async.
    function loadModule() {
      // alignments are powers of 2
      memoryAlign = Math.pow(2, memoryAlign);
      tableAlign = Math.pow(2, tableAlign);
      // finalize alignments and verify them
      memoryAlign = Math.max(memoryAlign, STACK_ALIGN); // we at least need stack alignment
#if ASSERTIONS
      assert(tableAlign === 1, 'invalid tableAlign ' + tableAlign);
#endif
      // prepare memory
      var memoryBase = alignMemory(getMemory(memorySize + memoryAlign), memoryAlign); // TODO: add to cleanups
#if DYLINK_DEBUG
      err("loadModule: memoryBase=" + memoryBase);
#endif
      // prepare env imports
      var env = asmLibraryArg;
      // TODO: use only __memory_base and __table_base, need to update asm.js backend
      var table = wasmTable;
      var tableBase = table.length;
      var originalTable = table;
      table.grow(tableSize);
      assert(table === originalTable);
      // zero-initialize memory and table
      // The static area consists of explicitly initialized data, followed by zero-initialized data.
      // The latter may need zeroing out if the MAIN_MODULE has already used this memory area before
      // dlopen'ing the SIDE_MODULE.  Since we don't know the size of the explicitly initialized data
      // here, we just zero the whole thing, which is suboptimal, but should at least resolve bugs
      // from uninitialized memory.
      for (var i = memoryBase; i < memoryBase + memorySize; i++) {
        HEAP8[i] = 0;
      }
      for (var i = tableBase; i < tableBase + tableSize; i++) {
        table.set(i, null);
      }

      // This is the export map that we ultimately return.  We declare it here
      // so it can be used within resolveSymbol.  We resolve symbols against
      // this local symbol map in the case there they are not present on the
      // global Module object.  We need this fallback because:
      // a) Modules sometime need to import their own symbols
      // b) Symbols from side modules are not always added to the global namespace.
      var moduleExports;

      function resolveSymbol(sym) {
        var resolved = resolveGlobalSymbol(sym, false);
        if (!resolved) {
          resolved = moduleExports[sym];
        }
#if ASSERTIONS
        assert(resolved, 'undefined symbol `' + sym + '`. perhaps a side module was not linked in? if this global was expected to arrive from a system library, try to build the MAIN_MODULE with EMCC_FORCE_STDLIBS=1 in the environment');
#endif
        return resolved;
      }

      // copy currently exported symbols so the new module can import them
      for (var x in Module) {
        if (!(x in env)) {
          env[x] = Module[x];
        }
      }

      // TODO kill ↓↓↓ (except "symbols local to this module", it will likely be
      // not needed if we require that if A wants symbols from B it has to link
      // to B explicitly: similarly to -Wl,--no-undefined)
      //
      // wasm dynamic libraries are pure wasm, so they cannot assist in
      // their own loading. When side module A wants to import something
      // provided by a side module B that is loaded later, we need to
      // add a layer of indirection, but worse, we can't even tell what
      // to add the indirection for, without inspecting what A's imports
      // are. To do that here, we use a JS proxy (another option would
      // be to inspect the binary directly).
      var proxyHandler = {
        'get': function(obj, prop) {
          // symbols that should be local to this module
          switch (prop) {
            case '__memory_base':
              return memoryBase;
            case '__table_base':
              return tableBase;
          }
          if (prop in obj) {
            return obj[prop]; // already present
          }
          // otherwise this is regular function import - call it indirectly
          var resolved;
          return obj[prop] = function() {
            if (!resolved) resolved = resolveSymbol(prop, true);
            return resolved.apply(null, arguments);
          };
        }
      };
      var proxy = new Proxy(env, proxyHandler);
      var info = {
        'GOT.mem': new Proxy(asmLibraryArg, GOTHandler),
        'GOT.func': new Proxy(asmLibraryArg, GOTHandler),
        'env': proxy,
        {{{ WASI_MODULE_NAME }}}: proxy,
      };

      function postInstantiation(instance) {
#if ASSERTIONS
        // the table should be unchanged
        assert(table === originalTable);
        assert(table === wasmTable);
        // verify that the new table region was filled in
        for (var i = 0; i < tableSize; i++) {
          assert(table.get(tableBase + i) !== undefined, 'table entry was not filled in');
        }
#endif
        moduleExports = relocateExports(instance.exports, memoryBase);
        if (!flags.allowUndefined) {
          reportUndefinedSymbols();
        }
#if STACK_OVERFLOW_CHECK >= 2
        moduleExports['__set_stack_limits']({{{ STACK_BASE }}} , {{{ STACK_MAX }}});
#endif
        // initialize the module
        var init = moduleExports['__post_instantiate'];
        if (init) {
          if (runtimeInitialized) {
            init();
          } else {
            // we aren't ready to run compiled code yet
            __ATINIT__.push(init);
          }
        }
        return moduleExports;
      }

      if (flags.loadAsync) {
        if (binary instanceof WebAssembly.Module) {
          var instance = new WebAssembly.Instance(binary, info);
          return Promise.resolve(postInstantiation(instance));
        }
        return WebAssembly.instantiate(binary, info).then(function(result) {
          return postInstantiation(result.instance);
        });
      }

      var module = binary instanceof WebAssembly.Module ? binary : new WebAssembly.Module(binary);
      var instance = new WebAssembly.Instance(module, info);
      return postInstantiation(instance);
    }

    // now load needed libraries and the module itself.
    if (flags.loadAsync) {
      return neededDynlibs.reduce(function(chain, dynNeeded) {
        return chain.then(function() {
          return loadDynamicLibrary(dynNeeded, flags);
        });
      }, Promise.resolve()).then(function() {
        return loadModule();
      });
    }

    neededDynlibs.forEach(function(dynNeeded) {
      loadDynamicLibrary(dynNeeded, flags);
    });
    return loadModule();
  },

  // loadDynamicLibrary loads dynamic library @ lib URL / path and returns handle for loaded DSO.
  //
  // Several flags affect the loading:
  //
  // - if flags.global=true, symbols from the loaded library are merged into global
  //   process namespace. Flags.global is thus similar to RTLD_GLOBAL in ELF.
  //
  // - if flags.nodelete=true, the library will be never unloaded. Flags.nodelete
  //   is thus similar to RTLD_NODELETE in ELF.
  //
  // - if flags.loadAsync=true, the loading is performed asynchronously and
  //   loadDynamicLibrary returns corresponding promise.
  //
  // - if flags.fs is provided, it is used as FS-like interface to load library data.
  //   By default, when flags.fs=undefined, native loading capabilities of the
  //   environment are used.
  //
  // If a library was already loaded, it is not loaded a second time. However
  // flags.global and flags.nodelete are handled every time a load request is made.
  // Once a library becomes "global" or "nodelete", it cannot be removed or unloaded.
  $loadDynamicLibrary__deps: ['$LDSO', '$loadWebAssemblyModule', '$asmjsMangle', '$fetchBinary', '$isInternalSym', '$mergeLibSymbols'],
  $loadDynamicLibrary: function(lib, flags) {
    if (lib == '__main__' && !LDSO.loadedLibNames[lib]) {
      LDSO.loadedLibs[-1] = {
        refcount: Infinity,   // = nodelete
        name:     '__main__',
        module:   Module['asm'],
        global:   true
      };
      LDSO.loadedLibNames['__main__'] = -1;
    }

    // when loadDynamicLibrary did not have flags, libraries were loaded globally & permanently
    flags = flags || {global: true, nodelete: true}

    var handle = LDSO.loadedLibNames[lib];
    var dso;
    if (handle) {
      // the library is being loaded or has been loaded already.
      //
      // however it could be previously loaded only locally and if we get
      // load request with global=true we have to make it globally visible now.
      dso = LDSO.loadedLibs[handle];
      if (flags.global && !dso.global) {
        dso.global = true;
        if (dso.module !== 'loading') {
          // ^^^ if module is 'loading' - symbols merging will be eventually done by the loader.
          mergeLibSymbols(dso.module, lib)
        }
      }
      // same for "nodelete"
      if (flags.nodelete && dso.refcount !== Infinity) {
        dso.refcount = Infinity;
      }
      dso.refcount++
      return flags.loadAsync ? Promise.resolve(handle) : handle;
    }

    // allocate new DSO & handle
    handle = LDSO.nextHandle++;
    dso = {
      refcount: flags.nodelete ? Infinity : 1,
      name:     lib,
      module:   'loading',
      global:   flags.global,
    };
    LDSO.loadedLibNames[lib] = handle;
    LDSO.loadedLibs[handle] = dso;

    // libData <- libFile
    function loadLibData(libFile) {
      // for wasm, we can use fetch for async, but for fs mode we can only imitate it
      if (flags.fs) {
        var libData = flags.fs.readFile(libFile, {encoding: 'binary'});
        if (!(libData instanceof Uint8Array)) {
          libData = new Uint8Array(libData);
        }
        return flags.loadAsync ? Promise.resolve(libData) : libData;
      }

      if (flags.loadAsync) {
        return fetchBinary(libFile);
      }
      // load the binary synchronously
      return readBinary(libFile);
    }

    // libModule <- lib
    function getLibModule() {
      // lookup preloaded cache first
      if (Module['preloadedWasm'] !== undefined &&
          Module['preloadedWasm'][lib] !== undefined) {
        var libModule = Module['preloadedWasm'][lib];
        return flags.loadAsync ? Promise.resolve(libModule) : libModule;
      }

      // module not preloaded - load lib data and create new module from it
      if (flags.loadAsync) {
        return loadLibData(lib).then(function(libData) {
          return loadWebAssemblyModule(libData, flags);
        });
      }

      return loadWebAssemblyModule(loadLibData(lib), flags);
    }

    // module for lib is loaded - update the dso & global namespace
    function moduleLoaded(libModule) {
      if (dso.global) {
        mergeLibSymbols(libModule, lib);
      }
      dso.module = libModule;
    }

    if (flags.loadAsync) {
      return getLibModule().then(function(libModule) {
        moduleLoaded(libModule);
        return handle;
      })
    }

    moduleLoaded(getLibModule());
    return handle;
  },

  $preloadDylibs__deps: ['$loadDynamicLibrary', '$reportUndefinedSymbols'],
  $preloadDylibs: function() {
#if DYLINK_DEBUG
    err('preloadDylibs');
#endif
    var libs = {{{ JSON.stringify(RUNTIME_LINKED_LIBS) }}};
    if (Module['dynamicLibraries']) {
      libs = libs.concat(Module['dynamicLibraries'])
    }
    if (!libs.length) {
#if DYLINK_DEBUG
      err('preloadDylibs: no libraries to preload');
#endif
      reportUndefinedSymbols();
      return;
    }

    // if we can load dynamic libraries synchronously, do so, otherwise, preload
    if (!readBinary) {
      // we can't read binary data synchronously, so preload
      addRunDependency('preloadDylibs');
      libs.reduce(function(chain, lib) {
        return chain.then(function() {
          return loadDynamicLibrary(lib, {loadAsync: true, global: true, nodelete: true, allowUndefined: true});
        });
      }, Promise.resolve()).then(function() {
        // we got them all, wonderful
        removeRunDependency('preloadDylibs');
        reportUndefinedSymbols();
      });
      return;
    }

    libs.forEach(function(lib) {
      // libraries linked to main never go away
      loadDynamicLibrary(lib, {global: true, nodelete: true, allowUndefined: true});
    });
    reportUndefinedSymbols();
  },

  // void* dlopen(const char* filename, int flags);
  dlopen__deps: ['$DLFCN', '$FS', '$ENV'],
  dlopen__proxy: 'sync',
  dlopen__sig: 'iii',
  dlopen: function(filenameAddr, flags) {
    // void *dlopen(const char *file, int mode);
    // http://pubs.opengroup.org/onlinepubs/009695399/functions/dlopen.html
    var searchpaths = [];
    var filename;
    if (filenameAddr === 0) {
      filename = '__main__';
    } else {
      filename = UTF8ToString(filenameAddr);

      var isValidFile = function (filename) {
        var target = FS.findObject(filename);
        return target && !target.isFolder && !target.isDevice;
      };

      if (!isValidFile(filename)) {
        if (ENV['LD_LIBRARY_PATH']) {
          searchpaths = ENV['LD_LIBRARY_PATH'].split(':');
        }

        for (var ident in searchpaths) {
          var searchfile = PATH.join2(searchpaths[ident], filename);
          if (isValidFile(searchfile)) {
            filename = searchfile;
            break;
          }
        }
      }
    }

    if (!(flags & ({{{ cDefine('RTLD_LAZY') }}} | {{{ cDefine('RTLD_NOW') }}}))) {
      DLFCN.errorMsg = 'invalid mode for dlopen(): Either RTLD_LAZY or RTLD_NOW is required';
      return 0;
    }

    // We don't care about RTLD_NOW and RTLD_LAZY.
    var jsflags = {
      global:   Boolean(flags & {{{ cDefine('RTLD_GLOBAL') }}}),
      nodelete: Boolean(flags & {{{ cDefine('RTLD_NODELETE') }}}),

      fs: FS, // load libraries from provided filesystem
    }

    try {
      return loadDynamicLibrary(filename, jsflags)
    } catch (e) {
#if ASSERTIONS
      err('Error in loading dynamic library ' + filename + ": " + e);
#endif
      DLFCN.errorMsg = 'Could not load dynamic lib: ' + filename + '\n' + e;
      return 0;
    }
  },

  // int dlclose(void* handle);
  dlclose__deps: ['$DLFCN'],
  dlclose__proxy: 'sync',
  dlclose__sig: 'ii',
  dlclose: function(handle) {
    // int dlclose(void *handle);
    // http://pubs.opengroup.org/onlinepubs/009695399/functions/dlclose.html
    var lib = LDSO.loadedLibs[handle];
    if (!lib) {
      DLFCN.errorMsg = 'Tried to dlclose() unopened handle: ' + handle;
      return 1;
    }
    if (--lib.refcount == 0) {
      delete LDSO.loadedLibNames[lib.name];
      delete LDSO.loadedLibs[handle];
    }
    return 0;
  },

  // void* dlsym(void* handle, const char* symbol);
  dlsym__deps: ['$DLFCN'],
  dlsym__proxy: 'sync',
  dlsym__sig: 'iii',
  dlsym: function(handle, symbol) {
    // void *dlsym(void *restrict handle, const char *restrict name);
    // http://pubs.opengroup.org/onlinepubs/009695399/functions/dlsym.html
    symbol = UTF8ToString(symbol);
    var result;

    if (handle == {{{ cDefine('RTLD_DEFAULT') }}}) {
      result = resolveGlobalSymbol(symbol, true);
      if (!result) {
        DLFCN.errorMsg = 'Tried to lookup unknown symbol "' + symbol + '" in dynamic lib: RTLD_DEFAULT'
        return 0;
      }
    } else {
      var lib = LDSO.loadedLibs[handle];
      if (!lib) {
        DLFCN.errorMsg = 'Tried to dlsym() from an unopened handle: ' + handle;
        return 0;
      }
      if (!lib.module.hasOwnProperty(symbol)) {
        DLFCN.errorMsg = 'Tried to lookup unknown symbol "' + symbol + '" in dynamic lib: ' + lib.name;
        return 0;
      }
#if !WASM_BIGINT
      result = lib.module['orig$' + symbol];
      if (!result)
#endif
      result = lib.module[symbol];
    }

    if (typeof result === 'function') {
      // Insert the function into the wasm table.  If its a direct wasm function
      // the second argument will not be needed.  If its a JS function we rely
      // on the `sig` attribute being set based on the `<func>__sig` specified
      // in library JS file.
      return addFunctionWasm(result, result.sig);
    } else {
      return result;
    }
  },

  // char* dlerror(void);
  dlerror__deps: ['$DLFCN', '$stringToNewUTF8'],
  dlerror__proxy: 'sync',
  dlerror__sig: 'i',
  dlerror: function() {
    // char *dlerror(void);
    // http://pubs.opengroup.org/onlinepubs/009695399/functions/dlerror.html
    if (DLFCN.errorMsg === null) {
      return 0;
    }
    if (DLFCN.error) _free(DLFCN.error);
    DLFCN.error = stringToNewUTF8(DLFCN.errorMsg);
    DLFCN.errorMsg = null;
    return DLFCN.error;
  },

  dladdr__deps: ['$stringToNewUTF8', '$getExecutableName'],
  dladdr__proxy: 'sync',
  dladdr__sig: 'iii',
  dladdr: function(addr, info) {
    // report all function pointers as coming from this program itself XXX not really correct in any way
    var fname = stringToNewUTF8(getExecutableName()); // XXX leak
    {{{ makeSetValue('info', 0, 'fname', 'i32') }}};
    {{{ makeSetValue('info', Runtime.QUANTUM_SIZE, '0', 'i32') }}};
    {{{ makeSetValue('info', Runtime.QUANTUM_SIZE*2, '0', 'i32') }}};
    {{{ makeSetValue('info', Runtime.QUANTUM_SIZE*3, '0', 'i32') }}};
    return 1;
  },
#endif // MAIN_MODULE != 0
};

mergeInto(LibraryManager.library, LibraryDylink);<|MERGE_RESOLUTION|>--- conflicted
+++ resolved
@@ -270,22 +270,10 @@
     });
   },
 
-<<<<<<< HEAD
   // returns the side module metadata as an object
   // { memorySize, memoryAlign, tableSize, tableAlign, neededDynlibs}
   $getDylinkMetadata: function(binary) {
     var next = 0;
-=======
-  // Loads a side module from binary data. Returns the module's exports or a
-  // promise that resolves to its exports if the loadAsync flag is set.
-  $loadWebAssemblyModule__deps: ['$loadDynamicLibrary', '$createInvokeFunction', '$getMemory', '$relocateExports', '$resolveGlobalSymbol', '$GOTHandler'],
-  $loadWebAssemblyModule: function(binary, flags) {
-    var int32View = new Uint32Array(new Uint8Array(binary.subarray(0, 24)).buffer);
-    assert(int32View[0] == 0x6d736100, 'need to see wasm magic number'); // \0asm
-    // we should see the dylink section right after the magic number and wasm version
-    assert(binary[8] === 0, 'need the dylink section to be first')
-    var next = 9;
->>>>>>> 06825ec9
     function getLEB() {
       var ret = 0;
       var mul = 1;
