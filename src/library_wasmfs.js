--- conflicted
+++ resolved
@@ -279,27 +279,18 @@
     // TDOO: chown
     // TODO: lchown
     // TODO: fchown
-<<<<<<< HEAD
     // TODO: truncate
     // TODO: ftruncate
-    utime: (path, atime, mtime) => {
-      return FS.handleError(withStackSave(() => (
+    utime: (path, atime, mtime) => (
+      FS.handleError(withStackSave(() => (
         __wasmfs_utime(stringToUTF8OnStack(path), atime, mtime, 0)
-      )));
-=======
+      )))
+    ),
     truncate: (path, len) => {
       return FS.handleError(withStackSave(() => (__wasmfs_truncate(stringToUTF8OnStack(path), {{{ splitI64('len') }}}))));
     },
     ftruncate: (fd, len) => {
       return FS.handleError(__wasmfs_ftruncate(fd, {{{ splitI64('len') }}}));
-    },
-    // TODO: utime
-    utime: (path, atime, mtime) => {
-      return FS.handleError(withStackSave(() => {
-        var pathBuffer = stringToUTF8OnStack(path);
-        return __wasmfs_utime(pathBuffer, atime, mtime);
-      }));
->>>>>>> 0bfe926f
     },
     findObject: (path) => {
       var result = __wasmfs_identify(path);
