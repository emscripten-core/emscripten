/**
 * @license
 * Copyright 2022 The Emscripten Authors
 * SPDX-License-Identifier: MIT
 */

mergeInto(LibraryManager.library, {
  $wasmFSPreloadedFiles: [],
  $wasmFSPreloadedDirs: [],
  // We must note when preloading has been "flushed", that is, the time at which
  // WasmFS has started up and read the preloaded data. After that time, no more
  // data needs to be preloaded (and it would be invalid to do so, as any
  // further additions to wasmFSPreloadedFiles|Dirs would be ignored).
  $wasmFSPreloadingFlushed: false,

  $FS__postset: `
FS.init();
FS.createPreloadedFile = FS_createPreloadedFile;
`,
  $FS__deps: [
    '$wasmFSPreloadedFiles',
    '$wasmFSPreloadedDirs',
    '$wasmFSPreloadingFlushed',
    '$PATH',
    '$stringToUTF8OnStack',
    '$withStackSave',
    '$readI53FromI64',
    '$readI53FromU64',
    '$FS_createPreloadedFile',
    '$FS_getMode',
    // For FS.readFile
    '$UTF8ArrayToString',
#if FORCE_FILESYSTEM
    '$FS_modeStringToFlags',
    'malloc',
    'free',
#endif
  ],
  $FS : {
    init: () => {
      FS.ensureErrnoError();
    },
    ErrnoError: null,
    handleError: (returnValue) => {
      // Assume errors correspond to negative returnValues
      // since some functions like _wasmfs_open() return positive
      // numbers on success (some callers of this function may need to negate the parameter).
      if (returnValue < 0) {
        throw new FS.ErrnoError(-returnValue);
      }

      return returnValue;
    },
    ensureErrnoError: () => {
      if (FS.ErrnoError) return;
      FS.ErrnoError = /** @this{Object} */ function ErrnoError(code) {
        this.errno = code;
        this.message = 'FS error';
        this.name = "ErrnoError";
      }
      FS.ErrnoError.prototype = new Error();
      FS.ErrnoError.prototype.constructor = FS.ErrnoError;
    },
    createDataFile: (parent, name, fileData, canRead, canWrite, canOwn) => {
      var pathName = name ? parent + '/' + name : parent;
      var mode = FS_getMode(canRead, canWrite);

      if (!wasmFSPreloadingFlushed) {
        // WasmFS code in the wasm is not ready to be called yet. Cache the
        // files we want to create here in JS, and WasmFS will read them
        // later.
        wasmFSPreloadedFiles.push({pathName, fileData, mode});
      } else {
        // WasmFS is already running, so create the file normally.
        FS.create(pathName, mode);
        FS.writeFile(pathName, fileData);
      }
    },
    createPath: (parent, path, canRead, canWrite) => {
      // Cache file path directory names.
      var parts = path.split('/').reverse();
      while (parts.length) {
        var part = parts.pop();
        if (!part) continue;
        var current = PATH.join2(parent, part);
        if (!wasmFSPreloadingFlushed) {
          wasmFSPreloadedDirs.push({parentPath: parent, childName: part});
        } else {
          FS.mkdir(current);
        }
        parent = current;
      }
      return current;
    },

#if hasExportedSymbol('_wasmfs_read_file') // Support the JS function exactly
                                           // when the __wasmfs_* function is
                                           // present to be called (otherwise,
                                           // we'd error anyhow). This depends
                                           // on other code including the
                                           // __wasmfs_* method properly.
    readFile: (path, opts = {}) => {
      opts.encoding = opts.encoding || 'binary';
      if (opts.encoding !== 'utf8' && opts.encoding !== 'binary') {
        throw new Error('Invalid encoding type "' + opts.encoding + '"');
      }

      // Copy the file into a JS buffer on the heap.
      var buf = withStackSave(() => __wasmfs_read_file(stringToUTF8OnStack(path)));

      // The signed integer length resides in the first 8 bytes of the buffer.
      var length = {{{ makeGetValue('buf', '0', 'i53') }}};

      // Default return type is binary.
      // The buffer contents exist 8 bytes after the returned pointer.
      var ret = new Uint8Array(HEAPU8.subarray(buf + 8, buf + 8 + length));
      if (opts.encoding === 'utf8') {
        ret = UTF8ArrayToString(ret, 0);
      }

      return ret;
    },
#endif

#if hasExportedSymbol('_wasmfs_get_cwd') // Similar to readFile, above.
    cwd: () => UTF8ToString(__wasmfs_get_cwd()),
#endif

#if FORCE_FILESYSTEM
    // Full JS API support

<<<<<<< HEAD
    analyzePath: (path) => {
      // TODO: Consider simplifying this API, which for now matches the JS FS.
      var exists = !!FS.findObject(path);
      return {
        exists: exists,
        object: {
          contents: exists ? FS.readFile(path) : null
        }
      };
    },

    // libc methods

    mkdir: (path, mode) => withStackSave(() => {
=======
    mkdir: (path, mode) => FS.handleError(withStackSave(() => {
>>>>>>> 11c4b7eb
      mode = mode !== undefined ? mode : 511 /* 0777 */;
      var buffer = stringToUTF8OnStack(path);
      return __wasmfs_mkdir({{{ to64('buffer') }}}, mode);
    })),
    mkdirTree: (path, mode) => {
      var dirs = path.split('/');
      var d = '';
      for (var i = 0; i < dirs.length; ++i) {
        if (!dirs[i]) continue;
        d += '/' + dirs[i];
        try {
          FS.mkdir(d, mode);
        } catch(e) {
          if (e.errno != {{{ cDefs.EEXIST }}}) throw e;
        }
      }
    },
    rmdir: (path) => FS.handleError(
      withStackSave(() => __wasmfs_rmdir(stringToUTF8OnStack(path)))
    ),
    open: (path, flags, mode) => withStackSave(() => {
      flags = typeof flags == 'string' ? FS_modeStringToFlags(flags) : flags;
      mode = typeof mode == 'undefined' ? 438 /* 0666 */ : mode;
      var buffer = stringToUTF8OnStack(path);
      var fd = FS.handleError(__wasmfs_open({{{ to64('buffer') }}}, flags, mode));
      return { fd : fd };
    }),
    create: (path, mode) => {
      // Default settings copied from the legacy JS FS API.
      mode = mode !== undefined ? mode : 438 /* 0666 */;
      mode &= {{{ cDefs.S_IALLUGO }}};
      mode |= {{{ cDefs.S_IFREG }}};
      return FS.mknod(path, mode, 0);
    },
    close: (stream) => FS.handleError(-__wasmfs_close(stream.fd)),
    unlink: (path) => withStackSave(() => {
      var buffer = stringToUTF8OnStack(path);
      return __wasmfs_unlink(buffer);
    }),
    chdir: (path) => withStackSave(() => {
      var buffer = stringToUTF8OnStack(path);
      return __wasmfs_chdir(buffer);
    }),
    read: (stream, buffer, offset, length, position) => {
      var seeking = typeof position != 'undefined';

      var dataBuffer = _malloc(length);

      var bytesRead;
      if (seeking) {
        bytesRead = __wasmfs_pread(stream.fd, dataBuffer, length, position);
      } else {
        bytesRead = __wasmfs_read(stream.fd, dataBuffer, length);
      }
      bytesRead = FS.handleError(bytesRead);

      for (var i = 0; i < length; i++) {
        buffer[offset + i] = {{{ makeGetValue('dataBuffer', 'i', 'i8')}}}
      }

      _free(dataBuffer);
      return bytesRead;
    },
    // Note that canOwn is an optimization that we ignore for now in WasmFS.
    write: (stream, buffer, offset, length, position, canOwn) => {
      var seeking = typeof position != 'undefined';

      var dataBuffer = _malloc(length);
      for (var i = 0; i < length; i++) {
        {{{ makeSetValue('dataBuffer', 'i', 'buffer[offset + i]', 'i8') }}};
      }

      var bytesRead;
      if (seeking) {
        bytesRead = __wasmfs_pwrite(stream.fd, dataBuffer, length, position);
      } else {
        bytesRead = __wasmfs_write(stream.fd, dataBuffer, length);
      }
      bytesRead = FS.handleError(bytesRead);
      _free(dataBuffer);

      return bytesRead;
    },
    allocate: (stream, offset, length) => {
      return FS.handleError(__wasmfs_allocate(stream.fd, {{{ splitI64('offset') }}}, {{{ splitI64('length') }}}));
    },
    // TODO: mmap
    // TODO: msync
    // TODO: munmap
    writeFile: (path, data) => withStackSave(() => {
      var pathBuffer = stringToUTF8OnStack(path);
      if (typeof data == 'string') {
        var buf = new Uint8Array(lengthBytesUTF8(data) + 1);
        var actualNumBytes = stringToUTF8Array(data, buf, 0, buf.length);
        data = buf.slice(0, actualNumBytes);
      }
      var dataBuffer = _malloc(data.length);
#if ASSERTIONS
      assert(dataBuffer);
#endif
      for (var i = 0; i < data.length; i++) {
        {{{ makeSetValue('dataBuffer', 'i', 'data[i]', 'i8') }}};
      }
      var ret = __wasmfs_write_file(pathBuffer, dataBuffer, data.length);
      _free(dataBuffer);
      return ret;
    }),
    symlink: (target, linkpath) => withStackSave(() => (
      __wasmfs_symlink(stringToUTF8OnStack(target), stringToUTF8OnStack(linkpath))
    )),
    readlink: (path) => {
      var readBuffer = FS.handleError(withStackSave(() => __wasmfs_readlink(stringToUTF8OnStack(path))));
      return UTF8ToString(readBuffer);
    },
    statBufToObject : (statBuf) => {
      // i53/u53 are enough for times and ino in practice.
      return {
          dev: {{{ makeGetValue('statBuf', C_STRUCTS.stat.st_dev, "u32") }}},
          mode: {{{ makeGetValue('statBuf', C_STRUCTS.stat.st_mode, "u32") }}},
          nlink: {{{ makeGetValue('statBuf', C_STRUCTS.stat.st_nlink, "u32") }}},
          uid: {{{ makeGetValue('statBuf', C_STRUCTS.stat.st_uid, "u32") }}},
          gid: {{{ makeGetValue('statBuf', C_STRUCTS.stat.st_gid, "u32") }}},
          rdev: {{{ makeGetValue('statBuf', C_STRUCTS.stat.st_rdev, "u32") }}},
          size: {{{ makeGetValue('statBuf', C_STRUCTS.stat.st_size, "i53") }}},
          blksize: {{{ makeGetValue('statBuf', C_STRUCTS.stat.st_blksize, "u32") }}},
          blocks: {{{ makeGetValue('statBuf', C_STRUCTS.stat.st_blocks, "u32") }}},
          atime: {{{ makeGetValue('statBuf', C_STRUCTS.stat.st_atim.tv_sec, "i53") }}},
          mtime: {{{ makeGetValue('statBuf', C_STRUCTS.stat.st_mtim.tv_sec, "i53") }}},
          ctime: {{{ makeGetValue('statBuf', C_STRUCTS.stat.st_ctim.tv_sec, "i53") }}},
          ino: {{{ makeGetValue('statBuf', C_STRUCTS.stat.st_ino, "u53") }}}
      }
    },
    stat: (path) => {
      var statBuf = _malloc({{{ C_STRUCTS.stat.__size__ }}});
      FS.handleError(withStackSave(() => {
        return __wasmfs_stat(stringToUTF8OnStack(path), statBuf);
      }));
      var stats = FS.statBufToObject(statBuf);
      _free(statBuf);

      return stats;
    },
    lstat: (path) => {
      var statBuf = _malloc({{{ C_STRUCTS.stat.__size__ }}});
      FS.handleError(withStackSave(() => {
        return __wasmfs_lstat(stringToUTF8OnStack(path), statBuf);
      }));
      var stats = FS.statBufToObject(statBuf);
      _free(statBuf);

      return stats;
    },
    chmod: (path, mode) => {
      return FS.handleError(withStackSave(() => {
        var buffer = stringToUTF8OnStack(path);
        return __wasmfs_chmod(buffer, mode);
      }));
    },
    lchmod: (path, mode) => {
      return FS.handleError(withStackSave(() => {
        var buffer = stringToUTF8OnStack(path);
        return __wasmfs_lchmod(buffer, mode);
      }));
    },
    fchmod: (fd, mode) => {
      return FS.handleError(__wasmfs_fchmod(fd, mode));
    },
    // TDOO: chown
    // TODO: lchown
    // TODO: fchown
    utime: (path, atime, mtime) => (
      FS.handleError(withStackSave(() => (
        __wasmfs_utime(stringToUTF8OnStack(path), atime, mtime)
      )))
    ),
    truncate: (path, len) => {
      return FS.handleError(withStackSave(() => (__wasmfs_truncate(stringToUTF8OnStack(path), {{{ splitI64('len') }}}))));
    },
    ftruncate: (fd, len) => {
      return FS.handleError(__wasmfs_ftruncate(fd, {{{ splitI64('len') }}}));
    },
    findObject: (path) => {
      var result = withStackSave(() => __wasmfs_identify(stringToUTF8OnStack(path)));
      if (result == {{{ cDefs.ENOENT }}}) {
        return null;
      }
      return {
        isFolder: result == {{{ cDefs.EISDIR }}},
        isDevice: false, // TODO: wasmfs support for devices
      };
    },
    readdir: (path) => withStackSave(() => {
      var pathBuffer = stringToUTF8OnStack(path);
      var entries = [];
      var state = __wasmfs_readdir_start(pathBuffer);
      if (!state) {
        // TODO: The old FS threw an ErrnoError here.
        throw new Error("No such directory");
      }
      var entry;
      while (entry = __wasmfs_readdir_get(state)) {
        entries.push(UTF8ToString(entry));
      }
      __wasmfs_readdir_finish(state);
      return entries;
    }),
    // TODO: mount
    // TODO: unmount
    // TODO: lookup
    mknod: (path, mode, dev) => {
      return FS.handleError(withStackSave(() => {
        var pathBuffer = stringToUTF8OnStack(path);
        return __wasmfs_mknod(pathBuffer, mode, dev);
      }));
    },
    // TODO: mkdev
    rename: (oldPath, newPath) => {
      return FS.handleError(withStackSave(() => {
        var oldPathBuffer = stringToUTF8OnStack(oldPath);
        var newPathBuffer = stringToUTF8OnStack(newPath);
        return __wasmfs_rename(oldPathBuffer, newPathBuffer);
      }));
    },
    // TODO: syncfs
    llseek: (stream, offset, whence) => {
      return FS.handleError(__wasmfs_llseek(stream.fd, {{{ splitI64('offset') }}}, whence));
    }
    // TODO: ioctl

#endif
  },

  _wasmfs_get_num_preloaded_files__deps: [
    '$wasmFSPreloadedFiles',
    '$wasmFSPreloadingFlushed'],
  _wasmfs_get_num_preloaded_files: function() {
    // When this method is called from WasmFS it means that we are about to
    // flush all the preloaded data, so mark that. (There is no call that
    // occurs at the end of that flushing, which would be more natural, but it
    // is fine to mark the flushing here as during the flushing itself no user
    // code can run, so nothing will check whether we have flushed or not.)
    wasmFSPreloadingFlushed = true;
    return wasmFSPreloadedFiles.length;
  },
  _wasmfs_get_num_preloaded_dirs__deps: ['$wasmFSPreloadedDirs'],
  _wasmfs_get_num_preloaded_dirs: function() {
    return wasmFSPreloadedDirs.length;
  },
  _wasmfs_get_preloaded_file_mode: function(index) {
    return wasmFSPreloadedFiles[index].mode;
  },
  _wasmfs_get_preloaded_parent_path: function(index, parentPathBuffer) {
    var s = wasmFSPreloadedDirs[index].parentPath;
    var len = lengthBytesUTF8(s) + 1;
    stringToUTF8(s, parentPathBuffer, len);
  },
  _wasmfs_get_preloaded_child_path: function(index, childNameBuffer) {
    var s = wasmFSPreloadedDirs[index].childName;
    var len = lengthBytesUTF8(s) + 1;
    stringToUTF8(s, childNameBuffer, len);
  },
  _wasmfs_get_preloaded_path_name__deps: ['$lengthBytesUTF8', '$stringToUTF8'],
  _wasmfs_get_preloaded_path_name: function(index, fileNameBuffer) {
    var s = wasmFSPreloadedFiles[index].pathName;
    var len = lengthBytesUTF8(s) + 1;
    stringToUTF8(s, fileNameBuffer, len);
  },
  _wasmfs_get_preloaded_file_size: function(index) {
    return wasmFSPreloadedFiles[index].fileData.length;
  },
  _wasmfs_copy_preloaded_file_data: function(index, buffer) {
    HEAPU8.set(wasmFSPreloadedFiles[index].fileData, buffer);
  },
});<|MERGE_RESOLUTION|>--- conflicted
+++ resolved
@@ -129,7 +129,6 @@
 #if FORCE_FILESYSTEM
     // Full JS API support
 
-<<<<<<< HEAD
     analyzePath: (path) => {
       // TODO: Consider simplifying this API, which for now matches the JS FS.
       var exists = !!FS.findObject(path);
@@ -143,10 +142,7 @@
 
     // libc methods
 
-    mkdir: (path, mode) => withStackSave(() => {
-=======
     mkdir: (path, mode) => FS.handleError(withStackSave(() => {
->>>>>>> 11c4b7eb
       mode = mode !== undefined ? mode : 511 /* 0777 */;
       var buffer = stringToUTF8OnStack(path);
       return __wasmfs_mkdir({{{ to64('buffer') }}}, mode);
