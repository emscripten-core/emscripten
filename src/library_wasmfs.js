--- conflicted
+++ resolved
@@ -299,14 +299,6 @@
     ftruncate: (fd, len) => {
       return FS.handleError(__wasmfs_ftruncate(fd, {{{ splitI64('len') }}}));
     },
-<<<<<<< HEAD
-    utime: (path, atime, mtime) => (
-      FS.handleError(withStackSave(() => (
-        __wasmfs_utime(stringToUTF8OnStack(path), atime, mtime)
-      )))
-    ),
-=======
->>>>>>> 51b99e19
     findObject: (path) => {
       var result = __wasmfs_identify(path);
       if (result == {{{ cDefs.ENOENT }}}) {
