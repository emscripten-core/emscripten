--- conflicted
+++ resolved
@@ -177,18 +177,18 @@
 
       return bytesRead;
     },
-<<<<<<< HEAD
-    // TODO: allocate
-    mmap: (stream, length, position, prot, flags) => {
-      var buf = FS.handleError(__wasmfs_mmap(length, prot, flags, stream.fd, position));
+    mmap: (stream, length, offset, prot, flags) => {
+      var buf = FS.handleError(__wasmfs_mmap(length, prot, flags, stream.fd, offset));
       return { ptr: buf, allocated: true };
     },
+    // offset is passed to msync to maintain backwards compatability with the legacy JS API but is not used by WasmFS.
     msync: (stream, bufferPtr, offset, length, mmapFlags) => {
+      assert(offset === 0);
       return FS.handleError(__wasmfs_msync(bufferPtr, length, mmapFlags));
     },
-    munmap: (addr, length) => {
-      return FS.handleError(__wasmfs_munmap(addr, length));
-    },
+    munmap: (addr, length) => (
+      FS.handleError(__wasmfs_munmap(addr, length))
+    ),
     writeFile: (path, data) => {
       return withStackSave(() => {
         var pathBuffer = stringToUTF8OnStack(path);
@@ -198,7 +198,8 @@
           data = buf.slice(0, actualNumBytes);
         }
         var dataBuffer = _malloc(data.length);
-=======
+      })
+    },
     allocate: (stream, offset, length) => {
       return FS.handleError(__wasmfs_allocate(stream.fd, {{{ splitI64('offset') }}}, {{{ splitI64('length') }}}));
     },
@@ -213,7 +214,6 @@
         data = buf.slice(0, actualNumBytes);
       }
       var dataBuffer = _malloc(data.length);
->>>>>>> 4abedb89
 #if ASSERTIONS
       assert(dataBuffer);
 #endif
