/**
 * @license
 * Copyright 2022 The Emscripten Authors
 * SPDX-License-Identifier: MIT
 */

mergeInto(LibraryManager.library, {
  $wasmFSPreloadedFiles: [],
  $wasmFSPreloadedDirs: [],
  $FS__postset: `
FS.init();
FS.createPreloadedFile = FS_createPreloadedFile;
`,
  $FS__deps: [
    '$wasmFSPreloadedFiles',
    '$wasmFSPreloadedDirs',
    '$PATH',
    '$stringToUTF8OnStack',
    '$withStackSave',
    '$readI53FromI64',
    '$FS_createPreloadedFile',
    '$FS_getMode',
    // For FS.readFile
    '$UTF8ArrayToString',
#if FORCE_FILESYSTEM
    '$FS_modeStringToFlags',
    'malloc',
#endif
  ],
  $FS : {
    init: () => {
      FS.ensureErrnoError();
    },
    ErrnoError: null,
    handleError: (returnValue) => {
      // Assume errors correspond to negative returnValues
      // since some functions like _wasmfs_open() return positive
      // numbers on success (some callers of this function may need to negate the parameter).
      if (returnValue < 0) {
        throw new FS.ErrnoError(-returnValue);
      }

      return returnValue;
    },
    ensureErrnoError: () => {
      if (FS.ErrnoError) return;
      FS.ErrnoError = /** @this{Object} */ function ErrnoError(code) {
        this.errno = code;
        this.message = 'FS error';
        this.name = "ErrnoError";
      }
      FS.ErrnoError.prototype = new Error();
      FS.ErrnoError.prototype.constructor = FS.ErrnoError;
    },
    createDataFile: (parent, name, data, canRead, canWrite, canOwn) => {
      // Data files must be cached until the file system itself has been initialized.
      var mode = FS_getMode(canRead, canWrite);
      var pathName = name ? parent + '/' + name : parent;
      wasmFSPreloadedFiles.push({pathName: pathName, fileData: data, mode: mode});
    },
    createPath: (parent, path, canRead, canWrite) => {
      // Cache file path directory names.
      var parts = path.split('/').reverse();
      while (parts.length) {
        var part = parts.pop();
        if (!part) continue;
        var current = PATH.join2(parent, part);
        wasmFSPreloadedDirs.push({parentPath: parent, childName: part});
        parent = current;
      }
      return current;
    },
    readFile: (path, opts = {}) => {
      opts.encoding = opts.encoding || 'binary';
      if (opts.encoding !== 'utf8' && opts.encoding !== 'binary') {
        throw new Error('Invalid encoding type "' + opts.encoding + '"');
      }

      // Copy the file into a JS buffer on the heap.
      var buf = withStackSave(() => __wasmfs_read_file(stringToUTF8OnStack(path)));

      // The signed integer length resides in the first 8 bytes of the buffer.
      var length = {{{ makeGetValue('buf', '0', 'i53') }}};

      // Default return type is binary.
      // The buffer contents exist 8 bytes after the returned pointer.
      var ret = new Uint8Array(HEAPU8.subarray(buf + 8, buf + 8 + length));
      if (opts.encoding === 'utf8') {
        ret = UTF8ArrayToString(ret, 0);
      }

      _free(buf);
      return ret;
    },
    cwd: () => {
      // TODO: Remove dependency on FS.cwd().
      // User code should not be using FS.cwd().
      // For file preloading, cwd should be '/' to begin with.
      return '/';
    },

#if FORCE_FILESYSTEM
    // Full JS API support
    mkdir: (path, mode) => {
      return withStackSave(() => {
        mode = mode !== undefined ? mode : 511 /* 0777 */;
        var buffer = stringToUTF8OnStack(path);
        return __wasmfs_mkdir({{{ to64('buffer') }}}, mode);
      });
    },
    // TODO: mkdirTree
    // TDOO: rmdir
    rmdir: (path) => {
      return withStackSave(() => {
        var buffer = stringToUTF8OnStack(path);
        return __wasmfs_rmdir(buffer);
      })
    },
    // TODO: open
    open: (path, flags, mode) => {
      flags = typeof flags == 'string' ? FS_modeStringToFlags(flags) : flags;
      mode = typeof mode == 'undefined' ? 438 /* 0666 */ : mode;
      return withStackSave(() => {
        var buffer = stringToUTF8OnStack(path);
        return FS.handleError(__wasmfs_open({{{ to64('buffer') }}}, flags, mode));
      })
    },
    // TODO: create
    // TODO: close
    close: (fd) => {
      return FS.handleError(-__wasmfs_close(fd));
    },
    unlink: (path) => {
      return withStackSave(() => {
        var buffer = stringToUTF8OnStack(path);
        return __wasmfs_unlink(buffer);
      });
    },
    chdir: (path) => {
      return withStackSave(() => {
        var buffer = stringToUTF8OnStack(path);
        return __wasmfs_chdir(buffer);
      });
    },
    // TODO: read
    // TODO: write
    // TODO: allocate
    // TODO: mmap
    // TODO: msync
    // TODO: munmap
    writeFile: (path, data) => {
      return withStackSave(() => {
        var pathBuffer = stringToUTF8OnStack(path);
        if (typeof data == 'string') {
          var buf = new Uint8Array(lengthBytesUTF8(data) + 1);
          var actualNumBytes = stringToUTF8Array(data, buf, 0, buf.length);
          data = buf.slice(0, actualNumBytes);
        }
        var dataBuffer = _malloc(data.length);
#if ASSERTIONS
        assert(dataBuffer);
#endif
        for (var i = 0; i < data.length; i++) {
          {{{ makeSetValue('dataBuffer', 'i', 'data[i]', 'i8') }}};
        }
        var ret = __wasmfs_write_file(pathBuffer, dataBuffer, data.length);
        _free(dataBuffer);
        return ret;
      });
    },
    symlink: (target, linkpath) => {
      return withStackSave(() => {
        var targetBuffer = stringToUTF8OnStack(target);
        var linkpathBuffer = stringToUTF8OnStack(linkpath);
        return __wasmfs_symlink(targetBuffer, linkpathBuffer);
      });
    },
    // TODO: readlink
    // TODO: stat
    // TODO: lstat
    chmod: (path, mode) => {
      return FS.handleError(withStackSave(() => {
        var buffer = stringToUTF8OnStack(path);
        return __wasmfs_chmod(buffer, mode);
      }));
    },
    // TODO: lchmod
    lchmod: (path, mode) => {
      return FS.handleError(withStackSave(() => {
        var buffer = stringToUTF8OnStack(path);
        return __wasmfs_lchmod(buffer, mode);
      }));
    },
    // TODO: fchmod
    fchmod: (fd, mode) => {
      return FS.handleError(__wasmfs_fchmod(fd, mode));
    },
    // TDOO: chown
    // TODO: lchown
    // TODO: fchown
    // TODO: truncate
    // TODO: ftruncate
    // TODO: utime
    findObject: (path) => {
      var result = __wasmfs_identify(path);
      if (result == {{{ cDefs.ENOENT }}}) {
        return null;
      }
      return {
        isFolder: result == {{{ cDefs.EISDIR }}},
        isDevice: false, // TODO: wasmfs support for devices
      };
    },
    readdir: (path) => {
      return withStackSave(() => {
        var pathBuffer = stringToUTF8OnStack(path);
        var entries = [];
        var state = __wasmfs_readdir_start(pathBuffer);
        if (!state) {
          // TODO: The old FS threw an ErrnoError here.
          throw new Error("No such directory");
        }
        var entry;
        while (entry = __wasmfs_readdir_get(state)) {
          entries.push(UTF8ToString(entry));
        }
        __wasmfs_readdir_finish(state);
        return entries;
      });
    }
    // TODO: mount
    // TODO: unmount
    // TODO: lookup
    // TODO: mknod
    // TODO: mkdev
    // TODO: rename
    // TODO: syncfs
    // TODO: llseek
    // TODO: ioctl

#endif
  },
  _wasmfs_get_num_preloaded_files__deps: ['$wasmFSPreloadedFiles'],
  _wasmfs_get_num_preloaded_files: function() {
    return wasmFSPreloadedFiles.length;
  },
  _wasmfs_get_num_preloaded_dirs__deps: ['$wasmFSPreloadedDirs'],
  _wasmfs_get_num_preloaded_dirs: function() {
    return wasmFSPreloadedDirs.length;
  },
  _wasmfs_get_preloaded_file_mode: function(index) {
    return wasmFSPreloadedFiles[index].mode;
  },
  _wasmfs_get_preloaded_parent_path: function(index, parentPathBuffer) {
    var s = wasmFSPreloadedDirs[index].parentPath;
    var len = lengthBytesUTF8(s) + 1;
    stringToUTF8(s, parentPathBuffer, len);
  },
  _wasmfs_get_preloaded_child_path: function(index, childNameBuffer) {
    var s = wasmFSPreloadedDirs[index].childName;
    var len = lengthBytesUTF8(s) + 1;
    stringToUTF8(s, childNameBuffer, len);
  },
  _wasmfs_get_preloaded_path_name__deps: ['$lengthBytesUTF8', '$stringToUTF8'],
  _wasmfs_get_preloaded_path_name: function(index, fileNameBuffer) {
    var s = wasmFSPreloadedFiles[index].pathName;
    var len = lengthBytesUTF8(s) + 1;
    stringToUTF8(s, fileNameBuffer, len);
  },
  _wasmfs_get_preloaded_file_size: function(index) {
    return wasmFSPreloadedFiles[index].fileData.length;
  },
  _wasmfs_copy_preloaded_file_data: function(index, buffer) {
    HEAPU8.set(wasmFSPreloadedFiles[index].fileData, buffer);
  },
});

<<<<<<< HEAD
=======
// As mentioned in emcc.py, like the old JS FS, WasmFS by default includes just
// what JS parts it actually needs, and FORCE_FILESYSTEM is required to force
// all of it to be included if the user wants to use the JS API directly.
>>>>>>> b73b55a8
if (FORCE_FILESYSTEM) {
  DEFAULT_LIBRARY_FUNCS_TO_INCLUDE.push('$FS');
}<|MERGE_RESOLUTION|>--- conflicted
+++ resolved
@@ -275,12 +275,9 @@
   },
 });
 
-<<<<<<< HEAD
-=======
 // As mentioned in emcc.py, like the old JS FS, WasmFS by default includes just
 // what JS parts it actually needs, and FORCE_FILESYSTEM is required to force
 // all of it to be included if the user wants to use the JS API directly.
->>>>>>> b73b55a8
 if (FORCE_FILESYSTEM) {
   DEFAULT_LIBRARY_FUNCS_TO_INCLUDE.push('$FS');
 }