/**
 * @license
 * Copyright 2022 The Emscripten Authors
 * SPDX-License-Identifier: MIT
 */

mergeInto(LibraryManager.library, {
  $wasmFSPreloadedFiles: [],
  $wasmFSPreloadedDirs: [],
  $FS__postset: `
FS.init();
FS.createPreloadedFile = FS_createPreloadedFile;
`,
  $FS__deps: [
    '$wasmFSPreloadedFiles',
    '$wasmFSPreloadedDirs',
    '$PATH',
    '$stringToUTF8OnStack',
    '$withStackSave',
    '$readI53FromI64',
    '$readI53FromU64',
    '$FS_createPreloadedFile',
    '$FS_getMode',
    // For FS.readFile
    '$UTF8ArrayToString',
#if FORCE_FILESYSTEM || INCLUDE_FULL_LIBRARY // see comment below on FORCE
    '$FS_modeStringToFlags',
    'malloc',
    'free',
#endif
  ],
  $FS : {
    init: () => {
      FS.ensureErrnoError();
    },
    ErrnoError: null,
    handleError: (returnValue) => {
      // Assume errors correspond to negative returnValues
      // since some functions like _wasmfs_open() return positive
      // numbers on success (some callers of this function may need to negate the parameter).
      if (returnValue < 0) {
        throw new FS.ErrnoError(-returnValue);
      }

      return returnValue;
    },
    ensureErrnoError: () => {
      if (FS.ErrnoError) return;
      FS.ErrnoError = /** @this{Object} */ function ErrnoError(code) {
        this.errno = code;
        this.message = 'FS error';
        this.name = "ErrnoError";
      }
      FS.ErrnoError.prototype = new Error();
      FS.ErrnoError.prototype.constructor = FS.ErrnoError;
    },
    createDataFile: (parent, name, fileData, canRead, canWrite, canOwn) => {
      // Data files must be cached until the file system itself has been initialized.
      var mode = FS_getMode(canRead, canWrite);
      var pathName = name ? parent + '/' + name : parent;
      wasmFSPreloadedFiles.push({pathName, fileData, mode});
    },
    createPath: (parent, path, canRead, canWrite) => {
      // Cache file path directory names.
      var parts = path.split('/').reverse();
      while (parts.length) {
        var part = parts.pop();
        if (!part) continue;
        var current = PATH.join2(parent, part);
        wasmFSPreloadedDirs.push({parentPath: parent, childName: part});
        parent = current;
      }
      return current;
    },
    readFile: (path, opts = {}) => {
      opts.encoding = opts.encoding || 'binary';
      if (opts.encoding !== 'utf8' && opts.encoding !== 'binary') {
        throw new Error('Invalid encoding type "' + opts.encoding + '"');
      }

      // Copy the file into a JS buffer on the heap.
      var buf = withStackSave(() => __wasmfs_read_file(stringToUTF8OnStack(path)));

      // The signed integer length resides in the first 8 bytes of the buffer.
      var length = {{{ makeGetValue('buf', '0', 'i53') }}};

      // Default return type is binary.
      // The buffer contents exist 8 bytes after the returned pointer.
      var ret = new Uint8Array(HEAPU8.subarray(buf + 8, buf + 8 + length));
      if (opts.encoding === 'utf8') {
        ret = UTF8ArrayToString(ret, 0);
      }

      return ret;
    },

    // FS.cwd is in the awkward position of being used from various JS
    // libraries through PATH_FS. FORCE_FILESYSTEM may not have been set while
    // using those libraries, which means we cannot put this method in the
    // ifdef for that setting just below. Instead, what we can use to tell if we
    // need this method is whether the compiled get_cwd() method is present, as
    // we include that both when FORCE_FILESYSTEM *and* when PATH_FS is in use
    // (see the special PATH_FS deps logic for WasmFS).
    //
    // While this may seem odd, it also makes sense: we include this JS method
    // exactly when the wasm method it wants to call is present.
#if hasExportedSymbol('_wasmfs_get_cwd')
    cwd: () => UTF8ToString(__wasmfs_get_cwd()),
#endif

#if FORCE_FILESYSTEM || INCLUDE_FULL_LIBRARY // FORCE_FILESYSTEM makes us
                                             // include all JS library code. We
                                             // must also do so if
                                             // INCLUDE_FULL_LIBRARY as other
                                             // places will refer to FS.cwd()
                                             // in that mode, and so we need
                                             // to include that.
    // Full JS API support

<<<<<<< HEAD
    mkdir: (path, mode) => {
      return withStackSave(() => {
        mode = mode !== undefined ? mode : 511 /* 0777 */;
        var buffer = stringToUTF8OnStack(path);
        return __wasmfs_mkdir({{{ to64('buffer') }}}, mode);
      });
    },
=======
    cwd: () => UTF8ToString(__wasmfs_get_cwd()),
    mkdir: (path, mode) => withStackSave(() => {
      mode = mode !== undefined ? mode : 511 /* 0777 */;
      var buffer = stringToUTF8OnStack(path);
      return __wasmfs_mkdir({{{ to64('buffer') }}}, mode);
    }),
>>>>>>> e33ed5b2
    // TODO: mkdirTree
    rmdir: (path) => FS.handleError(
      withStackSave(() => __wasmfs_rmdir(stringToUTF8OnStack(path)))
    ),
    open: (path, flags, mode) => withStackSave(() => {
      flags = typeof flags == 'string' ? FS_modeStringToFlags(flags) : flags;
      mode = typeof mode == 'undefined' ? 438 /* 0666 */ : mode;
      var buffer = stringToUTF8OnStack(path);
      var fd = FS.handleError(__wasmfs_open({{{ to64('buffer') }}}, flags, mode));
      return { fd : fd };
    }),
    create: (path, mode) => {
      // Default settings copied from the legacy JS FS API.
      mode = mode !== undefined ? mode : 438 /* 0666 */;
      mode &= {{{ cDefs.S_IALLUGO }}};
      mode |= {{{ cDefs.S_IFREG }}};
      return FS.mknod(path, mode, 0);
    },
    close: (stream) => FS.handleError(-__wasmfs_close(stream.fd)),
    unlink: (path) => withStackSave(() => {
      var buffer = stringToUTF8OnStack(path);
      return __wasmfs_unlink(buffer);
    }),
    chdir: (path) => withStackSave(() => {
      var buffer = stringToUTF8OnStack(path);
      return __wasmfs_chdir(buffer);
    }),
    // TODO: read
    read: (stream, buffer, offset, length, position) => {
      var seeking = typeof position != 'undefined';

      var dataBuffer = _malloc(length);

      var bytesRead;
      if (seeking) {
        bytesRead = __wasmfs_pread(stream.fd, dataBuffer, length, position);
      } else {
        bytesRead = __wasmfs_read(stream.fd, dataBuffer, length);
      }
      bytesRead = FS.handleError(bytesRead);

      for (var i = 0; i < length; i++) {
        buffer[offset + i] = {{{ makeGetValue('dataBuffer', 'i', 'i8')}}}
      }

      _free(dataBuffer);
      return bytesRead;
    },
    // Note that canOwn is an optimization that we ignore for now in WasmFS.
    write: (stream, buffer, offset, length, position, canOwn) => {
      var seeking = typeof position != 'undefined';

      var dataBuffer = _malloc(length);
      for (var i = 0; i < length; i++) {
        {{{ makeSetValue('dataBuffer', 'i', 'buffer[offset + i]', 'i8') }}};
      }

      var bytesRead;
      if (seeking) {
        bytesRead = __wasmfs_pwrite(stream.fd, dataBuffer, length, position);
      } else {
        bytesRead = __wasmfs_write(stream.fd, dataBuffer, length);
      }
      bytesRead = FS.handleError(bytesRead);
      _free(dataBuffer);

      return bytesRead;
    },
    // TODO: allocate
    // TODO: mmap
    // TODO: msync
    // TODO: munmap
    writeFile: (path, data) => withStackSave(() => {
      var pathBuffer = stringToUTF8OnStack(path);
      if (typeof data == 'string') {
        var buf = new Uint8Array(lengthBytesUTF8(data) + 1);
        var actualNumBytes = stringToUTF8Array(data, buf, 0, buf.length);
        data = buf.slice(0, actualNumBytes);
      }
      var dataBuffer = _malloc(data.length);
#if ASSERTIONS
      assert(dataBuffer);
#endif
      for (var i = 0; i < data.length; i++) {
        {{{ makeSetValue('dataBuffer', 'i', 'data[i]', 'i8') }}};
      }
      var ret = __wasmfs_write_file(pathBuffer, dataBuffer, data.length);
      _free(dataBuffer);
      return ret;
    }),
    symlink: (target, linkpath) => withStackSave(() => {
      var targetBuffer = stringToUTF8OnStack(target);
      var linkpathBuffer = stringToUTF8OnStack(linkpath);
      return __wasmfs_symlink(targetBuffer, linkpathBuffer);
    }),
    // TODO: readlink
    statBufToObject : (statBuf) => {
      // i53/u53 are enough for times and ino in practice.
      return {
          dev: {{{ makeGetValue('statBuf', C_STRUCTS.stat.st_dev, "u32") }}},
          mode: {{{ makeGetValue('statBuf', C_STRUCTS.stat.st_mode, "u32") }}},
          nlink: {{{ makeGetValue('statBuf', C_STRUCTS.stat.st_nlink, "u32") }}},
          uid: {{{ makeGetValue('statBuf', C_STRUCTS.stat.st_uid, "u32") }}},
          gid: {{{ makeGetValue('statBuf', C_STRUCTS.stat.st_gid, "u32") }}},
          rdev: {{{ makeGetValue('statBuf', C_STRUCTS.stat.st_rdev, "u32") }}},
          size: {{{ makeGetValue('statBuf', C_STRUCTS.stat.st_size, "i53") }}},
          blksize: {{{ makeGetValue('statBuf', C_STRUCTS.stat.st_blksize, "u32") }}},
          blocks: {{{ makeGetValue('statBuf', C_STRUCTS.stat.st_blocks, "u32") }}},
          atime: {{{ makeGetValue('statBuf', C_STRUCTS.stat.st_atim.tv_sec, "i53") }}},
          mtime: {{{ makeGetValue('statBuf', C_STRUCTS.stat.st_mtim.tv_sec, "i53") }}},
          ctime: {{{ makeGetValue('statBuf', C_STRUCTS.stat.st_ctim.tv_sec, "i53") }}},
          ino: {{{ makeGetValue('statBuf', C_STRUCTS.stat.st_ino, "u53") }}}
      }
    },
    // TODO: stat
    stat: (path) => {
      var statBuf = _malloc({{{ C_STRUCTS.stat.__size__ }}});
      FS.handleError(withStackSave(() => {
        return __wasmfs_stat(stringToUTF8OnStack(path), statBuf);
      }));
      var stats = FS.statBufToObject(statBuf);
      _free(statBuf);

      return stats;
    },
    // TODO: lstat
    lstat: (path) => {
      var statBuf = _malloc({{{ C_STRUCTS.stat.__size__ }}});
      FS.handleError(withStackSave(() => {
        return __wasmfs_lstat(stringToUTF8OnStack(path), statBuf);
      }));
      var stats = FS.statBufToObject(statBuf);
      _free(statBuf);

      return stats;
    },
    chmod: (path, mode) => {
      return FS.handleError(withStackSave(() => {
        var buffer = stringToUTF8OnStack(path);
        return __wasmfs_chmod(buffer, mode);
      }));
    },
    lchmod: (path, mode) => {
      return FS.handleError(withStackSave(() => {
        var buffer = stringToUTF8OnStack(path);
        return __wasmfs_lchmod(buffer, mode);
      }));
    },
    fchmod: (fd, mode) => {
      return FS.handleError(__wasmfs_fchmod(fd, mode));
    },
    // TDOO: chown
    // TODO: lchown
    // TODO: fchown
    truncate: (path, len) => {
      return FS.handleError(withStackSave(() => (__wasmfs_truncate(stringToUTF8OnStack(path), {{{ splitI64('len') }}}))));
    },
    ftruncate: (fd, len) => {
      return FS.handleError(__wasmfs_ftruncate(fd, {{{ splitI64('len') }}}));
    },
    // TODO: utime
    findObject: (path) => {
      var result = __wasmfs_identify(path);
      if (result == {{{ cDefs.ENOENT }}}) {
        return null;
      }
      return {
        isFolder: result == {{{ cDefs.EISDIR }}},
        isDevice: false, // TODO: wasmfs support for devices
      };
    },
    readdir: (path) => withStackSave(() => {
      var pathBuffer = stringToUTF8OnStack(path);
      var entries = [];
      var state = __wasmfs_readdir_start(pathBuffer);
      if (!state) {
        // TODO: The old FS threw an ErrnoError here.
        throw new Error("No such directory");
      }
      var entry;
      while (entry = __wasmfs_readdir_get(state)) {
        entries.push(UTF8ToString(entry));
      }
      __wasmfs_readdir_finish(state);
      return entries;
    }),
    // TODO: mount
    // TODO: unmount
    // TODO: lookup
    mknod: (path, mode, dev) => {
      return FS.handleError(withStackSave(() => {
        var pathBuffer = stringToUTF8OnStack(path);
        return __wasmfs_mknod(pathBuffer, mode, dev);
      }));
    },
    // TODO: mkdev
    rename: (oldPath, newPath) => {
      return FS.handleError(withStackSave(() => {
        var oldPathBuffer = stringToUTF8OnStack(oldPath);
        var newPathBuffer = stringToUTF8OnStack(newPath);
        return __wasmfs_rename(oldPathBuffer, newPathBuffer);
      }));
    },
    // TODO: syncfs
    llseek: (stream, offset, whence) => {
      return FS.handleError(__wasmfs_llseek(stream.fd, {{{ splitI64('offset') }}}, whence));
    }
    // TODO: ioctl

#endif
  },
  _wasmfs_get_num_preloaded_files__deps: ['$wasmFSPreloadedFiles'],
  _wasmfs_get_num_preloaded_files: function() {
    return wasmFSPreloadedFiles.length;
  },
  _wasmfs_get_num_preloaded_dirs__deps: ['$wasmFSPreloadedDirs'],
  _wasmfs_get_num_preloaded_dirs: function() {
    return wasmFSPreloadedDirs.length;
  },
  _wasmfs_get_preloaded_file_mode: function(index) {
    return wasmFSPreloadedFiles[index].mode;
  },
  _wasmfs_get_preloaded_parent_path: function(index, parentPathBuffer) {
    var s = wasmFSPreloadedDirs[index].parentPath;
    var len = lengthBytesUTF8(s) + 1;
    stringToUTF8(s, parentPathBuffer, len);
  },
  _wasmfs_get_preloaded_child_path: function(index, childNameBuffer) {
    var s = wasmFSPreloadedDirs[index].childName;
    var len = lengthBytesUTF8(s) + 1;
    stringToUTF8(s, childNameBuffer, len);
  },
  _wasmfs_get_preloaded_path_name__deps: ['$lengthBytesUTF8', '$stringToUTF8'],
  _wasmfs_get_preloaded_path_name: function(index, fileNameBuffer) {
    var s = wasmFSPreloadedFiles[index].pathName;
    var len = lengthBytesUTF8(s) + 1;
    stringToUTF8(s, fileNameBuffer, len);
  },
  _wasmfs_get_preloaded_file_size: function(index) {
    return wasmFSPreloadedFiles[index].fileData.length;
  },
  _wasmfs_copy_preloaded_file_data: function(index, buffer) {
    HEAPU8.set(wasmFSPreloadedFiles[index].fileData, buffer);
  },
});<|MERGE_RESOLUTION|>--- conflicted
+++ resolved
@@ -23,7 +23,7 @@
     '$FS_getMode',
     // For FS.readFile
     '$UTF8ArrayToString',
-#if FORCE_FILESYSTEM || INCLUDE_FULL_LIBRARY // see comment below on FORCE
+#if FORCE_FILESYSTEM
     '$FS_modeStringToFlags',
     'malloc',
     'free',
@@ -108,31 +108,14 @@
     cwd: () => UTF8ToString(__wasmfs_get_cwd()),
 #endif
 
-#if FORCE_FILESYSTEM || INCLUDE_FULL_LIBRARY // FORCE_FILESYSTEM makes us
-                                             // include all JS library code. We
-                                             // must also do so if
-                                             // INCLUDE_FULL_LIBRARY as other
-                                             // places will refer to FS.cwd()
-                                             // in that mode, and so we need
-                                             // to include that.
+#if FORCE_FILESYSTEM
     // Full JS API support
 
-<<<<<<< HEAD
-    mkdir: (path, mode) => {
-      return withStackSave(() => {
-        mode = mode !== undefined ? mode : 511 /* 0777 */;
-        var buffer = stringToUTF8OnStack(path);
-        return __wasmfs_mkdir({{{ to64('buffer') }}}, mode);
-      });
-    },
-=======
-    cwd: () => UTF8ToString(__wasmfs_get_cwd()),
     mkdir: (path, mode) => withStackSave(() => {
       mode = mode !== undefined ? mode : 511 /* 0777 */;
       var buffer = stringToUTF8OnStack(path);
       return __wasmfs_mkdir({{{ to64('buffer') }}}, mode);
     }),
->>>>>>> e33ed5b2
     // TODO: mkdirTree
     rmdir: (path) => FS.handleError(
       withStackSave(() => __wasmfs_rmdir(stringToUTF8OnStack(path)))
