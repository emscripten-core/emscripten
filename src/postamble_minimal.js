--- conflicted
+++ resolved
@@ -6,28 +6,10 @@
 
 // === Auto-generated postamble setup entry stuff ===
 #if HAS_MAIN // Only if user is exporting a C main(), we will generate a run() function that can be used to launch main.
-<<<<<<< HEAD
 
 #if EXIT_RUNTIME
 function exitRuntime(ret) {
   callRuntimeCallbacks(__ATEXIT__);
-=======
-function run() {
-#if MEMORYPROFILER
-  emscriptenMemoryProfiler.onPreloadComplete();
-#endif
-
-  <<< ATMAINS >>>
-#if PROXY_TO_PTHREAD
-  // User requested the PROXY_TO_PTHREAD option, so call a stub main which
-  // pthread_create()s a new thread that will call the user's real main() for
-  // the application.
-  var ret = __emscripten_proxy_main();
-#else
-  var ret = _main();
-
-#if EXIT_RUNTIME
->>>>>>> 39ba937f
   <<< ATEXITS >>>
 #if PTHREADS
   PThread.terminateAllThreads();
@@ -174,11 +156,7 @@
 WebAssembly.instantiate(Module['wasm'], imports).then(/** @suppress {missingProperties} */ (output) => {
 #endif
 
-<<<<<<< HEAD
-#if !LibraryManager.has('library_exports.js') && ASYNCIFY != 1
-=======
-#if !LibraryManager.has('libexports.js')
->>>>>>> 39ba937f
+#if !LibraryManager.has('libexports.js') && ASYNCIFY != 1
   // If not using the emscripten_get_exported_function() API, keep the
   // `wasmExports` variable in local scope to this instantiate function to save
   // code size.  (otherwise access it without to export it to outer scope)
