--- conflicted
+++ resolved
@@ -66,12 +66,6 @@
 
 function updateMemoryViews() {
   var b = wasmMemory.buffer;
-<<<<<<< HEAD
-#if SUPPORT_BIG_ENDIAN || WASM_BINDGEN
-  {{{ maybeExportHeap('HEAP_DATA_VIEW') }}} HEAP_DATA_VIEW = new DataView(b);
-#endif
-=======
->>>>>>> 53b38d0c
   {{{ maybeExportHeap('HEAP8')   }}}HEAP8 = new Int8Array(b);
   {{{ maybeExportHeap('HEAP16')  }}}HEAP16 = new Int16Array(b);
   {{{ maybeExportHeap('HEAPU8')  }}}HEAPU8 = new Uint8Array(b);
@@ -84,7 +78,7 @@
   {{{ maybeExportHeap('HEAP64')  }}}HEAP64 = new BigInt64Array(b);
   {{{ maybeExportHeap('HEAPU64') }}}HEAPU64 = new BigUint64Array(b);
 #endif
-#if SUPPORT_BIG_ENDIAN
+#if SUPPORT_BIG_ENDIAN || WASM_BINDGEN
   {{{ maybeExportHeap('HEAP_DATA_VIEW') }}} HEAP_DATA_VIEW = new DataView(b);
   LE_HEAP_UPDATE();
 #endif
