/**
 * @license
 * Copyright 2010 The Emscripten Authors
 * SPDX-License-Identifier: MIT
 */

// === Auto-generated postamble setup entry stuff ===

{{{ exportRuntime() }}}

#if MEM_INIT_IN_WASM == 0
#if MEM_INIT_METHOD == 2
#if USE_PTHREADS
if (memoryInitializer && !ENVIRONMENT_IS_PTHREAD) (function(s) {
#else
if (memoryInitializer) (function(s) {
#endif
  var i, n = s.length;
#if ASSERTIONS
  n -= 4;
  var crc, bit, table = new Int32Array(256);
  for (i = 0; i < 256; ++i) {
    for (crc = i, bit = 0; bit < 8; ++bit)
      crc = (crc >>> 1) ^ ((crc & 1) * 0xedb88320);
    table[i] = crc >>> 0;
  }
  crc = -1;
  crc = table[(crc ^ n) & 0xff] ^ (crc >>> 8);
  crc = table[(crc ^ (n >>> 8)) & 0xff] ^ (crc >>> 8);
  for (i = 0; i < s.length; ++i) {
    crc = table[(crc ^ s.charCodeAt(i)) & 0xff] ^ (crc >>> 8);
  }
  assert(crc === 0, "memory initializer checksum");
#endif
  for (i = 0; i < n; ++i) {
    HEAPU8[GLOBAL_BASE + i] = s.charCodeAt(i);
  }
})(memoryInitializer);
#else
#if USE_PTHREADS
if (memoryInitializer && !ENVIRONMENT_IS_PTHREAD) {
#else
if (memoryInitializer) {
#endif
  if (!isDataURI(memoryInitializer)) {
    memoryInitializer = locateFile(memoryInitializer);
  }
  if (ENVIRONMENT_IS_NODE || ENVIRONMENT_IS_SHELL) {
    var data = readBinary(memoryInitializer);
    HEAPU8.set(data, GLOBAL_BASE);
  } else {
    addRunDependency('memory initializer');
    var applyMemoryInitializer = function(data) {
      if (data.byteLength) data = new Uint8Array(data);
#if ASSERTIONS
      for (var i = 0; i < data.length; i++) {
        assert(HEAPU8[GLOBAL_BASE + i] === 0, "area for memory initializer should not have been touched before it's loaded");
      }
#endif
      HEAPU8.set(data, GLOBAL_BASE);
      // Delete the typed array that contains the large blob of the memory initializer request response so that
      // we won't keep unnecessary memory lying around. However, keep the XHR object itself alive so that e.g.
      // its .status field can still be accessed later.
      if (Module['memoryInitializerRequest']) delete Module['memoryInitializerRequest'].response;
      removeRunDependency('memory initializer');
    };
    var doBrowserLoad = function() {
      readAsync(memoryInitializer, applyMemoryInitializer, function() {
        var e = new Error('could not load memory initializer ' + memoryInitializer);
#if MODULARIZE
          readyPromiseReject(e);
#else
          throw e;
#endif
      });
    };
#if SUPPORT_BASE64_EMBEDDING
    var memoryInitializerBytes = tryParseAsDataURI(memoryInitializer);
    if (memoryInitializerBytes) {
      applyMemoryInitializer(memoryInitializerBytes.buffer);
    } else
#endif
    if (Module['memoryInitializerRequest']) {
      // a network request has already been created, just use that
      var useRequest = function() {
        var request = Module['memoryInitializerRequest'];
        var response = request.response;
        if (request.status !== 200 && request.status !== 0) {
#if SUPPORT_BASE64_EMBEDDING
          var data = tryParseAsDataURI(Module['memoryInitializerRequestURL']);
          if (data) {
            response = data.buffer;
          } else {
#endif
            // If you see this warning, the issue may be that you are using locateFile and defining it in JS. That
            // means that the HTML file doesn't know about it, and when it tries to create the mem init request early, does it to the wrong place.
            // Look in your browser's devtools network console to see what's going on.
            console.warn('a problem seems to have happened with Module.memoryInitializerRequest, status: ' + request.status + ', retrying ' + memoryInitializer);
            doBrowserLoad();
            return;
#if SUPPORT_BASE64_EMBEDDING
          }
#endif
        }
        applyMemoryInitializer(response);
      };
      if (Module['memoryInitializerRequest'].response) {
        setTimeout(useRequest, 0); // it's already here; but, apply it asynchronously
      } else {
        Module['memoryInitializerRequest'].addEventListener('load', useRequest); // wait for it
      }
    } else {
      // fetch it from the network ourselves
      doBrowserLoad();
    }
  }
}
#endif
#endif // MEM_INIT_IN_WASM == 0

var calledRun;

/**
 * @constructor
 * @this {ExitStatus}
 */
function ExitStatus(status) {
  this.name = "ExitStatus";
  this.message = "Program terminated with exit(" + status + ")";
  this.status = status;
}

var calledMain = false;

#if STANDALONE_WASM && MAIN_READS_PARAMS
var mainArgs = undefined;
#endif

dependenciesFulfilled = function runCaller() {
  // If run has never been called, and we should call run (INVOKE_RUN is true, and Module.noInitialRun is not false)
  if (!calledRun) run();
  if (!calledRun) dependenciesFulfilled = runCaller; // try this again later, after new deps are fulfilled
};

#if HAS_MAIN
function callMain(args) {
#if ASSERTIONS
  assert(runDependencies == 0, 'cannot call main when async dependencies remain! (listen on Module["onRuntimeInitialized"])');
  assert(__ATPRERUN__.length == 0, 'cannot call main when preRun functions remain to be called');
#endif

#if STANDALONE_WASM
#if EXPECT_MAIN
  var entryFunction = Module['__start'];
#else
  var entryFunction = Module['__initialize'];
#endif
#else
  var entryFunction = Module['_main'];
#endif

#if MAIN_MODULE
  // Main modules can't tell if they have main() at compile time, since it may
  // arrive from a dynamic library.
  if (!entryFunction) return;
#endif

#if MAIN_READS_PARAMS
#if STANDALONE_WASM
  mainArgs = [thisProgram].concat(args)
#else
  args = args || [];

  var argc = args.length+1;
  var argv = stackAlloc((argc + 1) * {{{ Runtime.POINTER_SIZE }}});
  HEAP32[argv >> 2] = allocateUTF8OnStack(thisProgram);
  for (var i = 1; i < argc; i++) {
    HEAP32[(argv >> 2) + i] = allocateUTF8OnStack(args[i - 1]);
  }
  HEAP32[(argv >> 2) + argc] = 0;
#endif // STANDALONE_WASM
#else
  var argc = 0;
  var argv = 0;
#endif // MAIN_READS_PARAMS

  try {
#if BENCHMARK
    var start = Date.now();
#endif

<<<<<<< HEAD
#if ABORT_ON_WASM_EXCEPTIONS
    // See abortWrapperDepth in preamble.js!
    abortWrapperDepth += 2; 
#endif

#if STACK_OVERFLOW_CHECK >= 2
    Module['___set_stack_limit'](STACK_MAX);
#endif

=======
>>>>>>> d4870acd
#if PROXY_TO_PTHREAD
    // User requested the PROXY_TO_PTHREAD option, so call a stub main which pthread_create()s a new thread
    // that will call the user's real main() for the application.
    var ret = Module['_proxy_main'](argc, argv);
#else
#if STANDALONE_WASM
    entryFunction();
    // _start (in crt1.c) will call exit() if main return non-zero.  So we know
    // that if we get here main returned zero.
    var ret = 0;
#else
    var ret = entryFunction(argc, argv);
#endif // STANDALONE_WASM
#endif // PROXY_TO_PTHREAD

#if BENCHMARK
    Module.realPrint('main() took ' + (Date.now() - start) + ' milliseconds');
#endif

    // In PROXY_TO_PTHREAD builds, we should never exit the runtime below, as execution is asynchronously handed
    // off to a pthread.
#if !PROXY_TO_PTHREAD
#if ASYNCIFY
    // if we are saving the stack, then do not call exit, we are not
    // really exiting now, just unwinding the JS stack
    if (!noExitRuntime) {
#endif // ASYNCIFY
    // if we're not running an evented main loop, it's time to exit
      exit(ret, /* implicit = */ true);
#if ASYNCIFY
    }
#endif // ASYNCIFY
  }
  catch(e) {
    if (e instanceof ExitStatus) {
      // exit() throws this once it's done to make sure execution
      // has been stopped completely
      return;
    } else if (e == 'unwind') {
      // running an evented main loop, don't immediately exit
      noExitRuntime = true;
      return;
    } else {
      var toLog = e;
      if (e && typeof e === 'object' && e.stack) {
        toLog = [e, e.stack];
      }
      err('exception thrown: ' + toLog);
      quit_(1, e);
    }
#endif // !PROXY_TO_PTHREAD
  } finally {
    calledMain = true;

#if ABORT_ON_WASM_EXCEPTIONS
    // See abortWrapperDepth in preamble.js!
    abortWrapperDepth -= 2; 
#endif
  }
}
#endif // HAS_MAIN

{{GLOBAL_VARS}}

/** @type {function(Array=)} */
function run(args) {
  args = args || arguments_;

  if (runDependencies > 0) {
#if RUNTIME_LOGGING
    err('run() called, but dependencies remain, so not running');
#endif
    return;
  }

#if STACK_OVERFLOW_CHECK
  writeStackCookie();
#endif

  preRun();

  if (runDependencies > 0) return; // a preRun added a dependency, run will be called later

  function doRun() {
    // run may have just been called through dependencies being fulfilled just in this very frame,
    // or while the async setStatus time below was happening
    if (calledRun) return;
    calledRun = true;
    Module['calledRun'] = true;

    if (ABORT) return;

    initRuntime();

    preMain();

#if MODULARIZE
    readyPromiseResolve(Module);
#endif
#if expectToReceiveOnModule('onRuntimeInitialized')
    if (Module['onRuntimeInitialized']) Module['onRuntimeInitialized']();
#endif

#if HAS_MAIN
    if (shouldRunNow) callMain(args);
#else
#if ASSERTIONS
    assert(!Module['_main'], 'compiled without a main, but one is present. if you added it from JS, use Module["onRuntimeInitialized"]');
#endif // ASSERTIONS
#endif // HAS_MAIN

    postRun();
  }

#if expectToReceiveOnModule('setStatus')
  if (Module['setStatus']) {
    Module['setStatus']('Running...');
    setTimeout(function() {
      setTimeout(function() {
        Module['setStatus']('');
      }, 1);
      doRun();
    }, 1);
  } else
#endif
  {
    doRun();
  }
#if STACK_OVERFLOW_CHECK
  checkStackCookie();
#endif
}
Module['run'] = run;

#if ASSERTIONS
#if EXIT_RUNTIME == 0
function checkUnflushedContent() {
  // Compiler settings do not allow exiting the runtime, so flushing
  // the streams is not possible. but in ASSERTIONS mode we check
  // if there was something to flush, and if so tell the user they
  // should request that the runtime be exitable.
  // Normally we would not even include flush() at all, but in ASSERTIONS
  // builds we do so just for this check, and here we see if there is any
  // content to flush, that is, we check if there would have been
  // something a non-ASSERTIONS build would have not seen.
  // How we flush the streams depends on whether we are in SYSCALLS_REQUIRE_FILESYSTEM=0
  // mode (which has its own special function for this; otherwise, all
  // the code is inside libc)
  var print = out;
  var printErr = err;
  var has = false;
  out = err = function(x) {
    has = true;
  }
  try { // it doesn't matter if it fails
#if SYSCALLS_REQUIRE_FILESYSTEM == 0
    var flush = {{{ '$flush_NO_FILESYSTEM' in addedLibraryItems ? 'flush_NO_FILESYSTEM' : 'null' }}};
    if (flush) flush();
#else
    var flush = Module['_fflush'];
    if (flush) flush(0);
#endif
#if '$FS' in addedLibraryItems && '$TTY' in addedLibraryItems
    // also flush in the JS FS layer
    ['stdout', 'stderr'].forEach(function(name) {
      var info = FS.analyzePath('/dev/' + name);
      if (!info) return;
      var stream = info.object;
      var rdev = stream.rdev;
      var tty = TTY.ttys[rdev];
      if (tty && tty.output && tty.output.length) {
        has = true;
      }
    });
#endif
  } catch(e) {}
  out = print;
  err = printErr;
  if (has) {
    warnOnce('stdio streams had content in them that was not flushed. you should set EXIT_RUNTIME to 1 (see the FAQ), or make sure to emit a newline when you printf etc.');
#if FILESYSTEM == 0 || SYSCALLS_REQUIRE_FILESYSTEM == 0
    warnOnce('(this may also be due to not including full filesystem support - try building with -s FORCE_FILESYSTEM=1)');
#endif
  }
}
#endif // EXIT_RUNTIME
#endif // ASSERTIONS

/** @param {boolean|number=} implicit */
function exit(status, implicit) {
#if ASSERTIONS
#if EXIT_RUNTIME == 0
  checkUnflushedContent();
#endif // EXIT_RUNTIME
#endif // ASSERTIONS

  // if this is just main exit-ing implicitly, and the status is 0, then we
  // don't need to do anything here and can just leave. if the status is
  // non-zero, though, then we need to report it.
  // (we may have warned about this earlier, if a situation justifies doing so)
  if (implicit && noExitRuntime && status === 0) {
    return;
  }

  if (noExitRuntime) {
#if ASSERTIONS
    // if exit() was called, we may warn the user if the runtime isn't actually being shut down
    if (!implicit) {
#if EXIT_RUNTIME == 0
      var msg = 'program exited (with status: ' + status + '), but EXIT_RUNTIME is not set, so halting execution but not exiting the runtime or preventing further async execution (build with EXIT_RUNTIME=1, if you want a true shutdown)';
#if MODULARIZE
      readyPromiseReject(msg);
#endif // MODULARIZE
      err(msg);
#else
      var msg = 'program exited (with status: ' + status + '), but noExitRuntime is set due to an async operation, so halting execution but not exiting the runtime or preventing further async execution (you can use emscripten_force_exit, if you want to force a true shutdown)';
#if MODULARIZE
      readyPromiseReject(msg);
#endif // MODULARIZE
      err(msg);
#endif // EXIT_RUNTIME
    }
#endif // ASSERTIONS
  } else {
#if USE_PTHREADS
    PThread.terminateAllThreads();
#endif

    EXITSTATUS = status;

    exitRuntime();

#if expectToReceiveOnModule('onExit')
    if (Module['onExit']) Module['onExit'](status);
#endif

    ABORT = true;
  }

  quit_(status, new ExitStatus(status));
}

#if expectToReceiveOnModule('preInit')
if (Module['preInit']) {
  if (typeof Module['preInit'] == 'function') Module['preInit'] = [Module['preInit']];
  while (Module['preInit'].length > 0) {
    Module['preInit'].pop()();
  }
}
#endif

#if HAS_MAIN
// shouldRunNow refers to calling main(), not run().
#if INVOKE_RUN
var shouldRunNow = true;
#else
var shouldRunNow = false;
#endif

#if expectToReceiveOnModule('noInitialRun')
if (Module['noInitialRun']) shouldRunNow = false;
#endif

#endif // HAS_MAIN

#if EXIT_RUNTIME == 0
#if USE_PTHREADS
if (!ENVIRONMENT_IS_PTHREAD) // EXIT_RUNTIME=0 only applies to default behavior of the main browser thread
#endif
  noExitRuntime = true;
#endif

#if USE_PTHREADS
if (!ENVIRONMENT_IS_PTHREAD) {
  run();
} else {
#if EMBIND
  // Embind must initialize itself on all threads, as it generates support JS.
  Module['___embind_register_native_and_builtin_types']();
#endif // EMBIND
#if MODULARIZE
  // The promise resolve function typically gets called as part of the execution 
  // of the Module `run`. The workers/pthreads don't execute `run` here, they
  // call `run` in response to a message at a later time, so the creation
  // promise can be resolved, marking the pthread-Module as initialized.
  readyPromiseResolve(Module);
#endif // MODULARIZE
}
#else
run();
#endif // USE_PTHREADS

#if BUILD_AS_WORKER

var workerResponded = false, workerCallbackId = -1;

(function() {
  var messageBuffer = null, buffer = 0, bufferSize = 0;

  function flushMessages() {
    if (!messageBuffer) return;
    if (runtimeInitialized) {
      var temp = messageBuffer;
      messageBuffer = null;
      temp.forEach(function(message) {
        onmessage(message);
      });
    }
  }

  function messageResender() {
    flushMessages();
    if (messageBuffer) {
      setTimeout(messageResender, 100); // still more to do
    }
  }

  onmessage = function onmessage(msg) {
    // if main has not yet been called (mem init file, other async things), buffer messages
    if (!runtimeInitialized) {
      if (!messageBuffer) {
        messageBuffer = [];
        setTimeout(messageResender, 100);
      }
      messageBuffer.push(msg);
      return;
    }
    flushMessages();

    var func = Module['_' + msg.data['funcName']];
    if (!func) throw 'invalid worker function to call: ' + msg.data['funcName'];
    var data = msg.data['data'];
    if (data) {
      if (!data.byteLength) data = new Uint8Array(data);
      if (!buffer || bufferSize < data.length) {
        if (buffer) _free(buffer);
        bufferSize = data.length;
        buffer = _malloc(data.length);
      }
      HEAPU8.set(data, buffer);
    }

    workerResponded = false;
    workerCallbackId = msg.data['callbackId'];
    if (data) {
      func(buffer, data.length);
    } else {
      func(0, 0);
    }
  }
})();

#endif

#if STANDALONE_WASM && ASSERTIONS && !WASM_BIGINT
err('warning: running JS from STANDALONE_WASM without WASM_BIGINT will fail if a syscall with i64 is used (in standalone mode we cannot legalize syscalls)');
#endif<|MERGE_RESOLUTION|>--- conflicted
+++ resolved
@@ -189,18 +189,11 @@
     var start = Date.now();
 #endif
 
-<<<<<<< HEAD
 #if ABORT_ON_WASM_EXCEPTIONS
     // See abortWrapperDepth in preamble.js!
     abortWrapperDepth += 2; 
 #endif
 
-#if STACK_OVERFLOW_CHECK >= 2
-    Module['___set_stack_limit'](STACK_MAX);
-#endif
-
-=======
->>>>>>> d4870acd
 #if PROXY_TO_PTHREAD
     // User requested the PROXY_TO_PTHREAD option, so call a stub main which pthread_create()s a new thread
     // that will call the user's real main() for the application.
