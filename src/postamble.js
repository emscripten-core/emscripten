
// === Auto-generated postamble setup entry stuff ===

Module['asm'] = asm;

{{{ exportRuntime() }}}

#if MEM_INIT_IN_WASM == 0
#if MEM_INIT_METHOD == 2
#if USE_PTHREADS
if (memoryInitializer && !ENVIRONMENT_IS_PTHREAD) (function(s) {
#else
if (memoryInitializer) (function(s) {
#endif
  var i, n = s.length;
#if ASSERTIONS
  n -= 4;
  var crc, bit, table = new Int32Array(256);
  for (i = 0; i < 256; ++i) {
    for (crc = i, bit = 0; bit < 8; ++bit)
      crc = (crc >>> 1) ^ ((crc & 1) * 0xedb88320);
    table[i] = crc >>> 0;
  }
  crc = -1;
  crc = table[(crc ^ n) & 0xff] ^ (crc >>> 8);
  crc = table[(crc ^ (n >>> 8)) & 0xff] ^ (crc >>> 8);
  for (i = 0; i < s.length; ++i) {
    crc = table[(crc ^ s.charCodeAt(i)) & 0xff] ^ (crc >>> 8);
  }
  assert(crc === 0, "memory initializer checksum");
#endif
  for (i = 0; i < n; ++i) {
    HEAPU8[GLOBAL_BASE + i] = s.charCodeAt(i);
  }
})(memoryInitializer);
#else
#if USE_PTHREADS
if (memoryInitializer && !ENVIRONMENT_IS_PTHREAD) {
#else
if (memoryInitializer) {
#endif
<<<<<<< HEAD
  if (typeof Module['locateFile'] === 'function') {
    memoryInitializer = Module['locateFile'](memoryInitializer);
  } else {
    memoryInitializer = Module['memoryInitializerPrefixURL'] + memoryInitializer;
=======
  if (!isDataURI(memoryInitializer)) {
    if (typeof Module['locateFile'] === 'function') {
      memoryInitializer = Module['locateFile'](memoryInitializer);
    } else if (Module['memoryInitializerPrefixURL']) {
      memoryInitializer = Module['memoryInitializerPrefixURL'] + memoryInitializer;
    }
>>>>>>> ae56a403
  }
  if (ENVIRONMENT_IS_NODE || ENVIRONMENT_IS_SHELL) {
    var data = Module['readBinary'](memoryInitializer);
    HEAPU8.set(data, GLOBAL_BASE);
  } else {
    addRunDependency('memory initializer');
    var applyMemoryInitializer = function(data) {
      if (data.byteLength) data = new Uint8Array(data);
#if ASSERTIONS
      for (var i = 0; i < data.length; i++) {
        assert(HEAPU8[GLOBAL_BASE + i] === 0, "area for memory initializer should not have been touched before it's loaded");
      }
#endif
      HEAPU8.set(data, GLOBAL_BASE);
      // Delete the typed array that contains the large blob of the memory initializer request response so that
      // we won't keep unnecessary memory lying around. However, keep the XHR object itself alive so that e.g.
      // its .status field can still be accessed later.
      if (Module['memoryInitializerRequest']) delete Module['memoryInitializerRequest'].response;
      removeRunDependency('memory initializer');
    }
    function doBrowserLoad() {
      Module['readAsync'](memoryInitializer, applyMemoryInitializer, function() {
        throw 'could not load memory initializer ' + memoryInitializer;
      });
    }
#if SUPPORT_BASE64_EMBEDDING
    var memoryInitializerBytes = tryParseAsDataURI(memoryInitializer);
    if (memoryInitializerBytes) {
      applyMemoryInitializer(memoryInitializerBytes.buffer);
    } else
#endif
    if (Module['memoryInitializerRequest']) {
      // a network request has already been created, just use that
      function useRequest() {
        var request = Module['memoryInitializerRequest'];
        var response = request.response;
        if (request.status !== 200 && request.status !== 0) {
#if SUPPORT_BASE64_EMBEDDING
          var data = tryParseAsDataURI(Module['memoryInitializerRequestURL']);
          if (data) {
            response = data.buffer;
          } else {
#endif
            // If you see this warning, the issue may be that you are using locateFile or memoryInitializerPrefixURL, and defining them in JS. That
            // means that the HTML file doesn't know about them, and when it tries to create the mem init request early, does it to the wrong place.
            // Look in your browser's devtools network console to see what's going on.
            console.warn('a problem seems to have happened with Module.memoryInitializerRequest, status: ' + request.status + ', retrying ' + memoryInitializer);
            doBrowserLoad();
            return;
#if SUPPORT_BASE64_EMBEDDING
          }
#endif
        }
        applyMemoryInitializer(response);
      }
      if (Module['memoryInitializerRequest'].response) {
        setTimeout(useRequest, 0); // it's already here; but, apply it asynchronously
      } else {
        Module['memoryInitializerRequest'].addEventListener('load', useRequest); // wait for it
      }
    } else {
      // fetch it from the network ourselves
      doBrowserLoad();
    }
  }
}
#endif
#endif // MEM_INIT_IN_WASM == 0

#if CYBERDWARF
  Module['cyberdwarf'] = _cyberdwarf_Debugger(cyberDWARFFile);
#endif

#if MODULARIZE
#if MODULARIZE_INSTANCE == 0
// Modularize mode returns a function, which can be called to
// create instances. The instances provide a then() method,
// must like a Promise, that receives a callback. The callback
// is called when the module is ready to run, with the module
// as a parameter. (Like a Promise, it also returns the module
// so you can use the output of .then(..)).
Module['then'] = function(func) {
  // We may already be ready to run code at this time. if
  // so, just queue a call to the callback.
  if (Module['calledRun']) {
    func(Module);
  } else {
    // we are not ready to call then() yet. we must call it
    // at the same time we would call onRuntimeInitialized.
    var old = Module['onRuntimeInitialized'];
    Module['onRuntimeInitialized'] = function() {
      if (old) old();
      func(Module);
    };
  }
  return Module;
};
#endif
#endif

/**
 * @constructor
 * @extends {Error}
 * @this {ExitStatus}
 */
function ExitStatus(status) {
  this.name = "ExitStatus";
  this.message = "Program terminated with exit(" + status + ")";
  this.status = status;
};
ExitStatus.prototype = new Error();
ExitStatus.prototype.constructor = ExitStatus;

var initialStackTop;
var calledMain = false;

dependenciesFulfilled = function runCaller() {
  // If run has never been called, and we should call run (INVOKE_RUN is true, and Module.noInitialRun is not false)
  if (!Module['calledRun']) run();
  if (!Module['calledRun']) dependenciesFulfilled = runCaller; // try this again later, after new deps are fulfilled
}

#if HAS_MAIN
Module['callMain'] = function callMain(args) {
#if ASSERTIONS
  assert(runDependencies == 0, 'cannot call main when async dependencies remain! (listen on __ATMAIN__)');
  assert(__ATPRERUN__.length == 0, 'cannot call main when preRun functions remain to be called');
#endif

  args = args || [];

  ensureInitRuntime();

  var argc = args.length+1;
  var argv = stackAlloc((argc + 1) * {{{ Runtime.POINTER_SIZE }}});
  HEAP32[argv >> 2] = allocateUTF8OnStack(Module['thisProgram']);
  for (var i = 1; i < argc; i++) {
    HEAP32[(argv >> 2) + i] = allocateUTF8OnStack(args[i - 1]);
  }
  HEAP32[(argv >> 2) + argc] = 0;

#if EMTERPRETIFY_ASYNC
  var initialEmtStackTop = Module['asm']['emtStackSave']();
#endif

  try {
#if BENCHMARK
    var start = Date.now();
#endif

#if PROXY_TO_PTHREAD
    // User requested the PROXY_TO_PTHREAD option, so call a stub main which pthread_create()s a new thread
    // that will call the user's real main() for the application.
    var ret = Module['_proxy_main'](argc, argv, 0);
#else
    var ret = Module['_main'](argc, argv, 0);
#endif

#if BENCHMARK
    Module.realPrint('main() took ' + (Date.now() - start) + ' milliseconds');
#endif

#if EMTERPRETIFY_ASYNC
    // if we are saving the stack, then do not call exit, we are not
    // really exiting now, just unwinding the JS stack
    if (EmterpreterAsync.state !== 1) {
#endif // EMTERPRETIFY_ASYNC
    // if we're not running an evented main loop, it's time to exit
      exit(ret, /* implicit = */ true);
#if EMTERPRETIFY_ASYNC
    }
#endif // EMTERPRETIFY_ASYNC
  }
  catch(e) {
    if (e instanceof ExitStatus) {
      // exit() throws this once it's done to make sure execution
      // has been stopped completely
      return;
    } else if (e == 'SimulateInfiniteLoop') {
      // running an evented main loop, don't immediately exit
      Module['noExitRuntime'] = true;
#if EMTERPRETIFY_ASYNC
      // an infinite loop keeps the C stack around, but the emterpreter stack must be unwound - we do not want to restore the call stack at infinite loop
      Module['asm'].emtStackRestore(initialEmtStackTop);
#endif
      return;
    } else {
      var toLog = e;
      if (e && typeof e === 'object' && e.stack) {
        toLog = [e, e.stack];
      }
      Module.printErr('exception thrown: ' + toLog);
      Module['quit'](1, e);
    }
  } finally {
    calledMain = true;
  }
}
#endif // HAS_MAIN

{{GLOBAL_VARS}}

/** @type {function(Array=)} */
function run(args) {
  args = args || Module['arguments'];

  if (runDependencies > 0) {
#if RUNTIME_LOGGING
    Module.printErr('run() called, but dependencies remain, so not running');
#endif
    return;
  }

#if STACK_OVERFLOW_CHECK
  writeStackCookie();
#endif

  preRun();

  if (runDependencies > 0) return; // a preRun added a dependency, run will be called later
  if (Module['calledRun']) return; // run may have just been called through dependencies being fulfilled just in this very frame

  function doRun() {
    if (Module['calledRun']) return; // run may have just been called while the async setStatus time below was happening
    Module['calledRun'] = true;

    if (ABORT) return;

    ensureInitRuntime();

    preMain();

    if (Module['onRuntimeInitialized']) Module['onRuntimeInitialized']();

#if HAS_MAIN
    if (Module['_main'] && shouldRunNow) Module['callMain'](args);
#else
#if ASSERTIONS
    assert(!Module['_main'], 'compiled without a main, but one is present. if you added it from JS, use Module["onRuntimeInitialized"]');
#endif // ASSERTIONS
#endif // HAS_MAIN

    postRun();
  }

  if (Module['setStatus']) {
    Module['setStatus']('Running...');
    setTimeout(function() {
      setTimeout(function() {
        Module['setStatus']('');
      }, 1);
      doRun();
    }, 1);
  } else {
    doRun();
  }
#if STACK_OVERFLOW_CHECK
  checkStackCookie();
#endif
}
Module['run'] = run;

#if ASSERTIONS
#if NO_EXIT_RUNTIME
function checkUnflushedContent() {
  // Compiler settings do not allow exiting the runtime, so flushing
  // the streams is not possible. but in ASSERTIONS mode we check
  // if there was something to flush, and if so tell the user they
  // should request that the runtime be exitable.
  // Normally we would not even include flush() at all, but in ASSERTIONS
  // builds we do so just for this check, and here we see if there is any
  // content to flush, that is, we check if there would have been
  // something a non-ASSERTIONS build would have not seen.
  // How we flush the streams depends on whether we are in NO_FILESYSTEM
  // mode (which has its own special function for this; otherwise, all
  // the code is inside libc)
  var print = Module['print'];
  var printErr = Module['printErr'];
  var has = false;
  Module['print'] = Module['printErr'] = function(x) {
    has = true;
  }
  try { // it doesn't matter if it fails
#if NO_FILESYSTEM
    var flush = {{{ '$flush_NO_FILESYSTEM' in addedLibraryItems ? 'flush_NO_FILESYSTEM' : 'null' }}};
#else
    var flush = Module['_fflush'];
#endif
    if (flush) flush(0);
#if NO_FILESYSTEM == 0
    // also flush in the JS FS layer
    var hasFS = {{{ '$FS' in addedLibraryItems ? 'true' : 'false' }}};
    if (hasFS) {
      ['stdout', 'stderr'].forEach(function(name) {
        var info = FS.analyzePath('/dev/' + name);
        if (!info) return;
        var stream = info.object;
        var rdev = stream.rdev;
        var tty = TTY.ttys[rdev];
        if (tty && tty.output && tty.output.length) {
          has = true;
        }
      });
    }
#endif
  } catch(e) {}
  Module['print'] = print;
  Module['printErr'] = printErr;
  if (has) {
    warnOnce('stdio streams had content in them that was not flushed. you should set NO_EXIT_RUNTIME to 0 (see the FAQ), or make sure to emit a newline when you printf etc.');
  }
}
#endif // NO_EXIT_RUNTIME
#endif // ASSERTIONS

function exit(status, implicit) {
#if ASSERTIONS
#if NO_EXIT_RUNTIME
  checkUnflushedContent();
#endif // NO_EXIT_RUNTIME
#endif // ASSERTIONS

  // if this is just main exit-ing implicitly, and the status is 0, then we
  // don't need to do anything here and can just leave. if the status is
  // non-zero, though, then we need to report it.
  // (we may have warned about this earlier, if a situation justifies doing so)
  if (implicit && Module['noExitRuntime'] && status === 0) {
    return;
  }

  if (Module['noExitRuntime']) {
#if ASSERTIONS
    // if exit() was called, we may warn the user if the runtime isn't actually being shut down
    if (!implicit) {
#if NO_EXIT_RUNTIME
      Module.printErr('exit(' + status + ') called, but NO_EXIT_RUNTIME is set, so halting execution but not exiting the runtime or preventing further async execution (build with NO_EXIT_RUNTIME=0, if you want a true shutdown)');
#else
      Module.printErr('exit(' + status + ') called, but noExitRuntime is set due to an async operation, so halting execution but not exiting the runtime or preventing further async execution (you can use emscripten_force_exit, if you want to force a true shutdown)');
#endif // NO_EXIT_RUNTIME
    }
#endif // ASSERTIONS
  } else {
#if USE_PTHREADS
    PThread.terminateAllThreads();
#endif

    ABORT = true;
    EXITSTATUS = status;
    STACKTOP = initialStackTop;

    exitRuntime();

    if (Module['onExit']) Module['onExit'](status);
  }

  if (ENVIRONMENT_IS_NODE) {
    process['exit'](status);
  }
  Module['quit'](status, new ExitStatus(status));
}
Module['exit'] = exit;

var abortDecorators = [];

function abort(what) {
  if (Module['onAbort']) {
    Module['onAbort'](what);
  }

#if USE_PTHREADS
  if (ENVIRONMENT_IS_PTHREAD) console.error('Pthread aborting at ' + new Error().stack);
#endif
  if (what !== undefined) {
    Module.print(what);
    Module.printErr(what);
    what = JSON.stringify(what)
  } else {
    what = '';
  }

  ABORT = true;
  EXITSTATUS = 1;

#if ASSERTIONS == 0
  throw 'abort(' + what + '). Build with -s ASSERTIONS=1 for more info.';
#else
  var extra = '';
  var output = 'abort(' + what + ') at ' + stackTrace() + extra;
  if (abortDecorators) {
    abortDecorators.forEach(function(decorator) {
      output = decorator(output, what);
    });
  }
  throw output;
#endif // ASSERTIONS
}
Module['abort'] = abort;

// {{PRE_RUN_ADDITIONS}}

if (Module['preInit']) {
  if (typeof Module['preInit'] == 'function') Module['preInit'] = [Module['preInit']];
  while (Module['preInit'].length > 0) {
    Module['preInit'].pop()();
  }
}

#if HAS_MAIN
// shouldRunNow refers to calling main(), not run().
#if INVOKE_RUN
var shouldRunNow = true;
#else
var shouldRunNow = false;
#endif
if (Module['noInitialRun']) {
  shouldRunNow = false;
}
#endif // HAS_MAIN

#if NO_EXIT_RUNTIME
Module["noExitRuntime"] = true;
#endif

#if USE_PTHREADS
if (!ENVIRONMENT_IS_PTHREAD) run();
#else
run();
#endif

// {{POST_RUN_ADDITIONS}}

#if BUILD_AS_WORKER

var workerResponded = false, workerCallbackId = -1;

(function() {
  var messageBuffer = null, buffer = 0, bufferSize = 0;

  function flushMessages() {
    if (!messageBuffer) return;
    if (runtimeInitialized) {
      var temp = messageBuffer;
      messageBuffer = null;
      temp.forEach(function(message) {
        onmessage(message);
      });
    }
  }

  function messageResender() {
    flushMessages();
    if (messageBuffer) {
      setTimeout(messageResender, 100); // still more to do
    }
  }

  onmessage = function onmessage(msg) {
    // if main has not yet been called (mem init file, other async things), buffer messages
    if (!runtimeInitialized) {
      if (!messageBuffer) {
        messageBuffer = [];
        setTimeout(messageResender, 100);
      }
      messageBuffer.push(msg);
      return;
    }
    flushMessages();

    var func = Module['_' + msg.data['funcName']];
    if (!func) throw 'invalid worker function to call: ' + msg.data['funcName'];
    var data = msg.data['data'];
    if (data) {
      if (!data.byteLength) data = new Uint8Array(data);
      if (!buffer || bufferSize < data.length) {
        if (buffer) _free(buffer);
        bufferSize = data.length;
        buffer = _malloc(data.length);
      }
      HEAPU8.set(data, buffer);
    }

    workerResponded = false;
    workerCallbackId = msg.data['callbackId'];
    if (data) {
      func(buffer, data.length);
    } else {
      func(0, 0);
    }
  }
})();

#endif<|MERGE_RESOLUTION|>--- conflicted
+++ resolved
@@ -39,19 +39,12 @@
 #else
 if (memoryInitializer) {
 #endif
-<<<<<<< HEAD
-  if (typeof Module['locateFile'] === 'function') {
-    memoryInitializer = Module['locateFile'](memoryInitializer);
-  } else {
-    memoryInitializer = Module['memoryInitializerPrefixURL'] + memoryInitializer;
-=======
   if (!isDataURI(memoryInitializer)) {
     if (typeof Module['locateFile'] === 'function') {
       memoryInitializer = Module['locateFile'](memoryInitializer);
-    } else if (Module['memoryInitializerPrefixURL']) {
+    } else {
       memoryInitializer = Module['memoryInitializerPrefixURL'] + memoryInitializer;
     }
->>>>>>> ae56a403
   }
   if (ENVIRONMENT_IS_NODE || ENVIRONMENT_IS_SHELL) {
     var data = Module['readBinary'](memoryInitializer);
