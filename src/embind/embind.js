--- conflicted
+++ resolved
@@ -830,6 +830,13 @@
       if (arguments.length !== expectedArgCount) {
         throwBindingError(`function ${humanName} called with ${arguments.length} arguments, expected ${expectedArgCount}`);
       }
+#if EMBIND_DEBUG
+      if (Object.values(arguments).length > 0){
+          dbg('${humanName}(' + Object.values(arguments).join(',') + ')');
+      } else {
+          dbg('${humanName}()');
+      }
+#endif
 #if EMSCRIPTEN_TRACING
       Module.emscripten_trace_enter_context(`embind::${humanName}`);
 #endif
@@ -882,33 +889,9 @@
       return onDone(rv);
     };
 #else
-<<<<<<< HEAD
-    var argsList = "";
-    var argsListWired = "";
-    for (var i = 0; i < argCount - 2; ++i) {
-      argsList += (i!==0?", ":"")+"arg"+i;
-      argsListWired += (i!==0?", ":"")+"arg"+i+"Wired";
-    }
-
-    var invokerFnBody = `
-      return function ${makeLegalFunctionName(humanName)}(${argsList}) {
-      if (arguments.length !== ${argCount - 2}) {
-        throwBindingError('function ${humanName} called with ${arguments.length} arguments, expected ${argCount - 2} args!');
-      }`;
-
-#if EMBIND_DEBUG
-    invokerFnBody += `if (Object.values(arguments).length > 0){
-        dbg('${humanName}(' + Object.values(arguments).join(',') + ')');
-    } else {
-        dbg('${humanName}()');
-    }\n`;
-#endif
-      
-=======
   // Builld the arguments that will be passed into the closure around the invoker
   // function.
   var closureArgs = [throwBindingError, cppInvokerFunc, cppTargetFunc, runDestructors, argTypes[0], argTypes[1]];
->>>>>>> 5b52e0ad
 #if EMSCRIPTEN_TRACING
   closureArgs.push(Module);
 #endif
