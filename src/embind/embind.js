/*global LibraryManager, mergeInto*/

/*global Module, asm*/
/*global _malloc, _free, _memcpy*/
/*global FUNCTION_TABLE, HEAP8, HEAPU8, HEAP16, HEAPU16, HEAP32, HEAPU32, HEAPF32, HEAPF64*/
/*global readLatin1String*/
/*global __emval_register, emval_handle_array, __emval_decref*/
/*global ___getTypeName*/
/*global requireHandle*/
/*jslint sub:true*/ /* The symbols 'fromWireType' and 'toWireType' must be accessed via array notation to be closure-safe since craftInvokerFunction crafts functions as strings that can't be closured. */

// -- jshint doesn't understand library syntax, so we need to specifically tell it about the symbols we define
/*global typeDependencies, flushPendingDeletes, getTypeName, getBasestPointer, throwBindingError, UnboundTypeError, _embind_repr, registeredInstances, registeredTypes, getShiftFromSize*/
/*global ensureOverloadTable, embind__requireFunction, awaitingDependencies, makeLegalFunctionName, embind_charCodes:true, registerType, createNamedFunction, RegisteredPointer, throwInternalError*/
/*global simpleReadValueFromPointer, floatReadValueFromPointer, integerReadValueFromPointer, enumReadValueFromPointer, replacePublicSymbol, craftInvokerFunction, tupleRegistrations*/
/*global ClassHandle, makeClassHandle, structRegistrations, whenDependentTypesAreResolved, BindingError, deletionQueue, delayFunction:true, upcastPointer*/
/*global exposePublicSymbol, heap32VectorToArray, new_, RegisteredPointer_getPointee, RegisteredPointer_destructor, RegisteredPointer_deleteObject, char_0, char_9*/
/*global getInheritedInstanceCount, getLiveInheritedInstances, setDelayFunction, InternalError, runDestructors*/
/*global requireRegisteredType, unregisterInheritedInstance, registerInheritedInstance, PureVirtualError, throwUnboundTypeError*/
/*global assert, validateThis, downcastPointer, registeredPointers, RegisteredClass, getInheritedInstance, ClassHandle_isAliasOf, ClassHandle_clone, ClassHandle_isDeleted, ClassHandle_deleteLater*/
/*global throwInstanceAlreadyDeleted, runDestructor, shallowCopyInternalPointer*/
/*global RegisteredPointer_fromWireType, constNoSmartPtrRawPointerToWireType, nonConstNoSmartPtrRawPointerToWireType, genericPointerToWireType*/

var LibraryEmbind = {
  $InternalError__postset: "InternalError = Module['InternalError'] = extendError(Error, 'InternalError');",
  $InternalError__deps: ['$extendError'],
  $InternalError:  undefined,
  $BindingError__postset: "BindingError = Module['BindingError'] = extendError(Error, 'BindingError');",
  $BindingError__deps: ['$extendError'],
  $BindingError: undefined,
  $UnboundTypeError__postset: "UnboundTypeError = Module['UnboundTypeError'] = extendError(Error, 'UnboundTypeError');",
  $UnboundTypeError__deps: ['$extendError'],
  $UnboundTypeError: undefined,
  $PureVirtualError__postset: "PureVirtualError = Module['PureVirtualError'] = extendError(Error, 'PureVirtualError');",
  $PureVirtualError__deps: ['$extendError'],
  $PureVirtualError: undefined,

  $init_embind__deps: [
    '$getInheritedInstanceCount', '$getLiveInheritedInstances',
    '$flushPendingDeletes', '$setDelayFunction'],
  $init_embind__postset: 'init_embind();',
  $init_embind: function() {
    Module['getInheritedInstanceCount'] = getInheritedInstanceCount;
    Module['getLiveInheritedInstances'] = getLiveInheritedInstances;
    Module['flushPendingDeletes'] = flushPendingDeletes;
    Module['setDelayFunction'] = setDelayFunction;
#if IN_TEST_HARNESS
#if NO_DYNAMIC_EXECUTION
    // Without dynamic execution, dynamically created functions will have no
    // names. This lets the test suite know that.
    Module['NO_DYNAMIC_EXECUTION'] = true;
#endif
#endif
  },

  $throwInternalError__deps: ['$InternalError'],
  $throwInternalError: function(message) {
    throw new InternalError(message);
  },

  $throwBindingError__deps: ['$BindingError'],
  $throwBindingError: function(message) {
    throw new BindingError(message);
  },

  $throwUnboundTypeError__deps: ['$registeredTypes', '$typeDependencies', '$UnboundTypeError', '$getTypeName'],
  $throwUnboundTypeError: function(message, types) {
    var unboundTypes = [];
    var seen = {};
    function visit(type) {
        if (seen[type]) {
            return;
        }
        if (registeredTypes[type]) {
            return;
        }
        if (typeDependencies[type]) {
            typeDependencies[type].forEach(visit);
            return;
        }
        unboundTypes.push(type);
        seen[type] = true;
    }
    types.forEach(visit);

    throw new UnboundTypeError(message + ': ' + unboundTypes.map(getTypeName).join([', ']));
  },

  // Creates a function overload resolution table to the given method 'methodName' in the given prototype,
  // if the overload table doesn't yet exist.
  $ensureOverloadTable__deps: ['$throwBindingError'],
  $ensureOverloadTable: function(proto, methodName, humanName) {
    if (undefined === proto[methodName].overloadTable) {
        var prevFunc = proto[methodName];
        // Inject an overload resolver function that routes to the appropriate overload based on the number of arguments.
        proto[methodName] = function() {
            // TODO This check can be removed in -O3 level "unsafe" optimizations.
            if (!proto[methodName].overloadTable.hasOwnProperty(arguments.length)) {
                throwBindingError("Function '" + humanName + "' called with an invalid number of arguments (" + arguments.length + ") - expects one of (" + proto[methodName].overloadTable + ")!");
            }
            return proto[methodName].overloadTable[arguments.length].apply(this, arguments);
        };
        // Move the previous function into the overload table.
        proto[methodName].overloadTable = [];
        proto[methodName].overloadTable[prevFunc.argCount] = prevFunc;
    }
  },

  /*
   Registers a symbol (function, class, enum, ...) as part of the Module JS object so that
   hand-written code is able to access that symbol via 'Module.name'.
   name: The name of the symbol that's being exposed.
   value: The object itself to expose (function, class, ...)
   numArguments: For functions, specifies the number of arguments the function takes in. For other types, unused and undefined.

   To implement support for multiple overloads of a function, an 'overload selector' function is used. That selector function chooses
   the appropriate overload to call from an function overload table. This selector function is only used if multiple overloads are
   actually registered, since it carries a slight performance penalty. */
  $exposePublicSymbol__deps: ['$ensureOverloadTable', '$throwBindingError'],
  $exposePublicSymbol: function(name, value, numArguments) {
    if (Module.hasOwnProperty(name)) {
        if (undefined === numArguments || (undefined !== Module[name].overloadTable && undefined !== Module[name].overloadTable[numArguments])) {
            throwBindingError("Cannot register public name '" + name + "' twice");
        }

        // We are exposing a function with the same name as an existing function. Create an overload table and a function selector
        // that routes between the two.
        ensureOverloadTable(Module, name, name);
        if (Module.hasOwnProperty(numArguments)) {
            throwBindingError("Cannot register multiple overloads of a function with the same number of arguments (" + numArguments + ")!");
        }
        // Add the new function into the overload table.
        Module[name].overloadTable[numArguments] = value;
    }
    else {
        Module[name] = value;
        if (undefined !== numArguments) {
            Module[name].numArguments = numArguments;
        }
    }
  },

  $replacePublicSymbol__deps: ['$throwInternalError'],
  $replacePublicSymbol: function(name, value, numArguments) {
    if (!Module.hasOwnProperty(name)) {
        throwInternalError('Replacing nonexistant public symbol');
    }
    // If there's an overload table for this symbol, replace the symbol in the overload table instead.
    if (undefined !== Module[name].overloadTable && undefined !== numArguments) {
        Module[name].overloadTable[numArguments] = value;
    }
    else {
        Module[name] = value;
        Module[name].argCount = numArguments;
    }
  },

  // from https://github.com/imvu/imvujs/blob/master/src/error.js
  $extendError__deps: ['$createNamedFunction'],
  $extendError: function(baseErrorType, errorName) {
    var errorClass = createNamedFunction(errorName, function(message) {
        this.name = errorName;
        this.message = message;

        var stack = (new Error(message)).stack;
        if (stack !== undefined) {
            this.stack = this.toString() + '\n' +
                stack.replace(/^Error(:[^\n]*)?\n/, '');
        }
    });
    errorClass.prototype = Object.create(baseErrorType.prototype);
    errorClass.prototype.constructor = errorClass;
    errorClass.prototype.toString = function() {
        if (this.message === undefined) {
            return this.name;
        } else {
            return this.name + ': ' + this.message;
        }
    };

    return errorClass;
  },


  // from https://github.com/imvu/imvujs/blob/master/src/function.js
  $createNamedFunction__deps: ['$makeLegalFunctionName'],
  $createNamedFunction: function(name, body) {
    name = makeLegalFunctionName(name);
#if NO_DYNAMIC_EXECUTION
    return function() {
      "use strict";
      return body.apply(this, arguments);
    };
#else
    /*jshint evil:true*/
    return new Function(
        "body",
        "return function " + name + "() {\n" +
        "    \"use strict\";" +
        "    return body.apply(this, arguments);\n" +
        "};\n"
    )(body);
#endif
  },

  embind_repr: function(v) {
    if (v === null) {
        return 'null';
    }
    var t = typeof v;
    if (t === 'object' || t === 'array' || t === 'function') {
        return v.toString();
    } else {
        return '' + v;
    }
  },

  // raw pointer -> instance
  $registeredInstances__deps: ['$init_embind'],
  $registeredInstances: {},

  $getBasestPointer__deps: ['$throwBindingError'],
  $getBasestPointer: function(class_, ptr) {
    if (ptr === undefined) {
        throwBindingError('ptr should not be undefined');
    }
    while (class_.baseClass) {
        ptr = class_.upcast(ptr);
        class_ = class_.baseClass;
    }
    return ptr;
  },

  $registerInheritedInstance__deps: ['$registeredInstances', '$getBasestPointer', '$throwBindingError'],
  $registerInheritedInstance: function(class_, ptr, instance) {
    ptr = getBasestPointer(class_, ptr);
    if (registeredInstances.hasOwnProperty(ptr)) {
        throwBindingError('Tried to register registered instance: ' + ptr);
    } else {
        registeredInstances[ptr] = instance;
    }
  },

  $unregisterInheritedInstance__deps: ['$registeredInstances', '$getBasestPointer', '$throwBindingError'],
  $unregisterInheritedInstance: function(class_, ptr) {
    ptr = getBasestPointer(class_, ptr);
    if (registeredInstances.hasOwnProperty(ptr)) {
        delete registeredInstances[ptr];
    } else {
        throwBindingError('Tried to unregister unregistered instance: ' + ptr);
    }
  },

  $getInheritedInstance__deps: ['$registeredInstances', '$getBasestPointer'],
  $getInheritedInstance: function(class_, ptr) {
    ptr = getBasestPointer(class_, ptr);
    return registeredInstances[ptr];
  },

  $getInheritedInstanceCount__deps: ['$registeredInstances'],
  $getInheritedInstanceCount: function() {
    return Object.keys(registeredInstances).length;
  },

  $getLiveInheritedInstances__deps: ['$registeredInstances'],
  $getLiveInheritedInstances: function() {
    var rv = [];
    for (var k in registeredInstances) {
        if (registeredInstances.hasOwnProperty(k)) {
            rv.push(registeredInstances[k]);
        }
    }
    return rv;
  },

  // typeID -> { toWireType: ..., fromWireType: ... }
  $registeredTypes:  {},

  // typeID -> [callback]
  $awaitingDependencies: {},

  // typeID -> [dependentTypes]
  $typeDependencies: {},

  // class typeID -> {pointerType: ..., constPointerType: ...}
  $registeredPointers: {},

  $registerType__deps: [
    '$awaitingDependencies', '$registeredTypes',
    '$typeDependencies', '$throwBindingError',
    '$whenDependentTypesAreResolved'],
  $registerType: function(rawType, registeredInstance, options) {
    options = options || {};

    if (!('argPackAdvance' in registeredInstance)) {
        throw new TypeError('registerType registeredInstance requires argPackAdvance');
    }

    var name = registeredInstance.name;
    if (!rawType) {
        throwBindingError('type "' + name + '" must have a positive integer typeid pointer');
    }
    if (registeredTypes.hasOwnProperty(rawType)) {
        if (options.ignoreDuplicateRegistrations) {
            return;
        } else {
            throwBindingError("Cannot register type '" + name + "' twice");
        }
    }

    registeredTypes[rawType] = registeredInstance;
    delete typeDependencies[rawType];

    if (awaitingDependencies.hasOwnProperty(rawType)) {
        var callbacks = awaitingDependencies[rawType];
        delete awaitingDependencies[rawType];
        callbacks.forEach(function(cb) {
            cb();
        });
    }
  },

  $whenDependentTypesAreResolved__deps: [
    '$awaitingDependencies', '$registeredTypes',
    '$typeDependencies', '$throwInternalError'],
  $whenDependentTypesAreResolved: function(myTypes, dependentTypes, getTypeConverters) {
    myTypes.forEach(function(type) {
        typeDependencies[type] = dependentTypes;
    });

    function onComplete(typeConverters) {
        var myTypeConverters = getTypeConverters(typeConverters);
        if (myTypeConverters.length !== myTypes.length) {
            throwInternalError('Mismatched type converter count');
        }
        for (var i = 0; i < myTypes.length; ++i) {
            registerType(myTypes[i], myTypeConverters[i]);
        }
    }

    var typeConverters = new Array(dependentTypes.length);
    var unregisteredTypes = [];
    var registered = 0;
    dependentTypes.forEach(function(dt, i) {
        if (registeredTypes.hasOwnProperty(dt)) {
            typeConverters[i] = registeredTypes[dt];
        } else {
            unregisteredTypes.push(dt);
            if (!awaitingDependencies.hasOwnProperty(dt)) {
                awaitingDependencies[dt] = [];
            }
            awaitingDependencies[dt].push(function() {
                typeConverters[i] = registeredTypes[dt];
                ++registered;
                if (registered === unregisteredTypes.length) {
                    onComplete(typeConverters);
                }
            });
        }
    });
    if (0 === unregisteredTypes.length) {
        onComplete(typeConverters);
    }
  },

  $embind_charCodes__deps: ['$embind_init_charCodes'],
  $embind_charCodes__postset: "embind_init_charCodes()",
  $embind_charCodes: undefined,
  $embind_init_charCodes: function() {
    var codes = new Array(256);
    for (var i = 0; i < 256; ++i) {
        codes[i] = String.fromCharCode(i);
    }
    embind_charCodes = codes;
  },

  $readLatin1String__deps: ['$embind_charCodes'],
  $readLatin1String: function(ptr) {
    var ret = "";
    var c = ptr;
    while (HEAPU8[c]) {
        ret += embind_charCodes[HEAPU8[c++]];
    }
    return ret;
  },

  $getTypeName__deps: ['free', '$readLatin1String'],
  $getTypeName: function(type) {
    var ptr = ___getTypeName(type);
    var rv = readLatin1String(ptr);
    _free(ptr);
    return rv;
  },

  $heap32VectorToArray: function(count, firstElement) {
    var array = [];
    for (var i = 0; i < count; i++) {
        array.push(HEAP32[(firstElement >> 2) + i]);
    }
    return array;
  },

  $requireRegisteredType__deps: [
    '$registeredTypes', '$getTypeName', '$throwBindingError'],
  $requireRegisteredType: function(rawType, humanName) {
    var impl = registeredTypes[rawType];
    if (undefined === impl) {
        throwBindingError(humanName + " has unknown type " + getTypeName(rawType));
    }
    return impl;
  },

  _embind_register_void__deps: ['$readLatin1String', '$registerType'],
  _embind_register_void: function(rawType, name) {
    name = readLatin1String(name);
    registerType(rawType, {
        isVoid: true, // void return values can be optimized out sometimes
        name: name,
        'argPackAdvance': 0,
        'fromWireType': function() {
            return undefined;
        },
        'toWireType': function(destructors, o) {
            // TODO: assert if anything else is given?
            return undefined;
        },
    });
  },

  _embind_register_bool__deps: [
    '$getShiftFromSize', '$readLatin1String', '$registerType'],
  _embind_register_bool: function(rawType, name, size, trueValue, falseValue) {
    var shift = getShiftFromSize(size);

    name = readLatin1String(name);
    registerType(rawType, {
        name: name,
        'fromWireType': function(wt) {
            // ambiguous emscripten ABI: sometimes return values are
            // true or false, and sometimes integers (0 or 1)
            return !!wt;
        },
        'toWireType': function(destructors, o) {
            return o ? trueValue : falseValue;
        },
        'argPackAdvance': 8,
        'readValueFromPointer': function(pointer) {
            // TODO: if heap is fixed (like in asm.js) this could be executed outside
            var heap;
            if (size === 1) {
                heap = HEAP8;
            } else if (size === 2) {
                heap = HEAP16;
            } else if (size === 4) {
                heap = HEAP32;
            } else {
                throw new TypeError("Unknown boolean type size: " + name);
            }
            return this['fromWireType'](heap[pointer >> shift]);
        },
        destructorFunction: null, // This type does not need a destructor
    });
  },

  $getShiftFromSize__deps: [],
  $getShiftFromSize: function(size) {
    switch (size) {
        case 1: return 0;
        case 2: return 1;
        case 4: return 2;
        case 8: return 3;
        default:
            throw new TypeError('Unknown type size: ' + size);
    }
  },

  $integerReadValueFromPointer__deps: [],
  $integerReadValueFromPointer: function(name, shift, signed) {
    // integers are quite common, so generate very specialized functions
    switch (shift) {
        case 0: return signed ?
            function readS8FromPointer(pointer) { return HEAP8[pointer]; } :
            function readU8FromPointer(pointer) { return HEAPU8[pointer]; };
        case 1: return signed ?
            function readS16FromPointer(pointer) { return HEAP16[pointer >> 1]; } :
            function readU16FromPointer(pointer) { return HEAPU16[pointer >> 1]; };
        case 2: return signed ?
            function readS32FromPointer(pointer) { return HEAP32[pointer >> 2]; } :
            function readU32FromPointer(pointer) { return HEAPU32[pointer >> 2]; };
        default:
            throw new TypeError("Unknown integer type: " + name);
    }
  },

  $enumReadValueFromPointer__deps: [],
  $enumReadValueFromPointer: function(name, shift, signed) {
    switch (shift) {
        case 0: return function(pointer) {
            var heap = signed ? HEAP8 : HEAPU8;
            return this['fromWireType'](heap[pointer]);
        };
        case 1: return function(pointer) {
            var heap = signed ? HEAP16 : HEAPU16;
            return this['fromWireType'](heap[pointer >> 1]);
        };
        case 2: return function(pointer) {
            var heap = signed ? HEAP32 : HEAPU32;
            return this['fromWireType'](heap[pointer >> 2]);
        };
        default:
            throw new TypeError("Unknown integer type: " + name);
    }
  },

  $floatReadValueFromPointer__deps: [],
  $floatReadValueFromPointer: function(name, shift) {
    switch (shift) {
        case 2: return function(pointer) {
            return this['fromWireType'](HEAPF32[pointer >> 2]);
        };
        case 3: return function(pointer) {
            return this['fromWireType'](HEAPF64[pointer >> 3]);
        };
        default:
            throw new TypeError("Unknown float type: " + name);
    }
  },

  // When converting a number from JS to C++ side, the valid range of the number is
  // [minRange, maxRange], inclusive.
  _embind_register_integer__deps: [
    'embind_repr', '$getShiftFromSize', '$integerReadValueFromPointer',
    '$readLatin1String', '$registerType'],
  _embind_register_integer: function(primitiveType, name, size, minRange, maxRange) {
    name = readLatin1String(name);
    if (maxRange === -1) { // LLVM doesn't have signed and unsigned 32-bit types, so u32 literals come out as 'i32 -1'. Always treat those as max u32.
        maxRange = 4294967295;
    }

    var shift = getShiftFromSize(size);

    var fromWireType = function(value) {
        return value;
    };

    if (minRange === 0) {
        var bitshift = 32 - 8*size;
        fromWireType = function(value) {
            return (value << bitshift) >>> bitshift;
        };
    }

    var isUnsignedType = (name.indexOf('unsigned') != -1);

    registerType(primitiveType, {
        name: name,
        'fromWireType': fromWireType,
        'toWireType': function(destructors, value) {
            // todo: Here we have an opportunity for -O3 level "unsafe" optimizations: we could
            // avoid the following two if()s and assume value is of proper type.
            if (typeof value !== "number" && typeof value !== "boolean") {
                throw new TypeError('Cannot convert "' + _embind_repr(value) + '" to ' + this.name);
            }
            if (value < minRange || value > maxRange) {
                throw new TypeError('Passing a number "' + _embind_repr(value) + '" from JS side to C/C++ side to an argument of type "' + name + '", which is outside the valid range [' + minRange + ', ' + maxRange + ']!');
            }
            return isUnsignedType ? (value >>> 0) : (value | 0);
        },
        'argPackAdvance': 8,
        'readValueFromPointer': integerReadValueFromPointer(name, shift, minRange !== 0),
        destructorFunction: null, // This type does not need a destructor
    });
  },


  _embind_register_float__deps: [
    'embind_repr', '$floatReadValueFromPointer', '$getShiftFromSize',
    '$readLatin1String', '$registerType'],
  _embind_register_float: function(rawType, name, size) {
    var shift = getShiftFromSize(size);
    name = readLatin1String(name);
    registerType(rawType, {
        name: name,
        'fromWireType': function(value) {
            return value;
        },
        'toWireType': function(destructors, value) {
            // todo: Here we have an opportunity for -O3 level "unsafe" optimizations: we could
            // avoid the following if() and assume value is of proper type.
            if (typeof value !== "number" && typeof value !== "boolean") {
                throw new TypeError('Cannot convert "' + _embind_repr(value) + '" to ' + this.name);
            }
            return value;
        },
        'argPackAdvance': 8,
        'readValueFromPointer': floatReadValueFromPointer(name, shift),
        destructorFunction: null, // This type does not need a destructor
    });
  },

  // For types whose wire types are 32-bit pointers.
  $simpleReadValueFromPointer: function(pointer) {
    return this['fromWireType'](HEAPU32[pointer >> 2]);
  },

  _embind_register_std_string__deps: [
    'free', 'malloc', '$readLatin1String', '$registerType',
    '$simpleReadValueFromPointer', '$throwBindingError'],
  _embind_register_std_string: function(rawType, name) {
    name = readLatin1String(name);
    registerType(rawType, {
        name: name,
        'fromWireType': function(value) {
            var length = HEAPU32[value >> 2];

            var str = Module['UTF8ToString'](value + 4, length);
            _free(value);
            
            return str;
        },
        'toWireType': function(destructors, value) {
            if (value instanceof ArrayBuffer) {
                value = new Uint8Array(value);
            }
            
            var getLength;

            if (typeof value === 'string')
            {
                getLength = function() {return Module['lengthBytesUTF8'](value);};
            }
            else if (value instanceof Uint8Array || value instanceof Int8Array)
            {
                getLength = function() {return value.length;};
            }
<<<<<<< HEAD
            else
            {
=======
            var getElement;
            if (value instanceof Uint8Array) {
                getElement = getTAElement;
            } else if (value instanceof Uint8ClampedArray) {
                getElement = getTAElement;
            } else if (value instanceof Int8Array) {
                getElement = getTAElement;
            } else if (typeof value === 'string') {
                getElement = getStringElement;
            } else {
>>>>>>> a977b34f
                throwBindingError('Cannot pass non-string to std::string');
            }
            
            // assumes 4-byte alignment
            var length = getLength();
            var ptr = _malloc(4 + length);
            HEAPU32[ptr >> 2] = length;
            
            if (typeof value === 'string') {
                Module['stringToUTF8'](value, ptr + 4, length, false);
            }
            else
            {
                for (var i = 0; i < length; ++i) {
                    HEAPU8[ptr + 4 + i] = value[i];
                }
            }

            if (destructors !== null) {
                destructors.push(_free, ptr);
            }
            return ptr;
        },
        'argPackAdvance': 8,
        'readValueFromPointer': simpleReadValueFromPointer,
        destructorFunction: function(ptr) { _free(ptr); },
    });
  },

  _embind_register_std_wstring__deps: [
    'free', 'malloc', '$readLatin1String', '$registerType',
    '$simpleReadValueFromPointer'],
  _embind_register_std_wstring: function(rawType, charSize, name) {
    // nb. do not cache HEAPU16 and HEAPU32, they may be destroyed by enlargeMemory().
    name = readLatin1String(name);
    var getHeap, shift;
    if (charSize === 2) {
        getHeap = function() { return HEAPU16; };
        shift = 1;
    } else if (charSize === 4) {
        getHeap = function() { return HEAPU32; };
        shift = 2;
    }
    registerType(rawType, {
        name: name,
        'fromWireType': function(value) {
            var HEAP = getHeap();
            var length = HEAPU32[value >> 2];
            var a = new Array(length);
            var start = (value + 4) >> shift;
            for (var i = 0; i < length; ++i) {
                a[i] = String.fromCharCode(HEAP[start + i]);
            }
            _free(value);
            return a.join('');
        },
        'toWireType': function(destructors, value) {
            // assumes 4-byte alignment
            var HEAP = getHeap();
            var length = value.length;
            var ptr = _malloc(4 + length * charSize);
            HEAPU32[ptr >> 2] = length;
            var start = (ptr + 4) >> shift;
            for (var i = 0; i < length; ++i) {
                HEAP[start + i] = value.charCodeAt(i);
            }
            if (destructors !== null) {
                destructors.push(_free, ptr);
            }
            return ptr;
        },
        'argPackAdvance': 8,
        'readValueFromPointer': simpleReadValueFromPointer,
        destructorFunction: function(ptr) { _free(ptr); },
    });
  },

  _embind_register_emval__deps: [
    '_emval_decref', '$emval_handle_array', '_emval_register',
    '$readLatin1String', '$registerType', '$simpleReadValueFromPointer'],
  _embind_register_emval: function(rawType, name) {
    name = readLatin1String(name);
    registerType(rawType, {
        name: name,
        'fromWireType': function(handle) {
            var rv = emval_handle_array[handle].value;
            __emval_decref(handle);
            return rv;
        },
        'toWireType': function(destructors, value) {
            return __emval_register(value);
        },
        'argPackAdvance': 8,
        'readValueFromPointer': simpleReadValueFromPointer,
        destructorFunction: null, // This type does not need a destructor

        // TODO: do we need a deleteObject here?  write a test where
        // emval is passed into JS via an interface
    });
  },

  _embind_register_memory_view__deps: ['$readLatin1String', '$registerType'],
  _embind_register_memory_view: function(rawType, dataTypeIndex, name) {
    var typeMapping = [
        Int8Array,
        Uint8Array,
        Int16Array,
        Uint16Array,
        Int32Array,
        Uint32Array,
        Float32Array,
        Float64Array,
    ];

    var TA = typeMapping[dataTypeIndex];

    function decodeMemoryView(handle) {
        handle = handle >> 2;
        var heap = HEAPU32;
        var size = heap[handle]; // in elements
        var data = heap[handle + 1]; // byte offset into emscripten heap
        return new TA(heap['buffer'], data, size);
    }

    name = readLatin1String(name);
    registerType(rawType, {
        name: name,
        'fromWireType': decodeMemoryView,
        'argPackAdvance': 8,
        'readValueFromPointer': decodeMemoryView,
    }, {
        ignoreDuplicateRegistrations: true,
    });
  },

  $runDestructors: function(destructors) {
    while (destructors.length) {
        var ptr = destructors.pop();
        var del = destructors.pop();
        del(ptr);
    }
  },

  // Function implementation of operator new, per
  // http://www.ecma-international.org/publications/files/ECMA-ST/Ecma-262.pdf
  // 13.2.2
  // ES3
  $new___deps: ['$createNamedFunction'],
  $new_: function(constructor, argumentList) {
    if (!(constructor instanceof Function)) {
        throw new TypeError('new_ called with constructor type ' + typeof(constructor) + " which is not a function");
    }
#if NO_DYNAMIC_EXECUTION
    if (constructor === Function) {
      throw new Error('new_ cannot create a new Function with NO_DYNAMIC_EXECUTION.');
    }
#endif

    /*
     * Previously, the following line was just:

     function dummy() {};

     * Unfortunately, Chrome was preserving 'dummy' as the object's name, even though at creation, the 'dummy' has the
     * correct constructor name.  Thus, objects created with IMVU.new would show up in the debugger as 'dummy', which
     * isn't very helpful.  Using IMVU.createNamedFunction addresses the issue.  Doublely-unfortunately, there's no way
     * to write a test for this behavior.  -NRD 2013.02.22
     */
    var dummy = createNamedFunction(constructor.name || 'unknownFunctionName', function(){});
    dummy.prototype = constructor.prototype;
    var obj = new dummy;

    var r = constructor.apply(obj, argumentList);
    return (r instanceof Object) ? r : obj;
  },

  // The path to interop from JS code to C++ code:
  // (hand-written JS code) -> (autogenerated JS invoker) -> (template-generated C++ invoker) -> (target C++ function)
  // craftInvokerFunction generates the JS invoker function for each function exposed to JS through embind.
  $craftInvokerFunction__deps: [
    '$makeLegalFunctionName', '$new_', '$runDestructors', '$throwBindingError'],
  $craftInvokerFunction: function(humanName, argTypes, classType, cppInvokerFunc, cppTargetFunc) {
    // humanName: a human-readable string name for the function to be generated.
    // argTypes: An array that contains the embind type objects for all types in the function signature.
    //    argTypes[0] is the type object for the function return value.
    //    argTypes[1] is the type object for function this object/class type, or null if not crafting an invoker for a class method.
    //    argTypes[2...] are the actual function parameters.
    // classType: The embind type object for the class to be bound, or null if this is not a method of a class.
    // cppInvokerFunc: JS Function object to the C++-side function that interops into C++ code.
    // cppTargetFunc: Function pointer (an integer to FUNCTION_TABLE) to the target C++ function the cppInvokerFunc will end up calling.
    var argCount = argTypes.length;

    if (argCount < 2) {
        throwBindingError("argTypes array size mismatch! Must at least get return value and 'this' types!");
    }

    var isClassMethodFunc = (argTypes[1] !== null && classType !== null);

    // Free functions with signature "void function()" do not need an invoker that marshalls between wire types.
// TODO: This omits argument count check - enable only at -O3 or similar.
//    if (ENABLE_UNSAFE_OPTS && argCount == 2 && argTypes[0].name == "void" && !isClassMethodFunc) {
//       return FUNCTION_TABLE[fn];
//    }


    // Determine if we need to use a dynamic stack to store the destructors for the function parameters.
    // TODO: Remove this completely once all function invokers are being dynamically generated.
    var needsDestructorStack = false;

    for(var i = 1; i < argTypes.length; ++i) { // Skip return value at index 0 - it's not deleted here.
        if (argTypes[i] !== null && argTypes[i].destructorFunction === undefined) { // The type does not define a destructor function - must use dynamic stack
            needsDestructorStack = true;
            break;
        }
    }

    var returns = (argTypes[0].name !== "void");

#if NO_DYNAMIC_EXECUTION
    var argsWired = new Array(argCount - 2);
    return function() {
      if (arguments.length !== argCount - 2) {
        throwBindingError('function ' + humanName + ' called with ' + arguments.length + ' arguments, expected ' + (argCount - 2) + ' args!');
      }
#if EMSCRIPTEN_TRACING
      Module.emscripten_trace_enter_context('embind::' + humanName);
#endif
      var destructors = needsDestructorStack ? [] : null;
      var thisWired;
      if (isClassMethodFunc) {
        thisWired = argTypes[1].toWireType(destructors, this);
      }
      for (var i = 0; i < argCount - 2; ++i) {
        argsWired[i] = argTypes[i + 2].toWireType(destructors, arguments[i]);
      }

      var invokerFuncArgs = isClassMethodFunc ?
          [cppTargetFunc, thisWired] : [cppTargetFunc];

      var rv = cppInvokerFunc.apply(null, invokerFuncArgs.concat(argsWired));

      if (needsDestructorStack) {
        runDestructors(destructors);
      } else {
        for (var i = isClassMethodFunc ? 1 : 2; i < argTypes.length; i++) {
          var param = i === 1 ? thisWired : argsWired[i - 2];
          if (argTypes[i].destructorFunction !== null) {
            argTypes[i].destructorFunction(param);
          }
        }
      }

#if EMSCRIPTEN_TRACING
      Module.emscripten_trace_exit_context();
#endif

      if (returns) {
        return argTypes[0].fromWireType(rv);
      }
    };
#else
    var argsList = "";
    var argsListWired = "";
    for(var i = 0; i < argCount - 2; ++i) {
        argsList += (i!==0?", ":"")+"arg"+i;
        argsListWired += (i!==0?", ":"")+"arg"+i+"Wired";
    }

    var invokerFnBody =
        "return function "+makeLegalFunctionName(humanName)+"("+argsList+") {\n" +
        "if (arguments.length !== "+(argCount - 2)+") {\n" +
            "throwBindingError('function "+humanName+" called with ' + arguments.length + ' arguments, expected "+(argCount - 2)+" args!');\n" +
        "}\n";

#if EMSCRIPTEN_TRACING
    invokerFnBody += "Module.emscripten_trace_enter_context('embind::" + humanName + "');\n";
#endif

    if (needsDestructorStack) {
        invokerFnBody +=
            "var destructors = [];\n";
    }

    var dtorStack = needsDestructorStack ? "destructors" : "null";
    var args1 = ["throwBindingError", "invoker", "fn", "runDestructors", "retType", "classParam"];
    var args2 = [throwBindingError, cppInvokerFunc, cppTargetFunc, runDestructors, argTypes[0], argTypes[1]];

#if EMSCRIPTEN_TRACING
    args1.push("Module");
    args2.push(Module);
#endif

    if (isClassMethodFunc) {
        invokerFnBody += "var thisWired = classParam.toWireType("+dtorStack+", this);\n";
    }

    for(var i = 0; i < argCount - 2; ++i) {
        invokerFnBody += "var arg"+i+"Wired = argType"+i+".toWireType("+dtorStack+", arg"+i+"); // "+argTypes[i+2].name+"\n";
        args1.push("argType"+i);
        args2.push(argTypes[i+2]);
    }

    if (isClassMethodFunc) {
        argsListWired = "thisWired" + (argsListWired.length > 0 ? ", " : "") + argsListWired;
    }

    invokerFnBody +=
        (returns?"var rv = ":"") + "invoker(fn"+(argsListWired.length>0?", ":"")+argsListWired+");\n";

    if (needsDestructorStack) {
        invokerFnBody += "runDestructors(destructors);\n";
    } else {
        for(var i = isClassMethodFunc?1:2; i < argTypes.length; ++i) { // Skip return value at index 0 - it's not deleted here. Also skip class type if not a method.
            var paramName = (i === 1 ? "thisWired" : ("arg"+(i - 2)+"Wired"));
            if (argTypes[i].destructorFunction !== null) {
                invokerFnBody += paramName+"_dtor("+paramName+"); // "+argTypes[i].name+"\n";
                args1.push(paramName+"_dtor");
                args2.push(argTypes[i].destructorFunction);
            }
        }
    }

    if (returns) {
        invokerFnBody += "var ret = retType.fromWireType(rv);\n" +
#if EMSCRIPTEN_TRACING
                         "Module.emscripten_trace_exit_context();\n" +
#endif
                         "return ret;\n";
    } else {
#if EMSCRIPTEN_TRACING
        invokerFnBody += "Module.emscripten_trace_exit_context();\n";
#endif
    }
    invokerFnBody += "}\n";

    args1.push(invokerFnBody);

    var invokerFunction = new_(Function, args1).apply(null, args2);
    return invokerFunction;
#endif
  },

  $embind__requireFunction__deps: ['$readLatin1String', '$throwBindingError'],
  $embind__requireFunction: function(signature, rawFunction) {
    signature = readLatin1String(signature);

    function makeDynCaller(dynCall) {
#if NO_DYNAMIC_EXECUTION
      return function() {
          var args = new Array(arguments.length + 1);
          args[0] = rawFunction;
          for (var i = 0; i < arguments.length; i++) {
            args[i + 1] = arguments[i];
          }
          return dynCall.apply(null, args);
      };
#else
        var args = [];
        for (var i = 1; i < signature.length; ++i) {
            args.push('a' + i);
        }

        var name = 'dynCall_' + signature + '_' + rawFunction;
        var body = 'return function ' + name + '(' + args.join(', ') + ') {\n';
        body    += '    return dynCall(rawFunction' + (args.length ? ', ' : '') + args.join(', ') + ');\n';
        body    += '};\n';

        return (new Function('dynCall', 'rawFunction', body))(dynCall, rawFunction);
#endif
    }

    var fp;
    if (Module['FUNCTION_TABLE_' + signature] !== undefined) {
        fp = Module['FUNCTION_TABLE_' + signature][rawFunction];
    } else if (typeof FUNCTION_TABLE !== "undefined") {
        fp = FUNCTION_TABLE[rawFunction];
    } else {
        // asm.js does not give direct access to the function tables,
        // and thus we must go through the dynCall interface which allows
        // calling into a signature's function table by pointer value.
        //
        // https://github.com/dherman/asm.js/issues/83
        //
        // This has three main penalties:
        // - dynCall is another function call in the path from JavaScript to C++.
        // - JITs may not predict through the function table indirection at runtime.
        var dc = Module["asm"]['dynCall_' + signature];
        if (dc === undefined) {
            // We will always enter this branch if the signature
            // contains 'f' and PRECISE_F32 is not enabled.
            //
            // Try again, replacing 'f' with 'd'.
            dc = Module["asm"]['dynCall_' + signature.replace(/f/g, 'd')];
            if (dc === undefined) {
                throwBindingError("No dynCall invoker for signature: " + signature);
            }
        }
        fp = makeDynCaller(dc);
    }

    if (typeof fp !== "function") {
        throwBindingError("unknown function pointer with signature " + signature + ": " + rawFunction);
    }
    return fp;
  },

  _embind_register_function__deps: [
    '$craftInvokerFunction', '$exposePublicSymbol', '$heap32VectorToArray',
    '$readLatin1String', '$replacePublicSymbol', '$embind__requireFunction',
    '$throwUnboundTypeError', '$whenDependentTypesAreResolved'],
  _embind_register_function: function(name, argCount, rawArgTypesAddr, signature, rawInvoker, fn) {
    var argTypes = heap32VectorToArray(argCount, rawArgTypesAddr);
    name = readLatin1String(name);

    rawInvoker = embind__requireFunction(signature, rawInvoker);

    exposePublicSymbol(name, function() {
        throwUnboundTypeError('Cannot call ' + name + ' due to unbound types', argTypes);
    }, argCount - 1);

    whenDependentTypesAreResolved([], argTypes, function(argTypes) {
        var invokerArgsArray = [argTypes[0] /* return value */, null /* no class 'this'*/].concat(argTypes.slice(1) /* actual params */);
        replacePublicSymbol(name, craftInvokerFunction(name, invokerArgsArray, null /* no class 'this'*/, rawInvoker, fn), argCount - 1);
        return [];
    });
  },

  $tupleRegistrations: {},

  _embind_register_value_array__deps: [
    '$tupleRegistrations', '$readLatin1String', '$embind__requireFunction'],
  _embind_register_value_array: function(
    rawType,
    name,
    constructorSignature,
    rawConstructor,
    destructorSignature,
    rawDestructor
  ) {
    tupleRegistrations[rawType] = {
        name: readLatin1String(name),
        rawConstructor: embind__requireFunction(constructorSignature, rawConstructor),
        rawDestructor: embind__requireFunction(destructorSignature, rawDestructor),
        elements: [],
    };
  },

  _embind_register_value_array_element__deps: [
    '$tupleRegistrations', '$embind__requireFunction'],
  _embind_register_value_array_element: function(
    rawTupleType,
    getterReturnType,
    getterSignature,
    getter,
    getterContext,
    setterArgumentType,
    setterSignature,
    setter,
    setterContext
  ) {
    tupleRegistrations[rawTupleType].elements.push({
        getterReturnType: getterReturnType,
        getter: embind__requireFunction(getterSignature, getter),
        getterContext: getterContext,
        setterArgumentType: setterArgumentType,
        setter: embind__requireFunction(setterSignature, setter),
        setterContext: setterContext,
    });
  },

  _embind_finalize_value_array__deps: [
    '$tupleRegistrations', '$runDestructors',
    '$simpleReadValueFromPointer', '$whenDependentTypesAreResolved'],
  _embind_finalize_value_array: function(rawTupleType) {
    var reg = tupleRegistrations[rawTupleType];
    delete tupleRegistrations[rawTupleType];
    var elements = reg.elements;
    var elementsLength = elements.length;
    var elementTypes = elements.map(function(elt) { return elt.getterReturnType; }).
                concat(elements.map(function(elt) { return elt.setterArgumentType; }));

    var rawConstructor = reg.rawConstructor;
    var rawDestructor = reg.rawDestructor;

    whenDependentTypesAreResolved([rawTupleType], elementTypes, function(elementTypes) {
        elements.forEach(function(elt, i) {
            var getterReturnType = elementTypes[i];
            var getter = elt.getter;
            var getterContext = elt.getterContext;
            var setterArgumentType = elementTypes[i + elementsLength];
            var setter = elt.setter;
            var setterContext = elt.setterContext;
            elt.read = function(ptr) {
                return getterReturnType['fromWireType'](getter(getterContext, ptr));
            };
            elt.write = function(ptr, o) {
                var destructors = [];
                setter(setterContext, ptr, setterArgumentType['toWireType'](destructors, o));
                runDestructors(destructors);
            };
        });

        return [{
            name: reg.name,
            'fromWireType': function(ptr) {
                var rv = new Array(elementsLength);
                for (var i = 0; i < elementsLength; ++i) {
                    rv[i] = elements[i].read(ptr);
                }
                rawDestructor(ptr);
                return rv;
            },
            'toWireType': function(destructors, o) {
                if (elementsLength !== o.length) {
                    throw new TypeError("Incorrect number of tuple elements for " + reg.name + ": expected=" + elementsLength + ", actual=" + o.length);
                }
                var ptr = rawConstructor();
                for (var i = 0; i < elementsLength; ++i) {
                    elements[i].write(ptr, o[i]);
                }
                if (destructors !== null) {
                    destructors.push(rawDestructor, ptr);
                }
                return ptr;
            },
            'argPackAdvance': 8,
            'readValueFromPointer': simpleReadValueFromPointer,
            destructorFunction: rawDestructor,
        }];
    });
  },

  $structRegistrations: {},

  _embind_register_value_object__deps: [
    '$structRegistrations', '$readLatin1String', '$embind__requireFunction'],
  _embind_register_value_object: function(
    rawType,
    name,
    constructorSignature,
    rawConstructor,
    destructorSignature,
    rawDestructor
  ) {
    structRegistrations[rawType] = {
        name: readLatin1String(name),
        rawConstructor: embind__requireFunction(constructorSignature, rawConstructor),
        rawDestructor: embind__requireFunction(destructorSignature, rawDestructor),
        fields: [],
    };
  },

  _embind_register_value_object_field__deps: [
    '$structRegistrations', '$readLatin1String', '$embind__requireFunction'],
  _embind_register_value_object_field: function(
    structType,
    fieldName,
    getterReturnType,
    getterSignature,
    getter,
    getterContext,
    setterArgumentType,
    setterSignature,
    setter,
    setterContext
  ) {
    structRegistrations[structType].fields.push({
        fieldName: readLatin1String(fieldName),
        getterReturnType: getterReturnType,
        getter: embind__requireFunction(getterSignature, getter),
        getterContext: getterContext,
        setterArgumentType: setterArgumentType,
        setter: embind__requireFunction(setterSignature, setter),
        setterContext: setterContext,
    });
  },

  _embind_finalize_value_object__deps: [
    '$structRegistrations', '$runDestructors',
    '$simpleReadValueFromPointer', '$whenDependentTypesAreResolved'],
  _embind_finalize_value_object: function(structType) {
    var reg = structRegistrations[structType];
    delete structRegistrations[structType];

    var rawConstructor = reg.rawConstructor;
    var rawDestructor = reg.rawDestructor;
    var fieldRecords = reg.fields;
    var fieldTypes = fieldRecords.map(function(field) { return field.getterReturnType; }).
              concat(fieldRecords.map(function(field) { return field.setterArgumentType; }));
    whenDependentTypesAreResolved([structType], fieldTypes, function(fieldTypes) {
        var fields = {};
        fieldRecords.forEach(function(field, i) {
            var fieldName = field.fieldName;
            var getterReturnType = fieldTypes[i];
            var getter = field.getter;
            var getterContext = field.getterContext;
            var setterArgumentType = fieldTypes[i + fieldRecords.length];
            var setter = field.setter;
            var setterContext = field.setterContext;
            fields[fieldName] = {
                read: function(ptr) {
                    return getterReturnType['fromWireType'](
                        getter(getterContext, ptr));
                },
                write: function(ptr, o) {
                    var destructors = [];
                    setter(setterContext, ptr, setterArgumentType['toWireType'](destructors, o));
                    runDestructors(destructors);
                }
            };
        });

        return [{
            name: reg.name,
            'fromWireType': function(ptr) {
                var rv = {};
                for (var i in fields) {
                    rv[i] = fields[i].read(ptr);
                }
                rawDestructor(ptr);
                return rv;
            },
            'toWireType': function(destructors, o) {
                // todo: Here we have an opportunity for -O3 level "unsafe" optimizations:
                // assume all fields are present without checking.
                for (var fieldName in fields) {
                    if (!(fieldName in o)) {
                        throw new TypeError('Missing field');
                    }
                }
                var ptr = rawConstructor();
                for (fieldName in fields) {
                    fields[fieldName].write(ptr, o[fieldName]);
                }
                if (destructors !== null) {
                    destructors.push(rawDestructor, ptr);
                }
                return ptr;
            },
            'argPackAdvance': 8,
            'readValueFromPointer': simpleReadValueFromPointer,
            destructorFunction: rawDestructor,
        }];
    });
  },

  $genericPointerToWireType__deps: ['$throwBindingError', '$upcastPointer'],
  $genericPointerToWireType: function(destructors, handle) {
    var ptr;
    if (handle === null) {
        if (this.isReference) {
            throwBindingError('null is not a valid ' + this.name);
        }

        if (this.isSmartPointer) {
            ptr = this.rawConstructor();
            if (destructors !== null) {
                destructors.push(this.rawDestructor, ptr);
            }
            return ptr;
        } else {
            return 0;
        }
    }

    if (!handle.$$) {
        throwBindingError('Cannot pass "' + _embind_repr(handle) + '" as a ' + this.name);
    }
    if (!handle.$$.ptr) {
        throwBindingError('Cannot pass deleted object as a pointer of type ' + this.name);
    }
    if (!this.isConst && handle.$$.ptrType.isConst) {
        throwBindingError('Cannot convert argument of type ' + (handle.$$.smartPtrType ? handle.$$.smartPtrType.name : handle.$$.ptrType.name) + ' to parameter type ' + this.name);
    }
    var handleClass = handle.$$.ptrType.registeredClass;
    ptr = upcastPointer(handle.$$.ptr, handleClass, this.registeredClass);

    if (this.isSmartPointer) {
        // TODO: this is not strictly true
        // We could support BY_EMVAL conversions from raw pointers to smart pointers
        // because the smart pointer can hold a reference to the handle
        if (undefined === handle.$$.smartPtr) {
            throwBindingError('Passing raw pointer to smart pointer is illegal');
        }

        switch (this.sharingPolicy) {
            case 0: // NONE
                // no upcasting
                if (handle.$$.smartPtrType === this) {
                    ptr = handle.$$.smartPtr;
                } else {
                    throwBindingError('Cannot convert argument of type ' + (handle.$$.smartPtrType ? handle.$$.smartPtrType.name : handle.$$.ptrType.name) + ' to parameter type ' + this.name);
                }
                break;

            case 1: // INTRUSIVE
                ptr = handle.$$.smartPtr;
                break;

            case 2: // BY_EMVAL
                if (handle.$$.smartPtrType === this) {
                    ptr = handle.$$.smartPtr;
                } else {
                    var clonedHandle = handle['clone']();
                    ptr = this.rawShare(
                        ptr,
                        __emval_register(function() {
                            clonedHandle['delete']();
                        })
                    );
                    if (destructors !== null) {
                        destructors.push(this.rawDestructor, ptr);
                    }
                }
                break;

            default:
                throwBindingError('Unsupporting sharing policy');
        }
    }
    return ptr;
  },

  // If we know a pointer type is not going to have SmartPtr logic in it, we can
  // special-case optimize it a bit (compare to genericPointerToWireType)
  $constNoSmartPtrRawPointerToWireType__deps: ['$throwBindingError', '$upcastPointer'],
  $constNoSmartPtrRawPointerToWireType: function(destructors, handle) {
    if (handle === null) {
        if (this.isReference) {
            throwBindingError('null is not a valid ' + this.name);
        }
        return 0;
    }

    if (!handle.$$) {
        throwBindingError('Cannot pass "' + _embind_repr(handle) + '" as a ' + this.name);
    }
    if (!handle.$$.ptr) {
        throwBindingError('Cannot pass deleted object as a pointer of type ' + this.name);
    }
    var handleClass = handle.$$.ptrType.registeredClass;
    var ptr = upcastPointer(handle.$$.ptr, handleClass, this.registeredClass);
    return ptr;
  },

  // An optimized version for non-const method accesses - there we must additionally restrict that
  // the pointer is not a const-pointer.
  $nonConstNoSmartPtrRawPointerToWireType__deps: ['$throwBindingError', '$upcastPointer'],
  $nonConstNoSmartPtrRawPointerToWireType: function(destructors, handle) {
    if (handle === null) {
        if (this.isReference) {
            throwBindingError('null is not a valid ' + this.name);
        }
        return 0;
    }

    if (!handle.$$) {
        throwBindingError('Cannot pass "' + _embind_repr(handle) + '" as a ' + this.name);
    }
    if (!handle.$$.ptr) {
        throwBindingError('Cannot pass deleted object as a pointer of type ' + this.name);
    }
    if (handle.$$.ptrType.isConst) {
        throwBindingError('Cannot convert argument of type ' + handle.$$.ptrType.name + ' to parameter type ' + this.name);
    }
    var handleClass = handle.$$.ptrType.registeredClass;
    var ptr = upcastPointer(handle.$$.ptr, handleClass, this.registeredClass);
    return ptr;
  },

  $init_RegisteredPointer__deps: [
    '$simpleReadValueFromPointer',
    '$RegisteredPointer_getPointee', '$RegisteredPointer_destructor',
    '$RegisteredPointer_deleteObject', '$RegisteredPointer_fromWireType'],
  $init_RegisteredPointer: function() {
    RegisteredPointer.prototype.getPointee = RegisteredPointer_getPointee;
    RegisteredPointer.prototype.destructor = RegisteredPointer_destructor;
    RegisteredPointer.prototype['argPackAdvance'] = 8;
    RegisteredPointer.prototype['readValueFromPointer'] = simpleReadValueFromPointer;
    RegisteredPointer.prototype['deleteObject'] = RegisteredPointer_deleteObject;
    RegisteredPointer.prototype['fromWireType'] = RegisteredPointer_fromWireType;
  },

  $RegisteredPointer__deps: [
    '$constNoSmartPtrRawPointerToWireType', '$genericPointerToWireType',
    '$nonConstNoSmartPtrRawPointerToWireType', '$init_RegisteredPointer'],
  $RegisteredPointer__postset: 'init_RegisteredPointer()',
  $RegisteredPointer: function(
    name,
    registeredClass,
    isReference,
    isConst,

    // smart pointer properties
    isSmartPointer,
    pointeeType,
    sharingPolicy,
    rawGetPointee,
    rawConstructor,
    rawShare,
    rawDestructor
  ) {
    this.name = name;
    this.registeredClass = registeredClass;
    this.isReference = isReference;
    this.isConst = isConst;

    // smart pointer properties
    this.isSmartPointer = isSmartPointer;
    this.pointeeType = pointeeType;
    this.sharingPolicy = sharingPolicy;
    this.rawGetPointee = rawGetPointee;
    this.rawConstructor = rawConstructor;
    this.rawShare = rawShare;
    this.rawDestructor = rawDestructor;

    if (!isSmartPointer && registeredClass.baseClass === undefined) {
        if (isConst) {
            this['toWireType'] = constNoSmartPtrRawPointerToWireType;
            this.destructorFunction = null;
        } else {
            this['toWireType'] = nonConstNoSmartPtrRawPointerToWireType;
            this.destructorFunction = null;
        }
    } else {
        this['toWireType'] = genericPointerToWireType;
        // Here we must leave this.destructorFunction undefined, since whether genericPointerToWireType returns
        // a pointer that needs to be freed up is runtime-dependent, and cannot be evaluated at registration time.
        // TODO: Create an alternative mechanism that allows removing the use of var destructors = []; array in
        //       craftInvokerFunction altogether.
    }
  },

  $RegisteredPointer_getPointee: function(ptr) {
    if (this.rawGetPointee) {
        ptr = this.rawGetPointee(ptr);
    }
    return ptr;
  },

  $RegisteredPointer_destructor: function(ptr) {
    if (this.rawDestructor) {
        this.rawDestructor(ptr);
    }
  },

  $RegisteredPointer_deleteObject: function(handle) {
    if (handle !== null) {
        handle['delete']();
    }
  },

  $RegisteredPointer_fromWireType__deps: [
    '$downcastPointer', '$registeredPointers',
    '$getInheritedInstance', '$makeClassHandle'],
  $RegisteredPointer_fromWireType: function(ptr) {
    // ptr is a raw pointer (or a raw smartpointer)

    // rawPointer is a maybe-null raw pointer
    var rawPointer = this.getPointee(ptr);
    if (!rawPointer) {
        this.destructor(ptr);
        return null;
    }

    var registeredInstance = getInheritedInstance(this.registeredClass, rawPointer);
    if (undefined !== registeredInstance) {
        // JS object has been neutered, time to repopulate it
        if (0 === registeredInstance.$$.count.value) {
            registeredInstance.$$.ptr = rawPointer;
            registeredInstance.$$.smartPtr = ptr;
            return registeredInstance['clone']();
        } else {
            // else, just increment reference count on existing object
            // it already has a reference to the smart pointer
            var rv = registeredInstance['clone']();
            this.destructor(ptr);
            return rv;
        }
    }

    function makeDefaultHandle() {
        if (this.isSmartPointer) {
            return makeClassHandle(this.registeredClass.instancePrototype, {
                ptrType: this.pointeeType,
                ptr: rawPointer,
                smartPtrType: this,
                smartPtr: ptr,
            });
        } else {
            return makeClassHandle(this.registeredClass.instancePrototype, {
                ptrType: this,
                ptr: ptr,
            });
        }
    }

    var actualType = this.registeredClass.getActualType(rawPointer);
    var registeredPointerRecord = registeredPointers[actualType];
    if (!registeredPointerRecord) {
        return makeDefaultHandle.call(this);
    }

    var toType;
    if (this.isConst) {
        toType = registeredPointerRecord.constPointerType;
    } else {
        toType = registeredPointerRecord.pointerType;
    }
    var dp = downcastPointer(
        rawPointer,
        this.registeredClass,
        toType.registeredClass);
    if (dp === null) {
        return makeDefaultHandle.call(this);
    }
    if (this.isSmartPointer) {
        return makeClassHandle(toType.registeredClass.instancePrototype, {
            ptrType: toType,
            ptr: dp,
            smartPtrType: this,
            smartPtr: ptr,
        });
    } else {
        return makeClassHandle(toType.registeredClass.instancePrototype, {
            ptrType: toType,
            ptr: dp,
        });
    }
  },

  $makeClassHandle__deps: ['$throwInternalError'],
  $makeClassHandle: function(prototype, record) {
    if (!record.ptrType || !record.ptr) {
        throwInternalError('makeClassHandle requires ptr and ptrType');
    }
    var hasSmartPtrType = !!record.smartPtrType;
    var hasSmartPtr = !!record.smartPtr;
    if (hasSmartPtrType !== hasSmartPtr) {
        throwInternalError('Both smartPtrType and smartPtr must be specified');
    }
    record.count = { value: 1 };
    return Object.create(prototype, {
        $$: {
            value: record,
        },
    });
  },

  $init_ClassHandle__deps: [
    '$ClassHandle_isAliasOf', '$ClassHandle_clone', '$ClassHandle_delete',
    '$ClassHandle_isDeleted', '$ClassHandle_deleteLater'],
  $init_ClassHandle: function() {
    ClassHandle.prototype['isAliasOf'] = ClassHandle_isAliasOf;
    ClassHandle.prototype['clone'] = ClassHandle_clone;
    ClassHandle.prototype['delete'] = ClassHandle_delete;
    ClassHandle.prototype['isDeleted'] = ClassHandle_isDeleted;
    ClassHandle.prototype['deleteLater'] = ClassHandle_deleteLater;
  },

  $ClassHandle__deps: ['$init_ClassHandle'],
  $ClassHandle__postset: 'init_ClassHandle()',
  // root of all pointer and smart pointer handles in embind
  $ClassHandle: function() {
  },

  $ClassHandle_isAliasOf: function(other) {
    if (!(this instanceof ClassHandle)) {
        return false;
    }
    if (!(other instanceof ClassHandle)) {
        return false;
    }

    var leftClass = this.$$.ptrType.registeredClass;
    var left = this.$$.ptr;
    var rightClass = other.$$.ptrType.registeredClass;
    var right = other.$$.ptr;

    while (leftClass.baseClass) {
        left = leftClass.upcast(left);
        leftClass = leftClass.baseClass;
    }

    while (rightClass.baseClass) {
        right = rightClass.upcast(right);
        rightClass = rightClass.baseClass;
    }

    return leftClass === rightClass && left === right;
  },

  $throwInstanceAlreadyDeleted__deps: ['$throwBindingError'],
  $throwInstanceAlreadyDeleted: function(obj) {
    function getInstanceTypeName(handle) {
      return handle.$$.ptrType.registeredClass.name;
    }
    throwBindingError(getInstanceTypeName(obj) + ' instance already deleted');
  },

  $ClassHandle_clone__deps: ['$shallowCopyInternalPointer', '$throwInstanceAlreadyDeleted'],
  $ClassHandle_clone: function() {
    if (!this.$$.ptr) {
        throwInstanceAlreadyDeleted(this);
    }

    if (this.$$.preservePointerOnDelete) {
        this.$$.count.value += 1;
        return this;
    } else {
        var clone = Object.create(Object.getPrototypeOf(this), {
            $$: {
                value: shallowCopyInternalPointer(this.$$),
            }
        });

        clone.$$.count.value += 1;
        clone.$$.deleteScheduled = false;
        return clone;
    }
  },

  $runDestructor: function(handle) {
    var $$ = handle.$$;
    if ($$.smartPtr) {
        $$.smartPtrType.rawDestructor($$.smartPtr);
    } else {
        $$.ptrType.registeredClass.rawDestructor($$.ptr);
    }
  },

  $ClassHandle_delete__deps: [
    '$runDestructor', '$throwBindingError', '$throwInstanceAlreadyDeleted'],
  $ClassHandle_delete: function() {
    if (!this.$$.ptr) {
        throwInstanceAlreadyDeleted(this);
    }

    if (this.$$.deleteScheduled && !this.$$.preservePointerOnDelete) {
        throwBindingError('Object already scheduled for deletion');
    }

    this.$$.count.value -= 1;
    var toDelete = 0 === this.$$.count.value;
    if (toDelete) {
        runDestructor(this);
    }
    if (!this.$$.preservePointerOnDelete) {
        this.$$.smartPtr = undefined;
        this.$$.ptr = undefined;
    }
  },

  $deletionQueue: [],

  $ClassHandle_isDeleted: function() {
    return !this.$$.ptr;
  },

  $ClassHandle_deleteLater__deps: [
    '$delayFunction', '$deletionQueue', '$flushPendingDeletes'],
  $ClassHandle_deleteLater: function() {
    if (!this.$$.ptr) {
        throwInstanceAlreadyDeleted(this);
    }
    if (this.$$.deleteScheduled && !this.$$.preservePointerOnDelete) {
        throwBindingError('Object already scheduled for deletion');
    }
    deletionQueue.push(this);
    if (deletionQueue.length === 1 && delayFunction) {
        delayFunction(flushPendingDeletes);
    }
    this.$$.deleteScheduled = true;
    return this;
  },

  $flushPendingDeletes__deps: ['$deletionQueue'],
  $flushPendingDeletes: function() {
    while (deletionQueue.length) {
        var obj = deletionQueue.pop();
        obj.$$.deleteScheduled = false;
        obj['delete']();
    }
  },

  $delayFunction: undefined,

  $setDelayFunction__deps: ['$delayFunction', '$deletionQueue', '$flushPendingDeletes'],
  $setDelayFunction: function(fn) {
    delayFunction = fn;
    if (deletionQueue.length && delayFunction) {
        delayFunction(flushPendingDeletes);
    }
  },

  $RegisteredClass: function(
    name,
    constructor,
    instancePrototype,
    rawDestructor,
    baseClass,
    getActualType,
    upcast,
    downcast
  ) {
    this.name = name;
    this.constructor = constructor;
    this.instancePrototype = instancePrototype;
    this.rawDestructor = rawDestructor;
    this.baseClass = baseClass;
    this.getActualType = getActualType;
    this.upcast = upcast;
    this.downcast = downcast;
    this.pureVirtualFunctions = [];
  },

  $shallowCopyInternalPointer: function(o) {
    return {
        count: o.count,
        deleteScheduled: o.deleteScheduled,
        preservePointerOnDelete: o.preservePointerOnDelete,
        ptr: o.ptr,
        ptrType: o.ptrType,
        smartPtr: o.smartPtr,
        smartPtrType: o.smartPtrType,
    };
  },

  _embind_register_class__deps: [
    '$BindingError', '$ClassHandle', '$createNamedFunction',
    '$registeredPointers', '$exposePublicSymbol',
    '$makeLegalFunctionName', '$readLatin1String',
    '$RegisteredClass', '$RegisteredPointer', '$replacePublicSymbol',
    '$embind__requireFunction', '$throwUnboundTypeError',
    '$whenDependentTypesAreResolved'],
  _embind_register_class: function(
    rawType,
    rawPointerType,
    rawConstPointerType,
    baseClassRawType,
    getActualTypeSignature,
    getActualType,
    upcastSignature,
    upcast,
    downcastSignature,
    downcast,
    name,
    destructorSignature,
    rawDestructor
  ) {
    name = readLatin1String(name);
    getActualType = embind__requireFunction(getActualTypeSignature, getActualType);
    if (upcast) {
        upcast = embind__requireFunction(upcastSignature, upcast);
    }
    if (downcast) {
        downcast = embind__requireFunction(downcastSignature, downcast);
    }
    rawDestructor = embind__requireFunction(destructorSignature, rawDestructor);
    var legalFunctionName = makeLegalFunctionName(name);

    exposePublicSymbol(legalFunctionName, function() {
        // this code cannot run if baseClassRawType is zero
        throwUnboundTypeError('Cannot construct ' + name + ' due to unbound types', [baseClassRawType]);
    });

    whenDependentTypesAreResolved(
        [rawType, rawPointerType, rawConstPointerType],
        baseClassRawType ? [baseClassRawType] : [],
        function(base) {
            base = base[0];

            var baseClass;
            var basePrototype;
            if (baseClassRawType) {
                baseClass = base.registeredClass;
                basePrototype = baseClass.instancePrototype;
            } else {
                basePrototype = ClassHandle.prototype;
            }

            var constructor = createNamedFunction(legalFunctionName, function() {
                if (Object.getPrototypeOf(this) !== instancePrototype) {
                    throw new BindingError("Use 'new' to construct " + name);
                }
                if (undefined === registeredClass.constructor_body) {
                    throw new BindingError(name + " has no accessible constructor");
                }
                var body = registeredClass.constructor_body[arguments.length];
                if (undefined === body) {
                    throw new BindingError("Tried to invoke ctor of " + name + " with invalid number of parameters (" + arguments.length + ") - expected (" + Object.keys(registeredClass.constructor_body).toString() + ") parameters instead!");
                }
                return body.apply(this, arguments);
            });

            var instancePrototype = Object.create(basePrototype, {
                constructor: { value: constructor },
            });

            constructor.prototype = instancePrototype;

            var registeredClass = new RegisteredClass(
                name,
                constructor,
                instancePrototype,
                rawDestructor,
                baseClass,
                getActualType,
                upcast,
                downcast);

            var referenceConverter = new RegisteredPointer(
                name,
                registeredClass,
                true,
                false,
                false);

            var pointerConverter = new RegisteredPointer(
                name + '*',
                registeredClass,
                false,
                false,
                false);

            var constPointerConverter = new RegisteredPointer(
                name + ' const*',
                registeredClass,
                false,
                true,
                false);

            registeredPointers[rawType] = {
                pointerType: pointerConverter,
                constPointerType: constPointerConverter
            };

            replacePublicSymbol(legalFunctionName, constructor);

            return [referenceConverter, pointerConverter, constPointerConverter];
        }
    );
  },

  _embind_register_class_constructor__deps: [
    '$heap32VectorToArray', '$embind__requireFunction', '$runDestructors',
    '$throwBindingError', '$whenDependentTypesAreResolved'],
  _embind_register_class_constructor: function(
    rawClassType,
    argCount,
    rawArgTypesAddr,
    invokerSignature,
    invoker,
    rawConstructor
  ) {
    var rawArgTypes = heap32VectorToArray(argCount, rawArgTypesAddr);
    invoker = embind__requireFunction(invokerSignature, invoker);

    whenDependentTypesAreResolved([], [rawClassType], function(classType) {
        classType = classType[0];
        var humanName = 'constructor ' + classType.name;

        if (undefined === classType.registeredClass.constructor_body) {
            classType.registeredClass.constructor_body = [];
        }
        if (undefined !== classType.registeredClass.constructor_body[argCount - 1]) {
            throw new BindingError("Cannot register multiple constructors with identical number of parameters (" + (argCount-1) + ") for class '" + classType.name + "'! Overload resolution is currently only performed using the parameter count, not actual type info!");
        }
        classType.registeredClass.constructor_body[argCount - 1] = function unboundTypeHandler() {
            throwUnboundTypeError('Cannot construct ' + classType.name + ' due to unbound types', rawArgTypes);
        };

        whenDependentTypesAreResolved([], rawArgTypes, function(argTypes) {
            classType.registeredClass.constructor_body[argCount - 1] = function constructor_body() {
                if (arguments.length !== argCount - 1) {
                    throwBindingError(humanName + ' called with ' + arguments.length + ' arguments, expected ' + (argCount-1));
                }
                var destructors = [];
                var args = new Array(argCount);
                args[0] = rawConstructor;
                for (var i = 1; i < argCount; ++i) {
                    args[i] = argTypes[i]['toWireType'](destructors, arguments[i - 1]);
                }

                var ptr = invoker.apply(null, args);
                runDestructors(destructors);

                return argTypes[0]['fromWireType'](ptr);
            };
            return [];
        });
        return [];
    });
  },

  $downcastPointer: function(ptr, ptrClass, desiredClass) {
    if (ptrClass === desiredClass) {
        return ptr;
    }
    if (undefined === desiredClass.baseClass) {
        return null; // no conversion
    }

    var rv = downcastPointer(ptr, ptrClass, desiredClass.baseClass);
    if (rv === null) {
        return null;
    }
    return desiredClass.downcast(rv);
  },

  $upcastPointer__deps: ['$throwBindingError'],
  $upcastPointer: function(ptr, ptrClass, desiredClass) {
    while (ptrClass !== desiredClass) {
        if (!ptrClass.upcast) {
            throwBindingError("Expected null or instance of " + desiredClass.name + ", got an instance of " + ptrClass.name);
        }
        ptr = ptrClass.upcast(ptr);
        ptrClass = ptrClass.baseClass;
    }
    return ptr;
  },

  $validateThis__deps: ['$throwBindingError', '$upcastPointer'],
  $validateThis: function(this_, classType, humanName) {
    if (!(this_ instanceof Object)) {
        throwBindingError(humanName + ' with invalid "this": ' + this_);
    }
    if (!(this_ instanceof classType.registeredClass.constructor)) {
        throwBindingError(humanName + ' incompatible with "this" of type ' + this_.constructor.name);
    }
    if (!this_.$$.ptr) {
        throwBindingError('cannot call emscripten binding method ' + humanName + ' on deleted object');
    }

    // todo: kill this
    return upcastPointer(
        this_.$$.ptr,
        this_.$$.ptrType.registeredClass,
        classType.registeredClass);
  },

  _embind_register_class_function__deps: [
    '$craftInvokerFunction', '$heap32VectorToArray', '$readLatin1String',
    '$embind__requireFunction', '$throwUnboundTypeError',
    '$whenDependentTypesAreResolved'],
  _embind_register_class_function: function(
    rawClassType,
    methodName,
    argCount,
    rawArgTypesAddr, // [ReturnType, ThisType, Args...]
    invokerSignature,
    rawInvoker,
    context,
    isPureVirtual
  ) {
    var rawArgTypes = heap32VectorToArray(argCount, rawArgTypesAddr);
    methodName = readLatin1String(methodName);
    rawInvoker = embind__requireFunction(invokerSignature, rawInvoker);

    whenDependentTypesAreResolved([], [rawClassType], function(classType) {
        classType = classType[0];
        var humanName = classType.name + '.' + methodName;

        if (isPureVirtual) {
            classType.registeredClass.pureVirtualFunctions.push(methodName);
        }

        function unboundTypesHandler() {
            throwUnboundTypeError('Cannot call ' + humanName + ' due to unbound types', rawArgTypes);
        }

        var proto = classType.registeredClass.instancePrototype;
        var method = proto[methodName];
        if (undefined === method || (undefined === method.overloadTable && method.className !== classType.name && method.argCount === argCount - 2)) {
            // This is the first overload to be registered, OR we are replacing a function in the base class with a function in the derived class.
            unboundTypesHandler.argCount = argCount - 2;
            unboundTypesHandler.className = classType.name;
            proto[methodName] = unboundTypesHandler;
        } else {
            // There was an existing function with the same name registered. Set up a function overload routing table.
            ensureOverloadTable(proto, methodName, humanName);
            proto[methodName].overloadTable[argCount - 2] = unboundTypesHandler;
        }

        whenDependentTypesAreResolved([], rawArgTypes, function(argTypes) {

            var memberFunction = craftInvokerFunction(humanName, argTypes, classType, rawInvoker, context);

            // Replace the initial unbound-handler-stub function with the appropriate member function, now that all types
            // are resolved. If multiple overloads are registered for this function, the function goes into an overload table.
            if (undefined === proto[methodName].overloadTable) {
                // Set argCount in case an overload is registered later
                memberFunction.argCount = argCount - 2;
                proto[methodName] = memberFunction;
            } else {
                proto[methodName].overloadTable[argCount - 2] = memberFunction;
            }

            return [];
        });
        return [];
    });
  },

  _embind_register_class_property__deps: [
    '$readLatin1String', '$embind__requireFunction', '$runDestructors',
    '$throwBindingError', '$throwUnboundTypeError',
    '$whenDependentTypesAreResolved', '$validateThis'],
  _embind_register_class_property: function(
    classType,
    fieldName,
    getterReturnType,
    getterSignature,
    getter,
    getterContext,
    setterArgumentType,
    setterSignature,
    setter,
    setterContext
  ) {
    fieldName = readLatin1String(fieldName);
    getter = embind__requireFunction(getterSignature, getter);

    whenDependentTypesAreResolved([], [classType], function(classType) {
        classType = classType[0];
        var humanName = classType.name + '.' + fieldName;
        var desc = {
            get: function() {
                throwUnboundTypeError('Cannot access ' + humanName + ' due to unbound types', [getterReturnType, setterArgumentType]);
            },
            enumerable: true,
            configurable: true
        };
        if (setter) {
            desc.set = function() {
                throwUnboundTypeError('Cannot access ' + humanName + ' due to unbound types', [getterReturnType, setterArgumentType]);
            };
        } else {
            desc.set = function(v) {
                throwBindingError(humanName + ' is a read-only property');
            };
        }

        Object.defineProperty(classType.registeredClass.instancePrototype, fieldName, desc);

        whenDependentTypesAreResolved(
            [],
            (setter ? [getterReturnType, setterArgumentType] : [getterReturnType]),
        function(types) {
            var getterReturnType = types[0];
            var desc = {
                get: function() {
                    var ptr = validateThis(this, classType, humanName + ' getter');
                    return getterReturnType['fromWireType'](getter(getterContext, ptr));
                },
                enumerable: true
            };

            if (setter) {
                setter = embind__requireFunction(setterSignature, setter);
                var setterArgumentType = types[1];
                desc.set = function(v) {
                    var ptr = validateThis(this, classType, humanName + ' setter');
                    var destructors = [];
                    setter(setterContext, ptr, setterArgumentType['toWireType'](destructors, v));
                    runDestructors(destructors);
                };
            }

            Object.defineProperty(classType.registeredClass.instancePrototype, fieldName, desc);
            return [];
        });

        return [];
    });
  },

  _embind_register_class_class_function__deps: [
    '$craftInvokerFunction', '$ensureOverloadTable', '$heap32VectorToArray',
    '$readLatin1String', '$embind__requireFunction', '$throwUnboundTypeError',
    '$whenDependentTypesAreResolved'],
  _embind_register_class_class_function: function(
    rawClassType,
    methodName,
    argCount,
    rawArgTypesAddr,
    invokerSignature,
    rawInvoker,
    fn
  ) {
    var rawArgTypes = heap32VectorToArray(argCount, rawArgTypesAddr);
    methodName = readLatin1String(methodName);
    rawInvoker = embind__requireFunction(invokerSignature, rawInvoker);
    whenDependentTypesAreResolved([], [rawClassType], function(classType) {
        classType = classType[0];
        var humanName = classType.name + '.' + methodName;

        function unboundTypesHandler() {
            throwUnboundTypeError('Cannot call ' + humanName + ' due to unbound types', rawArgTypes);
        }

        var proto = classType.registeredClass.constructor;
        if (undefined === proto[methodName]) {
            // This is the first function to be registered with this name.
            unboundTypesHandler.argCount = argCount-1;
            proto[methodName] = unboundTypesHandler;
        } else {
            // There was an existing function with the same name registered. Set up a function overload routing table.
            ensureOverloadTable(proto, methodName, humanName);
            proto[methodName].overloadTable[argCount-1] = unboundTypesHandler;
        }

        whenDependentTypesAreResolved([], rawArgTypes, function(argTypes) {
            // Replace the initial unbound-types-handler stub with the proper function. If multiple overloads are registered,
            // the function handlers go into an overload table.
            var invokerArgsArray = [argTypes[0] /* return value */, null /* no class 'this'*/].concat(argTypes.slice(1) /* actual params */);
            var func = craftInvokerFunction(humanName, invokerArgsArray, null /* no class 'this'*/, rawInvoker, fn);
            if (undefined === proto[methodName].overloadTable) {
                proto[methodName] = func;
            } else {
                proto[methodName].overloadTable[argCount-1] = func;
            }
            return [];
        });
        return [];
    });
  },

  _embind_register_class_class_property__deps: [
    '$readLatin1String', '$embind__requireFunction', '$runDestructors',
    '$throwBindingError', '$throwUnboundTypeError',
    '$whenDependentTypesAreResolved', '$validateThis'],
  _embind_register_class_class_property: function(
    rawClassType,
    fieldName,
    rawFieldType,
    rawFieldPtr,
    getterSignature,
    getter,
    setterSignature,
    setter
  ) {
    fieldName = readLatin1String(fieldName);
    getter = embind__requireFunction(getterSignature, getter);

    whenDependentTypesAreResolved([], [rawClassType], function(classType) {
        classType = classType[0];
        var humanName = classType.name + '.' + fieldName;
        var desc = {
            get: function() {
                throwUnboundTypeError('Cannot access ' + humanName + ' due to unbound types', [rawFieldType]);
            },
            enumerable: true,
            configurable: true
        };
        if (setter) {
            desc.set = function() {
                throwUnboundTypeError('Cannot access ' + humanName + ' due to unbound types', [rawFieldType]);
            };
        } else {
            desc.set = function(v) {
                throwBindingError(humanName + ' is a read-only property');
            };
        }

        Object.defineProperty(classType.registeredClass.constructor, fieldName, desc);

        whenDependentTypesAreResolved([], [rawFieldType], function(fieldType) {
            fieldType = fieldType[0];
            var desc = {
                get: function() {
                    return fieldType['fromWireType'](getter(rawFieldPtr));
                },
                enumerable: true
            };

            if (setter) {
                setter = embind__requireFunction(setterSignature, setter);
                desc.set = function(v) {
                    var destructors = [];
                    setter(rawFieldPtr, fieldType['toWireType'](destructors, v));
                    runDestructors(destructors);
                };
            }

            Object.defineProperty(classType.registeredClass.constructor, fieldName, desc);
            return [];
        });

        return [];
    });
  },

  _embind_create_inheriting_constructor__deps: [
    '$createNamedFunction', '_emval_register',
    '$PureVirtualError', '$readLatin1String',
    '$registerInheritedInstance', '$requireHandle',
    '$requireRegisteredType', '$throwBindingError',
    '$unregisterInheritedInstance'],
  _embind_create_inheriting_constructor: function(constructorName, wrapperType, properties) {
    constructorName = readLatin1String(constructorName);
    wrapperType = requireRegisteredType(wrapperType, 'wrapper');
    properties = requireHandle(properties);

    var arraySlice = [].slice;

    var registeredClass = wrapperType.registeredClass;
    var wrapperPrototype = registeredClass.instancePrototype;
    var baseClass = registeredClass.baseClass;
    var baseClassPrototype = baseClass.instancePrototype;
    var baseConstructor = registeredClass.baseClass.constructor;
    var ctor = createNamedFunction(constructorName, function() {
        registeredClass.baseClass.pureVirtualFunctions.forEach(function(name) {
            if (this[name] === baseClassPrototype[name]) {
                throw new PureVirtualError('Pure virtual function ' + name + ' must be implemented in JavaScript');
            }
        }.bind(this));

        Object.defineProperty(this, '__parent', {
            value: wrapperPrototype
        });
        this["__construct"].apply(this, arraySlice.call(arguments));
    });

    // It's a little nasty that we're modifying the wrapper prototype here.

    wrapperPrototype["__construct"] = function __construct() {
        if (this === wrapperPrototype) {
            throwBindingError("Pass correct 'this' to __construct");
        }

        var inner = baseConstructor["implement"].apply(
            undefined,
            [this].concat(arraySlice.call(arguments)));
        var $$ = inner.$$;
        inner["notifyOnDestruction"]();
        $$.preservePointerOnDelete = true;
        Object.defineProperties(this, { $$: {
            value: $$
        }});
        registerInheritedInstance(registeredClass, $$.ptr, this);
    };

    wrapperPrototype["__destruct"] = function __destruct() {
        if (this === wrapperPrototype) {
            throwBindingError("Pass correct 'this' to __destruct");
        }

        unregisterInheritedInstance(registeredClass, this.$$.ptr);
    };

    ctor.prototype = Object.create(wrapperPrototype);
    for (var p in properties) {
        ctor.prototype[p] = properties[p];
    }
    return __emval_register(ctor);
  },

  $char_0: '0'.charCodeAt(0),
  $char_9: '9'.charCodeAt(0),
  $makeLegalFunctionName__deps: ['$char_0', '$char_9'],
  $makeLegalFunctionName: function(name) {
    if (undefined === name) {
        return '_unknown';
    }
    name = name.replace(/[^a-zA-Z0-9_]/g, '$');
    var f = name.charCodeAt(0);
    if (f >= char_0 && f <= char_9) {
        return '_' + name;
    } else {
        return name;
    }
  },

  _embind_register_smart_ptr__deps: ['$RegisteredPointer', '$embind__requireFunction', '$whenDependentTypesAreResolved'],
  _embind_register_smart_ptr: function(
    rawType,
    rawPointeeType,
    name,
    sharingPolicy,
    getPointeeSignature,
    rawGetPointee,
    constructorSignature,
    rawConstructor,
    shareSignature,
    rawShare,
    destructorSignature,
    rawDestructor
  ) {
    name = readLatin1String(name);
    rawGetPointee = embind__requireFunction(getPointeeSignature, rawGetPointee);
    rawConstructor = embind__requireFunction(constructorSignature, rawConstructor);
    rawShare = embind__requireFunction(shareSignature, rawShare);
    rawDestructor = embind__requireFunction(destructorSignature, rawDestructor);

    whenDependentTypesAreResolved([rawType], [rawPointeeType], function(pointeeType) {
        pointeeType = pointeeType[0];

        var registeredPointer = new RegisteredPointer(
            name,
            pointeeType.registeredClass,
            false,
            false,
            // smart pointer properties
            true,
            pointeeType,
            sharingPolicy,
            rawGetPointee,
            rawConstructor,
            rawShare,
            rawDestructor);
        return [registeredPointer];
    });
  },

  _embind_register_enum__deps: ['$exposePublicSymbol', '$getShiftFromSize', '$enumReadValueFromPointer',
    '$readLatin1String', '$registerType'],
  _embind_register_enum: function(
    rawType,
    name,
    size,
    isSigned
  ) {
    var shift = getShiftFromSize(size);
    name = readLatin1String(name);

    function ctor() {
    }
    ctor.values = {};

    registerType(rawType, {
        name: name,
        constructor: ctor,
        'fromWireType': function(c) {
            return this.constructor.values[c];
        },
        'toWireType': function(destructors, c) {
            return c.value;
        },
        'argPackAdvance': 8,
        'readValueFromPointer': enumReadValueFromPointer(name, shift, isSigned),
        destructorFunction: null,
    });
    exposePublicSymbol(name, ctor);
  },

  _embind_register_enum_value__deps: [
    '$createNamedFunction', '$readLatin1String', '$requireRegisteredType'],
  _embind_register_enum_value: function(
    rawEnumType,
    name,
    enumValue
  ) {
    var enumType = requireRegisteredType(rawEnumType, 'enum');
    name = readLatin1String(name);

    var Enum = enumType.constructor;

    var Value = Object.create(enumType.constructor.prototype, {
        value: {value: enumValue},
        constructor: {value: createNamedFunction(enumType.name + '_' + name, function() {})},
    });
    Enum.values[enumValue] = Value;
    Enum[name] = Value;
  },

  _embind_register_constant__deps: ['$readLatin1String', '$whenDependentTypesAreResolved'],
  _embind_register_constant: function(name, type, value) {
    name = readLatin1String(name);
    whenDependentTypesAreResolved([], [type], function(type) {
        type = type[0];
        Module[name] = type['fromWireType'](value);
        return [];
    });
  },
};

mergeInto(LibraryManager.library, LibraryEmbind);<|MERGE_RESOLUTION|>--- conflicted
+++ resolved
@@ -632,22 +632,7 @@
             else if (value instanceof Uint8Array || value instanceof Int8Array)
             {
                 getLength = function() {return value.length;};
-            }
-<<<<<<< HEAD
-            else
-            {
-=======
-            var getElement;
-            if (value instanceof Uint8Array) {
-                getElement = getTAElement;
-            } else if (value instanceof Uint8ClampedArray) {
-                getElement = getTAElement;
-            } else if (value instanceof Int8Array) {
-                getElement = getTAElement;
-            } else if (typeof value === 'string') {
-                getElement = getStringElement;
             } else {
->>>>>>> a977b34f
                 throwBindingError('Cannot pass non-string to std::string');
             }
             
