--- conflicted
+++ resolved
@@ -397,8 +397,6 @@
 assert(typeof Module['pthreadMainPrefixURL'] === 'undefined', 'Module.pthreadMainPrefixURL option was removed, use Module.locateFile instead');
 assert(typeof Module['cdInitializerPrefixURL'] === 'undefined', 'Module.cdInitializerPrefixURL option was removed, use Module.locateFile instead');
 assert(typeof Module['filePackagePrefixURL'] === 'undefined', 'Module.filePackagePrefixURL option was removed, use Module.locateFile instead');
-<<<<<<< HEAD
-=======
 assert(typeof Module['read'] === 'undefined', 'Module.read option was removed (modify read_ in JS)');
 assert(typeof Module['readAsync'] === 'undefined', 'Module.readAsync option was removed (modify readAsync in JS)');
 assert(typeof Module['readBinary'] === 'undefined', 'Module.readBinary option was removed (modify readBinary in JS)');
@@ -411,7 +409,6 @@
 #if USE_PTHREADS
 assert(ENVIRONMENT_IS_WEB || ENVIRONMENT_IS_WORKER, 'Pthreads do not work in non-browser environments yet (need Web Workers, or an alternative to them)');
 #endif // USE_PTHREADS
->>>>>>> 6a4ad2aa
 #endif // ASSERTIONS
 
 // TODO remove when SDL2 is fixed (also see above)
