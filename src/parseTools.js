/**
 * @license
 * Copyright 2010 The Emscripten Authors
 * SPDX-License-Identifier: MIT
 */

// Various tools for parsing LLVM. Utilities of various sorts, that are
// specific to Emscripten (and hence not in utility.js).

// Does simple 'macro' substitution, using Django-like syntax,
// {{{ code }}} will be replaced with |eval(code)|.
// NOTE: Be careful with that ret check. If ret is |0|, |ret ? ret.toString() : ''| would result in ''!
function processMacros(text) {
  return text.replace(/{{{([^}]|}(?!}))+}}}/g, function(str) {
    str = str.substr(3, str.length-6);
    try {
      var ret = eval(str);
    } catch (ex) {
      ex.stack = 'In the following macro:\n\n' + str + '\n\n' + ex.stack;
      throw ex;
    }
    return ret !== null ? ret.toString() : '';
  });
}

// Simple #if/else/endif preprocessing for a file. Checks if the
// ident checked is true in our global.
// Also handles #include x.js (similar to C #include <file>)
// Param filenameHint can be passed as a description to identify the file that is being processed, used
// to locate errors for reporting and for html files to stop expansion between <style> and </style>.
function preprocess(text, filenameHint) {
  var fileExt = (filenameHint) ? filenameHint.split('.').pop().toLowerCase() : "";
  var isHtml = (fileExt === 'html' || fileExt === 'htm') ? true : false;
  var inStyle = false;
  var lines = text.split('\n');
  var ret = '';
  var showStack = [];
  for (var i = 0; i < lines.length; i++) {
    var line = lines[i];
    try {
      if (line[line.length-1] === '\r') {
        line = line.substr(0, line.length-1); // Windows will have '\r' left over from splitting over '\r\n'
      }
      if (isHtml && line.indexOf('<style') !== -1 && !inStyle) {
        inStyle = true;
      }
      if (isHtml && line.indexOf('</style') !== -1 && inStyle) {
        inStyle = false;
      }

      if (!inStyle) {
        if (line.indexOf('#if') === 0) {
          var parts = line.split(' ');
          var after = parts.slice(1).join(' ');
          var truthy = !!eval(after);
          showStack.push(truthy);
        } else if (line.indexOf('#include') === 0) {
          if (showStack.indexOf(false) === -1) {
            var filename = line.substr(line.indexOf(' ')+1);
            if (filename.indexOf('"') === 0) {
              filename = filename.substr(1, filename.length - 2);
            }
            var included = read(filename);
            ret += '\n' + preprocess(included, filename) + '\n';
          }
        } else if (line.indexOf('#else') === 0) {
          assert(showStack.length > 0);
          showStack.push(!showStack.pop());
        } else if (line.indexOf('#endif') === 0) {
          assert(showStack.length > 0);
          showStack.pop();
        } else {
          if (line[0] === '#') {
            throw "Unclear preprocessor command on line " + i + ': ' + line;
          }
          if (showStack.indexOf(false) === -1) {
            ret += line + '\n';
          }
        }
      } else { // !inStyle
        if (showStack.indexOf(false) === -1) {
          ret += line + '\n';
        }
      }
    } catch(e) {
      printErr('parseTools.js preprocessor error in ' + filenameHint + ':' + (i+1) + ': \"' + line + '\"!');
      throw e;
    }
  }
  assert(showStack.length == 0, 'preprocessing error in file '+ filenameHint + ', no matching #endif found (' + showStack.length + ' unmatched preprocessing directives on stack)');
  return ret;
}

function removePointing(type, num) {
  if (num === 0) return type;
  assert(type.substr(type.length-(num ? num : 1)).replace(/\*/g, '') === ''); //, 'Error in removePointing with ' + [type, num, type.substr(type.length-(num ? num : 1))]);
  return type.substr(0, type.length-(num ? num : 1));
}

function pointingLevels(type) {
  if (!type) return 0;
  var ret = 0;
  var len1 = type.length - 1;
  while (type[len1-ret] && type[len1-ret] === '*') {
    ret++;
  }
  return ret;
}

function removeAllPointing(type) {
  return removePointing(type, pointingLevels(type));
}

function toNiceIdent(ident) {
  assert(ident);
  if (parseFloat(ident) == ident) return ident;
  if (ident == 'null') return '0'; // see parseNumerical
  if (ident == 'undef') return '0';
  return ident.replace('%', '$').replace(/["&\\ \.@:<>,\*\[\]\(\)-]/g, '_');
}

// Kind of a hack. In some cases we have strings that we do not want
// to |toNiceIdent|, as they are the output of previous processing. We
// should refactor everything into an object, with an explicit flag
// saying what has been |toNiceIdent|ed. Until then, this will detect
// simple idents that are in need of |toNiceIdent|ation. Or, we should
// ensure that processed strings never start with %,@, e.g. by always
// enclosing them in ().
function toNiceIdentCarefully(ident) {
  if (ident[0] == '%' || ident[0] == '@') ident = toNiceIdent(ident);
  return ident;
}

// Returns true if ident is a niceIdent (see toNiceIdent). If loose
// is true, then also allow () and spaces.
function isNiceIdent(ident, loose) {
  if (loose) {
    return /^\(?[$_]+[\w$_\d ]*\)?$/.test(ident);
  } else {
    return /^[$_]+[\w$_\d]*$/.test(ident);
  }
}

// Simple variables or numbers, or things already quoted, do not need to be quoted
function needsQuoting(ident) {
  if (/^[-+]?[$_]?[\w$_\d]*$/.test(ident)) return false; // number or variable
  if (ident[0] === '(' && ident[ident.length-1] === ')' && ident.indexOf('(', 1) < 0) return false; // already fully quoted
  return true;
}

function isStructPointerType(type) {
  // This test is necessary for clang - in llvm-gcc, we
  // could check for %struct. The downside is that %1 can
  // be either a variable or a structure, and we guess it is
  // a struct, which can lead to |call i32 %5()| having
  // |%5()| as a function call (like |i32 (i8*)| etc.). So
  // we must check later on, in call(), where we have more
  // context, to differentiate such cases.
  // A similar thing happens in isStructType()
  return !Compiletime.isNumberType(type) && type[0] == '%';
}

function isPointerType(type) {
  return type[type.length-1] == '*';
}

function isArrayType(type) {
  return /^\[\d+\ x\ (.*)\]/.test(type);
}

function isStructType(type) {
  if (isPointerType(type)) return false;
  if (isArrayType(type)) return true;
  if (/<?\{ ?[^}]* ?\}>?/.test(type)) return true; // { i32, i8 } etc. - anonymous struct types
  // See comment in isStructPointerType()
  return type[0] == '%';
}

function isVectorType(type) {
  return type[type.length-1] === '>';
}

function isStructuralType(type) {
  return /^\{ ?[^}]* ?\}$/.test(type); // { i32, i8 } etc. - anonymous struct types
}

function getStructuralTypeParts(type) { // split { i32, i8 } etc. into parts
  return type.replace(/[ {}]/g, '').split(',');
}

function getStructuralTypePartBits(part) {
  return Math.ceil((getBits(part) || 32)/32)*32; // simple 32-bit alignment. || 32 is for pointers
}

function isIntImplemented(type) {
  return type[0] == 'i' || isPointerType(type);
}

// Note: works for iX types and structure types, not pointers (even though they are implemented as ints)
function getBits(type, allowPointers) {
  if (allowPointers && isPointerType(type)) return 32;
  if (!type) return 0;
  if (type[0] == 'i') {
    var left = type.substr(1);
    if (!isNumber(left)) return 0;
    return parseInt(left);
  }
  if (isStructuralType(type)) {
    return sum(getStructuralTypeParts(type).map(getStructuralTypePartBits));
  }
  if (isStructType(type)) {
    var typeData = Types.types[type];
    if (typeData === undefined) return 0;
    return typeData.flatSize*8;
  }
  return 0;
}

function getNumIntChunks(type) {
  return Math.ceil(getBits(type, true)/32);
}

function isIdenticallyImplemented(type1, type2) {
  var floats = +(type1 in Compiletime.FLOAT_TYPES) + +(type2 in Compiletime.FLOAT_TYPES);
  if (floats == 2) return true;
  if (floats == 1) return false;
  return getNumIntChunks(type1) == getNumIntChunks(type2);
}

function isIllegalType(type) {
  switch (type) {
    case 'i1':
    case 'i8':
    case 'i16':
    case 'i32':
    case 'float':
    case 'double':
    case 'rawJS':
    case '<2 x float>':
    case '<4 x float>':
    case '<2 x i32>':
    case '<4 x i32>':
    case 'void': return false;
  }
  if (!type || type[type.length-1] === '*') return false;
  return true;
}

function isVoidType(type) {
  return type == 'void';
}

// Detects a function definition, ([...|type,[type,...]])
function isFunctionDef(token, out) {
  var text = token.text;
  var nonPointing = removeAllPointing(text);
  if (nonPointing[0] != '(' || nonPointing.substr(-1) != ')')
    return false;
  if (nonPointing === '()') return true;
  if (!token.tokens) return false;
  var fail = false;
  var segments = splitTokenList(token.tokens);
  segments.forEach(function(segment) {
    var subtext = segment[0].text;
    fail = fail || segment.length > 1 || !(isType(subtext) || subtext == '...');
  });
  if (out) {
    out.segments = segments;
    out.numArgs = segments.length;
  }
  return !fail;
}

function isPossiblyFunctionType(type) {
  // A quick but unreliable way to see if something is a function type. Yes is just 'maybe', no is definite.
  var len = type.length;
  return type[len-2] == ')' && type[len-1] == '*';
}

function isFunctionType(type, out) {
  if (!isPossiblyFunctionType(type)) return false;
  type = type.substr(0, type.length-1); // remove final '*'
  var firstOpen = type.indexOf('(');
  if (firstOpen <= 0) return false;
  type = type.replace(/"[^"]+"/g, '".."');
  var lastOpen = type.lastIndexOf('(');
  var returnType;
  if (firstOpen == lastOpen) {
    returnType = getReturnType(type);
    if (!isType(returnType)) return false;
  } else {
    returnType = 'i8*'; // some pointer type, no point in analyzing further
  }
  if (out) out.returnType = returnType;
  // find ( that starts the arguments
  var depth = 0, i = type.length-1, argText = null;
  while (i >= 0) {
    var curr = type[i];
    if (curr == ')') depth++;
    else if (curr == '(') {
      depth--;
      if (depth == 0) {
        argText = type.substr(i);
        break;
      }
    }
    i--;
  }
  assert(argText);
  return isFunctionDef({ text: argText, tokens: tokenize(argText.substr(1, argText.length-2)) }, out);
}

function getReturnType(type) {
  if (pointingLevels(type) > 1) return '*'; // the type of a call can be either the return value, or the entire function. ** or more means it is a return value
  var lastOpen = type.lastIndexOf('(');
  if (lastOpen > 0) {
    // handle things like   void (i32)* (i32, void (i32)*)*
    var closeStar = type.indexOf(')*');
    if (closeStar > 0 && closeStar < type.length-2) lastOpen = closeStar+3;
    return type.substr(0, lastOpen-1);
  }
  return type;
}

var isTypeCache = {}; // quite hot, optimize as much as possible
function isType(type) {
  if (type in isTypeCache) return isTypeCache[type];
  var ret = isPointerType(type) || isVoidType(type) || Compiletime.isNumberType(type) || isStructType(type) || isFunctionType(type);
  isTypeCache[type] = ret;
  return ret;
}

var SPLIT_TOKEN_LIST_SPLITTERS = set(',', 'to'); // 'to' can separate parameters as well...

// Splits a list of tokens separated by commas. For example, a list of arguments in a function call
function splitTokenList(tokens) {
  if (tokens.length == 0) return [];
  if (!tokens.slice) tokens = tokens.tokens;
  var ret = [];
  var seg = [];
  for (var i = 0; i < tokens.length; i++) {
    var token = tokens[i];
    if (token.text in SPLIT_TOKEN_LIST_SPLITTERS) {
      ret.push(seg);
      seg = [];
    } else if (token.text == ';') {
      ret.push(seg);
      return ret;
    } else {
      seg.push(token);
    }
  }
  if (seg.length) ret.push(seg);
  return ret;
}

var UNINDEXABLE_GLOBALS = set(
  '_llvm_global_ctors' // special-cased
);

function isIndexableGlobal(ident) {
  if (!(ident in Variables.globals)) return false;
  if (ident in UNINDEXABLE_GLOBALS) {
    Variables.globals[ident].unIndexable = true;
    return false;
  }
  var data = Variables.globals[ident];
  return !data.alias && !data.external;
}

function makeGlobalUse(ident) {
  if (isIndexableGlobal(ident)) {
    var index = Variables.indexedGlobals[ident];
    if (index === undefined) {
      // we are accessing this before we index globals, likely from the library. mark as unindexable
      UNINDEXABLE_GLOBALS[ident] = 1;
      return ident;
    }
    var ret = (Runtime.GLOBAL_BASE + index).toString();
    return ret;
  }
  return ident;
}

function _IntToHex(x) {
  assert(x >= 0 && x <= 15);
  if (x <= 9) {
    return String.fromCharCode('0'.charCodeAt(0) + x);
  } else {
    return String.fromCharCode('A'.charCodeAt(0) + x - 10);
  }
}

function IEEEUnHex(stringy) {
  stringy = stringy.substr(2); // leading '0x';
  if (stringy.replace(/0/g, '') === '') return 0;
  while (stringy.length < 16) stringy = '0' + stringy;
  assert(stringy.length === 16, 'Can only unhex 16-digit double numbers, nothing platform-specific'); // |long double| might cause this
  var top = eval('0x' + stringy[0]);
  var neg = !!(top & 8); // sign
  if (neg) {
    stringy = _IntToHex(top & ~8) + stringy.substr(1);
  }
  var a = eval('0x' + stringy.substr(0, 8)); // top half
  var b = eval('0x' + stringy.substr(8)); // bottom half
  var e = a >> ((52 - 32) & 0x7ff); // exponent
  a = a & 0xfffff;
  if (e === 0x7ff) {
    if (a == 0 && b == 0) {
      return neg ? '-Infinity' : 'Infinity';
    } else {
      return 'NaN';
    }
  }
  e -= 1023; // offset
  var absolute = ((((a | 0x100000) * 1.0) / Math.pow(2,52-32)) * Math.pow(2, e)) + (((b * 1.0) / Math.pow(2, 52)) * Math.pow(2, e));
  return (absolute * (neg ? -1 : 1)).toString();
}

// Given an expression like (VALUE=VALUE*2,VALUE<10?VALUE:t+1) , this will
// replace VALUE with value. If value is not a simple identifier of a variable,
// value will be replaced with tempVar.
function makeInlineCalculation(expression, value, tempVar) {
  if (!isNiceIdent(value, true)) {
    expression = tempVar + '=' + value + ',' + expression;
    value = tempVar;
  }
  return '(' + expression.replace(/VALUE/g, value) + ')';
}

// Makes a proper runtime value for a 64-bit value from low and high i32s. low and high are assumed to be unsigned.
function makeI64(low, high) {
  high = high || '0';
  return '[' + makeSignOp(low, 'i32', 'un', 1, 1) + ',' + makeSignOp(high, 'i32', 'un', 1, 1) + ']';
}

// XXX Make all i64 parts signed

// Splits a number (an integer in a double, possibly > 32 bits) into an i64 value, represented by a low and high i32 pair.
// Will suffer from rounding. mergeI64 does the opposite.
function splitI64(value, floatConversion) {
  // general idea:
  //
  //  $1$0 = ~~$d >>> 0;
  //  $1$1 = Math_abs($d) >= 1 ? (
  //     $d > 0 ? Math.min(Math_floor(($d)/ 4294967296.0), 4294967295.0)
  //            : Math_ceil(Math.min(-4294967296.0, $d - $1$0)/ 4294967296.0)
  //  ) : 0;
  //
  // We need to min on positive values here, since our input might be a double, and large values are rounded, so they can
  // be slightly higher than expected. And if we get 4294967296, that will turn into a 0 if put into a
  // HEAP32 or |0'd, etc.
  //
  // For negatives, we need to ensure a -1 if the value is overall negative, even if not significant negative component

  var lowInput = legalizedI64s ? value : 'VALUE';
  if (floatConversion) lowInput = asmFloatToInt(lowInput);
  var low = lowInput + '>>>0';
  var high = makeInlineCalculation(
    asmCoercion('Math_abs(VALUE)', 'double') + ' >= ' + asmEnsureFloat('1', 'double') + ' ? ' +
      '(VALUE > ' + asmEnsureFloat('0', 'double') + ' ? ' +
               asmCoercion('Math_min(' + asmCoercion('Math_floor((VALUE)/' + asmEnsureFloat(4294967296, 'double') + ')', 'double') + ', ' + asmEnsureFloat(4294967295, 'double') + ')', 'i32') + '>>>0' +
               ' : ' + asmFloatToInt(asmCoercion('Math_ceil((VALUE - +((' + asmFloatToInt('VALUE') + ')>>>0))/' + asmEnsureFloat(4294967296, 'double') + ')', 'double')) + '>>>0' +
      ')' +
    ' : 0',
    value,
    'tempDouble'
  );
  if (legalizedI64s) {
    return [low, high];
  } else {
    return makeI64(low, high);
  }
}
function mergeI64(value, unsigned) {
  if (legalizedI64s) {
    return RuntimeGenerator.makeBigInt(value + '$0', value + '$1', unsigned);
  } else {
    return makeInlineCalculation(RuntimeGenerator.makeBigInt('VALUE[0]', 'VALUE[1]', unsigned), value, 'tempI64');
  }
}

// Takes an i64 value and changes it into the [low, high] form used in i64 mode 1. In that
// mode, this is a no-op
function ensureI64_1(value) {
  return value;
}

function makeCopyI64(value) {
  return value + '.slice(0)';
}

// Given a string representation of an integer of arbitrary size, return it
// split up into 32-bit chunks
function parseArbitraryInt(str, bits) {
  // We parse the string into a vector of digits, base 10. This is convenient to work on.

  assert(bits > 0); // NB: we don't check that the value in str can fit in this amount of bits

  function str2vec(s) { // index 0 is the highest value
    var ret = [];
    for (var i = 0; i < s.length; i++) {
      ret.push(s.charCodeAt(i) - '0'.charCodeAt(0));
    }
    return ret;
  }

  function divide2(v) { // v /= 2
    for (var i = v.length-1; i >= 0; i--) {
      var d = v[i];
      var r = d % 2;
      d = Math.floor(d/2);
      v[i] = d;
      if (r) {
        assert(i+1 < v.length);
        var d2 = v[i+1];
        d2 += 5;
        if (d2 >= 10) {
          v[i] = d+1;
          d2 -= 10;
        }
        v[i+1] = d2;
      }
    }
  }

  function mul2(v) { // v *= 2
    for (var i = v.length-1; i >= 0; i--) {
      var d = v[i]*2;
      r = d >= 10;
      v[i] = d%10;
      var j = i-1;
      if (r) {
        if (j < 0) {
          v.unshift(1);
          break;
        }
        v[j] += 0.5; // will be multiplied
      }
    }
  }

  function subtract(v, w) { // v -= w. we assume v >= w
    while (v.length > w.length) w.splice(0, 0, 0);
    for (var i = 0; i < v.length; i++) {
      v[i] -= w[i];
      if (v[i] < 0) {
        v[i] += 10;
        // find something to take from
        var j = i-1;
        while (v[j] == 0) {
          v[j] = 9;
          j--;
          assert(j >= 0);
        }
        v[j]--;
      }
    }
  }

  function isZero(v) {
    for (var i = 0; i < v.length; i++) {
      if (v[i] > 0) return false;
    }
    return true;
  }

  var v;

  if (str[0] == '-') {
    // twos-complement is needed
    str = str.substr(1);
    v = str2vec('1');
    for (var i = 0; i < bits; i++) {
      mul2(v);
    }
    subtract(v, str2vec(str));
  } else {
    v = str2vec(str);
  }

  var bitsv = [];
  while (!isZero(v)) {
    bitsv.push((v[v.length-1] % 2 != 0)+0);
    v[v.length-1] = v[v.length-1] & 0xfe;
    divide2(v);
  }

  var ret = zeros(Math.ceil(bits/32));
  for (var i = 0; i < bitsv.length; i++) {
    ret[Math.floor(i/32)] += bitsv[i]*Math.pow(2, i % 32);
  }
  return ret;
}

function parseI64Constant(str, legalized) {
  if (!isNumber(str)) {
    // This is a variable. Copy it, so we do not modify the original
    return legalizedI64s ? str : makeCopyI64(str);
  }

  var parsed = parseArbitraryInt(str, 64);
  if (legalizedI64s || legalized) return parsed;
  return '[' + parsed[0] + ',' + parsed[1] + ']';
}

function parseNumerical(value, type) {
  if ((!type || type === 'double' || type === 'float') && /^0x/.test(value)) {
    // Hexadecimal double value, as the llvm docs say,
    // "The one non-intuitive notation for constants is the hexadecimal form of floating point constants."
    value = IEEEUnHex(value);
  } else if (isIllegalType(type)) {
    return value; // do not parseFloat etc., that can lead to loss of precision
  } else if (value === 'null') {
    // NULL *is* 0, in C/C++. No JS null! (null == 0 is false, etc.)
    value = '0';
  } else if (value === 'true') {
    return '1';
  } else if (value === 'false') {
    return '0';
  }
  if (isNumber(value)) {
    var ret = parseFloat(value); // will change e.g. 5.000000e+01 to 50
    // type may be undefined here, like when this is called from makeConst with a single argument.
    // but if it is a number, then we can safely assume that this should handle negative zeros
    // correctly.
    if (type === undefined || type === 'double' || type === 'float') {
      if (value[0] === '-' && ret === 0) { return '-.0'; } // fix negative 0, toString makes it 0
    }
    if (type === 'double' || type === 'float') {
      ret = asmEnsureFloat(ret, type);
    }
    return ret.toString();
  } else {
    return value;
  }
}

// \0Dsometext is really '\r', then sometext
// This function returns an array of int values
function parseLLVMString(str) {
  var ret = [];
  var i = 0;
  while (i < str.length) {
    var chr = str.charCodeAt(i);
    if (chr !== 92) { // 92 === '//'.charCodeAt(0)
      ret.push(chr);
      i++;
    } else {
      ret.push(parseInt(str[i+1]+str[i+2], '16'));
      i += 3;
    }
  }
  return ret;
}

// Generates the type signature for a structure, for each byte, the type that is there.
// i32, 0, 0, 0 - for example, an int32 is here, then nothing to do for the 3 next bytes, naturally
function generateStructTypes(type) {
  if (isArray(type)) return type; // already in the form of [type, type,...]
  if (Compiletime.isNumberType(type) || isPointerType(type)) {
    if (type == 'i64') {
      return ['i64', 0, 0, 0, 'i32', 0, 0, 0];
    }
    return [type].concat(zeros(Runtime.getNativeFieldSize(type)-1));
  }

  // Avoid multiple concats by finding the size first. This is much faster
  var typeData = Types.types[type];
  var size = typeData.flatSize;
  var ret = new Array(size);
  var index = 0;
  function add(typeData) {
    var array = typeData.name_[0] === '['; // arrays just have 2 elements in their fields, see calculateStructAlignment
    var num = array ? parseInt(typeData.name_.substr(1)) : typeData.fields.length;
    var start = index;
    for (var i = 0; i < num; i++) {
      var type = array ? typeData.fields[0] : typeData.fields[i];
      if (!SAFE_HEAP && isPointerType(type)) type = '*'; // do not include unneeded type names without safe heap
      if (Compiletime.isNumberType(type) || isPointerType(type)) {
        if (type == 'i64') {
          ret[index++] = 'i64';
          ret[index++] = 0;
          ret[index++] = 0;
          ret[index++] = 0;
          ret[index++] = 'i32';
          ret[index++] = 0;
          ret[index++] = 0;
          ret[index++] = 0;
          continue;
        }
        ret[index++] = type;
      } else {
        if (isStructType(type) && type[1] === '0') {
          // this is [0 x something], which does nothing
          // XXX this happens in java_nbody... assert(i === typeData.fields.length-1);
          continue;
        }
        add(Types.types[type]);
      }
      var more = array ? (i+1)*typeData.flatSize/num : (
        (i+1 < typeData.fields.length ? typeData.flatIndexes[i+1] : typeData.flatSize)
      );
      more -= index - start;
      for (var j = 0; j < more; j++) {
        ret[index++] = 0;
      }
    }
  }
  add(typeData);
  assert(index == size);
  return ret;
}

// Misc

function indentify(text, indent) {
  if (text.length > 1024*1024) return text; // Don't try to indentify huge strings - we may run out of memory
  if (typeof indent === 'number') {
    var len = indent;
    indent = '';
    for (var i = 0; i < len; i++) indent += ' ';
  }
  return text.replace(/\n/g, '\n' + indent);
}

// Correction tools

function checkSafeHeap() {
  return SAFE_HEAP === 1;
}

function getHeapOffset(offset, type) {
  if (Runtime.getNativeFieldSize(type) > 4) {
    if (type == 'i64') {
      type = 'i32'; // we emulate 64-bit integer values as 32 in asmjs-unknown-emscripten, but not double
    }
  }

  var sz = Runtime.getNativeTypeSize(type);
  var shifts = Math.log(sz)/Math.LN2;
  offset = '(' + offset + ')';
  return '(' + offset + '>>' + shifts + ')';
}

function ensureDot(value) {
  value = value.toString();
  // if already dotted, or Infinity or NaN, nothing to do here
  // if smaller than 1 and running js opts, we always need to force a coercion (0.001 will turn into 1e-3, which has no .)
  if ((value.indexOf('.') >= 0 || /[IN]/.test(value))) return value;
  var e = value.indexOf('e');
  if (e < 0) return value + '.0';
  return value.substr(0, e) + '.0' + value.substr(e);
}

function asmEnsureFloat(value, type) { // ensures that a float type has either 5.5 (clearly a float) or +5 (float due to asm coercion)
  if (!isNumber(value)) return value;
  if (type === 'float') {
    // normally ok to just emit Math_fround(0), but if the constant is large we may need a .0 (if it can't fit in an int)
    if (value == 0) return 'Math_fround(0)';
    value = ensureDot(value);
    return 'Math_fround(' + value + ')';
  }
  if (type in Compiletime.FLOAT_TYPES) {
    return ensureDot(value);
  } else {
    return value;
  }
}

function asmInitializer(type) {
  if (type in Compiletime.FLOAT_TYPES) {
    if (type === 'float') return 'Math_fround(0)';
    return '.0';
  } else {
    return '0';
  }
}

function asmCoercion(value, type, signedness) {
  if (type == 'void') {
    return value;
  } else if (type in Compiletime.FLOAT_TYPES) {
    if (isNumber(value)) {
      return asmEnsureFloat(value, type);
    } else {
      if (signedness) {
        if (signedness == 'u') {
          value = '(' + value + ')>>>0';
        } else {
          value = '(' + value + ')|0';
        }
      }
      if (type === 'float') {
        return 'Math_fround(' + value + ')';
      } else {
        return '(+(' + value + '))';
      }
    }
  } else {
    if (signedness == 'u') {
      return '((' + value + ')>>>0)';
    }
    return '((' + value + ')|0)';
  }
}

function asmFloatToInt(x) {
  return '(~~(' + x + '))';
}

function makeGetTempDouble(i, type, forSet) { // get an aliased part of the tempDouble temporary storage
  // Cannot use makeGetValue because it uses us
  // this is a unique case where we *can* use HEAPF64
  var slab = type == 'double' ? 'HEAPF64' : makeGetSlabs(null, type)[0];
  var ptr = getFastValue('tempDoublePtr', '+', Runtime.getNativeTypeSize(type)*i);
  var offset;
  if (type == 'double') {
    offset = '(' + ptr + ')>>3';
  } else {
    offset = getHeapOffset(ptr, type);
  }
  var ret = slab + '[' + offset + ']';
  if (!forSet) ret = asmCoercion(ret, type);
  return ret;
}

function makeSetTempDouble(i, type, value) {
  return makeGetTempDouble(i, type, true) + '=' + asmEnsureFloat(value, type);
}

var asmPrintCounter = 0;

// See makeSetValue
function makeGetValue(ptr, pos, type, noNeedFirst, unsigned, ignore, align, noSafe, forceAsm) {
  if (isStructType(type)) {
    var typeData = Types.types[type];
    var ret = [];
    for (var i = 0; i < typeData.fields.length; i++) {
      ret.push('f' + i + ': ' + makeGetValue(ptr, pos + typeData.flatIndexes[i], typeData.fields[i], noNeedFirst, unsigned, 0, 0, noSafe));
    }
    return '{ ' + ret.join(', ') + ' }';
  }

  if (type == 'double' && (align < 8)) {
    return '(' + makeSetTempDouble(0, 'i32', makeGetValue(ptr, pos, 'i32', noNeedFirst, unsigned, ignore, align, noSafe)) + ',' +
                 makeSetTempDouble(1, 'i32', makeGetValue(ptr, getFastValue(pos, '+', Runtime.getNativeTypeSize('i32')), 'i32', noNeedFirst, unsigned, ignore, align, noSafe)) + ',' +
            makeGetTempDouble(0, 'double') + ')';
  }

  if (align) {
    // Alignment is important here. May need to split this up
    var bytes = Runtime.getNativeTypeSize(type);
    if (bytes > align) {
      var ret = '(';
      if (isIntImplemented(type)) {
        if (bytes == 4 && align == 2) {
          // Special case that we can optimize
          ret += makeGetValue(ptr, pos, 'i16', noNeedFirst, 2, ignore, 2, noSafe) + '|' +
                 '(' + makeGetValue(ptr, getFastValue(pos, '+', 2), 'i16', noNeedFirst, 2, ignore, 2, noSafe) + '<<16)';
        } else { // XXX we cannot truly handle > 4... (in x86)
          ret = '';
          for (var i = 0; i < bytes; i++) {
            ret += '(' + makeGetValue(ptr, getFastValue(pos, '+', i), 'i8', noNeedFirst, 1, ignore, 1, noSafe) + (i > 0 ? '<<' + (8*i) : '') + ')';
            if (i < bytes-1) ret += '|';
          }
          ret = '(' + makeSignOp(ret, type, unsigned ? 'un' : 're', true);
        }
      } else {
        if (type == 'float') {
          ret += 'copyTempFloat(' + asmCoercion(getFastValue(ptr, '+', pos), 'i32') + '),' + makeGetTempDouble(0, 'float');
        } else {
          ret += 'copyTempDouble(' + asmCoercion(getFastValue(ptr, '+', pos), 'i32') + '),' + makeGetTempDouble(0, 'double');
        }
      }
      ret += ')';
      return ret;
    }
  }

  var offset = calcFastOffset(ptr, pos, noNeedFirst);
  if (SAFE_HEAP && !noSafe) {
    var printType = type;
    if (printType !== 'null' && printType[0] !== '#') printType = '"' + safeQuote(printType) + '"';
    if (printType[0] === '#') printType = printType.substr(1);
    if (!ignore) {
      return asmCoercion('SAFE_HEAP_LOAD' + ((type in Compiletime.FLOAT_TYPES) ? '_D' : '') + '(' + asmCoercion(offset, 'i32') + ', ' + Runtime.getNativeTypeSize(type) + ', ' + (!!unsigned+0) + ')', type, unsigned ? 'u' : undefined);
    }
  }
  var ret = makeGetSlabs(ptr, type, false, unsigned)[0] + '[' + getHeapOffset(offset, type) + ']';
  if (forceAsm) {
    ret = asmCoercion(ret, type);
  }
  return ret;
}

function makeGetValueAsm(ptr, pos, type, unsigned) {
  return makeGetValue(ptr, pos, type, null, unsigned, null, null, null, true);
}

//! @param ptr The pointer. Used to find both the slab and the offset in that slab. If the pointer
//!            is just an integer, then this is almost redundant, but in general the pointer type
//!            may in the future include information about which slab as well. So, for now it is
//!            possible to put |0| here, but if a pointer is available, that is more future-proof.
//! @param pos The position in that slab - the offset. Added to any offset in the pointer itself.
//! @param value The value to set.
//! @param type A string defining the type. Used to find the slab (HEAPU8, HEAP16, HEAPU32, etc.).
//!             'null' means, in the context of SAFE_HEAP, that we should accept all types;
//!             which means we should write to all slabs, ignore type differences if any on reads, etc.
//! @param noNeedFirst Whether to ignore the offset in the pointer itself.
function makeSetValue(ptr, pos, value, type, noNeedFirst, ignore, align, noSafe, sep, forcedAlign, forceAsm) {
  sep = sep || ';';
  if (isStructType(type)) {
    var typeData = Types.types[type];
    var ret = [];
    // We can receive either an object - an object literal that was in the .ll - or a string,
    // which is the ident of an aggregate struct
    if (typeof value === 'string') {
      value = range(typeData.fields.length).map(function(i) { return value + '.f' + i });
    }
    for (var i = 0; i < typeData.fields.length; i++) {
      ret.push(makeSetValue(ptr, getFastValue(pos, '+', typeData.flatIndexes[i]), value[i], typeData.fields[i], noNeedFirst, 0, 0, noSafe));
    }
    return ret.join('; ');
  }

  if (type == 'double' && (align < 8)) {
    return '(' + makeSetTempDouble(0, 'double', value) + ',' +
            makeSetValue(ptr, pos, makeGetTempDouble(0, 'i32'), 'i32', noNeedFirst, ignore, align, noSafe, ',') + ',' +
            makeSetValue(ptr, getFastValue(pos, '+', Runtime.getNativeTypeSize('i32')), makeGetTempDouble(1, 'i32'), 'i32', noNeedFirst, ignore, align, noSafe, ',') + ')';
  } else if (type == 'i64') {
    return '(tempI64 = [' + splitI64(value) + '],' +
            makeSetValue(ptr, pos, 'tempI64[0]', 'i32', noNeedFirst, ignore, align, noSafe, ',') + ',' +
            makeSetValue(ptr, getFastValue(pos, '+', Runtime.getNativeTypeSize('i32')), 'tempI64[1]', 'i32', noNeedFirst, ignore, align, noSafe, ',') + ')';
  }

  var bits = getBits(type);
  var needSplitting = bits > 0 && !isPowerOfTwo(bits); // an unnatural type like i24
  if (align || needSplitting) {
    // Alignment is important here, or we need to split this up for other reasons.
    var bytes = Runtime.getNativeTypeSize(type);
    if (bytes > align || needSplitting) {
      var ret = '';
      if (isIntImplemented(type)) {
        if (bytes == 4 && align == 2) {
          // Special case that we can optimize
          ret += 'tempBigInt=' + value + sep;
          ret += makeSetValue(ptr, pos, 'tempBigInt&0xffff', 'i16', noNeedFirst, ignore, 2, noSafe) + sep;
          ret += makeSetValue(ptr, getFastValue(pos, '+', 2), 'tempBigInt>>16', 'i16', noNeedFirst, ignore, 2, noSafe);
        } else {
          ret += 'tempBigInt=' + value + sep;
          for (var i = 0; i < bytes; i++) {
            ret += makeSetValue(ptr, getFastValue(pos, '+', i), 'tempBigInt&0xff', 'i8', noNeedFirst, ignore, 1, noSafe);
            if (i < bytes-1) ret += sep + 'tempBigInt = tempBigInt>>8' + sep;
          }
        }
      } else {
        ret += makeSetValue('tempDoublePtr', 0, value, type, noNeedFirst, ignore, 8, noSafe, null, true) + sep;
        ret += makeCopyValues(getFastValue(ptr, '+', pos), 'tempDoublePtr', Runtime.getNativeTypeSize(type), type, null, align, sep);
      }
      return ret;
    }
  }

  var offset = calcFastOffset(ptr, pos, noNeedFirst);
  if (SAFE_HEAP && !noSafe) {
    var printType = type;
    if (printType !== 'null' && printType[0] !== '#') printType = '"' + safeQuote(printType) + '"';
    if (printType[0] === '#') printType = printType.substr(1);
    if (!ignore) {
      return 'SAFE_HEAP_STORE' + ((type in Compiletime.FLOAT_TYPES) ? '_D' : '') + '(' + asmCoercion(offset, 'i32') + ', ' + asmCoercion(value, type) + ', ' + Runtime.getNativeTypeSize(type) + ')';
    }
  }
  return makeGetSlabs(ptr, type, true).map(function(slab) { return slab + '[' + getHeapOffset(offset, type) + ']=' + value }).join(sep);
}

function makeSetValueAsm(ptr, pos, value, type, noNeedFirst, ignore, align, noSafe, sep, forcedAlign) {
  return makeSetValue(ptr, pos, value, type, noNeedFirst, ignore, align, noSafe, sep, forcedAlign, true);
}

var UNROLL_LOOP_MAX = 8;

function makeSetValues(ptr, pos, value, type, num, align) {
  function unroll(type, num, jump, value$) {
    jump = jump || 1;
    value$ = value$ || value;
    return range(num).map(function(i) {
      return makeSetValue(ptr, getFastValue(pos, '+', i*jump), value$, type);
    }).join('; ');
  }
  // If we don't know how to handle this at compile-time, or handling it is best done in a large amount of code, call memset
  // TODO: optimize the case of numeric num but non-numeric value
  if (!isNumber(num) || !isNumber(value) || (parseInt(num)/align >= UNROLL_LOOP_MAX)) {
    return '_memset(' + asmCoercion(getFastValue(ptr, '+', pos), 'i32') + ', ' + asmCoercion(value, 'i32') + ', ' + asmCoercion(num, 'i32') + ')|0';
  }
  num = parseInt(num);
  value = parseInt(value);
  if (value < 0) value += 256; // make it unsigned
  var values = {
    1: value,
    2: value | (value << 8),
    4: value | (value << 8) | (value << 16) | (value << 24)
  };
  var ret = [];
  [4, 2, 1].forEach(function(possibleAlign) {
    if (num == 0) return;
    if (align >= possibleAlign) {
      ret.push(unroll('i' + (possibleAlign*8), Math.floor(num/possibleAlign), possibleAlign, values[possibleAlign]));
      pos = getFastValue(pos, '+', Math.floor(num/possibleAlign)*possibleAlign);
      num %= possibleAlign;
    }
  });
  return ret.join('; ');
}

var TYPED_ARRAY_SET_MIN = Infinity; // .set() as memcpy seems to just slow us down

function makeCopyValues(dest, src, num, type, modifier, align, sep) {
  sep = sep || ';';
  function unroll(type, num, jump) {
    jump = jump || 1;
    return range(num).map(function(i) {
      return makeSetValue(dest, i*jump, makeGetValue(src, i*jump, type), type);
    }).join(sep);
  }
  // If we don't know how to handle this at compile-time, or handling it is best done in a large amount of code, call memcpy
  if (!isNumber(num)) num = stripCorrections(num);
  if (!isNumber(align)) align = stripCorrections(align);
  if (!isNumber(num) || (parseInt(num)/align >= UNROLL_LOOP_MAX)) {
    return '(_memcpy(' + dest + ', ' + src + ', ' + num + ')|0)';
  }
  num = parseInt(num);
  dest = stripCorrections(dest); // remove corrections, since we will be correcting after we add anyhow,
  src = stripCorrections(src);   // and in the heap assignment expression
  var ret = [];
  [4, 2, 1].forEach(function(possibleAlign) {
    if (num == 0) return;
    if (align >= possibleAlign) {
      ret.push(unroll('i' + (possibleAlign*8), Math.floor(num/possibleAlign), possibleAlign));
      src = getFastValue(src, '+', Math.floor(num/possibleAlign)*possibleAlign);
      dest = getFastValue(dest, '+', Math.floor(num/possibleAlign)*possibleAlign);
      num %= possibleAlign;
    }
  });
  return ret.join(sep);
}

function makeHEAPView(which, start, end) {
  var size = parseInt(which.replace('U', '').replace('F', ''))/8;
  var mod = size == 1 ? '' : ('>>' + log2(size));
  return 'HEAP' + which + '.subarray((' + start + ')' + mod + ',(' + end + ')' + mod + ')';
}

// When dynamically linking, some things like dynCalls may not exist in one module and
// be provided by a linked module, so they must be accessed indirectly using Module
function exportedAsmFunc(func) {
  if (!MAIN_MODULE) {
    return func;
  } else {
    return "Module['" + func + "']";
  }
}

var TWO_TWENTY = Math.pow(2, 20);

// Given two values and an operation, returns the result of that operation.
// Tries to do as much as possible at compile time.
// Leaves overflows etc. unhandled, *except* for integer multiply, in order to be efficient with Math.imul
function getFastValue(a, op, b, type) {
  a = a === 'true' ? '1' : (a === 'false' ? '0' : a);
  b = b === 'true' ? '1' : (b === 'false' ? '0' : b);

  var aNumber = null, bNumber = null;
  if (typeof a === 'number') {
    aNumber = a;
    a = a.toString();
  } else if (isNumber(a)) aNumber = parseFloat(a);
  if (typeof b === 'number') {
    bNumber = b;
    b = b.toString();
  } else if (isNumber(b)) bNumber = parseFloat(b);

  if (aNumber !== null && bNumber !== null) {
    switch (op) {
      case '+': return (aNumber + bNumber).toString();
      case '-': return (aNumber - bNumber).toString();
      case '*': return (aNumber * bNumber).toString();
      case '/': {
        if (type[0] === 'i') {
          return ((aNumber / bNumber)|0).toString();
        } else {
          return (aNumber / bNumber).toString();
        }
      }
      case '%': return (aNumber % bNumber).toString();
      case '|': return (aNumber | bNumber).toString();
      case '>>>': return (aNumber >>> bNumber).toString();
      case '&': return (aNumber & bNumber).toString();
      case 'pow': return Math.pow(aNumber, bNumber).toString();
      default: throw 'need to implement getFastValue pn ' + op;
    }
  }
  if (op === 'pow') {
    if (a === '2' && isIntImplemented(type)) {
      return '(1 << (' + b + '))';
    }
    return 'Math_pow(' + a + ', ' + b + ')';
  }
  if ((op === '+' || op === '*') && aNumber !== null) { // if one of them is a number, keep it last
    var c = b;
    b = a;
    a = c;
    var cNumber = bNumber;
    bNumber = aNumber;
    aNumber = cNumber;
  }
  if (op === '*') {
    // We can't eliminate where a or b are 0 as that would break things for creating
    // a negative 0.
    if ((aNumber === 0 || bNumber === 0) && !(type in Compiletime.FLOAT_TYPES)) {
      return '0';
    } else if (aNumber === 1) {
      return b;
    } else if (bNumber === 1) {
      return a;
    } else if (bNumber !== null && type && isIntImplemented(type) && Runtime.getNativeTypeSize(type) <= 32) {
      var shifts = Math.log(bNumber)/Math.LN2;
      if (shifts % 1 === 0) {
        return '(' + a + '<<' + shifts + ')';
      }
    }
    if (!(type in Compiletime.FLOAT_TYPES)) {
      // if guaranteed small enough to not overflow into a double, do a normal multiply
      var bits = getBits(type) || 32; // default is 32-bit multiply for things like getelementptr indexes
      // Note that we can emit simple multiple in non-asm.js mode, but asm.js will not parse "16-bit" multiple, so must do imul there
      if ((aNumber !== null && Math.abs(a) < TWO_TWENTY) || (bNumber !== null && Math.abs(b) < TWO_TWENTY)) {
        return '(((' + a + ')*(' + b + '))&' + ((Math.pow(2, bits)-1)|0) + ')'; // keep a non-eliminatable coercion directly on this
      }
      return '(Math_imul(' + a + ',' + b + ')|0)';
    }
  } else if (op === '/') {
    if (a === '0' && !(type in Compiletime.FLOAT_TYPES)) { // careful on floats, since 0*NaN is not 0
      return '0';
    } else if (b === 1) {
      return a;
    } // Doing shifts for division is problematic, as getting the rounding right on negatives is tricky
  } else if (op === '+' || op === '-') {
    if (b[0] === '-') {
      op = op === '+' ? '-' : '+';
      b = b.substr(1);
    }
    if (aNumber === 0) {
      return op === '+' ? b : '(-' + b + ')';
    } else if (bNumber === 0) {
      return a;
    }
  }
  return '(' + a + ')' + op + '(' + b + ')';
}

function getFastValues(list, op, type) {
  assert(op === '+' && type === 'i32');
  for (var i = 0; i < list.length; i++) {
    if (isNumber(list[i])) list[i] = (list[i]|0) + '';
  }
  var changed = true;
  while (changed) {
    changed = false;
    for (var i = 0; i < list.length-1; i++) {
      var fast = getFastValue(list[i], op, list[i+1], type);
      var raw = list[i] + op + list[i+1];
      if (fast.length < raw.length || fast.indexOf(op) < 0) {
        if (isNumber(fast)) fast = (fast|0) + '';
        list[i] = fast;
        list.splice(i+1, 1);
        i--;
        changed = true;
        break;
      }
    }
  }
  if (list.length == 1) return list[0];
  return list.reduce(function(a, b) { return a + op + b });
}

function calcFastOffset(ptr, pos, noNeedFirst) {
  assert(!noNeedFirst);
  return getFastValue(ptr, '+', pos, 'i32');
}

var temp64f = new Float64Array(1);
var temp32f = new Float32Array(temp64f.buffer);
var temp32 = new Uint32Array(temp64f.buffer);
var temp16 = new Uint16Array(temp64f.buffer);
var temp8 = new Uint8Array(temp64f.buffer);
var memoryInitialization = [];

function writeInt8s(slab, i, value, type) {
  var currSize;
  switch (type) {
    case 'i1':
    case 'i8': temp8[0] = value;       currSize = 1; break;
    case 'i16': temp16[0] = value;     currSize = 2; break;
    case 'float': temp32f[0] = value;  currSize = 4; break;
    case 'double': temp64f[0] = value; currSize = 8; break;
    case 'i64': // fall through, i64 is two i32 chunks
    case 'i32': // fall through, i32 can be a pointer
    default: {
      if (type == 'i32' || type == 'i64' || type[type.length-1] == '*') {
        if (!isNumber(value)) { // function table stuff, etc.
          slab[i] = value;
          slab[i+1] = slab[i+2] = slab[i+3] = 0;
          return 4;
        }
        temp32[0] = value;
        currSize = 4;
      } else {
        throw 'what? ' + types[i];
      }
    }
  }
  for (var j = 0; j < currSize; j++) {
    slab[i+j] = temp8[j];
  }
  return currSize;
}

function makePointer(slab, pos, allocator, type, ptr, finalMemoryInitialization) {
  assert(type, 'makePointer requires type info');
  if (typeof slab == 'string' && (slab.substr(0, 4) === 'HEAP')) return pos;
  var types = generateStructTypes(type);
  if (typeof slab == 'object') {
    for (var i = 0; i < slab.length; i++) {
      var curr = slab[i];
      if (isNumber(curr)) {
        slab[i] = parseFloat(curr); // fix "5" to 5 etc.
      } else if (curr == 'undef') {
        slab[i] = 0;
      }
    }
  }
  // compress type info and data if possible
  if (!finalMemoryInitialization) {
    // XXX This heavily assumes the target endianness is the same as our current endianness! XXX
    var i = 0;
    while (i < slab.length) {
      var currType = types[i];
      if (!currType) { i++; continue }
      i += writeInt8s(slab, i, slab[i], currType);
    }
    types = 'i8';
  }
  if (allocator == 'ALLOC_NONE') {
    if (!finalMemoryInitialization) {
      // writing out into memory, without a normal allocation. We put all of these into a single big chunk.
      assert(typeof slab == 'object');
      assert(slab.length % QUANTUM_SIZE == 0, slab.length); // must be aligned already
      var offset = ptr - Runtime.GLOBAL_BASE;
      for (var i = 0; i < slab.length; i++) {
        memoryInitialization[offset + i] = slab[i];
      }
      return '';
    }
    // This is the final memory initialization
    types = 'i8';
  }

  if (typeof types == 'object') {
    while (types.length < slab.length) types.push(0);
  }
  types = JSON.stringify(types);
  if (typeof slab == 'object') slab = '[' + slab.join(',') + ']';
  return 'allocate(' + slab + ', ' + types + (allocator ? ', ' + allocator : '') + (allocator == 'ALLOC_NONE' ? ', ' + ptr : '') + ');';
}

function makeGetSlabs(ptr, type, allowMultiple, unsigned) {
  assert(type);
  if (isPointerType(type)) type = 'i32'; // Hardcoded 32-bit
  switch(type) {
    case 'i1': case 'i8': return [unsigned ? 'HEAPU8' : 'HEAP8']; break;
    case 'i16': return [unsigned ? 'HEAPU16' : 'HEAP16']; break;
    case '<4 x i32>':
    case 'i32': case 'i64': return [unsigned ? 'HEAPU32' : 'HEAP32']; break;
    case 'double': return ['HEAPF64'];
    case '<4 x float>':
    case 'float': return ['HEAPF32'];
    default: {
      throw 'what, exactly, can we do for unknown types in TA2?! ' + [new Error().stack, ptr, type, allowMultiple, unsigned];
    }
  }
  return [];
}

function makeGetTempRet0() {
  return "(getTempRet0() | 0)";
}

function makeSetTempRet0(value) {
  return "setTempRet0((" + value + ") | 0)";
}

function makeStructuralReturn(values, inAsm) {
  var i = -1;
  return 'return ' + asmCoercion(values.slice(1).map(function(value) {
    i++;
    if (!inAsm) {
      return 'setTempRet' + i + '(' + value + ')';
    }
    if (i === 0) {
      return makeSetTempRet0(value)
    } else {
      return 'tempRet' + i + ' = ' + value;
    }
  }).concat([values[0]]).join(','), 'i32');
}

function makeThrow(what) {
  if (ASSERTIONS && DISABLE_EXCEPTION_CATCHING == 1) {
    what += ' + " - Exception catching is disabled, this exception cannot be caught. Compile with -s DISABLE_EXCEPTION_CATCHING=0 or DISABLE_EXCEPTION_CATCHING=2 to catch."';
    if (MAIN_MODULE) {
      what += ' + " (note: in dynamic linking, if a side module wants exceptions, the main module must be built with that support)"';
    }
  }
  return 'throw ' + what + ';';
}

function makeSignOp(value, type, op, force, ignore) {
  if (type == 'i64') {
    return value; // these are always assumed to be two 32-bit unsigneds.
  }
  if (isPointerType(type)) type = 'i32'; // Pointers are treated as 32-bit ints
  if (!value) return value;
  var bits, full;
  if (type[0] === 'i') {
    bits = parseInt(type.substr(1));
    full = op + 'Sign(' + value + ', ' + bits + ', ' + Math.floor(ignore) + ')';
    // Always sign/unsign constants at compile time, regardless of CHECK/CORRECT
    if (isNumber(value)) {
      return eval(full).toString();
    }
  }
  if ((ignore) && !force) return value;
  if (type[0] === 'i') {
    // this is an integer, but not a number (or we would have already handled it)
    // shortcuts
    if (ignore) {
      if (value === 'true') {
        value = '1';
      } else if (value === 'false') {
        value = '0';
      } else if (needsQuoting(value)) value = '(' + value + ')';
      if (bits === 32) {
        if (op === 're') {
          return '(' + value + '|0)';
        } else {
          return '(' + value +  '>>>0)';
        }
      } else if (bits < 32) {
        if (op === 're') {
          return '((' + value + '<<' + (32-bits) + ')>>' + (32-bits) + ')';
        } else {
          return '(' + value + '&' + (Math.pow(2, bits)-1) + ')';
        }
      } else { // bits > 32
        if (op === 're') {
          return makeInlineCalculation('VALUE >= ' + Math.pow(2, bits-1) + ' ? VALUE-' + Math.pow(2, bits) + ' : VALUE', value, 'tempBigIntS');
        } else {
          return makeInlineCalculation('VALUE >= 0 ? VALUE : ' + Math.pow(2, bits) + '+VALUE', value, 'tempBigIntS');
        }
      }
    }
    return full;
  }
  return value;
}

var legalizedI64s = true; // We do not legalize globals, but do legalize function lines. This will be true in the latter case

function stripCorrections(param) {
  var m;
  while (true) {
    if (m = /^\((.*)\)$/.exec(param)) {
      param = m[1];
      continue;
    }
    if (m = /^\(([$_\w]+)\)&\d+$/.exec(param)) {
      param = m[1];
      continue;
    }
    if (m = /^\(([$_\w()]+)\)\|0$/.exec(param)) {
      param = m[1];
      continue;
    }
    if (m = /^\(([$_\w()]+)\)\>>>0$/.exec(param)) {
      param = m[1];
      continue;
    }
    if (m = /CHECK_OVERFLOW\(([^,)]*),.*/.exec(param)) {
      param = m[1];
      continue;
    }
    break;
  }
  return param;
}

function getImplementationType(varInfo) {
  if (varInfo.impl == 'nativized') {
    return removePointing(varInfo.type);
  }
  return varInfo.type;
}

function charCode(char) {
  return char.charCodeAt(0);
}

// Returns the number of bytes the given Javascript string takes if encoded as a UTF8 byte array, EXCLUDING the null terminator byte.
function lengthBytesUTF8(str) {
  var len = 0;
  for (var i = 0; i < str.length; ++i) {
    // Gotcha: charCodeAt returns a 16-bit word that is a UTF-16 encoded code unit, not a Unicode code point of the character! So decode UTF16->UTF32->UTF8.
    // See http://unicode.org/faq/utf_bom.html#utf16-3
    var u = str.charCodeAt(i); // possibly a lead surrogate
    if (u >= 0xD800 && u <= 0xDFFF) u = 0x10000 + ((u & 0x3FF) << 10) | (str.charCodeAt(++i) & 0x3FF);
    if (u <= 0x7F) ++len;
    else if (u <= 0x7FF) len += 2;
    else if (u <= 0xFFFF) len += 3;
    else len += 4;
  }
  return len;
}

function getTypeFromHeap(suffix) {
  switch (suffix) {
    case '8': return 'i8';
    case '16': return 'i16';
    case '32': return 'i32';
    case 'F32': return 'float';
    case 'F64': return 'double';
    default: throw 'getTypeFromHeap? ' + suffix;
  }
}

function ensureValidFFIType(type) {
  return type === 'float' ? 'double' : type; // ffi does not tolerate float XXX
}

// FFI return values must arrive as doubles, and we can force them to floats afterwards
function asmFFICoercion(value, type) {
  value = asmCoercion(value, ensureValidFFIType(type));
  if (type === 'float') value = asmCoercion(value, 'float');
  return value;
}

function makeDynCall(sig, funcPtr) {
  assert(sig.indexOf('j') == -1);
  if (USE_LEGACY_DYNCALLS) {
    return `getDynCaller("${sig}", ${funcPtr})`;
  } else {
    return `wasmTable.get(${funcPtr})`;
  }
}

function heapAndOffset(heap, ptr) { // given   HEAP8, ptr   , we return    splitChunk, relptr
  return heap + ',' + ptr;
}

function makeEval(code) {
  if (DYNAMIC_EXECUTION == 0) {
    // Treat eval as error.
    return "abort('DYNAMIC_EXECUTION=0 was set, cannot eval');";
  }
  var ret = '';
  if (DYNAMIC_EXECUTION == 2) {
    // Warn on evals, but proceed.
    ret += "err('Warning: DYNAMIC_EXECUTION=2 was set, but calling eval in the following location:');\n";
    ret += "err(stackTrace());\n";
  }
  ret += code;
  return ret;
}

<<<<<<< HEAD
function makeStaticAlloc(size) {
  if (ERROR_ON_WASM_CHANGES_AFTER_LINK) {
    error('Static allocations in JS at compile time are not allowed due to ERROR_ON_WASM_CHANGES_AFTER_LINK');
  }
  size = alignMemory(size);
  var ret = alignMemory(GLOBAL_BASE + STATIC_BUMP);
  STATIC_BUMP = ret + size - GLOBAL_BASE;
  return ret;
}

function makeStaticString(string) {
  var len = lengthBytesUTF8(string) + 1;
  var ptr = makeStaticAlloc(len);
  return '(stringToUTF8("' + string + '", ' + ptr + ', ' + len + '), ' + ptr + ')';
}

=======
>>>>>>> e8023f1f
var ATINITS = [];

function addAtInit(code) {
  ATINITS.push(code);
}

var ATMAINS = [];

function addAtMain(code) {
  ATMAINS.push(code);
}

var ATEXITS = [];

function addAtExit(code) {
  if (EXIT_RUNTIME) {
    ATEXITS.push(code);
  }
}

// Some things, like the dynamic and stack bases, will be computed later and
// applied. Return them as {{{ STR }}} for that replacing later.

function getQuoted(str) {
  return '{{{ ' + str + ' }}}';
}

function makeRetainedCompilerSettings() {
  var ignore = set('STRUCT_INFO');
  if (STRICT) {
    for (var i in LEGACY_SETTINGS) {
      var name = LEGACY_SETTINGS[i][0];
      ignore[name] = 0;
    }
  }

  var ret = {};
  for (var x in this) {
    try {
      if (x[0] !== '_' && !(x in ignore) && x == x.toUpperCase() && (typeof this[x] === 'number' || typeof this[x] === 'string' || this.isArray())) ret[x] = this[x];
    } catch(e){}
  }
  return ret;
}

// In wasm, the heap size must be a multiple of 64KB.
// In asm.js, it must be a multiple of 16MB.
var WASM_PAGE_SIZE = 65536;

// Page size reported by some POSIX calls, mostly filesystem. This does not
// depend on the memory page size which differs between wasm and asm.js, and
// makes us report a consistent value despite the compile target. However,
// perhaps we should unify all the page sizes (especially after fastcomp is
// gone TODO).
var POSIX_PAGE_SIZE = 16384;

// Receives a function as text, and a function that constructs a modified
// function, to which we pass the parsed-out name, arguments, and body of the
// function. Returns the output of that function.
function modifyFunction(text, func) {
  // Match a function with a name.
  var match = text.match(/^\s*function\s+([^(]*)?\s*\(([^)]*)\)/);
  var name, args, rest;
  if (match) {
    name = match[1];
    args = match[2];
    rest = text.substr(match[0].length);
  } else {
    // Match a function without a name (we could probably use a single regex
    // for both, but it would be more complex).
    match = text.match(/^\s*function\(([^)]*)\)/);
    assert(match, 'could not match function ' + text + '.');
    name = '';
    args = match[1];
    rest = text.substr(match[0].length);
  }
  var bodyStart = rest.indexOf('{');
  assert(bodyStart >= 0);
  var bodyEnd = rest.lastIndexOf('}');
  assert(bodyEnd > 0);
  return func(name, args, rest.substring(bodyStart + 1, bodyEnd));
}

function runOnMainThread(text) {
  if (USE_PTHREADS) {
    return 'if (!ENVIRONMENT_IS_PTHREAD) { ' + text + ' }';
  } else {
    return text;
  }
}

function expectToReceiveOnModule(name) {
  return name in INCOMING_MODULE_JS_API;
}

function makeRemovedModuleAPIAssert(moduleName, localName) {
  if (!ASSERTIONS) return '';
  if (!localName) localName = moduleName;
  return "if (!Object.getOwnPropertyDescriptor(Module, '" + moduleName + "')) Object.defineProperty(Module, '" + moduleName + "', { configurable: true, get: function() { abort('Module." + moduleName + " has been replaced with plain " + localName + " (the initial value can be provided on Module, but after startup the value is only looked for on a local variable of that name)') } });";
}

// Make code to receive a value on the incoming Module object.
function makeModuleReceive(localName, moduleName) {
  if (!moduleName) moduleName = localName;
  var ret = '';
  if (expectToReceiveOnModule(moduleName)) {
    // Usually the local we use is the same as the Module property name,
    // but sometimes they must differ.
    ret = "if (Module['" + moduleName + "']) " + localName + " = Module['" + moduleName + "'];";
  }
  ret += makeRemovedModuleAPIAssert(moduleName, localName);
  return ret;
}

function makeModuleReceiveWithVar(localName, moduleName, defaultValue, noAssert) {
  if (!moduleName) moduleName = localName;
  var ret = 'var ' + localName;
  if (!expectToReceiveOnModule(moduleName)) {
    if (defaultValue) {
      ret += ' = ' + defaultValue;
    }
    ret += ';';
  } else {
    if (defaultValue) {
      ret += " = Module['" + moduleName + "'] || " + defaultValue + ";";
    } else {
      ret += ';' +
             makeModuleReceive(localName, moduleName);
      return ret;
    }
  }
  if (!noAssert) {
    ret += makeRemovedModuleAPIAssert(moduleName, localName);
  }
  return ret;
}

function makeRemovedFSAssert(fsName) {
  if (!ASSERTIONS) return;
  var lower = fsName.toLowerCase();
  if (SYSTEM_JS_LIBRARIES.indexOf('library_' + lower + '.js') >= 0) return '';
  return "var " + fsName + " = '" + fsName + " is no longer included by default; build with -l" + lower + ".js';";
}

// Given an array of elements [elem1,elem2,elem3], returns a string "['elem1','elem2','elem3']"
function buildStringArray(array) {
  if (array.length > 0) {
    return "['" + array.join("','") + "']";
  } else {
    return '[]';
  }
}

// Generates access to a JS imports scope variable in pthreads worker.js. In MODULARIZE mode these flow into the imports object for the Module.
// In non-MODULARIZE mode, we can directly access the variables in global scope.
function makeAsmImportsAccessInPthread(variable) {
  if (!MINIMAL_RUNTIME) {
    // Regular runtime uses the name "Module" for both imports and exports.
    return "Module['" + variable + "']";
  }
  if (MODULARIZE) {
    // MINIMAL_RUNTIME uses 'imports' as the name for the imports object in MODULARIZE builds.
    return "imports['" + variable + "']";
  } else {
    // In non-MODULARIZE builds, can access the imports from global scope.
    return variable;
  }
}

function hasExportedFunction(func) {
  return Object.keys(EXPORTED_FUNCTIONS).indexOf(func) != -1;
}

// JS API I64 param handling: if we have BigInt support, the ABI is simple,
// it is a BigInt. Otherwise, we legalize into pairs of i32s.
function defineI64Param(name) {
  if (WASM_BIGINT) {
    return name + '_bigint';
  } else {
    return name + '_low, ' + name + '_high';
  }
}

function receiveI64ParamAsI32s(name) {
  if (WASM_BIGINT) {
    // TODO: use Xn notation when JS parsers support it (as of April 6 2020,
    //  * closure compiler is missing support
    //    https://github.com/google/closure-compiler/issues/3167
    //  * acorn needs to be upgraded, and to set ecmascript version >= 11
    //  * terser needs to be upgraded
    return 'var ' + name + '_low = Number(' + name + '_bigint & BigInt(0xffffffff)) | 0, ' + name + '_high = Number(' + name + '_bigint >> BigInt(32)) | 0;';
  } else {
    return '';
  }
}

function sendI64Argument(low, high) {
  if (WASM_BIGINT) {
    return 'BigInt(low) | (BigInt(high) << BigInt(32))';
  } else {
    return low + ', ' + high;
  }
}

// Add assertions to catch common errors when using the Promise object we
// create on Module.ready() and return from MODULARIZE Module() invocations.
function addReadyPromiseAssertions(promise) {
  // Warn on someone doing
  //
  //  var instance = Module();
  //  ...
  //  instance._main();
  var properties = keys(EXPORTED_FUNCTIONS);
  // Also warn on onRuntimeInitialized which might be a common pattern with
  // older MODULARIZE-using codebases.
  properties.push('onRuntimeInitialized');
  return properties.map(function(property) {
    const warningEnding = `${property} on the Promise object, instead of the instance. Use .then() to get called back with the instance, see the MODULARIZE docs in src/settings.js`;
    return `
      if (!Object.getOwnPropertyDescriptor(${promise}, '${property}')) {
        Object.defineProperty(${promise}, '${property}', { configurable: true, get: function() { abort('You are getting ${warningEnding}') } });
        Object.defineProperty(${promise}, '${property}', { configurable: true, set: function() { abort('You are setting ${warningEnding}') } });
      }
    `;
  }).join('\n');
}<|MERGE_RESOLUTION|>--- conflicted
+++ resolved
@@ -1481,25 +1481,6 @@
   return ret;
 }
 
-<<<<<<< HEAD
-function makeStaticAlloc(size) {
-  if (ERROR_ON_WASM_CHANGES_AFTER_LINK) {
-    error('Static allocations in JS at compile time are not allowed due to ERROR_ON_WASM_CHANGES_AFTER_LINK');
-  }
-  size = alignMemory(size);
-  var ret = alignMemory(GLOBAL_BASE + STATIC_BUMP);
-  STATIC_BUMP = ret + size - GLOBAL_BASE;
-  return ret;
-}
-
-function makeStaticString(string) {
-  var len = lengthBytesUTF8(string) + 1;
-  var ptr = makeStaticAlloc(len);
-  return '(stringToUTF8("' + string + '", ' + ptr + ', ' + len + '), ' + ptr + ')';
-}
-
-=======
->>>>>>> e8023f1f
 var ATINITS = [];
 
 function addAtInit(code) {
