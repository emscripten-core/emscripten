/**
 * @license
 * Copyright 2019 The Emscripten Authors
 * SPDX-License-Identifier: MIT
 */

{{{
  // Helper function to export a symbol on the module object
  // if requested.
  global.maybeExport = function(x) {
    return MODULARIZE && EXPORT_ALL ? `Module['${x}'] = ` : '';
  };
  null;
}}}

#if SAFE_HEAP
#include "runtime_safe_heap.js"
#endif

#if USE_ASAN
#include "runtime_asan.js"
#endif

#if ASSERTIONS || SAFE_HEAP
/** @type {function(*, string=)} */
function assert(condition, text) {
  if (!condition) throw text;
}
#endif

/** @param {string|number=} what */
function abort(what) {
  throw {{{ ASSERTIONS ? 'new Error(what)' : 'what' }}};
}

#if SAFE_HEAP
// Globals used by JS i64 conversions (see makeSetValue)
var tempDouble;
var tempI64;
#endif

#if WASM != 2 && MAYBE_WASM2JS
#if !WASM2JS
if (Module['doWasm2JS']) {
#endif
#include "wasm2js.js"
#if !WASM2JS
}
#endif
#endif

#if SINGLE_FILE && WASM == 1 && !WASM2JS
#include "base64Decode.js"
Module['wasm'] = base64Decode('<<< WASM_BINARY_DATA >>>');
#endif

#include "runtime_strings.js"

var HEAP8, HEAP16, HEAP32, HEAPU8, HEAPU16, HEAPU32, HEAPF32, HEAPF64,
#if WASM_BIGINT
  HEAP64, HEAPU64,
#endif
#if SUPPORT_BIG_ENDIAN
  HEAP_DATA_VIEW,
#endif
  wasmMemory, wasmTable;

function updateMemoryViews() {
  var b = wasmMemory.buffer;
#if ASSERTIONS && SHARED_MEMORY
  assert(b instanceof SharedArrayBuffer, 'requested a shared WebAssembly.Memory but the returned buffer is not a SharedArrayBuffer, indicating that while the browser has SharedArrayBuffer it does not have WebAssembly threads support - you may need to set a flag');
#endif
#if SUPPORT_BIG_ENDIAN
<<<<<<< HEAD
  HEAP_DATA_VIEW = new DataView(b);
#endif
  HEAP8 = new Int8Array(b);
  HEAP16 = new Int16Array(b);
  HEAP32 = new Int32Array(b);
  HEAPU8 = new Uint8Array(b);
  HEAPU16 = new Uint16Array(b);
#if AUDIO_WORKLET
  // Export to the AudioWorkletGlobalScope the needed variables to access
  // the heap. AudioWorkletGlobalScope is unable to access global JS vars
  // in the compiled main JS file.
  Module['HEAPU32'] = HEAPU32 = new Uint32Array(b);
  Module['HEAPF32'] = HEAPF32 = new Float32Array(b);
#else
  HEAPU32 = new Uint32Array(b);
  HEAPF32 = new Float32Array(b);
#endif
  HEAPF64 = new Float64Array(b);
=======
  {{{ maybeExport('HEAP_DATA_VIEW') }}}HEAP_DATA_VIEW = new DataView(b);
#endif
  {{{ maybeExport('HEAP8') }}}HEAP8 = new Int8Array(b);
  {{{ maybeExport('HEAP16') }}}HEAP16 = new Int16Array(b);
  {{{ maybeExport('HEAP32') }}}HEAP32 = new Int32Array(b);
  {{{ maybeExport('HEAPU8') }}}HEAPU8 = new Uint8Array(b);
  {{{ maybeExport('HEAPU16') }}}HEAPU16 = new Uint16Array(b);
  {{{ maybeExport('HEAPU32') }}}HEAPU32 = new Uint32Array(b);
  {{{ maybeExport('HEAPF32') }}}HEAPF32 = new Float32Array(b);
  {{{ maybeExport('HEAPF64') }}}HEAPF64 = new Float64Array(b);
>>>>>>> 612577ac
#if WASM_BIGINT
  {{{ maybeExport('HEAP64') }}}HEAP64 = new BigInt64Array(b);
  {{{ maybeExport('HEAPU64') }}}HEAPU64 = new BigUint64Array(b);
#endif
}

#if IMPORTED_MEMORY
#if USE_PTHREADS
if (!ENVIRONMENT_IS_PTHREAD) {
#endif
  wasmMemory =
#if WASM_WORKERS
    Module['mem'] ||
#endif
    new WebAssembly.Memory({
    'initial': {{{ INITIAL_MEMORY >>> 16 }}}
#if SHARED_MEMORY || !ALLOW_MEMORY_GROWTH || MAXIMUM_MEMORY != FOUR_GB
    , 'maximum': {{{ (ALLOW_MEMORY_GROWTH && MAXIMUM_MEMORY != FOUR_GB ? MAXIMUM_MEMORY : INITIAL_MEMORY) >>> 16 }}}
#endif
#if SHARED_MEMORY
    , 'shared': true
#endif
    });
#if USE_PTHREADS
}
#if MODULARIZE
else {
  wasmMemory = Module['wasmMemory'];
}
#endif // MODULARIZE
#endif // USE_PTHREADS

updateMemoryViews();
#endif // IMPORTED_MEMORY

#include "runtime_stack_check.js"
#include "runtime_assertions.js"

#if LOAD_SOURCE_MAP
var wasmSourceMap;
#include "source_map_support.js"
#endif

#if USE_OFFSET_CONVERTER
var wasmOffsetConverter;
#include "wasm_offset_converter.js"
#endif

#if EXIT_RUNTIME
var __ATEXIT__    = []; // functions called during shutdown
var runtimeExited = false;
#endif

#if ASSERTIONS || SAFE_HEAP || USE_ASAN
var runtimeInitialized = false;
#endif

#include "runtime_math.js"
#include "memoryprofiler.js"
#include "runtime_debug.js"

// === Body ===<|MERGE_RESOLUTION|>--- conflicted
+++ resolved
@@ -9,6 +9,12 @@
   // if requested.
   global.maybeExport = function(x) {
     return MODULARIZE && EXPORT_ALL ? `Module['${x}'] = ` : '';
+  };
+  // Export to the AudioWorkletGlobalScope the needed variables to access
+  // the heap. AudioWorkletGlobalScope is unable to access global JS vars
+  // in the compiled main JS file.
+  global.maybeExportIfAudioWorklet = function(x) {
+    return (MODULARIZE && EXPORT_ALL) || AUDIO_WORKLET ? `Module['${x}'] = ` : '';
   };
   null;
 }}}
@@ -71,40 +77,19 @@
   assert(b instanceof SharedArrayBuffer, 'requested a shared WebAssembly.Memory but the returned buffer is not a SharedArrayBuffer, indicating that while the browser has SharedArrayBuffer it does not have WebAssembly threads support - you may need to set a flag');
 #endif
 #if SUPPORT_BIG_ENDIAN
-<<<<<<< HEAD
-  HEAP_DATA_VIEW = new DataView(b);
+  {{{ maybeExport('HEAP_DATA_VIEW') }}} HEAP_DATA_VIEW = new DataView(b);
 #endif
-  HEAP8 = new Int8Array(b);
-  HEAP16 = new Int16Array(b);
-  HEAP32 = new Int32Array(b);
-  HEAPU8 = new Uint8Array(b);
-  HEAPU16 = new Uint16Array(b);
-#if AUDIO_WORKLET
-  // Export to the AudioWorkletGlobalScope the needed variables to access
-  // the heap. AudioWorkletGlobalScope is unable to access global JS vars
-  // in the compiled main JS file.
-  Module['HEAPU32'] = HEAPU32 = new Uint32Array(b);
-  Module['HEAPF32'] = HEAPF32 = new Float32Array(b);
-#else
-  HEAPU32 = new Uint32Array(b);
-  HEAPF32 = new Float32Array(b);
-#endif
-  HEAPF64 = new Float64Array(b);
-=======
-  {{{ maybeExport('HEAP_DATA_VIEW') }}}HEAP_DATA_VIEW = new DataView(b);
-#endif
-  {{{ maybeExport('HEAP8') }}}HEAP8 = new Int8Array(b);
-  {{{ maybeExport('HEAP16') }}}HEAP16 = new Int16Array(b);
-  {{{ maybeExport('HEAP32') }}}HEAP32 = new Int32Array(b);
-  {{{ maybeExport('HEAPU8') }}}HEAPU8 = new Uint8Array(b);
-  {{{ maybeExport('HEAPU16') }}}HEAPU16 = new Uint16Array(b);
-  {{{ maybeExport('HEAPU32') }}}HEAPU32 = new Uint32Array(b);
-  {{{ maybeExport('HEAPF32') }}}HEAPF32 = new Float32Array(b);
-  {{{ maybeExport('HEAPF64') }}}HEAPF64 = new Float64Array(b);
->>>>>>> 612577ac
+  {{{ maybeExport('HEAP8') }}} HEAP8 = new Int8Array(b);
+  {{{ maybeExport('HEAP16') }}} HEAP16 = new Int16Array(b);
+  {{{ maybeExport('HEAP32') }}} HEAP32 = new Int32Array(b);
+  {{{ maybeExport('HEAPU8') }}} HEAPU8 = new Uint8Array(b);
+  {{{ maybeExport('HEAPU16') }}} HEAPU16 = new Uint16Array(b);
+  {{{ maybeExportIfAudioWorklet('HEAPU32') }}} HEAPU32 = new Uint32Array(b);
+  {{{ maybeExportIfAudioWorklet('HEAPF32') }}} HEAPF32 = new Float32Array(b);
+  {{{ maybeExport('HEAPF64') }}} HEAPF64 = new Float64Array(b);
 #if WASM_BIGINT
-  {{{ maybeExport('HEAP64') }}}HEAP64 = new BigInt64Array(b);
-  {{{ maybeExport('HEAPU64') }}}HEAPU64 = new BigUint64Array(b);
+  {{{ maybeExport('HEAP64') }}} HEAP64 = new BigInt64Array(b);
+  {{{ maybeExport('HEAPU64') }}} HEAPU64 = new BigUint64Array(b);
 #endif
 }
 
