/**
 * @license
 * Copyright 2019 The Emscripten Authors
 * SPDX-License-Identifier: MIT
 */

#include "runtime_safe_heap.js"

#if ASSERTIONS || SAFE_HEAP
/** @type {function(*, string=)} */
function assert(condition, text) {
  if (!condition) throw text;
}
#endif

/** @param {string|number=} what */
function abort(what) {
  throw {{{ ASSERTIONS ? 'new Error(what)' : 'what' }}};
}

#if SAFE_HEAP
// Globals used by JS i64 conversions (see makeSetValue)
var tempDouble;
var tempI64;
#endif

var tempRet0 = 0;
var setTempRet0 = (value) => { tempRet0 = value };
var getTempRet0 = () => tempRet0;

#if WASM != 2 && MAYBE_WASM2JS
#if !WASM2JS
if (Module['doWasm2JS']) {
#endif
#include "wasm2js.js"
#if !WASM2JS
}
#endif
#endif

#if SINGLE_FILE && WASM == 1 && !WASM2JS
#include "base64Decode.js"
Module['wasm'] = base64Decode('<<< WASM_BINARY_DATA >>>');
#endif

#include "runtime_functions.js"
#include "runtime_strings.js"

var HEAP8, HEAP16, HEAP32, HEAPU8, HEAPU16, HEAPU32, HEAPF32, HEAPF64,
#if WASM_BIGINT
  HEAP64, HEAPU64,
#endif
#if SUPPORT_BIG_ENDIAN
  HEAP_DATA_VIEW,
#endif
  wasmMemory, buffer, wasmTable;


function updateGlobalBufferAndViews(b) {
#if ASSERTIONS && SHARED_MEMORY
  assert(b instanceof SharedArrayBuffer, 'requested a shared WebAssembly.Memory but the returned buffer is not a SharedArrayBuffer, indicating that while the browser has SharedArrayBuffer it does not have WebAssembly threads support - you may need to set a flag');
#endif
  buffer = b;
#if SUPPORT_BIG_ENDIAN
  HEAP_DATA_VIEW = new DataView(b);
#endif
  HEAP8 = new Int8Array(b);
  HEAP16 = new Int16Array(b);
  HEAP32 = new Int32Array(b);
  HEAPU8 = new Uint8Array(b);
  HEAPU16 = new Uint16Array(b);
  HEAPU32 = new Uint32Array(b);
  HEAPF32 = new Float32Array(b);
  HEAPF64 = new Float64Array(b);
#if WASM_BIGINT
  HEAP64 = new BigInt64Array(b);
  HEAPU64 = new BigUint64Array(b);
#endif
}

#if IMPORTED_MEMORY
#if USE_PTHREADS
if (!ENVIRONMENT_IS_PTHREAD) {
#endif
  wasmMemory = new WebAssembly.Memory({
    'initial': {{{ INITIAL_MEMORY >>> 16 }}}
<<<<<<< HEAD
#if SHARED_MEMORY || !ALLOW_MEMORY_GROWTH || MAXIMUM_MEMORY != FOUR_GB
    , 'maximum': wasmMaximumMemory
=======
#if USE_PTHREADS || !ALLOW_MEMORY_GROWTH || MAXIMUM_MEMORY != FOUR_GB
    , 'maximum': {{{ (ALLOW_MEMORY_GROWTH && MAXIMUM_MEMORY != FOUR_GB ? MAXIMUM_MEMORY : INITIAL_MEMORY) >>> 16 }}}
>>>>>>> 1521aad1
#endif
#if SHARED_MEMORY
    , 'shared': true
#endif
    });
  updateGlobalBufferAndViews(wasmMemory.buffer);
#if USE_PTHREADS
} else {
  updateGlobalBufferAndViews({{{ MODULARIZE ? 'Module.buffer' : 'wasmMemory.buffer' }}});
}
#endif // USE_PTHREADS
#endif // IMPORTED_MEMORY

#include "runtime_stack_check.js"
#include "runtime_assertions.js"

#if LOAD_SOURCE_MAP
var wasmSourceMap;
#include "source_map_support.js"
#endif

#if USE_OFFSET_CONVERTER
var wasmOffsetConverter;
#include "wasm_offset_converter.js"
#endif

#if EXIT_RUNTIME
var __ATEXIT__    = []; // functions called during shutdown
#endif

#if ASSERTIONS || SAFE_HEAP || USE_ASAN
var runtimeInitialized = false;

// This is always false in minimal_runtime - the runtime does not have a concept
// of exiting (keeping this variable here for now since it is referenced from
// generated code)
var runtimeExited = false;
#endif

#include "runtime_math.js"
#include "memoryprofiler.js"
#include "runtime_debug.js"

// === Body ===<|MERGE_RESOLUTION|>--- conflicted
+++ resolved
@@ -84,13 +84,8 @@
 #endif
   wasmMemory = new WebAssembly.Memory({
     'initial': {{{ INITIAL_MEMORY >>> 16 }}}
-<<<<<<< HEAD
 #if SHARED_MEMORY || !ALLOW_MEMORY_GROWTH || MAXIMUM_MEMORY != FOUR_GB
-    , 'maximum': wasmMaximumMemory
-=======
-#if USE_PTHREADS || !ALLOW_MEMORY_GROWTH || MAXIMUM_MEMORY != FOUR_GB
     , 'maximum': {{{ (ALLOW_MEMORY_GROWTH && MAXIMUM_MEMORY != FOUR_GB ? MAXIMUM_MEMORY : INITIAL_MEMORY) >>> 16 }}}
->>>>>>> 1521aad1
 #endif
 #if SHARED_MEMORY
     , 'shared': true
