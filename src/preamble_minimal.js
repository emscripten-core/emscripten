/**
 * @license
 * Copyright 2019 The Emscripten Authors
 * SPDX-License-Identifier: MIT
 */

#if ASSERTIONS
/** @type {function(*, string=)} */
function assert(condition, text) {
  if (!condition) throw text;
}
#endif

/** @param {string|number=} what */
function abort(what) {
  throw {{{ ASSERTIONS ? 'new Error(what)' : 'what' }}};
}

#if !WASM_BIGINT
// Globals used by JS i64 conversions (see makeSetValue)
var tempDouble;
var tempI64;
#endif

#if WASM2JS && WASM != 2
// WASM == 2 includes wasm2js.js separately.
#include "wasm2js.js"
#if !WASM2JS
}
#endif
#endif

<<<<<<< HEAD
var HEAP8, HEAP16, HEAP32, HEAPU8, HEAPU16, HEAPU32, HEAPF32, HEAPF64,
#if WASM_BIGINT
  HEAP64, HEAPU64,
#endif
#if SUPPORT_BIG_ENDIAN || WASM_BINDGEN
  HEAP_DATA_VIEW,
#endif
  wasmMemory;

#if ASSERTIONS || SAFE_HEAP || USE_ASAN
var runtimeInitialized = false;
#endif

#if EXIT_RUNTIME
var runtimeExited = false;
#endif

#include "runtime_shared.js"

#if IMPORTED_MEMORY
#include "runtime_init_memory.js"
initMemory();
#endif
=======
#include "runtime_common.js"
>>>>>>> 416fcccb
<|MERGE_RESOLUTION|>--- conflicted
+++ resolved
@@ -30,30 +30,4 @@
 #endif
 #endif
 
-<<<<<<< HEAD
-var HEAP8, HEAP16, HEAP32, HEAPU8, HEAPU16, HEAPU32, HEAPF32, HEAPF64,
-#if WASM_BIGINT
-  HEAP64, HEAPU64,
-#endif
-#if SUPPORT_BIG_ENDIAN || WASM_BINDGEN
-  HEAP_DATA_VIEW,
-#endif
-  wasmMemory;
-
-#if ASSERTIONS || SAFE_HEAP || USE_ASAN
-var runtimeInitialized = false;
-#endif
-
-#if EXIT_RUNTIME
-var runtimeExited = false;
-#endif
-
-#include "runtime_shared.js"
-
-#if IMPORTED_MEMORY
-#include "runtime_init_memory.js"
-initMemory();
-#endif
-=======
-#include "runtime_common.js"
->>>>>>> 416fcccb
+#include "runtime_common.js"