// Copyright 2019 The Emscripten Authors.  All rights reserved.
// Emscripten is available under two separate licenses, the MIT license and the
// University of Illinois/NCSA Open Source License.  Both these licenses can be
// found in the LICENSE file.

//
// Settings in this file work exactly like those in settings.js but are not
// set-able from the command line and therefore are not part of the public
// ABI.  This means that these settings are an internal detail of the toolchain
// and can be added/removed/renamed without fear of breaking out users.
//

// An array of all symbols exported from asm.js/wasm module.
var MODULE_EXPORTS = [];

// stores the base name of the output file (-o TARGET_BASENAME.js)
var TARGET_BASENAME = '';

// Indicates that the syscalls (which we see statically) indicate that they need
// full filesystem support. Otherwise, when just a small subset are used, we can
// get away without including the full filesystem - in particular, if open() is
// never used, then we don't actually need to support operations on streams.
var SYSCALLS_REQUIRE_FILESYSTEM = 1;

// A list of feature flags to pass to each binaryen invocation (like wasm-opt,
// etc.). This is received from wasm-emscripten-finalize, which reads it from
// the features section.
var BINARYEN_FEATURES = [];

// Whether EMCC_AUTODEBUG is on, which automatically instruments code for
// runtime logging that can help in debugging.
var AUTODEBUG = 0;

// Whether we should use binaryen's wasm2js to convert our wasm to JS. Set when
// wasm backend is in use with WASM=0 (to enable non-wasm output, we compile to
// wasm normally, then compile that to JS).
var WASM2JS = 0;

// Whether we should link in the runtime for ubsan.
// 0 means do not link ubsan, 1 means link minimal ubsan runtime.
// This is not meant to be used with `-s`. Instead, to use ubsan, use clang flag
// -fsanitize=undefined. To use minimal runtime, also pass
// `-fsanitize-minimal-runtime`.
var UBSAN_RUNTIME = 0;

// Whether we should link in LSan's runtime library. This is intended to be used
// by -fsanitize=leak instead of used directly.
var USE_LSAN = 0;

// Whether we should link in ASan's runtime library. This is intended to be used
// by -fsanitize=leak instead of used directly.
var USE_ASAN = 0;

// Whether we should load the WASM source map at runtime.
// This is enabled automatically when using -g4 with sanitizers.
var LOAD_SOURCE_MAP = 0;

// Whether embind has been enabled.
var EMBIND = 0;

// Whether the main() function reads the argc/argv parameters.
var MAIN_READS_PARAMS = 1;

// The computed location of the pointer to the sbrk position.
var DYNAMICTOP_PTR = -1;

// The computed initial value of the program break (the sbrk position), which
// is called DYNAMIC_BASE as it is the start of dynamically-allocated memory.
var DYNAMIC_BASE = -1;

// -Werror was specified on the command line.
var WARNINGS_ARE_ERRORS = 0;

<<<<<<< HEAD
// Temporary setting to force generation and preservation of full DWARF debug info
var FULL_DWARF = 0;
=======
// Maximum seen global alignment; received from the backend.
var MAX_GLOBAL_ALIGN = -1;

// List of functions implemented in compiled code; received from the backend.
var IMPLEMENTED_FUNCTIONS = [];

// Name of the file containing the Fetch *.fetch.js, if relevant
var FETCH_WORKER_FILE = '';
>>>>>>> 9179aa44
<|MERGE_RESOLUTION|>--- conflicted
+++ resolved
@@ -71,10 +71,8 @@
 // -Werror was specified on the command line.
 var WARNINGS_ARE_ERRORS = 0;
 
-<<<<<<< HEAD
 // Temporary setting to force generation and preservation of full DWARF debug info
 var FULL_DWARF = 0;
-=======
 // Maximum seen global alignment; received from the backend.
 var MAX_GLOBAL_ALIGN = -1;
 
@@ -82,5 +80,4 @@
 var IMPLEMENTED_FUNCTIONS = [];
 
 // Name of the file containing the Fetch *.fetch.js, if relevant
-var FETCH_WORKER_FILE = '';
->>>>>>> 9179aa44
+var FETCH_WORKER_FILE = '';