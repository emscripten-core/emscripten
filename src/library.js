--- conflicted
+++ resolved
@@ -1060,15 +1060,6 @@
     return time1 - time0;
   },
 
-<<<<<<< HEAD
-  // Statically allocated time struct.
-  __tm_current: '{{{ makeStaticAlloc(C_STRUCTS.tm.__size__) }}}',
-  // Statically allocated time strings.
-  __tm_formatted: '{{{ makeStaticAlloc(C_STRUCTS.tm.__size__) }}}',
-=======
-  // Statically allocated copy of the string "GMT" for gmtime() to point to
-  __tm_timezone: '{{{ makeStaticString("GMT") }}}',
->>>>>>> b8e53965
   mktime__deps: ['tzset'],
   mktime__sig: 'ii',
   mktime: function(tmPtr) {
@@ -1108,19 +1099,10 @@
   },
   timelocal: 'mktime',
 
-<<<<<<< HEAD
-  gmtime__deps: ['__tm_current', 'gmtime_r'],
-  gmtime: function(time) {
-    return _gmtime_r(time, ___tm_current);
-  },
-
 #if MINIMAL_RUNTIME
   gmtime_r__deps: ['allocateUTF8'],
 #endif
-=======
-  gmtime_r__deps: ['__tm_timezone'],
   gmtime_r__sig: 'iii',
->>>>>>> b8e53965
   gmtime_r: function(time, tmPtr) {
     var date = new Date({{{ makeGetValue('time', 0, 'i32') }}}*1000);
     {{{ makeSetValue('tmPtr', C_STRUCTS.tm.tm_sec, 'date.getUTCSeconds()', 'i32') }}};
@@ -1162,17 +1144,8 @@
     return (date.getTime() / 1000)|0;
   },
 
-<<<<<<< HEAD
-  localtime__deps: ['__tm_current', 'localtime_r'],
-  localtime: function(time) {
-    return _localtime_r(time, ___tm_current);
-  },
-
   localtime_r__deps: ['tzset'],
-=======
-  localtime_r__deps: ['__tm_timezone', 'tzset'],
   localtime_r__sig: 'iii',
->>>>>>> b8e53965
   localtime_r: function(time, tmPtr) {
     _tzset();
     var date = new Date({{{ makeGetValue('time', 0, 'i32') }}}*1000);
