--- conflicted
+++ resolved
@@ -2152,19 +2152,14 @@
     }
 
     var lib = LDSO.loadedLibs[handle];
-<<<<<<< HEAD
-#if !WASM
-    symbol = '_' + symbol;
-=======
     var isMainModule = lib.module == Module;
 
     var mangled = '_' + symbol;
     var modSymbol = mangled;
-#if WASM_BACKEND
+#if WASM
     if (!isMainModule) {
       modSymbol = symbol;
     }
->>>>>>> 49d95599
 #endif
 
     if (!lib.module.hasOwnProperty(modSymbol)) {
@@ -2178,11 +2173,7 @@
     // Attempt to get the real "unwrapped" symbol so we have more chance of
     // getting wasm function which can be added to a table.
     if (isMainModule) {
-#if WASM_BACKEND
       var asmSymbol = symbol;
-#else
-      var asmSymbol = mangled;
-#endif
       if (lib.module["asm"][asmSymbol]) {
         result = lib.module["asm"][asmSymbol];
       }
