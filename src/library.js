--- conflicted
+++ resolved
@@ -25,19 +25,11 @@
 LibraryManager.library = {
   // keep this low in memory, because we flatten arrays with them in them
 #if USE_PTHREADS
-<<<<<<< HEAD
   stdin: '; if (ENVIRONMENT_IS_PTHREAD) _stdin = PthreadWorkerInit._stdin; else PthreadWorkerInit._stdin = _stdin = {{{ makeStaticAlloc(4) }}}',
   stdout: '; if (ENVIRONMENT_IS_PTHREAD) _stdout = PthreadWorkerInit._stdout; else PthreadWorkerInit._stdout = _stdout = {{{ makeStaticAlloc(4) }}}',
   stderr: '; if (ENVIRONMENT_IS_PTHREAD) _stderr = PthreadWorkerInit._stderr; else PthreadWorkerInit._stderr = _stderr = {{{ makeStaticAlloc(4) }}}',
   _impure_ptr: '; if (ENVIRONMENT_IS_PTHREAD) __impure_ptr = PthreadWorkerInit.__impure_ptr; else PthreadWorkerInit.__impure_ptr __impure_ptr = {{{ makeStaticAlloc(4) }}}',
   __dso_handle: '; if (ENVIRONMENT_IS_PTHREAD) ___dso_handle = PthreadWorkerInit.___dso_handle; else PthreadWorkerInit.___dso_handle = ___dso_handle = {{{ makeStaticAlloc(4) }}}',
-=======
-  stdin: '; if (ENVIRONMENT_IS_PTHREAD) _stdin = PthreadWorkerInit._stdin; else PthreadWorkerInit._stdin = _stdin = staticAlloc(4)',
-  stdout: '; if (ENVIRONMENT_IS_PTHREAD) _stdout = PthreadWorkerInit._stdout; else PthreadWorkerInit._stdout = _stdout = staticAlloc(4)',
-  stderr: '; if (ENVIRONMENT_IS_PTHREAD) _stderr = PthreadWorkerInit._stderr; else PthreadWorkerInit._stderr = _stderr = staticAlloc(4)',
-  _impure_ptr: '; if (ENVIRONMENT_IS_PTHREAD) __impure_ptr = PthreadWorkerInit.__impure_ptr; else PthreadWorkerInit.__impure_ptr __impure_ptr = staticAlloc(4)',
-  __dso_handle: '; if (ENVIRONMENT_IS_PTHREAD) ___dso_handle = PthreadWorkerInit.___dso_handle; else PthreadWorkerInit.___dso_handle = ___dso_handle = staticAlloc(4)',
->>>>>>> dec86bd6
 #else
   stdin: '{{{ makeStaticAlloc(1) }}}',
   stdout: '{{{ makeStaticAlloc(1) }}}',
