--- conflicted
+++ resolved
@@ -3158,12 +3158,9 @@
 #endif
     if (args && args.length) {
 #if WASM_BIGINT
-<<<<<<< HEAD
-=======
       // j (64-bit integer) is fine, and is implemented as a BigInt. Without
       // legalization, the number of parameters should match (j is not expanded
       // into two i's).
->>>>>>> a42cb9ec
       assert(args.length === sig.length - 1);
 #else
       // j (64-bit integer) must be passed in as two numbers [low 32, high 32].
