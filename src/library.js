//"use strict";

// An implementation of a libc for the web. Basically, implementations of
// the various standard C libraries, that can be called from compiled code,
// and work using the actual JavaScript environment.
//
// We search the Library object when there is an external function. If the
// entry in the Library is a function, we insert it. If it is a string, we
// do another lookup in the library (a simple way to write a function once,
// if it can be called by different names). We also allow dependencies,
// using __deps. Initialization code to be run after allocating all
// global constants can be defined by __postset.
//
// Note that the full function name will be '_' + the name in the Library
// object. For convenience, the short name appears here. Note that if you add a
// new function with an '_', it will not be found.

LibraryManager.library = {
  // ==========================================================================
  // File system base.
  // ==========================================================================

  // keep this low in memory, because we flatten arrays with them in them
  stdin: 'allocate(1, "i32*", ALLOC_STACK)',
  stdout: 'allocate(1, "i32*", ALLOC_STACK)',
  stderr: 'allocate(1, "i32*", ALLOC_STACK)',
  _impure_ptr: 'allocate(1, "i32*", ALLOC_STACK)',

  $FS__deps: ['$ERRNO_CODES', '__setErrNo', 'stdin', 'stdout', 'stderr', '_impure_ptr'],
  $FS__postset: '__ATINIT__.unshift({ func: function() { if (!Module["noFSInit"] && !FS.init.initialized) FS.init() } });' +
                '__ATMAIN__.push({ func: function() { FS.ignorePermissions = false } });' +
                '__ATEXIT__.push({ func: function() { FS.quit() } });' +
                // export some names through closure
                'Module["FS_createFolder"] = FS.createFolder;' +
                'Module["FS_createPath"] = FS.createPath;' +
                'Module["FS_createDataFile"] = FS.createDataFile;' +
                'Module["FS_createPreloadedFile"] = FS.createPreloadedFile;' +
                'Module["FS_createLazyFile"] = FS.createLazyFile;' +
                'Module["FS_createLink"] = FS.createLink;' +
                'Module["FS_createDevice"] = FS.createDevice;',
  $FS: {
    // The path to the current folder.
    currentPath: '/',
    // The inode to assign to the next created object.
    nextInode: 2,
    // Currently opened file or directory streams. Padded with null so the zero
    // index is unused, as the indices are used as pointers. This is not split
    // into separate fileStreams and folderStreams lists because the pointers
    // must be interchangeable, e.g. when used in fdopen().
    // streams is kept as a dense array. It may contain |null| to fill in
    // holes, however.
    streams: [null],
#if ASSERTIONS
    checkStreams: function() {
      for (var i in FS.streams) if (FS.streams.hasOwnProperty(i)) assert(i >= 0 && i < FS.streams.length); // no keys not in dense span
      for (var i = 0; i < FS.streams.length; i++) assert(typeof FS.streams[i] == 'object'); // no non-null holes in dense span
    },
#endif
    // Whether we are currently ignoring permissions. Useful when preparing the
    // filesystem and creating files inside read-only folders.
    // This is set to false when the runtime is initialized, allowing you
    // to modify the filesystem freely before run() is called.
    ignorePermissions: true,
    joinPath: function(parts, forceRelative) {
      var ret = parts[0];
      for (var i = 1; i < parts.length; i++) {
        if (ret[ret.length-1] != '/') ret += '/';
        ret += parts[i];
      }
      if (forceRelative && ret[0] == '/') ret = ret.substr(1);
      return ret;
    },
    // Converts any path to an absolute path. Resolves embedded "." and ".."
    // parts.
    absolutePath: function(relative, base) {
      if (typeof relative !== 'string') return null;
      if (base === undefined) base = FS.currentPath;
      if (relative && relative[0] == '/') base = '';
      var full = base + '/' + relative;
      var parts = full.split('/').reverse();
      var absolute = [''];
      while (parts.length) {
        var part = parts.pop();
        if (part == '' || part == '.') {
          // Nothing.
        } else if (part == '..') {
          if (absolute.length > 1) absolute.pop();
        } else {
          absolute.push(part);
        }
      }
      return absolute.length == 1 ? '/' : absolute.join('/');
    },
    // Analyzes a relative or absolute path returning a description, containing:
    //   isRoot: Whether the path points to the root.
    //   exists: Whether the object at the path exists.
    //   error: If !exists, this will contain the errno code of the cause.
    //   name: The base name of the object (null if !parentExists).
    //   path: The absolute path to the object, with all links resolved.
    //   object: The filesystem record of the object referenced by the path.
    //   parentExists: Whether the parent of the object exist and is a folder.
    //   parentPath: The absolute path to the parent folder.
    //   parentObject: The filesystem record of the parent folder.
    analyzePath: function(path, dontResolveLastLink, linksVisited) {
      var ret = {
        isRoot: false,
        exists: false,
        error: 0,
        name: null,
        path: null,
        object: null,
        parentExists: false,
        parentPath: null,
        parentObject: null
      };
#if FS_LOG
      var inputPath = path;
      function log() {
        Module['print']('FS.analyzePath("' + inputPath + '", ' +
                                             dontResolveLastLink + ', ' +
                                             linksVisited + ') => {' +
                        'isRoot: ' + ret.isRoot + ', ' +
                        'exists: ' + ret.exists + ', ' +
                        'error: ' + ret.error + ', ' +
                        'name: "' + ret.name + '", ' +
                        'path: "' + ret.path + '", ' +
                        'object: ' + ret.object + ', ' +
                        'parentExists: ' + ret.parentExists + ', ' +
                        'parentPath: "' + ret.parentPath + '", ' +
                        'parentObject: ' + ret.parentObject + '}');
      }
#endif
      path = FS.absolutePath(path);
      if (path == '/') {
        ret.isRoot = true;
        ret.exists = ret.parentExists = true;
        ret.name = '/';
        ret.path = ret.parentPath = '/';
        ret.object = ret.parentObject = FS.root;
      } else if (path !== null) {
        linksVisited = linksVisited || 0;
        path = path.slice(1).split('/');
        var current = FS.root;
        var traversed = [''];
        while (path.length) {
          if (path.length == 1 && current.isFolder) {
            ret.parentExists = true;
            ret.parentPath = traversed.length == 1 ? '/' : traversed.join('/');
            ret.parentObject = current;
            ret.name = path[0];
          }
          var target = path.shift();
          if (!current.isFolder) {
            ret.error = ERRNO_CODES.ENOTDIR;
            break;
          } else if (!current.read) {
            ret.error = ERRNO_CODES.EACCES;
            break;
          } else if (!current.contents.hasOwnProperty(target)) {
            ret.error = ERRNO_CODES.ENOENT;
            break;
          }
          current = current.contents[target];
          if (current.link && !(dontResolveLastLink && path.length == 0)) {
            if (linksVisited > 40) { // Usual Linux SYMLOOP_MAX.
              ret.error = ERRNO_CODES.ELOOP;
              break;
            }
            var link = FS.absolutePath(current.link, traversed.join('/'));
            ret = FS.analyzePath([link].concat(path).join('/'),
                                 dontResolveLastLink, linksVisited + 1);
#if FS_LOG
            log();
#endif
            return ret;
          }
          traversed.push(target);
          if (path.length == 0) {
            ret.exists = true;
            ret.path = traversed.join('/');
            ret.object = current;
          }
        }
      }
#if FS_LOG
      log();
#endif
      return ret;
    },
    // Finds the file system object at a given path. If dontResolveLastLink is
    // set to true and the object is a symbolic link, it will be returned as is
    // instead of being resolved. Links embedded in the path are still resolved.
    findObject: function(path, dontResolveLastLink) {
      FS.ensureRoot();
      var ret = FS.analyzePath(path, dontResolveLastLink);
      if (ret.exists) {
        return ret.object;
      } else {
        ___setErrNo(ret.error);
        return null;
      }
    },
    // Creates a file system record: file, link, device or folder.
    createObject: function(parent, name, properties, canRead, canWrite) {
#if FS_LOG
      Module['print']('FS.createObject("' + parent + '", ' +
                                      '"' + name + '", ' +
                                          JSON.stringify(properties) + ', ' +
                                          canRead + ', ' +
                                          canWrite + ')');
#endif
      if (!parent) parent = '/';
      if (typeof parent === 'string') parent = FS.findObject(parent);

      if (!parent) {
        ___setErrNo(ERRNO_CODES.EACCES);
        throw new Error('Parent path must exist.');
      }
      if (!parent.isFolder) {
        ___setErrNo(ERRNO_CODES.ENOTDIR);
        throw new Error('Parent must be a folder.');
      }
      if (!parent.write && !FS.ignorePermissions) {
        ___setErrNo(ERRNO_CODES.EACCES);
        throw new Error('Parent folder must be writeable.');
      }
      if (!name || name == '.' || name == '..') {
        ___setErrNo(ERRNO_CODES.ENOENT);
        throw new Error('Name must not be empty.');
      }
      if (parent.contents.hasOwnProperty(name)) {
        ___setErrNo(ERRNO_CODES.EEXIST);
        throw new Error("Can't overwrite object.");
      }

      parent.contents[name] = {
        read: canRead === undefined ? true : canRead,
        write: canWrite === undefined ? false : canWrite,
        timestamp: Date.now(),
        inodeNumber: FS.nextInode++
      };
      for (var key in properties) {
        if (properties.hasOwnProperty(key)) {
          parent.contents[name][key] = properties[key];
        }
      }

      return parent.contents[name];
    },
    // Creates a folder.
    createFolder: function(parent, name, canRead, canWrite) {
      var properties = {isFolder: true, isDevice: false, contents: {}};
      return FS.createObject(parent, name, properties, canRead, canWrite);
    },
    // Creates a folder and all its missing parents.
    createPath: function(parent, path, canRead, canWrite) {
      var current = FS.findObject(parent);
      if (current === null) throw new Error('Invalid parent.');
      path = path.split('/').reverse();
      while (path.length) {
        var part = path.pop();
        if (!part) continue;
        if (!current.contents.hasOwnProperty(part)) {
          FS.createFolder(current, part, canRead, canWrite);
        }
        current = current.contents[part];
      }
      return current;
    },

    // Creates a file record, given specific properties.
    createFile: function(parent, name, properties, canRead, canWrite) {
      properties.isFolder = false;
      return FS.createObject(parent, name, properties, canRead, canWrite);
    },
    // Creates a file record from existing data.
    createDataFile: function(parent, name, data, canRead, canWrite) {
      if (typeof data === 'string') {
        var dataArray = new Array(data.length);
        for (var i = 0, len = data.length; i < len; ++i) dataArray[i] = data.charCodeAt(i);
        data = dataArray;
      }
      var properties = {
        isDevice: false,
        contents: data.subarray ? data.subarray(0) : data // as an optimization, create a new array wrapper (not buffer) here, to help JS engines understand this object
      };
      return FS.createFile(parent, name, properties, canRead, canWrite);
    },
    // Creates a file record for lazy-loading from a URL. XXX This requires a synchronous
    // XHR, which is not possible in browsers except in a web worker! Use preloading,
    // either --preload-file in emcc or FS.createPreloadedFile
    createLazyFile: function(parent, name, url, canRead, canWrite) {

      if (typeof XMLHttpRequest !== 'undefined') {
        if (!ENVIRONMENT_IS_WORKER) throw 'Cannot do synchronous binary XHRs outside webworkers in modern browsers. Use --embed-file or --preload-file in emcc';
        // Lazy chunked Uint8Array (implements get and length from Uint8Array). Actual getting is abstracted away for eventual reuse.
        var LazyUint8Array = function(chunkSize, length) {
          this.length = length;
          this.chunkSize = chunkSize;
          this.chunks = []; // Loaded chunks. Index is the chunk number
        }
        LazyUint8Array.prototype.get = function(idx) {
          if (idx > this.length-1 || idx < 0) {
            return undefined;
          }
          var chunkOffset = idx % chunkSize;
          var chunkNum = Math.floor(idx / chunkSize);
          return this.getter(chunkNum)[chunkOffset];
        }
        LazyUint8Array.prototype.setDataGetter = function(getter) {
          this.getter = getter;
        }
  
        // Find length
        var xhr = new XMLHttpRequest();
        xhr.open('HEAD', url, false);
        xhr.send(null);
        if (!(xhr.status >= 200 && xhr.status < 300 || xhr.status === 304)) throw new Error("Couldn't load " + url + ". Status: " + xhr.status);
        var datalength = Number(xhr.getResponseHeader("Content-length"));
        var header;
        var hasByteServing = (header = xhr.getResponseHeader("Accept-Ranges")) && header === "bytes";
#if SMALL_XHR_CHUNKS
        var chunkSize = 1024; // Chunk size in bytes
#else
        var chunkSize = 1024*1024; // Chunk size in bytes
#endif
        if (!hasByteServing) chunkSize = datalength;
  
        // Function to get a range from the remote URL.
        var doXHR = (function(from, to) {
          if (from > to) throw new Error("invalid range (" + from + ", " + to + ") or no bytes requested!");
          if (to > datalength-1) throw new Error("only " + datalength + " bytes available! programmer error!");
  
          // TODO: Use mozResponseArrayBuffer, responseStream, etc. if available.
          var xhr = new XMLHttpRequest();
          xhr.open('GET', url, false);
          if (datalength !== chunkSize) xhr.setRequestHeader("Range", "bytes=" + from + "-" + to);
  
          // Some hints to the browser that we want binary data.
          if (typeof Uint8Array != 'undefined') xhr.responseType = 'arraybuffer';
          if (xhr.overrideMimeType) {
            xhr.overrideMimeType('text/plain; charset=x-user-defined');
          }
  
          xhr.send(null);
          if (!(xhr.status >= 200 && xhr.status < 300 || xhr.status === 304)) throw new Error("Couldn't load " + url + ". Status: " + xhr.status);
          if (xhr.response !== undefined) {
            return new Uint8Array(xhr.response || []);
          } else {
            return intArrayFromString(xhr.responseText || '', true);
          }
        });
  
        var lazyArray = new LazyUint8Array(chunkSize, datalength);
        lazyArray.setDataGetter(function(chunkNum) {
          var start = chunkNum * lazyArray.chunkSize;
          var end = (chunkNum+1) * lazyArray.chunkSize - 1; // including this byte
          end = Math.min(end, datalength-1); // if datalength-1 is selected, this is the last block
          if (typeof(lazyArray.chunks[chunkNum]) === "undefined") {
            lazyArray.chunks[chunkNum] = doXHR(start, end);
          }
          if (typeof(lazyArray.chunks[chunkNum]) === "undefined") throw new Error("doXHR failed!");
          return lazyArray.chunks[chunkNum];
        });
        var properties = { isDevice: false, contents: lazyArray };
      } else {
        var properties = { isDevice: false, url: url };
      }

      return FS.createFile(parent, name, properties, canRead, canWrite);
    },
    // Preloads a file asynchronously. You can call this before run, for example in
    // preRun. run will be delayed until this file arrives and is set up.
    // If you call it after run(), you may want to pause the main loop until it
    // completes, if so, you can use the onload parameter to be notified when
    // that happens.
    // In addition to normally creating the file, we also asynchronously preload
    // the browser-friendly versions of it: For an image, we preload an Image
    // element and for an audio, and Audio. These are necessary for SDL_Image
    // and _Mixer to find the files in preloadedImages/Audios.
    // You can also call this with a typed array instead of a url. It will then
    // do preloading for the Image/Audio part, as if the typed array were the
    // result of an XHR that you did manually.
    createPreloadedFile: function(parent, name, url, canRead, canWrite, onload, onerror, dontCreateFile) {
      Browser.ensureObjects();
      var fullname = FS.joinPath([parent, name], true);
      function processData(byteArray) {
        function finish(byteArray) {
          if (!dontCreateFile) {
            FS.createDataFile(parent, name, byteArray, canRead, canWrite);
          }
          if (onload) onload();
          removeRunDependency('cp ' + fullname);
        }
        var handled = false;
        Module['preloadPlugins'].forEach(function(plugin) {
          if (handled) return;
          if (plugin['canHandle'](fullname)) {
            plugin['handle'](byteArray, fullname, finish, function() {
              if (onerror) onerror();
              removeRunDependency('cp ' + fullname);
            });
            handled = true;
          }
        });
        if (!handled) finish(byteArray);
      }
      addRunDependency('cp ' + fullname);
      if (typeof url == 'string') {
        Browser.asyncLoad(url, function(byteArray) {
          processData(byteArray);
        }, onerror);
      } else {
        processData(url);
      }
    },
    // Creates a link to a specific local path.
    createLink: function(parent, name, target, canRead, canWrite) {
      var properties = {isDevice: false, link: target};
      return FS.createFile(parent, name, properties, canRead, canWrite);
    },
    // Creates a character device with input and output callbacks:
    //   input: Takes no parameters, returns a byte value or null if no data is
    //          currently available.
    //   output: Takes a byte value; doesn't return anything. Can also be passed
    //           null to perform a flush of any cached data.
    createDevice: function(parent, name, input, output) {
      if (!(input || output)) {
        throw new Error('A device must have at least one callback defined.');
      }
      var ops = {isDevice: true, input: input, output: output};
      return FS.createFile(parent, name, ops, Boolean(input), Boolean(output));
    },
    // Makes sure a file's contents are loaded. Returns whether the file has
    // been loaded successfully. No-op for files that have been loaded already.
    forceLoadFile: function(obj) {
      if (obj.isDevice || obj.isFolder || obj.link || obj.contents) return true;
      var success = true;
      if (typeof XMLHttpRequest !== 'undefined') {
        throw new Error("Lazy loading should have been performed (contents set) in createLazyFile, but it was not. Lazy loading only works in web workers. Use --embed-file or --preload-file in emcc on the main thread.");
      } else if (Module['read']) {
        // Command-line.
        try {
          // WARNING: Can't read binary files in V8's d8 or tracemonkey's js, as
          //          read() will try to parse UTF8.
          obj.contents = intArrayFromString(Module['read'](obj.url), true);
        } catch (e) {
          success = false;
        }
      } else {
        throw new Error('Cannot load without read() or XMLHttpRequest.');
      }
      if (!success) ___setErrNo(ERRNO_CODES.EIO);
      return success;
    },
    ensureRoot: function() {
      if (FS.root) return;
      // The main file system tree. All the contents are inside this.
      FS.root = {
        read: true,
        write: true,
        isFolder: true,
        isDevice: false,
        timestamp: Date.now(),
        inodeNumber: 1,
        contents: {}
      };
    },
    // Initializes the filesystems with stdin/stdout/stderr devices, given
    // optional handlers.
    init: function(input, output, error) {
      // Make sure we initialize only once.
      assert(!FS.init.initialized, 'FS.init was previously called. If you want to initialize later with custom parameters, remove any earlier calls (note that one is automatically added to the generated code)');
      FS.init.initialized = true;

      FS.ensureRoot();

      // Allow Module.stdin etc. to provide defaults, if none explicitly passed to us here
      input = input || Module['stdin'];
      output = output || Module['stdout'];
      error = error || Module['stderr'];

      // Default handlers.
      var stdinOverridden = true, stdoutOverridden = true, stderrOverridden = true;
      if (!input) {
        stdinOverridden = false;
        input = function() {
          if (!input.cache || !input.cache.length) {
            var result;
            if (typeof window != 'undefined' &&
                typeof window.prompt == 'function') {
              // Browser.
              result = window.prompt('Input: ');
              if (result === null) result = String.fromCharCode(0); // cancel ==> EOF
            } else if (typeof readline == 'function') {
              // Command line.
              result = readline();
            }
            if (!result) result = '';
            input.cache = intArrayFromString(result + '\n', true);
          }
          return input.cache.shift();
        };
      }
      var utf8 = new Runtime.UTF8Processor();
      function simpleOutput(val) {
        if (val === null || val === {{{ charCode('\n') }}}) {
          output.printer(output.buffer.join(''));
          output.buffer = [];
        } else {
          output.buffer.push(utf8.processCChar(val));
        }
      }
      if (!output) {
        stdoutOverridden = false;
        output = simpleOutput;
      }
      if (!output.printer) output.printer = Module['print'];
      if (!output.buffer) output.buffer = [];
      if (!error) {
        stderrOverridden = false;
        error = simpleOutput;
      }
      if (!error.printer) error.printer = Module['print'];
      if (!error.buffer) error.buffer = [];

      // Create the temporary folder, if not already created
      try {
        FS.createFolder('/', 'tmp', true, true);
      } catch(e) {}

      // Create the I/O devices.
      var devFolder = FS.createFolder('/', 'dev', true, true);
      var stdin = FS.createDevice(devFolder, 'stdin', input);
      var stdout = FS.createDevice(devFolder, 'stdout', null, output);
      var stderr = FS.createDevice(devFolder, 'stderr', null, error);
      FS.createDevice(devFolder, 'tty', input, output);

      // Create default streams.
      FS.streams[1] = {
        path: '/dev/stdin',
        object: stdin,
        position: 0,
        isRead: true,
        isWrite: false,
        isAppend: false,
        isTerminal: !stdinOverridden,
        error: false,
        eof: false,
        ungotten: []
      };
      FS.streams[2] = {
        path: '/dev/stdout',
        object: stdout,
        position: 0,
        isRead: false,
        isWrite: true,
        isAppend: false,
        isTerminal: !stdoutOverridden,
        error: false,
        eof: false,
        ungotten: []
      };
      FS.streams[3] = {
        path: '/dev/stderr',
        object: stderr,
        position: 0,
        isRead: false,
        isWrite: true,
        isAppend: false,
        isTerminal: !stderrOverridden,
        error: false,
        eof: false,
        ungotten: []
      };
      assert(Math.max(_stdin, _stdout, _stderr) < 128); // make sure these are low, we flatten arrays with these
      {{{ makeSetValue(makeGlobalUse('_stdin'), 0, 1, 'void*') }}};
      {{{ makeSetValue(makeGlobalUse('_stdout'), 0, 2, 'void*') }}};
      {{{ makeSetValue(makeGlobalUse('_stderr'), 0, 3, 'void*') }}};

      // Other system paths
      FS.createPath('/', 'dev/shm/tmp', true, true); // temp files

      // Newlib initialization
      for (var i = FS.streams.length; i < Math.max(_stdin, _stdout, _stderr) + {{{ QUANTUM_SIZE }}}; i++) {
        FS.streams[i] = null; // Make sure to keep FS.streams dense
      }
      FS.streams[_stdin] = FS.streams[1];
      FS.streams[_stdout] = FS.streams[2];
      FS.streams[_stderr] = FS.streams[3];
#if ASSERTIONS
      FS.checkStreams();
      assert(FS.streams.length < 1024); // at this early stage, we should not have a large set of file descriptors - just a few
#endif
      allocate([ allocate(
        {{{ Runtime.QUANTUM_SIZE === 4 ? '[0, 0, 0, 0, _stdin, 0, 0, 0, _stdout, 0, 0, 0, _stderr, 0, 0, 0]' : '[0, _stdin, _stdout, _stderr]' }}},
        'void*', ALLOC_STATIC) ], 'void*', ALLOC_NONE, {{{ makeGlobalUse('__impure_ptr') }}});
    },

    quit: function() {
      if (!FS.init.initialized) return;
      // Flush any partially-printed lines in stdout and stderr. Careful, they may have been closed
      if (FS.streams[2] && FS.streams[2].object.output.buffer.length > 0) FS.streams[2].object.output({{{ charCode('\n') }}});
      if (FS.streams[3] && FS.streams[3].object.output.buffer.length > 0) FS.streams[3].object.output({{{ charCode('\n') }}});
    },

    // Standardizes a path. Useful for making comparisons of pathnames work in a consistent manner.
    // For example, ./file and file are really the same, so this function will remove ./
    standardizePath: function(path) {
      if (path.substr(0, 2) == './') path = path.substr(2);
      return path;
    },

    deleteFile: function(path) {
      path = FS.analyzePath(path);
      if (!path.parentExists || !path.exists) {
        throw 'Invalid path ' + path;
      }
      delete path.parentObject.contents[path.name];
    }
  },

  // ==========================================================================
  // dirent.h
  // ==========================================================================

  __dirent_struct_layout: Runtime.generateStructInfo([
    ['i32', 'd_ino'],
    ['b1024', 'd_name'],
    ['i32', 'd_off'],
    ['i32', 'd_reclen'],
    ['i32', 'd_type']]),
  opendir__deps: ['$FS', '__setErrNo', '$ERRNO_CODES', '__dirent_struct_layout'],
  opendir: function(dirname) {
    // DIR *opendir(const char *dirname);
    // http://pubs.opengroup.org/onlinepubs/007908799/xsh/opendir.html
    // NOTE: Calculating absolute path redundantly since we need to associate it
    //       with the opened stream.
    var path = FS.absolutePath(Pointer_stringify(dirname));
    if (path === null) {
      ___setErrNo(ERRNO_CODES.ENOENT);
      return 0;
    }
    var target = FS.findObject(path);
    if (target === null) return 0;
    if (!target.isFolder) {
      ___setErrNo(ERRNO_CODES.ENOTDIR);
      return 0;
    } else if (!target.read) {
      ___setErrNo(ERRNO_CODES.EACCES);
      return 0;
    }
    var id = FS.streams.length; // Keep dense
    var contents = [];
    for (var key in target.contents) contents.push(key);
    FS.streams[id] = {
      path: path,
      object: target,
      // An index into contents. Special values: -2 is ".", -1 is "..".
      position: -2,
      isRead: true,
      isWrite: false,
      isAppend: false,
      error: false,
      eof: false,
      ungotten: [],
      // Folder-specific properties:
      // Remember the contents at the time of opening in an array, so we can
      // seek between them relying on a single order.
      contents: contents,
      // Each stream has its own area for readdir() returns.
      currentEntry: _malloc(___dirent_struct_layout.__size__)
    };
#if ASSERTIONS
    FS.checkStreams();
#endif
    return id;
  },
  closedir__deps: ['$FS', '__setErrNo', '$ERRNO_CODES'],
  closedir: function(dirp) {
    // int closedir(DIR *dirp);
    // http://pubs.opengroup.org/onlinepubs/007908799/xsh/closedir.html
    if (!FS.streams[dirp] || !FS.streams[dirp].object.isFolder) {
      return ___setErrNo(ERRNO_CODES.EBADF);
    } else {
      _free(FS.streams[dirp].currentEntry);
      FS.streams[dirp] = null;
      return 0;
    }
  },
  telldir__deps: ['$FS', '__setErrNo', '$ERRNO_CODES'],
  telldir: function(dirp) {
    // long int telldir(DIR *dirp);
    // http://pubs.opengroup.org/onlinepubs/007908799/xsh/telldir.html
    if (!FS.streams[dirp] || !FS.streams[dirp].object.isFolder) {
      return ___setErrNo(ERRNO_CODES.EBADF);
    } else {
      return FS.streams[dirp].position;
    }
  },
  seekdir__deps: ['$FS', '__setErrNo', '$ERRNO_CODES'],
  seekdir: function(dirp, loc) {
    // void seekdir(DIR *dirp, long int loc);
    // http://pubs.opengroup.org/onlinepubs/007908799/xsh/seekdir.html
    if (!FS.streams[dirp] || !FS.streams[dirp].object.isFolder) {
      ___setErrNo(ERRNO_CODES.EBADF);
    } else {
      var entries = 0;
      for (var key in FS.streams[dirp].contents) entries++;
      if (loc >= entries) {
        ___setErrNo(ERRNO_CODES.EINVAL);
      } else {
        FS.streams[dirp].position = loc;
      }
    }
  },
  rewinddir__deps: ['seekdir'],
  rewinddir: function(dirp) {
    // void rewinddir(DIR *dirp);
    // http://pubs.opengroup.org/onlinepubs/007908799/xsh/rewinddir.html
    _seekdir(dirp, -2);
  },
  readdir_r__deps: ['$FS', '__setErrNo', '$ERRNO_CODES', '__dirent_struct_layout'],
  readdir_r: function(dirp, entry, result) {
    // int readdir_r(DIR *dirp, struct dirent *entry, struct dirent **result);
    // http://pubs.opengroup.org/onlinepubs/007908799/xsh/readdir_r.html
    if (!FS.streams[dirp] || !FS.streams[dirp].object.isFolder) {
      return ___setErrNo(ERRNO_CODES.EBADF);
    }
    var stream = FS.streams[dirp];
    var loc = stream.position;
    var entries = 0;
    for (var key in stream.contents) entries++;
    if (loc < -2 || loc >= entries) {
      {{{ makeSetValue('result', '0', '0', 'i8*') }}}
    } else {
      var name, inode, type;
      if (loc === -2) {
        name = '.';
        inode = 1;  // Really undefined.
        type = 4; //DT_DIR
      } else if (loc === -1) {
        name = '..';
        inode = 1;  // Really undefined.
        type = 4; //DT_DIR
      } else {
        var object;
        name = stream.contents[loc];
        object = stream.object.contents[name];
        inode = object.inodeNumber;
        type = object.isDevice ? 2 // DT_CHR, character device.
              : object.isFolder ? 4 // DT_DIR, directory.
              : object.link !== undefined ? 10 // DT_LNK, symbolic link.
              : 8; // DT_REG, regular file.
      }
      stream.position++;
      var offsets = ___dirent_struct_layout;
      {{{ makeSetValue('entry', 'offsets.d_ino', 'inode', 'i32') }}}
      {{{ makeSetValue('entry', 'offsets.d_off', 'stream.position', 'i32') }}}
      {{{ makeSetValue('entry', 'offsets.d_reclen', 'name.length + 1', 'i32') }}}
      for (var i = 0; i < name.length; i++) {
        {{{ makeSetValue('entry + offsets.d_name', 'i', 'name.charCodeAt(i)', 'i8') }}}
      }
      {{{ makeSetValue('entry + offsets.d_name', 'i', '0', 'i8') }}}
      {{{ makeSetValue('entry', 'offsets.d_type', 'type', 'i8') }}}
      {{{ makeSetValue('result', '0', 'entry', 'i8*') }}}
    }
    return 0;
  },
  readdir__deps: ['readdir_r', '__setErrNo', '$ERRNO_CODES'],
  readdir: function(dirp) {
    // struct dirent *readdir(DIR *dirp);
    // http://pubs.opengroup.org/onlinepubs/007908799/xsh/readdir_r.html
    if (!FS.streams[dirp] || !FS.streams[dirp].object.isFolder) {
      ___setErrNo(ERRNO_CODES.EBADF);
      return 0;
    } else {
      if (!_readdir.result) _readdir.result = _malloc(4);
      _readdir_r(dirp, FS.streams[dirp].currentEntry, _readdir.result);
      if ({{{ makeGetValue(0, '_readdir.result', 'i8*') }}} === 0) {
        return 0;
      } else {
        return FS.streams[dirp].currentEntry;
      }
    }
  },
  __01readdir64_: 'readdir',
  // TODO: Check if we need to link any other aliases.

  // ==========================================================================
  // utime.h
  // ==========================================================================

  __utimbuf_struct_layout: Runtime.generateStructInfo([
    ['i32', 'actime'],
    ['i32', 'modtime']]),
  utime__deps: ['$FS', '__setErrNo', '$ERRNO_CODES', '__utimbuf_struct_layout'],
  utime: function(path, times) {
    // int utime(const char *path, const struct utimbuf *times);
    // http://pubs.opengroup.org/onlinepubs/009695399/basedefs/utime.h.html
    var time;
    if (times) {
      // NOTE: We don't keep track of access timestamps.
      var offset = ___utimbuf_struct_layout.modtime;
      time = {{{ makeGetValue('times', 'offset', 'i32') }}}
      time *= 1000;
    } else {
      time = Date.now();
    }
    var file = FS.findObject(Pointer_stringify(path));
    if (file === null) return -1;
    if (!file.write) {
      ___setErrNo(ERRNO_CODES.EPERM);
      return -1;
    }
    file.timestamp = time;
    return 0;
  },

  utimes: function() { throw 'utimes not implemented' },

  // ==========================================================================
  // libgen.h
  // ==========================================================================

  __libgenSplitName: function(path) {
    if (path === 0 || {{{ makeGetValue('path', 0, 'i8') }}} === 0) {
      // Null or empty results in '.'.
      var me = ___libgenSplitName;
      if (!me.ret) {
        me.ret = allocate([{{{ charCode('.') }}}, 0], 'i8', ALLOC_NORMAL);
      }
      return [me.ret, -1];
    } else {
      var slash = {{{ charCode('/') }}};
      var allSlashes = true;
      var slashPositions = [];
      for (var i = 0; {{{ makeGetValue('path', 'i', 'i8') }}} !== 0; i++) {
        if ({{{ makeGetValue('path', 'i', 'i8') }}} === slash) {
          slashPositions.push(i);
        } else {
          allSlashes = false;
        }
      }
      var length = i;
      if (allSlashes) {
        // All slashes result in a single slash.
        {{{ makeSetValue('path', '1', '0', 'i8') }}}
        return [path, -1];
      } else {
        // Strip trailing slashes.
        while (slashPositions.length &&
               slashPositions[slashPositions.length - 1] == length - 1) {
          {{{ makeSetValue('path', 'slashPositions.pop(i)', '0', 'i8') }}}
          length--;
        }
        return [path, slashPositions.pop()];
      }
    }
  },
  basename__deps: ['__libgenSplitName'],
  basename: function(path) {
    // char *basename(char *path);
    // http://pubs.opengroup.org/onlinepubs/007908799/xsh/basename.html
    var result = ___libgenSplitName(path);
    return result[0] + result[1] + 1;
  },
  __xpg_basename: 'basename',
  dirname__deps: ['__libgenSplitName'],
  dirname: function(path) {
    // char *dirname(char *path);
    // http://pubs.opengroup.org/onlinepubs/007908799/xsh/dirname.html
    var result = ___libgenSplitName(path);
    if (result[1] == 0) {
      {{{ makeSetValue('result[0]', 1, '0', 'i8') }}}
    } else if (result[1] !== -1) {
      {{{ makeSetValue('result[0]', 'result[1]', '0', 'i8') }}}
    }
    return result[0];
  },

  // ==========================================================================
  // sys/stat.h
  // ==========================================================================

  __stat_struct_layout: Runtime.generateStructInfo([
    ['i32', 'st_dev'],
    ['i32', 'st_ino'],
    ['i32', 'st_mode'],
    ['i32', 'st_nlink'],
    ['i32', 'st_uid'],
    ['i32', 'st_gid'],
    ['i32', 'st_rdev'],
    ['i32', 'st_size'],
    ['i32', 'st_atime'],
    ['i32', 'st_spare1'],
    ['i32', 'st_mtime'],
    ['i32', 'st_spare2'],
    ['i32', 'st_ctime'],
    ['i32', 'st_spare3'],
    ['i32', 'st_blksize'],
    ['i32', 'st_blocks'],
    ['i32', 'st_spare4']]),
  stat__deps: ['$FS', '__stat_struct_layout'],
  stat: function(path, buf, dontResolveLastLink) {
    // http://pubs.opengroup.org/onlinepubs/7908799/xsh/stat.html
    // int stat(const char *path, struct stat *buf);
    // NOTE: dontResolveLastLink is a shortcut for lstat(). It should never be
    //       used in client code.
    var obj = FS.findObject(Pointer_stringify(path), dontResolveLastLink);
    if (obj === null || !FS.forceLoadFile(obj)) return -1;

    var offsets = ___stat_struct_layout;

    // Constants.
    {{{ makeSetValue('buf', 'offsets.st_nlink', '1', 'i32') }}}
    {{{ makeSetValue('buf', 'offsets.st_uid', '0', 'i32') }}}
    {{{ makeSetValue('buf', 'offsets.st_gid', '0', 'i32') }}}
    {{{ makeSetValue('buf', 'offsets.st_blksize', '4096', 'i32') }}}

    // Variables.
    {{{ makeSetValue('buf', 'offsets.st_ino', 'obj.inodeNumber', 'i32') }}}
    var time = Math.floor(obj.timestamp / 1000);
    if (offsets.st_atime === undefined) {
      offsets.st_atime = offsets.st_atim.tv_sec;
      offsets.st_mtime = offsets.st_mtim.tv_sec;
      offsets.st_ctime = offsets.st_ctim.tv_sec;
      var nanosec = (obj.timestamp % 1000) * 1000;
      {{{ makeSetValue('buf', 'offsets.st_atim.tv_nsec', 'nanosec', 'i32') }}}
      {{{ makeSetValue('buf', 'offsets.st_mtim.tv_nsec', 'nanosec', 'i32') }}}
      {{{ makeSetValue('buf', 'offsets.st_ctim.tv_nsec', 'nanosec', 'i32') }}}
    }
    {{{ makeSetValue('buf', 'offsets.st_atime', 'time', 'i32') }}}
    {{{ makeSetValue('buf', 'offsets.st_mtime', 'time', 'i32') }}}
    {{{ makeSetValue('buf', 'offsets.st_ctime', 'time', 'i32') }}}
    var mode = 0;
    var size = 0;
    var blocks = 0;
    var dev = 0;
    var rdev = 0;
    if (obj.isDevice) {
      //  Device numbers reuse inode numbers.
      dev = rdev = obj.inodeNumber;
      size = blocks = 0;
      mode = 0x2000;  // S_IFCHR.
    } else {
      dev = 1;
      rdev = 0;
      // NOTE: In our implementation, st_blocks = Math.ceil(st_size/st_blksize),
      //       but this is not required by the standard.
      if (obj.isFolder) {
        size = 4096;
        blocks = 1;
        mode = 0x4000;  // S_IFDIR.
      } else {
        var data = obj.contents || obj.link;
        size = data.length;
        blocks = Math.ceil(data.length / 4096);
        mode = obj.link === undefined ? 0x8000 : 0xA000;  // S_IFREG, S_IFLNK.
      }
    }
    {{{ makeSetValue('buf', 'offsets.st_dev', 'dev', 'i32') }}};
    {{{ makeSetValue('buf', 'offsets.st_rdev', 'rdev', 'i32') }}};
    {{{ makeSetValue('buf', 'offsets.st_size', 'size', 'i32') }}}
    {{{ makeSetValue('buf', 'offsets.st_blocks', 'blocks', 'i32') }}}
    if (obj.read) mode |= 0x16D;  // S_IRUSR | S_IXUSR | S_IRGRP | S_IXGRP | S_IROTH | S_IXOTH.
    if (obj.write) mode |= 0x92;  // S_IWUSR | S_IWGRP | S_IWOTH.
    {{{ makeSetValue('buf', 'offsets.st_mode', 'mode', 'i32') }}}

    return 0;
  },
  lstat__deps: ['stat'],
  lstat: function(path, buf) {
    // int lstat(const char *path, struct stat *buf);
    // http://pubs.opengroup.org/onlinepubs/7908799/xsh/lstat.html
    return _stat(path, buf, true);
  },
  fstat__deps: ['$FS', '__setErrNo', '$ERRNO_CODES', 'stat'],
  fstat: function(fildes, buf) {
    // int fstat(int fildes, struct stat *buf);
    // http://pubs.opengroup.org/onlinepubs/7908799/xsh/fstat.html
    if (!FS.streams[fildes]) {
      ___setErrNo(ERRNO_CODES.EBADF);
      return -1;
    } else {
      var pathArray = intArrayFromString(FS.streams[fildes].path);
      return _stat(allocate(pathArray, 'i8', ALLOC_STACK), buf);
    }
  },
  mknod__deps: ['$FS', '__setErrNo', '$ERRNO_CODES'],
  mknod: function(path, mode, dev) {
    // int mknod(const char *path, mode_t mode, dev_t dev);
    // http://pubs.opengroup.org/onlinepubs/7908799/xsh/mknod.html
    if (dev !== 0 || !(mode & 0xC000)) {  // S_IFREG | S_IFDIR.
      // Can't create devices or pipes through mknod().
      ___setErrNo(ERRNO_CODES.EINVAL);
      return -1;
    } else {
      var properties = {contents: [], isFolder: Boolean(mode & 0x4000)};  // S_IFDIR.
      path = FS.analyzePath(Pointer_stringify(path));
      try {
        FS.createObject(path.parentObject, path.name, properties,
                        mode & 0x100, mode & 0x80);  // S_IRUSR, S_IWUSR.
        return 0;
      } catch (e) {
        return -1;
      }
    }
  },
  mkdir__deps: ['mknod'],
  mkdir: function(path, mode) {
    // int mkdir(const char *path, mode_t mode);
    // http://pubs.opengroup.org/onlinepubs/7908799/xsh/mkdir.html
    return _mknod(path, 0x4000 | (mode & 0x180), 0);  // S_IFDIR, S_IRUSR | S_IWUSR.
  },
  mkfifo__deps: ['__setErrNo', '$ERRNO_CODES'],
  mkfifo: function(path, mode) {
    // int mkfifo(const char *path, mode_t mode);
    // http://pubs.opengroup.org/onlinepubs/7908799/xsh/mkfifo.html
    // NOTE: We support running only a single process, and named pipes require
    //       blocking, which we can't provide. The error code is not very
    //       accurate, but it's the closest among those allowed in the standard
    //       and unlikely to result in retries.
    ___setErrNo(ERRNO_CODES.EROFS);
    return -1;
  },
  chmod__deps: ['$FS'],
  chmod: function(path, mode) {
    // int chmod(const char *path, mode_t mode);
    // http://pubs.opengroup.org/onlinepubs/7908799/xsh/chmod.html
    var obj = FS.findObject(Pointer_stringify(path));
    if (obj === null) return -1;
    obj.read = mode & 0x100;  // S_IRUSR.
    obj.write = mode & 0x80;  // S_IWUSR.
    obj.timestamp = Date.now();
    return 0;
  },
  fchmod__deps: ['$FS', '__setErrNo', '$ERRNO_CODES', 'chmod'],
  fchmod: function(fildes, mode) {
    // int fchmod(int fildes, mode_t mode);
    // http://pubs.opengroup.org/onlinepubs/7908799/xsh/fchmod.html
    if (!FS.streams[fildes]) {
      ___setErrNo(ERRNO_CODES.EBADF);
      return -1;
    } else {
      var pathArray = intArrayFromString(FS.streams[fildes].path);
      return _chmod(allocate(pathArray, 'i8', ALLOC_STACK), mode);
    }
  },
  lchmod: function() { throw 'TODO: lchmod' },

  umask__deps: ['$FS'],
  umask: function(newMask) {
    // mode_t umask(mode_t cmask);
    // http://pubs.opengroup.org/onlinepubs/7908799/xsh/umask.html
    // NOTE: This value isn't actually used for anything.
    if (_umask.cmask === undefined) _umask.cmask = 0x1FF;  // S_IRWXU | S_IRWXG | S_IRWXO.
    var oldMask = _umask.cmask;
    _umask.cmask = newMask;
    return oldMask;
  },
  stat64: 'stat',
  fstat64: 'fstat',
  __01fstat64_: 'fstat',
  __01stat64_: 'stat',
  __01lstat64_: 'lstat',

  // TODO: Check if other aliases are needed.

  // ==========================================================================
  // sys/statvfs.h
  // ==========================================================================

  __statvfs_struct_layout: Runtime.generateStructInfo([
    ['i32', 'f_bsize'],
    ['i32', 'f_frsize'],
    ['i32', 'f_blocks'],
    ['i32', 'f_bfree'],
    ['i32', 'f_bavail'],
    ['i32', 'f_files'],
    ['i32', 'f_ffree'],
    ['i32', 'f_favail'],
    ['i32', 'f_fsid'],
    ['i32', 'f_flag'],
    ['i32', 'f_namemax']]),
  statvfs__deps: ['$FS', '__statvfs_struct_layout'],
  statvfs: function(path, buf) {
    // http://pubs.opengroup.org/onlinepubs/7908799/xsh/stat.html
    // int statvfs(const char *restrict path, struct statvfs *restrict buf);
    var offsets = ___statvfs_struct_layout;
    // NOTE: None of the constants here are true. We're just returning safe and
    //       sane values.
    {{{ makeSetValue('buf', 'offsets.f_bsize', '4096', 'i32') }}}
    {{{ makeSetValue('buf', 'offsets.f_frsize', '4096', 'i32') }}}
    {{{ makeSetValue('buf', 'offsets.f_blocks', '1000000', 'i32') }}}
    {{{ makeSetValue('buf', 'offsets.f_bfree', '500000', 'i32') }}}
    {{{ makeSetValue('buf', 'offsets.f_bavail', '500000', 'i32') }}}
    {{{ makeSetValue('buf', 'offsets.f_files', 'FS.nextInode', 'i32') }}}
    {{{ makeSetValue('buf', 'offsets.f_ffree', '1000000', 'i32') }}}
    {{{ makeSetValue('buf', 'offsets.f_favail', '1000000', 'i32') }}}
    {{{ makeSetValue('buf', 'offsets.f_fsid', '42', 'i32') }}}
    {{{ makeSetValue('buf', 'offsets.f_flag', '2', 'i32') }}}  // ST_NOSUID
    {{{ makeSetValue('buf', 'offsets.f_namemax', '255', 'i32') }}}
    return 0;
  },
  fstatvfs__deps: ['statvfs'],
  fstatvfs: function(fildes, buf) {
    // int fstatvfs(int fildes, struct statvfs *buf);
    // http://pubs.opengroup.org/onlinepubs/009604499/functions/statvfs.html
    return _statvfs(0, buf);
  },
  __01statvfs64_: 'statvfs',
  __01fstatvfs64_: 'fstatvfs',

  // ==========================================================================
  // fcntl.h
  // ==========================================================================

  __flock_struct_layout: Runtime.generateStructInfo([
    ['i16', 'l_type'],
    ['i16', 'l_whence'],
    ['i32', 'l_start'],
    ['i32', 'l_len'],
    ['i16', 'l_pid'],
    ['i16', 'l_xxx']]),
  open__deps: ['$FS', '__setErrNo', '$ERRNO_CODES', '__dirent_struct_layout'],
  open: function(path, oflag, varargs) {
    // int open(const char *path, int oflag, ...);
    // http://pubs.opengroup.org/onlinepubs/009695399/functions/open.html
    // NOTE: This implementation tries to mimic glibc rather than strictly
    // following the POSIX standard.

    var mode = {{{ makeGetValue('varargs', 0, 'i32') }}};

    // Simplify flags.
    var accessMode = oflag & {{{ cDefine('O_ACCMODE') }}};
    var isWrite = accessMode != {{{ cDefine('O_RDONLY') }}};
    var isRead = accessMode != {{{ cDefine('O_WRONLY') }}};
    var isCreate = Boolean(oflag & {{{ cDefine('O_CREAT') }}});
    var isExistCheck = Boolean(oflag & {{{ cDefine('O_EXCL') }}});
    var isTruncate = Boolean(oflag & {{{ cDefine('O_TRUNC') }}});
    var isAppend = Boolean(oflag & {{{ cDefine('O_APPEND') }}});

    // Verify path.
    var origPath = path;
    path = FS.analyzePath(Pointer_stringify(path));
    if (!path.parentExists) {
      ___setErrNo(path.error);
      return -1;
    }
    var target = path.object || null;
    var finalPath;

    // Verify the file exists, create if needed and allowed.
    if (target) {
      if (isCreate && isExistCheck) {
        ___setErrNo(ERRNO_CODES.EEXIST);
        return -1;
      }
      if ((isWrite || isCreate || isTruncate) && target.isFolder) {
        ___setErrNo(ERRNO_CODES.EISDIR);
        return -1;
      }
      if (isRead && !target.read || isWrite && !target.write) {
        ___setErrNo(ERRNO_CODES.EACCES);
        return -1;
      }
      if (isTruncate && !target.isDevice) {
        target.contents = [];
      } else {
        if (!FS.forceLoadFile(target)) {
          ___setErrNo(ERRNO_CODES.EIO);
          return -1;
        }
      }
      finalPath = path.path;
    } else {
      if (!isCreate) {
        ___setErrNo(ERRNO_CODES.ENOENT);
        return -1;
      }
      if (!path.parentObject.write) {
        ___setErrNo(ERRNO_CODES.EACCES);
        return -1;
      }
      target = FS.createDataFile(path.parentObject, path.name, [],
                                 mode & 0x100, mode & 0x80);  // S_IRUSR, S_IWUSR.
      finalPath = path.parentPath + '/' + path.name;
    }
    // Actually create an open stream.
    var id = FS.streams.length; // Keep dense
    if (target.isFolder) {
      var entryBuffer = 0;
      if (___dirent_struct_layout) {
        entryBuffer = _malloc(___dirent_struct_layout.__size__);
      }
      var contents = [];
      for (var key in target.contents) contents.push(key);
      FS.streams[id] = {
        path: finalPath,
        object: target,
        // An index into contents. Special values: -2 is ".", -1 is "..".
        position: -2,
        isRead: true,
        isWrite: false,
        isAppend: false,
        error: false,
        eof: false,
        ungotten: [],
        // Folder-specific properties:
        // Remember the contents at the time of opening in an array, so we can
        // seek between them relying on a single order.
        contents: contents,
        // Each stream has its own area for readdir() returns.
        currentEntry: entryBuffer
      };
    } else {
      FS.streams[id] = {
        path: finalPath,
        object: target,
        position: 0,
        isRead: isRead,
        isWrite: isWrite,
        isAppend: isAppend,
        error: false,
        eof: false,
        ungotten: []
      };
    }
#if ASSERTIONS
    FS.checkStreams();
#endif
    return id;
  },
  creat__deps: ['open'],
  creat: function(path, mode) {
    // int creat(const char *path, mode_t mode);
    // http://pubs.opengroup.org/onlinepubs/009695399/functions/creat.html
    return _open(path, {{{ cDefine('O_WRONLY') }}} | {{{ cDefine('O_CREAT') }}} | {{{ cDefine('O_TRUNC') }}}, allocate([mode, 0, 0, 0], 'i32', ALLOC_STACK));
  },
  mkstemp__deps: ['creat'],
  mkstemp: function(template) {
    if (!_mkstemp.counter) _mkstemp.counter = 0;
    var c = (_mkstemp.counter++).toString();
    var rep = 'XXXXXX';
    while (c.length < rep.length) c = '0' + c;
    writeArrayToMemory(intArrayFromString(c), template + Pointer_stringify(template).indexOf(rep));
    return _creat(template, 0600);
  },
  fcntl__deps: ['$FS', '__setErrNo', '$ERRNO_CODES', '__flock_struct_layout'],
  fcntl: function(fildes, cmd, varargs, dup2) {
    // int fcntl(int fildes, int cmd, ...);
    // http://pubs.opengroup.org/onlinepubs/009695399/functions/fcntl.html
    if (!FS.streams[fildes]) {
      ___setErrNo(ERRNO_CODES.EBADF);
      return -1;
    }
    var stream = FS.streams[fildes];
    switch (cmd) {
      case {{{ cDefine('F_DUPFD') }}}:
        var arg = {{{ makeGetValue('varargs', 0, 'i32') }}};
        if (arg < 0) {
          ___setErrNo(ERRNO_CODES.EINVAL);
          return -1;
        }
        var newStream = {};
        for (var member in stream) {
          newStream[member] = stream[member];
        }
        arg = dup2 ? arg : Math.max(arg, FS.streams.length); // dup2 wants exactly arg; fcntl wants a free descriptor >= arg
        for (var i = FS.streams.length; i < arg; i++) {
          FS.streams[i] = null; // Keep dense
        }
        FS.streams[arg] = newStream;
#if ASSERTIONS
        FS.checkStreams();
#endif
        return arg;
      case {{{ cDefine('F_GETFD') }}}:
      case {{{ cDefine('F_SETFD') }}}:
        return 0;  // FD_CLOEXEC makes no sense for a single process.
      case {{{ cDefine('F_GETFL') }}}:
        var flags = 0;
        if (stream.isRead && stream.isWrite) flags = {{{ cDefine('O_RDWR') }}};
        else if (!stream.isRead && stream.isWrite) flags = {{{ cDefine('O_WRONLY') }}};
        else if (stream.isRead && !stream.isWrite) flags = {{{ cDefine('O_RDONLY') }}};
        if (stream.isAppend) flags |= {{{ cDefine('O_APPEND') }}};
        // Synchronization and blocking flags are irrelevant to us.
        return flags;
      case {{{ cDefine('F_SETFL') }}}:
        var arg = {{{ makeGetValue('varargs', 0, 'i32') }}};
        stream.isAppend = Boolean(arg | {{{ cDefine('O_APPEND') }}});
        // Synchronization and blocking flags are irrelevant to us.
        return 0;
      case {{{ cDefine('F_GETLK') }}}:
      case {{{ cDefine('F_GETLK64') }}}:
        var arg = {{{ makeGetValue('varargs', 0, 'i32') }}};
        var offset = ___flock_struct_layout.l_type;
        // We're always unlocked.
        {{{ makeSetValue('arg', 'offset', cDefine('F_UNLCK'), 'i16') }}}
        return 0;
      case {{{ cDefine('F_SETLK') }}}:
      case {{{ cDefine('F_SETLKW') }}}:
      case {{{ cDefine('F_SETLK64') }}}:
      case {{{ cDefine('F_SETLKW64') }}}:
        // Pretend that the locking is successful.
        return 0;
      case {{{ cDefine('F_SETOWN') }}}:
      case {{{ cDefine('F_GETOWN') }}}:
        // These are for sockets. We don't have them fully implemented yet.
        ___setErrNo(ERRNO_CODES.EINVAL);
        return -1;
      default:
        ___setErrNo(ERRNO_CODES.EINVAL);
        return -1;
    }
    // Should never be reached. Only to silence strict warnings.
    return -1;
  },
  posix_fadvise: function(fd, offset, len, advice) {
    // int posix_fadvise(int fd, off_t offset, off_t len, int advice);
    // http://pubs.opengroup.org/onlinepubs/009695399/functions/posix_fadvise.html
    // Advise as much as you wish. We don't care.
    return 0;
  },
  posix_madvise: 'posix_fadvise',
  posix_fallocate__deps: ['$FS', '__setErrNo', '$ERRNO_CODES'],
  posix_fallocate: function(fd, offset, len) {
    // int posix_fallocate(int fd, off_t offset, off_t len);
    // http://pubs.opengroup.org/onlinepubs/009695399/functions/posix_fallocate.html
    if (!FS.streams[fd] || FS.streams[fd].link ||
        FS.streams[fd].isFolder || FS.streams[fd].isDevice) {
      ___setErrNo(ERRNO_CODES.EBADF);
      return -1;
    }
    var contents = FS.streams[fd].object.contents;
    var limit = offset + len;
    while (limit > contents.length) contents.push(0);
    return 0;
  },

  // ==========================================================================
  // poll.h
  // ==========================================================================

  __pollfd_struct_layout: Runtime.generateStructInfo([
    ['i32', 'fd'],
    ['i16', 'events'],
    ['i16', 'revents']]),
  poll__deps: ['$FS', '__pollfd_struct_layout'],
  poll: function(fds, nfds, timeout) {
    // int poll(struct pollfd fds[], nfds_t nfds, int timeout);
    // http://pubs.opengroup.org/onlinepubs/009695399/functions/poll.html
    // NOTE: This is pretty much a no-op mimicking glibc.
    var offsets = ___pollfd_struct_layout;
    var nonzero = 0;
    for (var i = 0; i < nfds; i++) {
      var pollfd = fds + ___pollfd_struct_layout.__size__ * i;
      var fd = {{{ makeGetValue('pollfd', 'offsets.fd', 'i32') }}};
      var events = {{{ makeGetValue('pollfd', 'offsets.events', 'i16') }}};
      var revents = 0;
      if (FS.streams[fd]) {
        var stream = FS.streams[fd];
        if (events & {{{ cDefine('POLLIN') }}}) revents |= {{{ cDefine('POLLIN') }}};
        if (events & {{{ cDefine('POLLOUT') }}}) revents |= {{{ cDefine('POLLOUT') }}};
      } else {
        if (events & {{{ cDefine('POLLNVAL') }}}) revents |= {{{ cDefine('POLLNVAL') }}};
      }
      if (revents) nonzero++;
      {{{ makeSetValue('pollfd', 'offsets.revents', 'revents', 'i16') }}}
    }
    return nonzero;
  },

  // ==========================================================================
  // unistd.h
  // ==========================================================================

  access__deps: ['$FS', '__setErrNo', '$ERRNO_CODES'],
  access: function(path, amode) {
    // int access(const char *path, int amode);
    // http://pubs.opengroup.org/onlinepubs/000095399/functions/access.html
    path = Pointer_stringify(path);
    var target = FS.findObject(path);
    if (target === null) return -1;
    if ((amode & 2 && !target.write) ||  // W_OK.
        ((amode & 1 || amode & 4) && !target.read)) {  // X_OK, R_OK.
      ___setErrNo(ERRNO_CODES.EACCES);
      return -1;
    } else {
      return 0;
    }
  },
  chdir__deps: ['$FS', '__setErrNo', '$ERRNO_CODES'],
  chdir: function(path) {
    // int chdir(const char *path);
    // http://pubs.opengroup.org/onlinepubs/000095399/functions/chdir.html
    // NOTE: The path argument may be a string, to simplify fchdir().
    if (typeof path !== 'string') path = Pointer_stringify(path);
    path = FS.analyzePath(path);
    if (!path.exists) {
      ___setErrNo(path.error);
      return -1;
    } else if (!path.object.isFolder) {
      ___setErrNo(ERRNO_CODES.ENOTDIR);
      return -1;
    } else {
      FS.currentPath = path.path;
      return 0;
    }
  },
  chown__deps: ['$FS', '__setErrNo', '$ERRNO_CODES'],
  chown: function(path, owner, group, dontResolveLastLink) {
    // int chown(const char *path, uid_t owner, gid_t group);
    // http://pubs.opengroup.org/onlinepubs/000095399/functions/chown.html
    // We don't support multiple users, so changing ownership makes no sense.
    // NOTE: The path argument may be a string, to simplify fchown().
    // NOTE: dontResolveLastLink is a shortcut for lchown(). It should never be
    //       used in client code.
    if (typeof path !== 'string') path = Pointer_stringify(path);
    var target = FS.findObject(path, dontResolveLastLink);
    if (target === null) return -1;
    target.timestamp = Date.now();
    return 0;
  },
  chroot__deps: ['__setErrNo', '$ERRNO_CODES'],
  chroot: function(path) {
    // int chroot(const char *path);
    // http://pubs.opengroup.org/onlinepubs/7908799/xsh/chroot.html
    ___setErrNo(ERRNO_CODES.EACCES);
    return -1;
  },
  close__deps: ['$FS', '__setErrNo', '$ERRNO_CODES'],
  close: function(fildes) {
    // int close(int fildes);
    // http://pubs.opengroup.org/onlinepubs/000095399/functions/close.html
    if (FS.streams[fildes]) {
      if (FS.streams[fildes].currentEntry) {
        _free(FS.streams[fildes].currentEntry);
      }
      FS.streams[fildes] = null;
      return 0;
    } else {
      ___setErrNo(ERRNO_CODES.EBADF);
      return -1;
    }
  },
  dup__deps: ['fcntl'],
  dup: function(fildes) {
    // int dup(int fildes);
    // http://pubs.opengroup.org/onlinepubs/000095399/functions/dup.html
    return _fcntl(fildes, 0, allocate([0, 0, 0, 0], 'i32', ALLOC_STACK));  // F_DUPFD.
  },
  dup2__deps: ['$FS', '__setErrNo', '$ERRNO_CODES', 'fcntl', 'close'],
  dup2: function(fildes, fildes2) {
    // int dup2(int fildes, int fildes2);
    // http://pubs.opengroup.org/onlinepubs/000095399/functions/dup.html
    if (fildes2 < 0) {
      ___setErrNo(ERRNO_CODES.EBADF);
      return -1;
    } else if (fildes === fildes2 && FS.streams[fildes]) {
      return fildes;
    } else {
      _close(fildes2);
      return _fcntl(fildes, 0, allocate([fildes2, 0, 0, 0], 'i32', ALLOC_STACK), true);  // F_DUPFD.
    }
  },
  fchown__deps: ['$FS', '__setErrNo', '$ERRNO_CODES', 'chown'],
  fchown: function(fildes, owner, group) {
    // int fchown(int fildes, uid_t owner, gid_t group);
    // http://pubs.opengroup.org/onlinepubs/000095399/functions/fchown.html
    if (FS.streams[fildes]) {
      return _chown(FS.streams[fildes].path, owner, group);
    } else {
      ___setErrNo(ERRNO_CODES.EBADF);
      return -1;
    }
  },
  fchdir__deps: ['$FS', '__setErrNo', '$ERRNO_CODES', 'chdir'],
  fchdir: function(fildes) {
    // int fchdir(int fildes);
    // http://pubs.opengroup.org/onlinepubs/000095399/functions/fchdir.html
    if (FS.streams[fildes]) {
      return _chdir(FS.streams[fildes].path);
    } else {
      ___setErrNo(ERRNO_CODES.EBADF);
      return -1;
    }
  },
  ctermid__deps: ['strcpy'],
  ctermid: function(s) {
    // char *ctermid(char *s);
    // http://pubs.opengroup.org/onlinepubs/000095399/functions/ctermid.html
    if (!_ctermid.ret) {
      var arr = intArrayFromString('/dev/tty');
      _ctermid.ret = allocate(arr, 'i8', ALLOC_NORMAL);
    }
    return s ? _strcpy(s, _ctermid.ret) : _ctermid.ret;
  },
  crypt: function(key, salt) {
    // char *(const char *, const char *);
    // http://pubs.opengroup.org/onlinepubs/000095399/functions/crypt.html
    // TODO: Implement (probably compile from C).
    ___setErrNo(ERRNO_CODES.ENOSYS);
    return 0;
  },
  encrypt: function(block, edflag) {
    // void encrypt(char block[64], int edflag);
    // http://pubs.opengroup.org/onlinepubs/000095399/functions/encrypt.html
    // TODO: Implement (probably compile from C).
    ___setErrNo(ERRNO_CODES.ENOSYS);
  },
  fpathconf__deps: ['__setErrNo', '$ERRNO_CODES'],
  fpathconf: function(fildes, name) {
    // long fpathconf(int fildes, int name);
    // http://pubs.opengroup.org/onlinepubs/000095399/functions/encrypt.html
    // NOTE: The first parameter is ignored, so pathconf == fpathconf.
    // The constants here aren't real values. Just mimicking glibc.
    switch (name) {
      case {{{ cDefine('_PC_LINK_MAX') }}}:
        return 32000;
      case {{{ cDefine('_PC_MAX_CANON') }}}:
      case {{{ cDefine('_PC_MAX_INPUT') }}}:
      case {{{ cDefine('_PC_NAME_MAX') }}}:
        return 255;
      case {{{ cDefine('_PC_PATH_MAX') }}}:
      case {{{ cDefine('_PC_PIPE_BUF') }}}:
      case {{{ cDefine('_PC_REC_MIN_XFER_SIZE') }}}:
      case {{{ cDefine('_PC_REC_XFER_ALIGN') }}}:
      case {{{ cDefine('_PC_ALLOC_SIZE_MIN') }}}:
        return 4096;
      case {{{ cDefine('_PC_CHOWN_RESTRICTED') }}}:
      case {{{ cDefine('_PC_NO_TRUNC') }}}:
      case {{{ cDefine('_PC_2_SYMLINKS') }}}:
        return 1;
      case {{{ cDefine('_PC_VDISABLE') }}}:
        return 0;
      case {{{ cDefine('_PC_SYNC_IO') }}}:
      case {{{ cDefine('_PC_ASYNC_IO') }}}:
      case {{{ cDefine('_PC_PRIO_IO') }}}:
      case {{{ cDefine('_PC_SOCK_MAXBUF') }}}:
      case {{{ cDefine('_PC_REC_INCR_XFER_SIZE') }}}:
      case {{{ cDefine('_PC_REC_MAX_XFER_SIZE') }}}:
      case {{{ cDefine('_PC_SYMLINK_MAX') }}}:
        return -1;
      case {{{ cDefine('_PC_FILESIZEBITS') }}}:
        return 64;
    }
    ___setErrNo(ERRNO_CODES.EINVAL);
    return -1;
  },
  pathconf: 'fpathconf',
  fsync__deps: ['$FS', '__setErrNo', '$ERRNO_CODES'],
  fsync: function(fildes) {
    // int fsync(int fildes);
    // http://pubs.opengroup.org/onlinepubs/000095399/functions/fsync.html
    if (FS.streams[fildes]) {
      // We write directly to the file system, so there's nothing to do here.
      return 0;
    } else {
      ___setErrNo(ERRNO_CODES.EBADF);
      return -1;
    }
  },
  fdatasync: 'fsync',
  truncate__deps: ['$FS', '__setErrNo', '$ERRNO_CODES'],
  truncate: function(path, length) {
    // int truncate(const char *path, off_t length);
    // http://pubs.opengroup.org/onlinepubs/000095399/functions/truncate.html
    // NOTE: The path argument may be a string, to simplify ftruncate().
    if (length < 0) {
      ___setErrNo(ERRNO_CODES.EINVAL);
      return -1;
    } else {
      if (typeof path !== 'string') path = Pointer_stringify(path);
      var target = FS.findObject(path);
      if (target === null) return -1;
      if (target.isFolder) {
        ___setErrNo(ERRNO_CODES.EISDIR);
        return -1;
      } else if (target.isDevice) {
        ___setErrNo(ERRNO_CODES.EINVAL);
        return -1;
      } else if (!target.write) {
        ___setErrNo(ERRNO_CODES.EACCES);
        return -1;
      } else {
        var contents = target.contents;
        if (length < contents.length) contents.length = length;
        else while (length > contents.length) contents.push(0);
        target.timestamp = Date.now();
        return 0;
      }
    }
  },
  ftruncate__deps: ['$FS', '__setErrNo', '$ERRNO_CODES', 'truncate'],
  ftruncate: function(fildes, length) {
    // int ftruncate(int fildes, off_t length);
    // http://pubs.opengroup.org/onlinepubs/000095399/functions/ftruncate.html
    if (FS.streams[fildes] && FS.streams[fildes].isWrite) {
      return _truncate(FS.streams[fildes].path, length);
    } else if (FS.streams[fildes]) {
      ___setErrNo(ERRNO_CODES.EINVAL);
      return -1;
    } else {
      ___setErrNo(ERRNO_CODES.EBADF);
      return -1;
    }
  },
  getcwd__deps: ['$FS', '__setErrNo', '$ERRNO_CODES'],
  getcwd: function(buf, size) {
    // char *getcwd(char *buf, size_t size);
    // http://pubs.opengroup.org/onlinepubs/000095399/functions/getcwd.html
    if (size == 0) {
      ___setErrNo(ERRNO_CODES.EINVAL);
      return 0;
    } else if (size < FS.currentPath.length + 1) {
      ___setErrNo(ERRNO_CODES.ERANGE);
      return 0;
    } else {
      for (var i = 0; i < FS.currentPath.length; i++) {
        {{{ makeSetValue('buf', 'i', 'FS.currentPath.charCodeAt(i)', 'i8') }}}
      }
      {{{ makeSetValue('buf', 'i', '0', 'i8') }}}
      return buf;
    }
  },
  getwd__deps: ['getcwd'],
  getwd: function(path_name) {
    // char *getwd(char *path_name);
    // http://pubs.opengroup.org/onlinepubs/000095399/functions/getwd.html
    return _getcwd(path_name, 4096);  // PATH_MAX.
  },
  isatty__deps: ['$FS', '__setErrNo', '$ERRNO_CODES'],
  isatty: function(fildes) {
    // int isatty(int fildes);
    // http://pubs.opengroup.org/onlinepubs/000095399/functions/isatty.html
    if (!FS.streams[fildes]) {
      ___setErrNo(ERRNO_CODES.EBADF);
      return 0;
    }
    if (FS.streams[fildes].isTerminal) return 1;
    ___setErrNo(ERRNO_CODES.ENOTTY);
    return 0;
  },
  lchown__deps: ['chown'],
  lchown: function(path, owner, group) {
    // int lchown(const char *path, uid_t owner, gid_t group);
    // http://pubs.opengroup.org/onlinepubs/000095399/functions/lchown.html
    return _chown(path, owner, group, true);
  },
  link__deps: ['__setErrNo', '$ERRNO_CODES'],
  link: function(path1, path2) {
    // int link(const char *path1, const char *path2);
    // http://pubs.opengroup.org/onlinepubs/000095399/functions/link.html
    // We don't support hard links.
    ___setErrNo(ERRNO_CODES.EMLINK);
    return -1;
  },
  lockf__deps: ['$FS', '__setErrNo', '$ERRNO_CODES'],
  lockf: function(fildes, func, size) {
    // int lockf(int fildes, int function, off_t size);
    // http://pubs.opengroup.org/onlinepubs/000095399/functions/lockf.html
    if (FS.streams[fildes]) {
      // Pretend whatever locking or unlocking operation succeeded. Locking does
      // not make much sense, since we have a single process/thread.
      return 0;
    } else {
      ___setErrNo(ERRNO_CODES.EBADF);
      return -1;
    }
  },
  lseek__deps: ['$FS', '__setErrNo', '$ERRNO_CODES'],
  lseek: function(fildes, offset, whence) {
    // off_t lseek(int fildes, off_t offset, int whence);
    // http://pubs.opengroup.org/onlinepubs/000095399/functions/lseek.html
    if (FS.streams[fildes] && !FS.streams[fildes].object.isDevice) {
      var stream = FS.streams[fildes];
      var position = offset;
      if (whence === 1) {  // SEEK_CUR.
        position += stream.position;
      } else if (whence === 2) {  // SEEK_END.
        position += stream.object.contents.length;
      }
      if (position < 0) {
        ___setErrNo(ERRNO_CODES.EINVAL);
        return -1;
      } else {
        stream.ungotten = [];
        stream.position = position;
        return position;
      }
    } else {
      ___setErrNo(ERRNO_CODES.EBADF);
      return -1;
    }
  },
  pipe__deps: ['__setErrNo', '$ERRNO_CODES'],
  pipe: function(fildes) {
    // int pipe(int fildes[2]);
    // http://pubs.opengroup.org/onlinepubs/000095399/functions/pipe.html
    // It is possible to implement this using two device streams, but pipes make
    // little sense in a single-threaded environment, so we do not support them.
    ___setErrNo(ERRNO_CODES.ENOSYS);
    return -1;
  },
  pread__deps: ['$FS', '__setErrNo', '$ERRNO_CODES'],
  pread: function(fildes, buf, nbyte, offset) {
    // ssize_t pread(int fildes, void *buf, size_t nbyte, off_t offset);
    // http://pubs.opengroup.org/onlinepubs/000095399/functions/read.html
    var stream = FS.streams[fildes];
    if (!stream || stream.object.isDevice) {
      ___setErrNo(ERRNO_CODES.EBADF);
      return -1;
    } else if (!stream.isRead) {
      ___setErrNo(ERRNO_CODES.EACCES);
      return -1;
    } else if (stream.object.isFolder) {
      ___setErrNo(ERRNO_CODES.EISDIR);
      return -1;
    } else if (nbyte < 0 || offset < 0) {
      ___setErrNo(ERRNO_CODES.EINVAL);
      return -1;
    } else {
      var bytesRead = 0;
      while (stream.ungotten.length && nbyte > 0) {
        {{{ makeSetValue('buf++', '0', 'stream.ungotten.pop()', 'i8') }}}
        nbyte--;
        bytesRead++;
      }
      var contents = stream.object.contents;
      var size = Math.min(contents.length - offset, nbyte);
#if USE_TYPED_ARRAYS == 2
      if (contents.subarray) { // typed array
        HEAPU8.set(contents.subarray(offset, offset+size), buf);
      } else
#endif
      if (contents.slice) { // normal array
        for (var i = 0; i < size; i++) {
          {{{ makeSetValue('buf', 'i', 'contents[offset + i]', 'i8') }}}
        }
      } else {
        for (var i = 0; i < size; i++) { // LazyUint8Array from sync binary XHR
          {{{ makeSetValue('buf', 'i', 'contents.get(offset + i)', 'i8') }}}
        }
      }
      bytesRead += size;
      return bytesRead;
    }
  },
  read__deps: ['$FS', '__setErrNo', '$ERRNO_CODES', 'pread'],
  read: function(fildes, buf, nbyte) {
    // ssize_t read(int fildes, void *buf, size_t nbyte);
    // http://pubs.opengroup.org/onlinepubs/000095399/functions/read.html
    var stream = FS.streams[fildes];
    if (!stream) {
      ___setErrNo(ERRNO_CODES.EBADF);
      return -1;
    } else if (!stream.isRead) {
      ___setErrNo(ERRNO_CODES.EACCES);
      return -1;
    } else if (nbyte < 0) {
      ___setErrNo(ERRNO_CODES.EINVAL);
      return -1;
    } else {
      var bytesRead;
      if (stream.object.isDevice) {
        if (stream.object.input) {
          bytesRead = 0;
          while (stream.ungotten.length && nbyte > 0) {
            {{{ makeSetValue('buf++', '0', 'stream.ungotten.pop()', 'i8') }}}
            nbyte--;
            bytesRead++;
          }
          for (var i = 0; i < nbyte; i++) {
            try {
              var result = stream.object.input();
            } catch (e) {
              ___setErrNo(ERRNO_CODES.EIO);
              return -1;
            }
            if (result === null || result === undefined) break;
            bytesRead++;
            {{{ makeSetValue('buf', 'i', 'result', 'i8') }}}
          }
          return bytesRead;
        } else {
          ___setErrNo(ERRNO_CODES.ENXIO);
          return -1;
        }
      } else {
        var ungotSize = stream.ungotten.length;
        bytesRead = _pread(fildes, buf, nbyte, stream.position);
        if (bytesRead != -1) {
          stream.position += (stream.ungotten.length - ungotSize) + bytesRead;
        }
        return bytesRead;
      }
    }
  },
  sync: function() {
    // void sync(void);
    // http://pubs.opengroup.org/onlinepubs/000095399/functions/sync.html
    // All our writing is already synchronized. This is a no-op.
  },
  rmdir__deps: ['$FS', '__setErrNo', '$ERRNO_CODES'],
  rmdir: function(path) {
    // int rmdir(const char *path);
    // http://pubs.opengroup.org/onlinepubs/000095399/functions/rmdir.html
    path = FS.analyzePath(Pointer_stringify(path));
    if (!path.parentExists || !path.exists) {
      ___setErrNo(path.error);
      return -1;
    } else if (!path.object.write || path.isRoot) {
      ___setErrNo(ERRNO_CODES.EACCES);
      return -1;
    } else if (!path.object.isFolder) {
      ___setErrNo(ERRNO_CODES.ENOTDIR);
      return -1;
    } else {
      for (var i in path.object.contents) {
        ___setErrNo(ERRNO_CODES.ENOTEMPTY);
        return -1;
      }
      if (path.path == FS.currentPath) {
        ___setErrNo(ERRNO_CODES.EBUSY);
        return -1;
      } else {
        delete path.parentObject.contents[path.name];
        return 0;
      }
    }
  },
  unlink__deps: ['$FS', '__setErrNo', '$ERRNO_CODES'],
  unlink: function(path) {
    // int unlink(const char *path);
    // http://pubs.opengroup.org/onlinepubs/000095399/functions/unlink.html
    path = FS.analyzePath(Pointer_stringify(path));
    if (!path.parentExists || !path.exists) {
      ___setErrNo(path.error);
      return -1;
    } else if (path.object.isFolder) {
      ___setErrNo(ERRNO_CODES.EISDIR);
      return -1;
    } else if (!path.object.write) {
      ___setErrNo(ERRNO_CODES.EACCES);
      return -1;
    } else {
      delete path.parentObject.contents[path.name];
      return 0;
    }
  },
  ttyname__deps: ['ttyname_r'],
  ttyname: function(fildes) {
    // char *ttyname(int fildes);
    // http://pubs.opengroup.org/onlinepubs/000095399/functions/ttyname.html
    if (!_ttyname.ret) _ttyname.ret = _malloc(256);
    return _ttyname_r(fildes, _ttyname.ret, 256) ? 0 : _ttyname.ret;
  },
  ttyname_r__deps: ['$FS', '__setErrNo', '$ERRNO_CODES'],
  ttyname_r: function(fildes, name, namesize) {
    // int ttyname_r(int fildes, char *name, size_t namesize);
    // http://pubs.opengroup.org/onlinepubs/000095399/functions/ttyname.html
    var stream = FS.streams[fildes];
    if (!stream) {
      return ___setErrNo(ERRNO_CODES.EBADF);
    } else {
      var object = stream.object;
      if (!object.isDevice || !object.input || !object.output) {
        return ___setErrNo(ERRNO_CODES.ENOTTY);
      } else {
        var ret = stream.path;
        if (namesize < ret.length + 1) {
          return ___setErrNo(ERRNO_CODES.ERANGE);
        } else {
          for (var i = 0; i < ret.length; i++) {
            {{{ makeSetValue('name', 'i', 'ret.charCodeAt(i)', 'i8') }}}
          }
          {{{ makeSetValue('name', 'i', '0', 'i8') }}}
          return 0;
        }
      }
    }
  },
  symlink__deps: ['$FS', '__setErrNo', '$ERRNO_CODES'],
  symlink: function(path1, path2) {
    // int symlink(const char *path1, const char *path2);
    // http://pubs.opengroup.org/onlinepubs/000095399/functions/symlink.html
    var path = FS.analyzePath(Pointer_stringify(path2), true);
    if (!path.parentExists) {
      ___setErrNo(path.error);
      return -1;
    } else if (path.exists) {
      ___setErrNo(ERRNO_CODES.EEXIST);
      return -1;
    } else {
      FS.createLink(path.parentPath, path.name,
                    Pointer_stringify(path1), true, true);
      return 0;
    }
  },
  readlink__deps: ['$FS', '__setErrNo', '$ERRNO_CODES'],
  readlink: function(path, buf, bufsize) {
    // ssize_t readlink(const char *restrict path, char *restrict buf, size_t bufsize);
    // http://pubs.opengroup.org/onlinepubs/000095399/functions/readlink.html
    var target = FS.findObject(Pointer_stringify(path), true);
    if (target === null) return -1;
    if (target.link !== undefined) {
      var length = Math.min(bufsize - 1, target.link.length);
      for (var i = 0; i < length; i++) {
        {{{ makeSetValue('buf', 'i', 'target.link.charCodeAt(i)', 'i8') }}}
      }
      if (bufsize - 1 > length) {{{ makeSetValue('buf', 'i', '0', 'i8') }}}
      return i;
    } else {
      ___setErrNo(ERRNO_CODES.EINVAL);
      return -1;
    }
  },
  pwrite__deps: ['$FS', '__setErrNo', '$ERRNO_CODES'],
  pwrite: function(fildes, buf, nbyte, offset) {
    // ssize_t pwrite(int fildes, const void *buf, size_t nbyte, off_t offset);
    // http://pubs.opengroup.org/onlinepubs/000095399/functions/write.html
    var stream = FS.streams[fildes];
    if (!stream || stream.object.isDevice) {
      ___setErrNo(ERRNO_CODES.EBADF);
      return -1;
    } else if (!stream.isWrite) {
      ___setErrNo(ERRNO_CODES.EACCES);
      return -1;
    } else if (stream.object.isFolder) {
      ___setErrNo(ERRNO_CODES.EISDIR);
      return -1;
    } else if (nbyte < 0 || offset < 0) {
      ___setErrNo(ERRNO_CODES.EINVAL);
      return -1;
    } else {
      var contents = stream.object.contents;
      while (contents.length < offset) contents.push(0);
      for (var i = 0; i < nbyte; i++) {
        contents[offset + i] = {{{ makeGetValue('buf', 'i', 'i8', undefined, 1) }}};
      }
      stream.object.timestamp = Date.now();
      return i;
    }
  },
  write__deps: ['$FS', '__setErrNo', '$ERRNO_CODES', 'pwrite'],
  write: function(fildes, buf, nbyte) {
    // ssize_t write(int fildes, const void *buf, size_t nbyte);
    // http://pubs.opengroup.org/onlinepubs/000095399/functions/write.html
    var stream = FS.streams[fildes];
    if (!stream) {
      ___setErrNo(ERRNO_CODES.EBADF);
      return -1;
    } else if (!stream.isWrite) {
      ___setErrNo(ERRNO_CODES.EACCES);
      return -1;
    } else if (nbyte < 0) {
      ___setErrNo(ERRNO_CODES.EINVAL);
      return -1;
    } else {
      if (stream.object.isDevice) {
        if (stream.object.output) {
          for (var i = 0; i < nbyte; i++) {
            try {
              stream.object.output({{{ makeGetValue('buf', 'i', 'i8') }}});
            } catch (e) {
              ___setErrNo(ERRNO_CODES.EIO);
              return -1;
            }
          }
          stream.object.timestamp = Date.now();
          return i;
        } else {
          ___setErrNo(ERRNO_CODES.ENXIO);
          return -1;
        }
      } else {
        var bytesWritten = _pwrite(fildes, buf, nbyte, stream.position);
        if (bytesWritten != -1) stream.position += bytesWritten;
        return bytesWritten;
      }
    }
  },
  alarm: function(seconds) {
    // unsigned alarm(unsigned seconds);
    // http://pubs.opengroup.org/onlinepubs/000095399/functions/alarm.html
    // We don't support signals, and there's no way to indicate failure, so just
    // fail silently.
    return 0;
  },
  ualarm: 'alarm',
  confstr__deps: ['__setErrNo', '$ERRNO_CODES', '$ENV'],
  confstr: function(name, buf, len) {
    // size_t confstr(int name, char *buf, size_t len);
    // http://pubs.opengroup.org/onlinepubs/000095399/functions/confstr.html
    var value;
    switch (name) {
      case {{{ cDefine('_CS_PATH') }}}:
        value = ENV['PATH'] || '/';
        break;
      case {{{ cDefine('_CS_POSIX_V6_WIDTH_RESTRICTED_ENVS') }}}:
        // Mimicing glibc.
        value = 'POSIX_V6_ILP32_OFF32\nPOSIX_V6_ILP32_OFFBIG';
        break;
      case {{{ cDefine('_CS_GNU_LIBC_VERSION') }}}:
        // This JS implementation was tested against this glibc version.
        value = 'glibc 2.14';
        break;
      case {{{ cDefine('_CS_GNU_LIBPTHREAD_VERSION') }}}:
        // We don't support pthreads.
        value = '';
        break;
      case {{{ cDefine('_CS_POSIX_V6_ILP32_OFF32_LIBS') }}}:
      case {{{ cDefine('_CS_POSIX_V6_ILP32_OFFBIG_LIBS') }}}:
      case {{{ cDefine('_CS_POSIX_V6_LP64_OFF64_CFLAGS') }}}:
      case {{{ cDefine('_CS_POSIX_V6_LP64_OFF64_LDFLAGS') }}}:
      case {{{ cDefine('_CS_POSIX_V6_LP64_OFF64_LIBS') }}}:
      case {{{ cDefine('_CS_POSIX_V6_LPBIG_OFFBIG_CFLAGS') }}}:
      case {{{ cDefine('_CS_POSIX_V6_LPBIG_OFFBIG_LDFLAGS') }}}:
      case {{{ cDefine('_CS_POSIX_V6_LPBIG_OFFBIG_LIBS') }}}:
        value = '';
        break;
      case {{{ cDefine('_CS_POSIX_V6_ILP32_OFF32_CFLAGS') }}}:
      case {{{ cDefine('_CS_POSIX_V6_ILP32_OFF32_LDFLAGS') }}}:
      case {{{ cDefine('_CS_POSIX_V6_ILP32_OFFBIG_LDFLAGS') }}}:
        value = '-m32';
        break;
      case {{{ cDefine('_CS_POSIX_V6_ILP32_OFFBIG_CFLAGS') }}}:
        value = '-m32 -D_LARGEFILE_SOURCE -D_FILE_OFFSET_BITS=64';
        break;
      default:
        ___setErrNo(ERRNO_CODES.EINVAL);
        return 0;
    }
    if (len == 0 || buf == 0) {
      return value.length + 1;
    } else {
      var length = Math.min(len, value.length);
      for (var i = 0; i < length; i++) {
        {{{ makeSetValue('buf', 'i', 'value.charCodeAt(i)', 'i8') }}}
      }
      if (len > length) {{{ makeSetValue('buf', 'i++', '0', 'i8') }}}
      return i;
    }
  },
  execl__deps: ['__setErrNo', '$ERRNO_CODES'],
  execl: function(/* ... */) {
    // int execl(const char *path, const char *arg0, ... /*, (char *)0 */);
    // http://pubs.opengroup.org/onlinepubs/009695399/functions/exec.html
    // We don't support executing external code.
    ___setErrNo(ERRNO_CODES.ENOEXEC);
    return -1;
  },
  execle: 'execl',
  execlp: 'execl',
  execv: 'execl',
  execve: 'execl',
  execvp: 'execl',
  _exit: function(status) {
    // void _exit(int status);
    // http://pubs.opengroup.org/onlinepubs/000095399/functions/exit.html

#if CATCH_EXIT_CODE
    function ExitStatus() {
      this.name = "ExitStatus";
      this.message = "Program terminated with exit(" + status + ")";
      this.status = status;
    };
    ExitStatus.prototype = new Error();
    ExitStatus.prototype.constructor = ExitStatus;
#endif

    exitRuntime();
    ABORT = true;

#if CATCH_EXIT_CODE
    throw new ExitStatus();
#else
    throw 'exit(' + status + ') called, at ' + new Error().stack;
#endif
  },
  fork__deps: ['__setErrNo', '$ERRNO_CODES'],
  fork: function() {
    // pid_t fork(void);
    // http://pubs.opengroup.org/onlinepubs/000095399/functions/fork.html
    // We don't support multiple processes.
    ___setErrNo(ERRNO_CODES.EAGAIN);
    return -1;
  },
  vfork: 'fork',
  getgid: function() {
    // gid_t getgid(void);
    // http://pubs.opengroup.org/onlinepubs/000095399/functions/getgid.html
    // We have just one process/group/user, all with ID 0.
    return 0;
  },
  getegid: 'getgid',
  getuid: 'getgid',
  geteuid: 'getgid',
  getpgrp: 'getgid',
  getpid: 'getgid',
  getppid: 'getgid',
  getresuid: function(ruid, euid, suid) {
    // int getresuid(uid_t *ruid, uid_t *euid, uid_t *suid);
    // http://linux.die.net/man/2/getresuid
    // We have just one process/group/user, all with ID 0.
    {{{ makeSetValue('ruid', '0', '0', 'i32') }}}
    {{{ makeSetValue('euid', '0', '0', 'i32') }}}
    {{{ makeSetValue('suid', '0', '0', 'i32') }}}
    return 0;
  },
  getresgid: 'getresuid',
  getgroups__deps: ['__setErrNo', '$ERRNO_CODES'],
  getgroups: function(gidsetsize, grouplist) {
    // int getgroups(int gidsetsize, gid_t grouplist[]);
    // http://pubs.opengroup.org/onlinepubs/000095399/functions/getgroups.html
    if (gidsetsize < 1) {
      ___setErrNo(ERRNO_CODES.EINVAL);
      return -1;
    } else {
      {{{ makeSetValue('grouplist', '0', '0', 'i32') }}}
      return 1;
    }
  },
  // TODO: Implement initgroups, setgroups (grp.h).
  gethostid: function() {
    // long gethostid(void);
    // http://pubs.opengroup.org/onlinepubs/000095399/functions/gethostid.html
    return 42;
  },
  gethostname__deps: ['__setErrNo', '$ERRNO_CODES'],
  gethostname: function(name, namelen) {
    // int gethostname(char *name, size_t namelen);
    // http://pubs.opengroup.org/onlinepubs/000095399/functions/gethostname.html
    var host = 'emscripten';
    if (typeof window !== 'undefined' && window.location.host) {
      host = window.location.host;
    }
    var length = Math.min(namelen, host.length);
    for (var i = 0; i < length; i++) {
      {{{ makeSetValue('name', 'i', 'host.charCodeAt(i)', 'i8') }}}
    }
    if (namelen > length) {
      {{{ makeSetValue('name', 'i', '0', 'i8') }}}
      return 0;
    } else {
      ___setErrNo(ERRNO_CODES.ENAMETOOLONG);
      return -1;
    }
  },
  getlogin__deps: ['getlogin_r'],
  getlogin: function() {
    // char *getlogin(void);
    // http://pubs.opengroup.org/onlinepubs/000095399/functions/getlogin.html
    if (!_getlogin.ret) _getlogin.ret = _malloc(8);
    return _getlogin_r(_getlogin.ret, 8) ? 0 : _getlogin.ret;
  },
  getlogin_r__deps: ['__setErrNo', '$ERRNO_CODES'],
  getlogin_r: function(name, namesize) {
    // int getlogin_r(char *name, size_t namesize);
    // http://pubs.opengroup.org/onlinepubs/000095399/functions/getlogin.html
    var ret = 'root';
    if (namesize < ret.length + 1) {
      return ___setErrNo(ERRNO_CODES.ERANGE);
    } else {
      for (var i = 0; i < ret.length; i++) {
        {{{ makeSetValue('name', 'i', 'ret.charCodeAt(i)', 'i8') }}}
      }
      {{{ makeSetValue('name', 'i', '0', 'i8') }}}
      return 0;
    }
  },
  getpagesize: function() {
    // int getpagesize(void);
    return PAGE_SIZE;
  },
  getopt: function(argc, argv, optstring) {
    // int getopt(int argc, char * const argv[], const char *optstring);
    // http://pubs.opengroup.org/onlinepubs/000095399/functions/getopt.html
    // TODO: Implement (probably compile from C).
    return -1;
  },
  getpgid: function(pid) {
    // pid_t getpgid(pid_t pid);
    // http://pubs.opengroup.org/onlinepubs/000095399/functions/getpgid.html
    // There can only be one process, and its group ID is 0.
    return 0;
  },
  getsid: 'getpgid',
  nice__deps: ['__setErrNo', '$ERRNO_CODES'],
  nice: function(incr) {
    // int nice(int incr);
    // http://pubs.opengroup.org/onlinepubs/000095399/functions/nice.html
    // Niceness makes no sense in a single-process environment.
    ___setErrNo(ERRNO_CODES.EPERM);
    return 0;
  },
  pause__deps: ['__setErrNo', '$ERRNO_CODES'],
  pause: function() {
    // int pause(void);
    // http://pubs.opengroup.org/onlinepubs/000095399/functions/pause.html
    // We don't support signals, so we return immediately.
    ___setErrNo(ERRNO_CODES.EINTR);
    return -1;
  },
  setgid__deps: ['__setErrNo', '$ERRNO_CODES'],
  setgid: function(gid) {
    // int setgid(gid_t gid);
    // http://pubs.opengroup.org/onlinepubs/000095399/functions/setgid.html
    // We have just one process/group/user, so it makes no sense to set IDs.
    ___setErrNo(ERRNO_CODES.EPERM);
    return -1;
  },
  setegid: 'setgid',
  setuid: 'setgid',
  seteuid: 'setgid',
  setsid: 'setgid',
  setpgrp: 'setgid',
  setpgid__deps: ['__setErrNo', '$ERRNO_CODES'],
  setpgid: function(pid, pgid) {
    // int setpgid(pid_t pid, pid_t pgid);
    // http://pubs.opengroup.org/onlinepubs/000095399/functions/getpgid.html
    // We have just one process/group/user, so it makes no sense to set IDs.
    ___setErrNo(ERRNO_CODES.EPERM);
    return -1;
  },
  setregid: 'setpgid',
  setreuid: 'setpgid',
  // NOTE: These do not match the signatures, but they all use the same stub.
  setresuid: 'setpgid',
  setresgid: 'setpgid',
  sleep__deps: ['usleep'],
  sleep: function(seconds) {
    // unsigned sleep(unsigned seconds);
    // http://pubs.opengroup.org/onlinepubs/000095399/functions/sleep.html
    return _usleep(seconds * 1e6);
  },
  usleep: function(useconds) {
    // int usleep(useconds_t useconds);
    // http://pubs.opengroup.org/onlinepubs/000095399/functions/usleep.html
    // We're single-threaded, so use a busy loop. Super-ugly.
    var msec = useconds / 1000;
    var start = Date.now();
    while (Date.now() - start < msec) {
      // Do nothing.
    }
    return 0;
  },
  swab: function(src, dest, nbytes) {
    // void swab(const void *restrict src, void *restrict dest, ssize_t nbytes);
    // http://pubs.opengroup.org/onlinepubs/000095399/functions/swab.html
    if (nbytes < 0) return;
    nbytes -= nbytes % 2;
    for (var i = 0; i < nbytes; i += 2) {
      var first = {{{ makeGetValue('src', 'i', 'i8') }}};
      var second = {{{ makeGetValue('src', 'i + 1', 'i8') }}};
      {{{ makeSetValue('dest', 'i', 'second', 'i8') }}}
      {{{ makeSetValue('dest', 'i + 1', 'first', 'i8') }}}
    }
  },
  tcgetpgrp: function(fildes) {
    // pid_t tcgetpgrp(int fildes);
    // http://pubs.opengroup.org/onlinepubs/000095399/functions/tcgetpgrp.html
    // Our only process always runs with group ID 0.
    return 0;
  },
  tcsetpgrp__deps: ['__setErrNo', '$ERRNO_CODES'],
  tcsetpgrp: function(fildes, pgid_id) {
    // int tcsetpgrp(int fildes, pid_t pgid_id);
    // http://pubs.opengroup.org/onlinepubs/000095399/functions/tcsetpgrp.html
    // We don't support multiple processes or groups with ID other than 0.
    ___setErrNo(ERRNO_CODES.EINVAL);
    return -1;
  },
  sysconf__deps: ['__setErrNo', '$ERRNO_CODES'],
  sysconf: function(name) {
    // long sysconf(int name);
    // http://pubs.opengroup.org/onlinepubs/009695399/functions/sysconf.html
    switch(name) {
      case {{{ cDefine('_SC_PAGE_SIZE') }}}: return PAGE_SIZE;
      case {{{ cDefine('_SC_ADVISORY_INFO') }}}:
      case {{{ cDefine('_SC_BARRIERS') }}}:
      case {{{ cDefine('_SC_ASYNCHRONOUS_IO') }}}:
      case {{{ cDefine('_SC_CLOCK_SELECTION') }}}:
      case {{{ cDefine('_SC_CPUTIME') }}}:
      case {{{ cDefine('_SC_FSYNC') }}}:
      case {{{ cDefine('_SC_IPV6') }}}:
      case {{{ cDefine('_SC_MAPPED_FILES') }}}:
      case {{{ cDefine('_SC_MEMLOCK') }}}:
      case {{{ cDefine('_SC_MEMLOCK_RANGE') }}}:
      case {{{ cDefine('_SC_MEMORY_PROTECTION') }}}:
      case {{{ cDefine('_SC_MESSAGE_PASSING') }}}:
      case {{{ cDefine('_SC_MONOTONIC_CLOCK') }}}:
      case {{{ cDefine('_SC_PRIORITIZED_IO') }}}:
      case {{{ cDefine('_SC_PRIORITY_SCHEDULING') }}}:
      case {{{ cDefine('_SC_RAW_SOCKETS') }}}:
      case {{{ cDefine('_SC_READER_WRITER_LOCKS') }}}:
      case {{{ cDefine('_SC_REALTIME_SIGNALS') }}}:
      case {{{ cDefine('_SC_SEMAPHORES') }}}:
      case {{{ cDefine('_SC_SHARED_MEMORY_OBJECTS') }}}:
      case {{{ cDefine('_SC_SPAWN') }}}:
      case {{{ cDefine('_SC_SPIN_LOCKS') }}}:
      case {{{ cDefine('_SC_SYNCHRONIZED_IO') }}}:
      case {{{ cDefine('_SC_THREAD_ATTR_STACKADDR') }}}:
      case {{{ cDefine('_SC_THREAD_ATTR_STACKSIZE') }}}:
      case {{{ cDefine('_SC_THREAD_CPUTIME') }}}:
      case {{{ cDefine('_SC_THREAD_PRIO_INHERIT') }}}:
      case {{{ cDefine('_SC_THREAD_PRIO_PROTECT') }}}:
      case {{{ cDefine('_SC_THREAD_PRIORITY_SCHEDULING') }}}:
      case {{{ cDefine('_SC_THREAD_PROCESS_SHARED') }}}:
      case {{{ cDefine('_SC_THREAD_SAFE_FUNCTIONS') }}}:
      case {{{ cDefine('_SC_THREADS') }}}:
      case {{{ cDefine('_SC_TIMEOUTS') }}}:
      case {{{ cDefine('_SC_TIMERS') }}}:
      case {{{ cDefine('_SC_VERSION') }}}:
      case {{{ cDefine('_SC_2_C_BIND') }}}:
      case {{{ cDefine('_SC_2_C_DEV') }}}:
      case {{{ cDefine('_SC_2_CHAR_TERM') }}}:
      case {{{ cDefine('_SC_2_LOCALEDEF') }}}:
      case {{{ cDefine('_SC_2_SW_DEV') }}}:
      case {{{ cDefine('_SC_2_VERSION') }}}:
        return 200809;
      case {{{ cDefine('_SC_MQ_OPEN_MAX') }}}:
      case {{{ cDefine('_SC_XOPEN_STREAMS') }}}:
      case {{{ cDefine('_SC_XBS5_LP64_OFF64') }}}:
      case {{{ cDefine('_SC_XBS5_LPBIG_OFFBIG') }}}:
      case {{{ cDefine('_SC_AIO_LISTIO_MAX') }}}:
      case {{{ cDefine('_SC_AIO_MAX') }}}:
      case {{{ cDefine('_SC_SPORADIC_SERVER') }}}:
      case {{{ cDefine('_SC_THREAD_SPORADIC_SERVER') }}}:
      case {{{ cDefine('_SC_TRACE') }}}:
      case {{{ cDefine('_SC_TRACE_EVENT_FILTER') }}}:
      case {{{ cDefine('_SC_TRACE_EVENT_NAME_MAX') }}}:
      case {{{ cDefine('_SC_TRACE_INHERIT') }}}:
      case {{{ cDefine('_SC_TRACE_LOG') }}}:
      case {{{ cDefine('_SC_TRACE_NAME_MAX') }}}:
      case {{{ cDefine('_SC_TRACE_SYS_MAX') }}}:
      case {{{ cDefine('_SC_TRACE_USER_EVENT_MAX') }}}:
      case {{{ cDefine('_SC_TYPED_MEMORY_OBJECTS') }}}:
      case {{{ cDefine('_SC_V6_LP64_OFF64') }}}:
      case {{{ cDefine('_SC_V6_LPBIG_OFFBIG') }}}:
      case {{{ cDefine('_SC_2_FORT_DEV') }}}:
      case {{{ cDefine('_SC_2_FORT_RUN') }}}:
      case {{{ cDefine('_SC_2_PBS') }}}:
      case {{{ cDefine('_SC_2_PBS_ACCOUNTING') }}}:
      case {{{ cDefine('_SC_2_PBS_CHECKPOINT') }}}:
      case {{{ cDefine('_SC_2_PBS_LOCATE') }}}:
      case {{{ cDefine('_SC_2_PBS_MESSAGE') }}}:
      case {{{ cDefine('_SC_2_PBS_TRACK') }}}:
      case {{{ cDefine('_SC_2_UPE') }}}:
      case {{{ cDefine('_SC_THREAD_THREADS_MAX') }}}:
      case {{{ cDefine('_SC_SEM_NSEMS_MAX') }}}:
      case {{{ cDefine('_SC_SYMLOOP_MAX') }}}:
      case {{{ cDefine('_SC_TIMER_MAX') }}}:
        return -1;
      case {{{ cDefine('_SC_V6_ILP32_OFF32') }}}:
      case {{{ cDefine('_SC_V6_ILP32_OFFBIG') }}}:
      case {{{ cDefine('_SC_JOB_CONTROL') }}}:
      case {{{ cDefine('_SC_REGEXP') }}}:
      case {{{ cDefine('_SC_SAVED_IDS') }}}:
      case {{{ cDefine('_SC_SHELL') }}}:
      case {{{ cDefine('_SC_XBS5_ILP32_OFF32') }}}:
      case {{{ cDefine('_SC_XBS5_ILP32_OFFBIG') }}}:
      case {{{ cDefine('_SC_XOPEN_CRYPT') }}}:
      case {{{ cDefine('_SC_XOPEN_ENH_I18N') }}}:
      case {{{ cDefine('_SC_XOPEN_LEGACY') }}}:
      case {{{ cDefine('_SC_XOPEN_REALTIME') }}}:
      case {{{ cDefine('_SC_XOPEN_REALTIME_THREADS') }}}:
      case {{{ cDefine('_SC_XOPEN_SHM') }}}:
      case {{{ cDefine('_SC_XOPEN_UNIX') }}}:
        return 1;
      case {{{ cDefine('_SC_THREAD_KEYS_MAX') }}}:
      case {{{ cDefine('_SC_IOV_MAX') }}}:
      case {{{ cDefine('_SC_GETGR_R_SIZE_MAX') }}}:
      case {{{ cDefine('_SC_GETPW_R_SIZE_MAX') }}}:
      case {{{ cDefine('_SC_OPEN_MAX') }}}:
        return 1024;
      case {{{ cDefine('_SC_RTSIG_MAX') }}}:
      case {{{ cDefine('_SC_EXPR_NEST_MAX') }}}:
      case {{{ cDefine('_SC_TTY_NAME_MAX') }}}:
        return 32;
      case {{{ cDefine('_SC_ATEXIT_MAX') }}}:
      case {{{ cDefine('_SC_DELAYTIMER_MAX') }}}:
      case {{{ cDefine('_SC_SEM_VALUE_MAX') }}}:
        return 2147483647;
      case {{{ cDefine('_SC_SIGQUEUE_MAX') }}}:
      case {{{ cDefine('_SC_CHILD_MAX') }}}:
        return 47839;
      case {{{ cDefine('_SC_BC_SCALE_MAX') }}}:
      case {{{ cDefine('_SC_BC_BASE_MAX') }}}:
        return 99;
      case {{{ cDefine('_SC_LINE_MAX') }}}:
      case {{{ cDefine('_SC_BC_DIM_MAX') }}}:
        return 2048;
      case {{{ cDefine('_SC_ARG_MAX') }}}: return 2097152;
      case {{{ cDefine('_SC_NGROUPS_MAX') }}}: return 65536;
      case {{{ cDefine('_SC_MQ_PRIO_MAX') }}}: return 32768;
      case {{{ cDefine('_SC_RE_DUP_MAX') }}}: return 32767;
      case {{{ cDefine('_SC_THREAD_STACK_MIN') }}}: return 16384;
      case {{{ cDefine('_SC_BC_STRING_MAX') }}}: return 1000;
      case {{{ cDefine('_SC_XOPEN_VERSION') }}}: return 700;
      case {{{ cDefine('_SC_LOGIN_NAME_MAX') }}}: return 256;
      case {{{ cDefine('_SC_COLL_WEIGHTS_MAX') }}}: return 255;
      case {{{ cDefine('_SC_CLK_TCK') }}}: return 100;
      case {{{ cDefine('_SC_HOST_NAME_MAX') }}}: return 64;
      case {{{ cDefine('_SC_AIO_PRIO_DELTA_MAX') }}}: return 20;
      case {{{ cDefine('_SC_STREAM_MAX') }}}: return 16;
      case {{{ cDefine('_SC_TZNAME_MAX') }}}: return 6;
      case {{{ cDefine('_SC_THREAD_DESTRUCTOR_ITERATIONS') }}}: return 4;
      case {{{ cDefine('_SC_NPROCESSORS_ONLN') }}}: return 1;
    }
    ___setErrNo(ERRNO_CODES.EINVAL);
    return -1;
  },
  sbrk: function(bytes) {
    // Implement a Linux-like 'memory area' for our 'process'.
    // Changes the size of the memory area by |bytes|; returns the
    // address of the previous top ('break') of the memory area

    // We need to make sure no one else allocates unfreeable memory!
    // We must control this entirely. So we don't even need to do
    // unfreeable allocations - the HEAP is ours, from STATICTOP up.
    // TODO: We could in theory slice off the top of the HEAP when
    //       sbrk gets a negative increment in |bytes|...
    var self = _sbrk;
    if (!self.called) {
      STATICTOP = alignMemoryPage(STATICTOP); // make sure we start out aligned
      self.called = true;
#if GC_SUPPORT
      _sbrk.DYNAMIC_START = STATICTOP;
#endif
    }
    var ret = STATICTOP;
    if (bytes != 0) Runtime.staticAlloc(bytes);
    return ret;  // Previous break location.
  },
  open64: 'open',
  lseek64: 'lseek',
  ftruncate64: 'ftruncate',
  __01open64_: 'open',
  __01lseek64_: 'lseek',
  __01truncate64_: 'truncate',
  __01ftruncate64_: 'ftruncate',
  // TODO: Check if any other aliases are needed.

  // ==========================================================================
  // stdio.h
  // ==========================================================================

  _isFloat: function(text) {
    return !!(/^[+-]?[0-9]*\.?[0-9]+([eE][+-]?[0-9]+)?$/.exec(text));
  },

  // TODO: Document.
  _scanString__deps: ['_isFloat'],
  _scanString: function(format, get, unget, varargs) {
    if (!__scanString.whiteSpace) {
      __scanString.whiteSpace = {};
      __scanString.whiteSpace[{{{ charCode(' ') }}}] = 1;
      __scanString.whiteSpace[{{{ charCode('\t') }}}] = 1;
      __scanString.whiteSpace[{{{ charCode('\n') }}}] = 1;
      __scanString.whiteSpace[' '] = 1;
      __scanString.whiteSpace['\t'] = 1;
      __scanString.whiteSpace['\n'] = 1;
    }
    // Supports %x, %4x, %d.%d, %lld, %s, %f, %lf.
    // TODO: Support all format specifiers.
    format = Pointer_stringify(format);
    var soFar = 0;
    if (format.indexOf('%n') >= 0) {
      // need to track soFar
      var _get = get;
      get = function() {
        soFar++;
        return _get();
      }
      var _unget = unget;
      unget = function() {
        soFar--;
        return _unget();
      }
    }
    var formatIndex = 0;
    var argsi = 0;
    var fields = 0;
    var argIndex = 0;
    var next;

    mainLoop:
    for (var formatIndex = 0; formatIndex < format.length;) {
      if (format[formatIndex] === '%' && format[formatIndex+1] == 'n') {
        var argPtr = {{{ makeGetValue('varargs', 'argIndex', 'void*') }}};
        argIndex += Runtime.getNativeFieldSize('void*');
        {{{ makeSetValue('argPtr', 0, 'soFar', 'i32') }}};
        formatIndex += 2;
        continue;
      }

      // TODO: Support strings like "%5c" etc.
      if (format[formatIndex] === '%' && format[formatIndex+1] == 'c') {
        var argPtr = {{{ makeGetValue('varargs', 'argIndex', 'void*') }}};
        argIndex += Runtime.getNativeFieldSize('void*');
        fields++;
        next = get();
        {{{ makeSetValue('argPtr', 0, 'next', 'i8') }}}
        formatIndex += 2;
        continue;
      }

      // remove whitespace
      while (1) {
        next = get();
        if (next == 0) return fields;
        if (!(next in __scanString.whiteSpace)) break;
      }
      unget();

      if (format[formatIndex] === '%') {
        formatIndex++;
        var maxSpecifierStart = formatIndex;
        while (format[formatIndex].charCodeAt(0) >= {{{ charCode('0') }}} &&
               format[formatIndex].charCodeAt(0) <= {{{ charCode('9') }}}) {
          formatIndex++;
        }
        var max_;
        if (formatIndex != maxSpecifierStart) {
          max_ = parseInt(format.slice(maxSpecifierStart, formatIndex), 10);
        }
        var long_ = false;
        var half = false;
        var longLong = false;
        if (format[formatIndex] == 'l') {
          long_ = true;
          formatIndex++;
          if(format[formatIndex] == 'l') {
            longLong = true;
            formatIndex++;
          }
        } else if (format[formatIndex] == 'h') {
          half = true;
          formatIndex++;
        }
        var type = format[formatIndex];
        formatIndex++;
        var curr = 0;
        var buffer = [];
        // Read characters according to the format. floats are trickier, they may be in an unfloat state in the middle, then be a valid float later
        if (type == 'f' || type == 'e' || type == 'g' || type == 'E') {
          var last = 0;
          next = get();
          while (next > 0) {
            buffer.push(String.fromCharCode(next));
            if (__isFloat(buffer.join(''))) {
              last = buffer.length;
            }
            next = get();
          }
          for (var i = 0; i < buffer.length - last + 1; i++) {
            unget();
          }
          buffer.length = last;
        } else {
          next = get();
          var first = true;
          while ((curr < max_ || isNaN(max_)) && next > 0) {
            if (!(next in __scanString.whiteSpace) && // stop on whitespace
                (type == 's' ||
                 ((type === 'd' || type == 'u' || type == 'i') && ((next >= {{{ charCode('0') }}} && next <= {{{ charCode('9') }}}) ||
                                                                   (first && next == {{{ charCode('-') }}}))) ||
                 (type === 'x' && (next >= {{{ charCode('0') }}} && next <= {{{ charCode('9') }}} ||
                                   next >= {{{ charCode('a') }}} && next <= {{{ charCode('f') }}} ||
                                   next >= {{{ charCode('A') }}} && next <= {{{ charCode('F') }}}))) &&
                (formatIndex >= format.length || next !== format[formatIndex].charCodeAt(0))) { // Stop when we read something that is coming up
              buffer.push(String.fromCharCode(next));
              next = get();
              curr++;
              first = false;
            } else {
              break;
            }
          }
          unget();
        }
        if (buffer.length === 0) return 0;  // Failure.
        var text = buffer.join('');
        var argPtr = {{{ makeGetValue('varargs', 'argIndex', 'void*') }}};
        argIndex += Runtime.getNativeFieldSize('void*');
        switch (type) {
          case 'd': case 'u': case 'i':
            if (half) {
              {{{ makeSetValue('argPtr', 0, 'parseInt(text, 10)', 'i16') }}};
            } else if(longLong) {
              {{{ makeSetValue('argPtr', 0, 'parseInt(text, 10)', 'i64') }}};
            } else {
              {{{ makeSetValue('argPtr', 0, 'parseInt(text, 10)', 'i32') }}};
            }
            break;
          case 'x':
            {{{ makeSetValue('argPtr', 0, 'parseInt(text, 16)', 'i32') }}}
            break;
          case 'f':
          case 'e':
          case 'g':
          case 'E':
            // fallthrough intended
            if (long_) {
              {{{ makeSetValue('argPtr', 0, 'parseFloat(text)', 'double') }}}
            } else {
              {{{ makeSetValue('argPtr', 0, 'parseFloat(text)', 'float') }}}
            }
            break;
          case 's':
            var array = intArrayFromString(text);
            for (var j = 0; j < array.length; j++) {
              {{{ makeSetValue('argPtr', 'j', 'array[j]', 'i8') }}}
            }
            break;
        }
        fields++;
      } else if (format[formatIndex] in __scanString.whiteSpace) {
        next = get();
        while (next in __scanString.whiteSpace) {
          if (next <= 0) break mainLoop;  // End of input.
          next = get();
        }
        unget(next);
        formatIndex++;
      } else {
        // Not a specifier.
        next = get();
        if (format[formatIndex].charCodeAt(0) !== next) {
          unget(next);
          break mainLoop;
        }
        formatIndex++;
      }
    }
    return fields;
  },
  // Performs printf-style formatting.
  //   format: A pointer to the format string.
  //   varargs: A pointer to the start of the arguments list.
  // Returns the resulting string string as a character array.
  _formatString__deps: ['strlen'],
  _formatString: function(format, varargs) {
    var textIndex = format;
    var argIndex = 0;
    function getNextArg(type) {
      // NOTE: Explicitly ignoring type safety. Otherwise this fails:
      //       int x = 4; printf("%c\n", (char)x);
      var ret;
      if (type === 'double') {
        ret = {{{ makeGetValue('varargs', 'argIndex', 'double', undefined, undefined, true) }}};
#if USE_TYPED_ARRAYS == 2
      } else if (type == 'i64') {
        ret = [{{{ makeGetValue('varargs', 'argIndex', 'i32', undefined, undefined, true) }}},
               {{{ makeGetValue('varargs', 'argIndex+4', 'i32', undefined, undefined, true) }}}];
#else
      } else if (type == 'i64') {
        ret = {{{ makeGetValue('varargs', 'argIndex', 'i64', undefined, undefined, true) }}};
#endif
      } else {
        type = 'i32'; // varargs are always i32, i64, or double
        ret = {{{ makeGetValue('varargs', 'argIndex', 'i32', undefined, undefined, true) }}};
      }
      argIndex += Runtime.getNativeFieldSize(type);
      return ret;
    }

    var ret = [];
    var curr, next, currArg;
    while(1) {
      var startTextIndex = textIndex;
      curr = {{{ makeGetValue(0, 'textIndex', 'i8') }}};
      if (curr === 0) break;
      next = {{{ makeGetValue(0, 'textIndex+1', 'i8') }}};
      if (curr == {{{ charCode('%') }}}) {
        // Handle flags.
        var flagAlwaysSigned = false;
        var flagLeftAlign = false;
        var flagAlternative = false;
        var flagZeroPad = false;
        flagsLoop: while (1) {
          switch (next) {
            case {{{ charCode('+') }}}:
              flagAlwaysSigned = true;
              break;
            case {{{ charCode('-') }}}:
              flagLeftAlign = true;
              break;
            case {{{ charCode('#') }}}:
              flagAlternative = true;
              break;
            case {{{ charCode('0') }}}:
              if (flagZeroPad) {
                break flagsLoop;
              } else {
                flagZeroPad = true;
                break;
              }
            default:
              break flagsLoop;
          }
          textIndex++;
          next = {{{ makeGetValue(0, 'textIndex+1', 'i8') }}};
        }

        // Handle width.
        var width = 0;
        if (next == {{{ charCode('*') }}}) {
          width = getNextArg('i32');
          textIndex++;
          next = {{{ makeGetValue(0, 'textIndex+1', 'i8') }}};
        } else {
          while (next >= {{{ charCode('0') }}} && next <= {{{ charCode('9') }}}) {
            width = width * 10 + (next - {{{ charCode('0') }}});
            textIndex++;
            next = {{{ makeGetValue(0, 'textIndex+1', 'i8') }}};
          }
        }

        // Handle precision.
        var precisionSet = false;
        if (next == {{{ charCode('.') }}}) {
          var precision = 0;
          precisionSet = true;
          textIndex++;
          next = {{{ makeGetValue(0, 'textIndex+1', 'i8') }}};
          if (next == {{{ charCode('*') }}}) {
            precision = getNextArg('i32');
            textIndex++;
          } else {
            while(1) {
              var precisionChr = {{{ makeGetValue(0, 'textIndex+1', 'i8') }}};
              if (precisionChr < {{{ charCode('0') }}} ||
                  precisionChr > {{{ charCode('9') }}}) break;
              precision = precision * 10 + (precisionChr - {{{ charCode('0') }}});
              textIndex++;
            }
          }
          next = {{{ makeGetValue(0, 'textIndex+1', 'i8') }}};
        } else {
          var precision = 6; // Standard default.
        }

        // Handle integer sizes. WARNING: These assume a 32-bit architecture!
        var argSize;
        switch (String.fromCharCode(next)) {
          case 'h':
            var nextNext = {{{ makeGetValue(0, 'textIndex+2', 'i8') }}};
            if (nextNext == {{{ charCode('h') }}}) {
              textIndex++;
              argSize = 1; // char (actually i32 in varargs)
            } else {
              argSize = 2; // short (actually i32 in varargs)
            }
            break;
          case 'l':
            var nextNext = {{{ makeGetValue(0, 'textIndex+2', 'i8') }}};
            if (nextNext == {{{ charCode('l') }}}) {
              textIndex++;
              argSize = 8; // long long
            } else {
              argSize = 4; // long
            }
            break;
          case 'L': // long long
          case 'q': // int64_t
          case 'j': // intmax_t
            argSize = 8;
            break;
          case 'z': // size_t
          case 't': // ptrdiff_t
          case 'I': // signed ptrdiff_t or unsigned size_t
            argSize = 4;
            break;
          default:
            argSize = null;
        }
        if (argSize) textIndex++;
        next = {{{ makeGetValue(0, 'textIndex+1', 'i8') }}};

        // Handle type specifier.
        if (['d', 'i', 'u', 'o', 'x', 'X', 'p'].indexOf(String.fromCharCode(next)) != -1) {
          // Integer.
          var signed = next == {{{ charCode('d') }}} || next == {{{ charCode('i') }}};
          argSize = argSize || 4;
          var currArg = getNextArg('i' + (argSize * 8));
#if PRECISE_I64_MATH
          var origArg = currArg;
#endif
          var argText;
#if USE_TYPED_ARRAYS == 2
          // Flatten i64-1 [low, high] into a (slightly rounded) double
          if (argSize == 8) {
            currArg = Runtime.makeBigInt(currArg[0], currArg[1], next == {{{ charCode('u') }}});
          }
#endif
          // Truncate to requested size.
          if (argSize <= 4) {
            var limit = Math.pow(256, argSize) - 1;
            currArg = (signed ? reSign : unSign)(currArg & limit, argSize * 8);
          }
          // Format the number.
          var currAbsArg = Math.abs(currArg);
          var prefix = '';
          if (next == {{{ charCode('d') }}} || next == {{{ charCode('i') }}}) {
#if PRECISE_I64_MATH
            if (argSize == 8 && i64Math) argText = i64Math.stringify(origArg[0], origArg[1], null); else
#endif
            argText = reSign(currArg, 8 * argSize, 1).toString(10);
          } else if (next == {{{ charCode('u') }}}) {
#if PRECISE_I64_MATH
            if (argSize == 8 && i64Math) argText = i64Math.stringify(origArg[0], origArg[1], true); else
#endif
            argText = unSign(currArg, 8 * argSize, 1).toString(10);
            currArg = Math.abs(currArg);
          } else if (next == {{{ charCode('o') }}}) {
            argText = (flagAlternative ? '0' : '') + currAbsArg.toString(8);
          } else if (next == {{{ charCode('x') }}} || next == {{{ charCode('X') }}}) {
            prefix = flagAlternative ? '0x' : '';
#if PRECISE_I64_MATH
            if (argSize == 8 && i64Math) {
              argText = (origArg[1] ? (origArg[1]>>>0).toString(16) : '') + (origArg[0]>>>0).toString(16);
            } else
#endif
            if (currArg < 0) {
              // Represent negative numbers in hex as 2's complement.
              currArg = -currArg;
              argText = (currAbsArg - 1).toString(16);
              var buffer = [];
              for (var i = 0; i < argText.length; i++) {
                buffer.push((0xF - parseInt(argText[i], 16)).toString(16));
              }
              argText = buffer.join('');
              while (argText.length < argSize * 2) argText = 'f' + argText;
            } else {
              argText = currAbsArg.toString(16);
            }
            if (next == {{{ charCode('X') }}}) {
              prefix = prefix.toUpperCase();
              argText = argText.toUpperCase();
            }
          } else if (next == {{{ charCode('p') }}}) {
            if (currAbsArg === 0) {
              argText = '(nil)';
            } else {
              prefix = '0x';
              argText = currAbsArg.toString(16);
            }
          }
          if (precisionSet) {
            while (argText.length < precision) {
              argText = '0' + argText;
            }
          }

          // Add sign if needed
          if (flagAlwaysSigned) {
            if (currArg < 0) {
              prefix = '-' + prefix;
            } else {
              prefix = '+' + prefix;
            }
          }

          // Add padding.
          while (prefix.length + argText.length < width) {
            if (flagLeftAlign) {
              argText += ' ';
            } else {
              if (flagZeroPad) {
                argText = '0' + argText;
              } else {
                prefix = ' ' + prefix;
              }
            }
          }

          // Insert the result into the buffer.
          argText = prefix + argText;
          argText.split('').forEach(function(chr) {
            ret.push(chr.charCodeAt(0));
          });
        } else if (['f', 'F', 'e', 'E', 'g', 'G'].indexOf(String.fromCharCode(next)) != -1) {
          // Float.
          var currArg = getNextArg('double');
          var argText;

          if (isNaN(currArg)) {
            argText = 'nan';
            flagZeroPad = false;
          } else if (!isFinite(currArg)) {
            argText = (currArg < 0 ? '-' : '') + 'inf';
            flagZeroPad = false;
          } else {
            var isGeneral = false;
            var effectivePrecision = Math.min(precision, 20);

            // Convert g/G to f/F or e/E, as per:
            // http://pubs.opengroup.org/onlinepubs/9699919799/functions/printf.html
            if (next == {{{ charCode('g') }}} || next == {{{ charCode('G') }}}) {
              isGeneral = true;
              precision = precision || 1;
              var exponent = parseInt(currArg.toExponential(effectivePrecision).split('e')[1], 10);
              if (precision > exponent && exponent >= -4) {
                next = ((next == {{{ charCode('g') }}}) ? 'f' : 'F').charCodeAt(0);
                precision -= exponent + 1;
              } else {
                next = ((next == {{{ charCode('g') }}}) ? 'e' : 'E').charCodeAt(0);
                precision--;
              }
              effectivePrecision = Math.min(precision, 20);
            }

            if (next == {{{ charCode('e') }}} || next == {{{ charCode('E') }}}) {
              argText = currArg.toExponential(effectivePrecision);
              // Make sure the exponent has at least 2 digits.
              if (/[eE][-+]\d$/.test(argText)) {
                argText = argText.slice(0, -1) + '0' + argText.slice(-1);
              }
            } else if (next == {{{ charCode('f') }}} || next == {{{ charCode('F') }}}) {
              argText = currArg.toFixed(effectivePrecision);
            }

            var parts = argText.split('e');
            if (isGeneral && !flagAlternative) {
              // Discard trailing zeros and periods.
              while (parts[0].length > 1 && parts[0].indexOf('.') != -1 &&
                     (parts[0].slice(-1) == '0' || parts[0].slice(-1) == '.')) {
                parts[0] = parts[0].slice(0, -1);
              }
            } else {
              // Make sure we have a period in alternative mode.
              if (flagAlternative && argText.indexOf('.') == -1) parts[0] += '.';
              // Zero pad until required precision.
              while (precision > effectivePrecision++) parts[0] += '0';
            }
            argText = parts[0] + (parts.length > 1 ? 'e' + parts[1] : '');

            // Capitalize 'E' if needed.
            if (next == {{{ charCode('E') }}}) argText = argText.toUpperCase();

            // Add sign.
            if (flagAlwaysSigned && currArg >= 0) {
              argText = '+' + argText;
            }
          }

          // Add padding.
          while (argText.length < width) {
            if (flagLeftAlign) {
              argText += ' ';
            } else {
              if (flagZeroPad && (argText[0] == '-' || argText[0] == '+')) {
                argText = argText[0] + '0' + argText.slice(1);
              } else {
                argText = (flagZeroPad ? '0' : ' ') + argText;
              }
            }
          }

          // Adjust case.
          if (next < {{{ charCode('a') }}}) argText = argText.toUpperCase();

          // Insert the result into the buffer.
          argText.split('').forEach(function(chr) {
            ret.push(chr.charCodeAt(0));
          });
        } else if (next == {{{ charCode('s') }}}) {
          // String.
          var arg = getNextArg('i8*') || nullString;
          var argLength = _strlen(arg);
          if (precisionSet) argLength = Math.min(argLength, precision);
          if (!flagLeftAlign) {
            while (argLength < width--) {
              ret.push({{{ charCode(' ') }}});
            }
          }
          for (var i = 0; i < argLength; i++) {
            ret.push({{{ makeGetValue('arg++', 0, 'i8', null, true) }}});
          }
          if (flagLeftAlign) {
            while (argLength < width--) {
              ret.push({{{ charCode(' ') }}});
            }
          }
        } else if (next == {{{ charCode('c') }}}) {
          // Character.
          if (flagLeftAlign) ret.push(getNextArg('i8'));
          while (--width > 0) {
            ret.push({{{ charCode(' ') }}});
          }
          if (!flagLeftAlign) ret.push(getNextArg('i8'));
        } else if (next == {{{ charCode('n') }}}) {
          // Write the length written so far to the next parameter.
          var ptr = getNextArg('i32*');
          {{{ makeSetValue('ptr', '0', 'ret.length', 'i32') }}}
        } else if (next == {{{ charCode('%') }}}) {
          // Literal percent sign.
          ret.push(curr);
        } else {
          // Unknown specifiers remain untouched.
          for (var i = startTextIndex; i < textIndex + 2; i++) {
            ret.push({{{ makeGetValue(0, 'i', 'i8') }}});
          }
        }
        textIndex += 2;
        // TODO: Support a/A (hex float) and m (last error) specifiers.
        // TODO: Support %1${specifier} for arg selection.
      } else {
        ret.push(curr);
        textIndex += 1;
      }
    }
    return ret;
  },
  // NOTE: Invalid stream pointers passed to these functions would cause a crash
  //       in native code. We, on the other hand, just ignore them, since it's
  //       easier.
  clearerr__deps: ['$FS'],
  clearerr: function(stream) {
    // void clearerr(FILE *stream);
    // http://pubs.opengroup.org/onlinepubs/000095399/functions/clearerr.html
    if (FS.streams[stream]) FS.streams[stream].error = false;
  },
  fclose__deps: ['close', 'fsync'],
  fclose: function(stream) {
    // int fclose(FILE *stream);
    // http://pubs.opengroup.org/onlinepubs/000095399/functions/fclose.html
    _fsync(stream);
    return _close(stream);
  },
  fdopen__deps: ['$FS', '__setErrNo', '$ERRNO_CODES'],
  fdopen: function(fildes, mode) {
    // FILE *fdopen(int fildes, const char *mode);
    // http://pubs.opengroup.org/onlinepubs/000095399/functions/fdopen.html
    if (FS.streams[fildes]) {
      var stream = FS.streams[fildes];
      mode = Pointer_stringify(mode);
      if ((mode.indexOf('w') != -1 && !stream.isWrite) ||
          (mode.indexOf('r') != -1 && !stream.isRead) ||
          (mode.indexOf('a') != -1 && !stream.isAppend) ||
          (mode.indexOf('+') != -1 && (!stream.isRead || !stream.isWrite))) {
        ___setErrNo(ERRNO_CODES.EINVAL);
        return 0;
      } else {
        stream.error = false;
        stream.eof = false;
        return fildes;
      }
    } else {
      ___setErrNo(ERRNO_CODES.EBADF);
      return 0;
    }
  },
  feof__deps: ['$FS'],
  feof: function(stream) {
    // int feof(FILE *stream);
    // http://pubs.opengroup.org/onlinepubs/000095399/functions/feof.html
    return Number(FS.streams[stream] && FS.streams[stream].eof);
  },
  ferror__deps: ['$FS'],
  ferror: function(stream) {
    // int ferror(FILE *stream);
    // http://pubs.opengroup.org/onlinepubs/000095399/functions/ferror.html
    return Number(FS.streams[stream] && FS.streams[stream].error);
  },
  fflush__deps: ['$FS', '__setErrNo', '$ERRNO_CODES'],
  fflush: function(stream) {
    // int fflush(FILE *stream);
    // http://pubs.opengroup.org/onlinepubs/000095399/functions/fflush.html
    var flush = function(filedes) {
      // Right now we write all data directly, except for output devices.
      if (FS.streams[filedes] && FS.streams[filedes].object.output) {
        if (!FS.streams[filedes].isTerminal) { // don't flush terminals, it would cause a \n to also appear
          FS.streams[filedes].object.output(null);
        }
      }
    };
    try {
      if (stream === 0) {
        for (var i = 0; i < FS.streams.length; i++) if (FS.streams[i]) flush(i);
      } else {
        flush(stream);
      }
      return 0;
    } catch (e) {
      ___setErrNo(ERRNO_CODES.EIO);
      return -1;
    }
  },
  fgetc__deps: ['$FS', 'read'],
  fgetc__postset: '_fgetc.ret = allocate([0], "i8", ALLOC_STATIC);',
  fgetc: function(stream) {
    // int fgetc(FILE *stream);
    // http://pubs.opengroup.org/onlinepubs/000095399/functions/fgetc.html
    if (!FS.streams[stream]) return -1;
    var streamObj = FS.streams[stream];
    if (streamObj.eof || streamObj.error) return -1;
    var ret = _read(stream, _fgetc.ret, 1);
    if (ret == 0) {
      streamObj.eof = true;
      return -1;
    } else if (ret == -1) {
      streamObj.error = true;
      return -1;
    } else {
      return {{{ makeGetValue('_fgetc.ret', '0', 'i8', null, 1) }}};
    }
  },
  getc: 'fgetc',
  getc_unlocked: 'fgetc',
  getchar__deps: ['fgetc', 'stdin'],
  getchar: function() {
    // int getchar(void);
    // http://pubs.opengroup.org/onlinepubs/000095399/functions/getchar.html
    return _fgetc({{{ makeGetValue(makeGlobalUse('_stdin'), '0', 'void*') }}});
  },
  fgetpos__deps: ['$FS', '__setErrNo', '$ERRNO_CODES'],
  fgetpos: function(stream, pos) {
    // int fgetpos(FILE *restrict stream, fpos_t *restrict pos);
    // http://pubs.opengroup.org/onlinepubs/000095399/functions/fgetpos.html
    if (FS.streams[stream]) {
      stream = FS.streams[stream];
      if (stream.object.isDevice) {
        ___setErrNo(ERRNO_CODES.ESPIPE);
        return -1;
      } else {
        {{{ makeSetValue('pos', '0', 'stream.position', 'i32') }}}
        var state = (stream.eof ? 1 : 0) + (stream.error ? 2 : 0);
        {{{ makeSetValue('pos', Runtime.getNativeTypeSize('i32'), 'state', 'i32') }}}
        return 0;
      }
    } else {
      ___setErrNo(ERRNO_CODES.EBADF);
      return -1;
    }
  },
  fgets__deps: ['fgetc'],
  fgets: function(s, n, stream) {
    // char *fgets(char *restrict s, int n, FILE *restrict stream);
    // http://pubs.opengroup.org/onlinepubs/000095399/functions/fgets.html
    if (!FS.streams[stream]) return 0;
    var streamObj = FS.streams[stream];
    if (streamObj.error || streamObj.eof) return 0;
    var byte_;
    for (var i = 0; i < n - 1 && byte_ != {{{ charCode('\n') }}}; i++) {
      byte_ = _fgetc(stream);
      if (byte_ == -1) {
        if (streamObj.error) return 0;
        else if (streamObj.eof) break;
      }
      {{{ makeSetValue('s', 'i', 'byte_', 'i8') }}}
    }
    {{{ makeSetValue('s', 'i', '0', 'i8') }}}
    return s;
  },
  gets__deps: ['fgets'],
  gets: function(s) {
    // char *gets(char *s);
    // http://pubs.opengroup.org/onlinepubs/000095399/functions/gets.html
    return _fgets(s, 1e6, {{{ makeGetValue(makeGlobalUse('_stdin'), '0', 'void*') }}});
  },
  fileno: function(stream) {
    // int fileno(FILE *stream);
    // http://pubs.opengroup.org/onlinepubs/000095399/functions/fileno.html
    // We use file descriptor numbers and FILE* streams interchangeably.
    return stream;
  },
  ftrylockfile: function() {
    // int ftrylockfile(FILE *file);
    // http://pubs.opengroup.org/onlinepubs/000095399/functions/flockfile.html
    // Locking is useless in a single-threaded environment. Pretend to succeed.
    return 0;
  },
  flockfile: 'ftrylockfile',
  funlockfile: 'ftrylockfile',
  fopen__deps: ['$FS', '__setErrNo', '$ERRNO_CODES', 'open'],
  fopen: function(filename, mode) {
    // FILE *fopen(const char *restrict filename, const char *restrict mode);
    // http://pubs.opengroup.org/onlinepubs/000095399/functions/fopen.html
    var flags;
    mode = Pointer_stringify(mode);
    if (mode[0] == 'r') {
      if (mode.indexOf('+') != -1) {
        flags = {{{ cDefine('O_RDWR') }}};
      } else {
        flags = {{{ cDefine('O_RDONLY') }}};
      }
    } else if (mode[0] == 'w') {
      if (mode.indexOf('+') != -1) {
        flags = {{{ cDefine('O_RDWR') }}};
      } else {
        flags = {{{ cDefine('O_WRONLY') }}};
      }
      flags |= {{{ cDefine('O_CREAT') }}};
      flags |= {{{ cDefine('O_TRUNC') }}};
    } else if (mode[0] == 'a') {
      if (mode.indexOf('+') != -1) {
        flags = {{{ cDefine('O_RDWR') }}};
      } else {
        flags = {{{ cDefine('O_WRONLY') }}};
      }
      flags |= {{{ cDefine('O_CREAT') }}};
      flags |= {{{ cDefine('O_APPEND') }}};
    } else {
      ___setErrNo(ERRNO_CODES.EINVAL);
      return 0;
    }
    var ret = _open(filename, flags, allocate([0x1FF, 0, 0, 0], 'i32', ALLOC_STACK));  // All creation permissions.
    return (ret == -1) ? 0 : ret;
  },
  fputc__deps: ['$FS', 'write'],
  fputc__postset: '_fputc.ret = allocate([0], "i8", ALLOC_STATIC);',
  fputc: function(c, stream) {
    // int fputc(int c, FILE *stream);
    // http://pubs.opengroup.org/onlinepubs/000095399/functions/fputc.html
    var chr = unSign(c & 0xFF);
    {{{ makeSetValue('_fputc.ret', '0', 'chr', 'i8') }}}
    var ret = _write(stream, _fputc.ret, 1);
    if (ret == -1) {
      if (FS.streams[stream]) FS.streams[stream].error = true;
      return -1;
    } else {
      return chr;
    }
  },
  putc: 'fputc',
  putc_unlocked: 'fputc',
  putchar__deps: ['fputc', 'stdout'],
  putchar: function(c) {
    // int putchar(int c);
    // http://pubs.opengroup.org/onlinepubs/000095399/functions/putchar.html
    return _fputc(c, {{{ makeGetValue(makeGlobalUse('_stdout'), '0', 'void*') }}});
  },
  putchar_unlocked: 'putchar',
  fputs__deps: ['write', 'strlen'],
  fputs: function(s, stream) {
    // int fputs(const char *restrict s, FILE *restrict stream);
    // http://pubs.opengroup.org/onlinepubs/000095399/functions/fputs.html
    return _write(stream, s, _strlen(s));
  },
  puts__deps: ['fputs', 'fputc', 'stdout'],
  puts: function(s) {
    // int puts(const char *s);
    // http://pubs.opengroup.org/onlinepubs/000095399/functions/puts.html
    // NOTE: puts() always writes an extra newline.
    var stdout = {{{ makeGetValue(makeGlobalUse('_stdout'), '0', 'void*') }}};
    var ret = _fputs(s, stdout);
    if (ret < 0) {
      return ret;
    } else {
      var newlineRet = _fputc({{{ charCode('\n') }}}, stdout);
      return (newlineRet < 0) ? -1 : ret + 1;
    }
  },
  fread__deps: ['$FS', 'read'],
  fread: function(ptr, size, nitems, stream) {
    // size_t fread(void *restrict ptr, size_t size, size_t nitems, FILE *restrict stream);
    // http://pubs.opengroup.org/onlinepubs/000095399/functions/fread.html
    var bytesToRead = nitems * size;
    if (bytesToRead == 0) return 0;
    var bytesRead = _read(stream, ptr, bytesToRead);
    var streamObj = FS.streams[stream];
    if (bytesRead == -1) {
      if (streamObj) streamObj.error = true;
      return 0;
    } else {
      if (bytesRead < bytesToRead) streamObj.eof = true;
      return Math.floor(bytesRead / size);
    }
  },
  freopen__deps: ['$FS', 'fclose', 'fopen', '__setErrNo', '$ERRNO_CODES'],
  freopen: function(filename, mode, stream) {
    // FILE *freopen(const char *restrict filename, const char *restrict mode, FILE *restrict stream);
    // http://pubs.opengroup.org/onlinepubs/000095399/functions/freopen.html
    if (!filename) {
      if (!FS.streams[stream]) {
        ___setErrNo(ERRNO_CODES.EBADF);
        return 0;
      }
      if (_freopen.buffer) _free(_freopen.buffer);
      filename = intArrayFromString(FS.streams[stream].path);
      filename = allocate(filename, 'i8', ALLOC_NORMAL);
    }
    _fclose(stream);
    return _fopen(filename, mode);
  },
  fseek__deps: ['$FS', 'lseek'],
  fseek: function(stream, offset, whence) {
    // int fseek(FILE *stream, long offset, int whence);
    // http://pubs.opengroup.org/onlinepubs/000095399/functions/fseek.html
    var ret = _lseek(stream, offset, whence);
    if (ret == -1) {
      return -1;
    } else {
      FS.streams[stream].eof = false;
      return 0;
    }
  },
  fseeko: 'fseek',
  fseeko64: 'fseek',
  fsetpos__deps: ['$FS', 'lseek', '__setErrNo', '$ERRNO_CODES'],
  fsetpos: function(stream, pos) {
    // int fsetpos(FILE *stream, const fpos_t *pos);
    // http://pubs.opengroup.org/onlinepubs/000095399/functions/fsetpos.html
    if (FS.streams[stream]) {
      if (FS.streams[stream].object.isDevice) {
        ___setErrNo(ERRNO_CODES.EPIPE);
        return -1;
      } else {
        FS.streams[stream].position = {{{ makeGetValue('pos', '0', 'i32') }}};
        var state = {{{ makeGetValue('pos', Runtime.getNativeTypeSize('i32'), 'i32') }}};
        FS.streams[stream].eof = Boolean(state & 1);
        FS.streams[stream].error = Boolean(state & 2);
        return 0;
      }
    } else {
      ___setErrNo(ERRNO_CODES.EBADF);
      return -1;
    }
  },
  ftell__deps: ['$FS', '__setErrNo', '$ERRNO_CODES'],
  ftell: function(stream) {
    // long ftell(FILE *stream);
    // http://pubs.opengroup.org/onlinepubs/000095399/functions/ftell.html
    if (FS.streams[stream]) {
      stream = FS.streams[stream];
      if (stream.object.isDevice) {
        ___setErrNo(ERRNO_CODES.ESPIPE);
        return -1;
      } else {
        return stream.position;
      }
    } else {
      ___setErrNo(ERRNO_CODES.EBADF);
      return -1;
    }
  },
  ftello: 'ftell',
  ftello64: 'ftell',
  fwrite__deps: ['$FS', 'write'],
  fwrite: function(ptr, size, nitems, stream) {
    // size_t fwrite(const void *restrict ptr, size_t size, size_t nitems, FILE *restrict stream);
    // http://pubs.opengroup.org/onlinepubs/000095399/functions/fwrite.html
    var bytesToWrite = nitems * size;
    if (bytesToWrite == 0) return 0;
    var bytesWritten = _write(stream, ptr, bytesToWrite);
    if (bytesWritten == -1) {
      if (FS.streams[stream]) FS.streams[stream].error = true;
      return 0;
    } else {
      return Math.floor(bytesWritten / size);
    }
  },
  popen__deps: ['__setErrNo', '$ERRNO_CODES'],
  popen: function(command, mode) {
    // FILE *popen(const char *command, const char *mode);
    // http://pubs.opengroup.org/onlinepubs/000095399/functions/popen.html
    // We allow only one process, so no pipes.
    ___setErrNo(ERRNO_CODES.EMFILE);
    return 0;
  },
  pclose__deps: ['__setErrNo', '$ERRNO_CODES'],
  pclose: function(stream) {
    // int pclose(FILE *stream);
    // http://pubs.opengroup.org/onlinepubs/000095399/functions/pclose.html
    // We allow only one process, so no pipes.
    ___setErrNo(ERRNO_CODES.ECHILD);
    return -1;
  },
  perror__deps: ['puts', 'fputs', 'fputc', 'strerror', '__errno_location'],
  perror: function(s) {
    // void perror(const char *s);
    // http://pubs.opengroup.org/onlinepubs/000095399/functions/perror.html
    var stdout = {{{ makeGetValue(makeGlobalUse('_stdout'), '0', 'void*') }}};
    if (s) {
      _fputs(s, stdout);
      _fputc({{{ charCode(':') }}}, stdout);
      _fputc({{{ charCode(' ') }}}, stdout);
    }
    var errnum = {{{ makeGetValue('___errno_location()', '0', 'i32') }}};
    _puts(_strerror(errnum));
  },
  remove__deps: ['unlink', 'rmdir'],
  remove: function(path) {
    // int remove(const char *path);
    // http://pubs.opengroup.org/onlinepubs/000095399/functions/remove.html
    var ret = _unlink(path);
    if (ret == -1) ret = _rmdir(path);
    return ret;
  },
  rename__deps: ['__setErrNo', '$ERRNO_CODES'],
  rename: function(old, new_) {
    // int rename(const char *old, const char *new);
    // http://pubs.opengroup.org/onlinepubs/000095399/functions/rename.html
    var oldObj = FS.analyzePath(Pointer_stringify(old));
    var newObj = FS.analyzePath(Pointer_stringify(new_));
    if (newObj.path == oldObj.path) {
      return 0;
    } else if (!oldObj.exists) {
      ___setErrNo(oldObj.error);
      return -1;
    } else if (oldObj.isRoot || oldObj.path == FS.currentPath) {
      ___setErrNo(ERRNO_CODES.EBUSY);
      return -1;
    } else if (newObj.path && newObj.path.indexOf(oldObj.path) == 0) {
      ___setErrNo(ERRNO_CODES.EINVAL);
      return -1;
    } else if (newObj.exists && newObj.object.isFolder) {
      ___setErrNo(ERRNO_CODES.EISDIR);
      return -1;
    } else {
      delete oldObj.parentObject.contents[oldObj.name];
      newObj.parentObject.contents[newObj.name] = oldObj.object;
      return 0;
    }
  },
  rewind__deps: ['$FS', 'fseek'],
  rewind: function(stream) {
    // void rewind(FILE *stream);
    // http://pubs.opengroup.org/onlinepubs/000095399/functions/rewind.html
    _fseek(stream, 0, 0);  // SEEK_SET.
    if (FS.streams[stream]) FS.streams[stream].error = false;
  },
  setvbuf: function(stream, buf, type, size) {
    // int setvbuf(FILE *restrict stream, char *restrict buf, int type, size_t size);
    // http://pubs.opengroup.org/onlinepubs/000095399/functions/setvbuf.html
    // TODO: Implement custom buffering.
    return 0;
  },
  setbuf__deps: ['setvbuf'],
  setbuf: function(stream, buf) {
    // void setbuf(FILE *restrict stream, char *restrict buf);
    // http://pubs.opengroup.org/onlinepubs/000095399/functions/setbuf.html
    if (buf) _setvbuf(stream, buf, 0, 8192);  // _IOFBF, BUFSIZ.
    else _setvbuf(stream, buf, 2, 8192);  // _IONBF, BUFSIZ.
  },
  tmpnam__deps: ['$FS'],
  tmpnam: function(s, dir, prefix) {
    // char *tmpnam(char *s);
    // http://pubs.opengroup.org/onlinepubs/000095399/functions/tmpnam.html
    // NOTE: The dir and prefix arguments are for internal use only.
    var folder = FS.findObject(dir || '/tmp');
    if (!folder || !folder.isFolder) {
      dir = '/tmp';
      folder = FS.findObject(dir);
      if (!folder || !folder.isFolder) return 0;
    }
    var name = prefix || 'file';
    do {
      name += String.fromCharCode(65 + Math.floor(Math.random() * 25));
    } while (name in folder.contents);
    var result = dir + '/' + name;
    if (!_tmpnam.buffer) _tmpnam.buffer = _malloc(256);
    if (!s) s = _tmpnam.buffer;
    for (var i = 0; i < result.length; i++) {
      {{{ makeSetValue('s', 'i', 'result.charCodeAt(i)', 'i8') }}};
    }
    {{{ makeSetValue('s', 'i', '0', 'i8') }}};
    return s;
  },
  tempnam__deps: ['tmpnam'],
  tempnam: function(dir, pfx) {
    // char *tempnam(const char *dir, const char *pfx);
    // http://pubs.opengroup.org/onlinepubs/000095399/functions/tempnam.html
    return _tmpnam(0, Pointer_stringify(dir), Pointer_stringify(pfx));
  },
  tmpfile__deps: ['tmpnam', 'fopen'],
  tmpfile: function() {
    // FILE *tmpfile(void);
    // http://pubs.opengroup.org/onlinepubs/000095399/functions/tmpfile.html
    // TODO: Delete the created file on closing.
    if (_tmpfile.mode) {
      _tmpfile.mode = allocate(intArrayFromString('w+'), 'i8', ALLOC_NORMAL);
    }
    return _fopen(_tmpnam(0), _tmpfile.mode);
  },
  ungetc__deps: ['$FS'],
  ungetc: function(c, stream) {
    // int ungetc(int c, FILE *stream);
    // http://pubs.opengroup.org/onlinepubs/000095399/functions/ungetc.html
    if (FS.streams[stream]) {
      c = unSign(c & 0xFF);
      FS.streams[stream].ungotten.push(c);
      return c;
    } else {
      return -1;
    }
  },
  system__deps: ['__setErrNo', '$ERRNO_CODES'],
  system: function(command) {
    // int system(const char *command);
    // http://pubs.opengroup.org/onlinepubs/000095399/functions/system.html
    // Can't call external programs.
    ___setErrNo(ERRNO_CODES.EAGAIN);
    return -1;
  },
  fscanf__deps: ['$FS', '__setErrNo', '$ERRNO_CODES',
                 '_scanString', 'getc', 'ungetc'],
  fscanf: function(stream, format, varargs) {
    // int fscanf(FILE *restrict stream, const char *restrict format, ... );
    // http://pubs.opengroup.org/onlinepubs/000095399/functions/scanf.html
    if (FS.streams[stream]) {
      var stack = [];
      
      var fgetcUTF8 = function(stream) {
    	if (!FS.streams[stream]) return -1;
    	var streamObj = FS.streams[stream];
    	if (streamObj.eof || streamObj.error) return -1;
    	var ret = _read(stream, _fgetc.ret, 1);
    	if (ret == 0) {
      		streamObj.eof = true;
      		return -1;
    	} else if (ret == -1) {
      		streamObj.error = true;
		      return -1;
	    } else {
	      var byte = {{{ makeGetValue('_fgetc.ret', '0', 'i8', null, 1) }}};
	      if (byte < 128) {
	      	// shortcut for ASCII-7
	      	return byte;	
	      } else {
	      	// unfortunately, we cannot use Pointer_stringify, as it does not work with streams
	      	var utf8 = new Runtime.UTF8Processor();
	      	var char = utf8.processCChar(byte);
	      	while (char.length < 1) {
	      		ret = _read(stream, _fgetc.ret, 1);
	      		// check for half-finished UTF-8 chars in stream (corrupted file?)
	      		switch(ret) {
	      			case 0:
	      				streamObj.eof = true;
	      				return -1;
	      			case -1:
	      				streamObj.error = true;
	      				return -1;
	      			default:
	      				char += utf8.processCChar({{{ makeGetValue('_fgetc.ret', '0', 'i8', null, 1) }}});
	      		}
	      	}
	      	
	      	return char.charCodeAt(0);
	      }
	    }
	  };
	  
	  var ungetcUTF8 = function(c, stream) {
	    if (FS.streams[stream]) {
	      if (c<128) {
	      	// shortcut for ASCII-7 characters
	      	FS.streams[stream].ungotten.push(c);
	      } else {
	      	var ungotten = FS.streams[stream].ungotten;
	      	if (c<2048) {
	      		ungotten.push(c & 63 | 128);
	      		ungotten.push(c>>6 & 31 | 192);
	      	} else if (c<65536) {
	      		ungotten.push(c & 63 | 128);
	      		ungotten.push(c>>6 & 63 | 128);
	      		ungotten.push(c>>12 & 15 | 224);
	      	} else {
	      		ungotten.push(c & 63 | 128);
	      		ungotten.push(c>>6  & 63 | 128);
	      		ungotten.push(c>>12 & 63 | 128);
	      	    ungotten.push(c>>18 & 7 | 240);
	      	}
	      }
	      return c;
	    } else {
	      return -1;
	    }
	  };
	  
      var get = function() { var ret = fgetcUTF8(stream); stack.push(ret); return ret };
      var unget = function(c) { return ungetcUTF8(stack.pop(), stream) };
      return __scanString(format, get, unget, varargs);
    } else {
      return -1;
    }
  },
  scanf__deps: ['fscanf'],
  scanf: function(format, varargs) {
    // int scanf(const char *restrict format, ... );
    // http://pubs.opengroup.org/onlinepubs/000095399/functions/scanf.html
    var stdin = {{{ makeGetValue(makeGlobalUse('_stdin'), '0', 'void*') }}};
    return _fscanf(stdin, format, varargs);
  },
  sscanf__deps: ['_scanString'],
  sscanf: function(s, format, varargs) {
    // int sscanf(const char *restrict s, const char *restrict format, ... );
    // http://pubs.opengroup.org/onlinepubs/000095399/functions/scanf.html
    var index = 0;
<<<<<<< HEAD
    var js_str = Module.Pointer_stringify(s);
    var get = function() { return js_str.charCodeAt(index++); };
=======
    var jsStr = Module.Pointer_stringify(s);
    var get = function() { return jsStr.charCodeAt(index++); };
>>>>>>> 757962dd
    var unget = function() { index--; };
    return __scanString(format, get, unget, varargs);
  },
  snprintf__deps: ['_formatString'],
  snprintf: function(s, n, format, varargs) {
    // int snprintf(char *restrict s, size_t n, const char *restrict format, ...);
    // http://pubs.opengroup.org/onlinepubs/000095399/functions/printf.html
    var result = __formatString(format, varargs);
    var limit = (n === undefined) ? result.length
                                  : Math.min(result.length, Math.max(n - 1, 0));
    if (s < 0) {
      s = -s;
      var buf = _malloc(limit+1);
      {{{ makeSetValue('s', '0', 'buf', 'i8*') }}};
      s = buf;
    }
    for (var i = 0; i < limit; i++) {
      {{{ makeSetValue('s', 'i', 'result[i]', 'i8') }}};
    }
    if (limit < n || (n === undefined)) {{{ makeSetValue('s', 'i', '0', 'i8') }}};
    return result.length;
  },
  fprintf__deps: ['fwrite', '_formatString'],
  fprintf: function(stream, format, varargs) {
    // int fprintf(FILE *restrict stream, const char *restrict format, ...);
    // http://pubs.opengroup.org/onlinepubs/000095399/functions/printf.html
    var result = __formatString(format, varargs);
    var stack = Runtime.stackSave();
    var ret = _fwrite(allocate(result, 'i8', ALLOC_STACK), 1, result.length, stream);
    Runtime.stackRestore(stack);
    return ret;
  },
  printf__deps: ['fprintf'],
  printf: function(format, varargs) {
    // int printf(const char *restrict format, ...);
    // http://pubs.opengroup.org/onlinepubs/000095399/functions/printf.html
    var stdout = {{{ makeGetValue(makeGlobalUse('_stdout'), '0', 'void*') }}};
    return _fprintf(stdout, format, varargs);
  },
  sprintf__deps: ['snprintf'],
  sprintf: function(s, format, varargs) {
    // int sprintf(char *restrict s, const char *restrict format, ...);
    // http://pubs.opengroup.org/onlinepubs/000095399/functions/printf.html
    return _snprintf(s, undefined, format, varargs);
  },
  asprintf__deps: ['sprintf'],
  asprintf: function(s, format, varargs) {
    return _sprintf(-s, format, varargs);
  },
  vfprintf: 'fprintf',
  vsnprintf: 'snprintf',
  vprintf: 'printf',
  vsprintf: 'sprintf',
  vasprintf: 'asprintf',
  vscanf: 'scanf',
  vfscanf: 'fscanf',
  vsscanf: 'sscanf',
  fopen64: 'fopen',
  __01fopen64_: 'fopen',
  __01freopen64_: 'freopen',
  __01fseeko64_: 'fseek',
  __01ftello64_: 'ftell',
  __01tmpfile64_: 'tmpfile',
  __isoc99_fscanf: 'fscanf',
  // TODO: Check if any other aliases are needed.
  _IO_getc: 'getc',
  _IO_putc: 'putc',
  _ZNSo3putEc: 'putchar',
  _ZNSo5flushEv__deps: ['fflush', 'stdout'],
  _ZNSo5flushEv: function() {
    _fflush({{{ makeGetValue(makeGlobalUse('_stdout'), '0', 'void*') }}});
  },

  // ==========================================================================
  // sys/mman.h
  // ==========================================================================

  mmap__deps: ['$FS'],
  mmap: function(start, num, prot, flags, stream, offset) {
    /* FIXME: Since mmap is normally implemented at the kernel level,
     * this implementation simply uses malloc underneath the call to
     * mmap.
     */
    if (!_mmap.mappings) _mmap.mappings = {};
    if (stream == -1) {
      var ptr = _malloc(num);
    } else {
      var info = FS.streams[stream];
      if (!info) return -1;
      var contents = info.object.contents;
      contents = Array.prototype.slice.call(contents, offset, offset+num);
      ptr = allocate(contents, 'i8', ALLOC_NORMAL);
    }
    // align to page size
    var ret = ptr;
    if (ptr % PAGE_SIZE != 0) {
      var old = ptr;
      ptr = _malloc(num + PAGE_SIZE);
      ret = alignMemoryPage(ptr);
      _memcpy(ret, old, num);
      _free(old);
    }
    if (stream == -1) {
      _memset(ret, 0, num);
    }
    _mmap.mappings[ret] = { malloc: ptr, num: num };
    return ret;
  },
  __01mmap64_: 'mmap',

  munmap: function(start, num) {
    if (!_mmap.mappings) _mmap.mappings = {};
    // TODO: support unmmap'ing parts of allocations
    var info = _mmap.mappings[start];
    if (!info) return 0;
    if (num == info.num) {
      _mmap.mappings[start] = null;
      _free(info.malloc);
    }
    return 0;
  },

  // TODO: Implement mremap.

  // ==========================================================================
  // stdlib.h
  // ==========================================================================

  // tiny, fake malloc/free implementation. If the program actually uses malloc,
  // a compiled version will be used; this will only be used if the runtime
  // needs to allocate something, for which this is good enough if otherwise
  // no malloc is needed.
  malloc: function(bytes) {
    /* Over-allocate to make sure it is byte-aligned by 8.
     * This will leak memory, but this is only the dummy
     * implementation (replaced by dlmalloc normally) so
     * not an issue.
     */
    var ptr = Runtime.staticAlloc(bytes + 8);
    return (ptr+8) & 0xFFFFFFF8;
  },
  free: function(){},

  calloc__deps: ['malloc'],
  calloc: function(n, s) {
    var ret = _malloc(n*s);
    _memset(ret, 0, n*s);
    return ret;
  },

  abs: 'Math.abs',
  labs: 'Math.abs',
#if USE_TYPED_ARRAYS == 2
  llabs__deps: [function() { Types.preciseI64MathUsed = 1 }],
  llabs: function(lo, hi) {
    i64Math.abs(lo, hi);
    {{{ makeStructuralReturn([makeGetTempDouble(0, 'i32'), makeGetTempDouble(1, 'i32')]) }}};
  },
#else
  llabs: function(lo, hi) {
    throw 'unsupported llabs';
  },
#endif

  exit__deps: ['_exit'],
  exit: function(status) {
    __exit(status);
  },

  atexit: function(func, arg) {
    __ATEXIT__.unshift({ func: func, arg: arg });
  },
  __cxa_atexit: 'atexit',

  abort: function() {
    ABORT = true;
    throw 'abort() at ' + (new Error().stack);
  },

  bsearch: function(key, base, num, size, compar) {
    var cmp = function(x, y) {
      return Runtime.dynCall('iii', compar, [x, y])
    };
    var left = 0;
    var right = num;
    var mid, test, addr;

    while (left < right) {
      mid = (left + right) >>> 1;
      addr = base + (mid * size);
      test = cmp(key, addr);

      if (test < 0) {
        right = mid;
      } else if (test > 0) {
        left = mid + 1;
      } else {
        return addr;
      }
    }

    return 0;
  },

  realloc__deps: ['memcpy'],
  realloc: function(ptr, size) {
    // Very simple, inefficient implementation - if you use a real malloc, best to use
    // a real realloc with it
    if (!size) {
      if (ptr) _free(ptr);
      return 0;
    }
    var ret = _malloc(size);
    if (ptr) {
      _memcpy(ret, ptr, size); // might be some invalid reads
      _free(ptr);
    }
    return ret;
  },

  _parseInt__deps: ['isspace', '__setErrNo', '$ERRNO_CODES'],
  _parseInt: function(str, endptr, base, min, max, bits, unsign) {
    // Skip space.
    while (_isspace({{{ makeGetValue('str', 0, 'i8') }}})) str++;

    // Check for a plus/minus sign.
    var multiplier = 1;
    if ({{{ makeGetValue('str', 0, 'i8') }}} == {{{ charCode('-') }}}) {
      multiplier = -1;
      str++;
    } else if ({{{ makeGetValue('str', 0, 'i8') }}} == {{{ charCode('+') }}}) {
      str++;
    }

    // Find base.
    var finalBase = base;
    if (!finalBase) {
      if ({{{ makeGetValue('str', 0, 'i8') }}} == {{{ charCode('0') }}}) {
        if ({{{ makeGetValue('str+1', 0, 'i8') }}} == {{{ charCode('x') }}} ||
            {{{ makeGetValue('str+1', 0, 'i8') }}} == {{{ charCode('X') }}}) {
          finalBase = 16;
          str += 2;
        } else {
          finalBase = 8;
          str++;
        }
      }
    }
    if (!finalBase) finalBase = 10;

    // Get digits.
    var chr;
    var ret = 0;
    while ((chr = {{{ makeGetValue('str', 0, 'i8') }}}) != 0) {
      var digit = parseInt(String.fromCharCode(chr), finalBase);
      if (isNaN(digit)) {
        break;
      } else {
        ret = ret * finalBase + digit;
        str++;
      }
    }

    // Apply sign.
    ret *= multiplier;

    // Set end pointer.
    if (endptr) {
      {{{ makeSetValue('endptr', 0, 'str', '*') }}}
    }

    // Unsign if needed.
    if (unsign) {
      if (Math.abs(ret) > max) {
        ret = max;
        ___setErrNo(ERRNO_CODES.ERANGE);
      } else {
        ret = unSign(ret, bits);
      }
    }

    // Validate range.
    if (ret > max || ret < min) {
      ret = ret > max ? max : min;
      ___setErrNo(ERRNO_CODES.ERANGE);
    }

#if USE_TYPED_ARRAYS == 2
    if (bits == 64) {
      {{{ makeStructuralReturn(splitI64('ret')) }}};
    }
#endif

    return ret;
  },
#if USE_TYPED_ARRAYS == 2
  _parseInt64__deps: ['isspace', '__setErrNo', '$ERRNO_CODES', function() { Types.preciseI64MathUsed = 1 }],
  _parseInt64: function(str, endptr, base, min, max, unsign) {
    var start = str;
    // Skip space.
    while (_isspace({{{ makeGetValue('str', 0, 'i8') }}})) str++;

    // Check for a plus/minus sign.
    if ({{{ makeGetValue('str', 0, 'i8') }}} == {{{ charCode('-') }}}) {
      str++;
    } else if ({{{ makeGetValue('str', 0, 'i8') }}} == {{{ charCode('+') }}}) {
      str++;
    }

    // Find base.
    var ok = false;
    var finalBase = base;
    if (!finalBase) {
      if ({{{ makeGetValue('str', 0, 'i8') }}} == {{{ charCode('0') }}}) {
        if ({{{ makeGetValue('str+1', 0, 'i8') }}} == {{{ charCode('x') }}} ||
            {{{ makeGetValue('str+1', 0, 'i8') }}} == {{{ charCode('X') }}}) {
          finalBase = 16;
          str += 2;
        } else {
          finalBase = 8;
          str++;
          ok = true; // we saw an initial zero, perhaps the entire thing is just "0"
        }
      }
    }
    if (!finalBase) finalBase = 10;

    // Get digits.
    var chr;
    while ((chr = {{{ makeGetValue('str', 0, 'i8') }}}) != 0) {
      var digit = parseInt(String.fromCharCode(chr), finalBase);
      if (isNaN(digit)) {
        break;
      } else {
        str++;
        ok = true;
      }
    }
    if (!ok) {
      ___setErrNo(ERRNO_CODES.EINVAL);
      {{{ makeStructuralReturn(['0', '0']) }}};
    }

    // Set end pointer.
    if (endptr) {
      {{{ makeSetValue('endptr', 0, 'str', '*') }}}
    }

    try {
      i64Math.fromString(Pointer_stringify(start, str - start), finalBase, min, max, unsign);
    } catch(e) {
      ___setErrNo(ERRNO_CODES.ERANGE); // not quite correct
    }

    {{{ makeStructuralReturn([makeGetTempDouble(0, 'i32'), makeGetTempDouble(1, 'i32')]) }}};
  },
#endif
  strtoll__deps: ['_parseInt64'],
  strtoll: function(str, endptr, base) {
    return __parseInt64(str, endptr, base, '-9223372036854775808', '9223372036854775807');  // LLONG_MIN, LLONG_MAX.
  },
  strtoll_l: 'strtoll', // no locale support yet
  strtol__deps: ['_parseInt'],
  strtol: function(str, endptr, base) {
    return __parseInt(str, endptr, base, -2147483648, 2147483647, 32);  // LONG_MIN, LONG_MAX.
  },
  strtol_l: 'strtol', // no locale support yet
  strtoul__deps: ['_parseInt'],
  strtoul: function(str, endptr, base) {
    return __parseInt(str, endptr, base, 0, 4294967295, 32, true);  // ULONG_MAX.
  },
  strtoul_l: 'strtoul', // no locale support yet
  strtoull__deps: ['_parseInt64'],
  strtoull: function(str, endptr, base) {
    return __parseInt64(str, endptr, base, 0, '18446744073709551615', true);  // ULONG_MAX.
  },
  strtoull_l: 'strtoull', // no locale support yet

  atoi__deps: ['strtol'],
  atoi: function(ptr) {
    return _strtol(ptr, null, 10);
  },
  atol: 'atoi',

  atoll__deps: ['strtoll'],
  atoll: function(ptr) {
    return _strtoll(ptr, null, 10);
  },

  qsort__deps: ['memcpy'],
  qsort: function(base, num, size, cmp) {
    if (num == 0 || size == 0) return;
    // forward calls to the JavaScript sort method
    // first, sort the items logically
    var comparator = function(x, y) {
      return Runtime.dynCall('iii', cmp, [x, y]);
    }
    var keys = [];
    for (var i = 0; i < num; i++) keys.push(i);
    keys.sort(function(a, b) {
      return comparator(base+a*size, base+b*size);
    });
    // apply the sort
    var temp = _malloc(num*size);
    _memcpy(temp, base, num*size);
    for (var i = 0; i < num; i++) {
      if (keys[i] == i) continue; // already in place
      _memcpy(base+i*size, temp+keys[i]*size, size);
    }
    _free(temp);
  },

  environ: 'allocate(1, "i32*", ALLOC_STACK)',
  __environ__deps: ['environ'],
  __environ: '_environ',
  __buildEnvironment__deps: ['__environ'],
  __buildEnvironment: function(env) {
    // WARNING: Arbitrary limit!
    var MAX_ENV_VALUES = 64;
    var TOTAL_ENV_SIZE = 1024;

    // Statically allocate memory for the environment.
    var poolPtr;
    var envPtr;
    if (!___buildEnvironment.called) {
      ___buildEnvironment.called = true;
      // Set default values. Use string keys for Closure Compiler compatibility.
      ENV['USER'] = 'root';
      ENV['PATH'] = '/';
      ENV['PWD'] = '/';
      ENV['HOME'] = '/home/emscripten';
      ENV['LANG'] = 'en_US.UTF-8';
      ENV['_'] = './this.program';
      // Allocate memory.
      poolPtr = allocate(TOTAL_ENV_SIZE, 'i8', ALLOC_STATIC);
      envPtr = allocate(MAX_ENV_VALUES * {{{ Runtime.QUANTUM_SIZE }}},
                        'i8*', ALLOC_STATIC);
      {{{ makeSetValue('envPtr', '0', 'poolPtr', 'i8*') }}}
      {{{ makeSetValue(makeGlobalUse('_environ'), 0, 'envPtr', 'i8*') }}};
    } else {
      envPtr = {{{ makeGetValue(makeGlobalUse('_environ'), '0', 'i8**') }}};
      poolPtr = {{{ makeGetValue('envPtr', '0', 'i8*') }}};
    }

    // Collect key=value lines.
    var strings = [];
    var totalSize = 0;
    for (var key in env) {
      if (typeof env[key] === 'string') {
        var line = key + '=' + env[key];
        strings.push(line);
        totalSize += line.length;
      }
    }
    if (totalSize > TOTAL_ENV_SIZE) {
      throw new Error('Environment size exceeded TOTAL_ENV_SIZE!');
    }

    // Make new.
    var ptrSize = {{{ Runtime.getNativeTypeSize('i8*') }}};
    for (var i = 0; i < strings.length; i++) {
      var line = strings[i];
      for (var j = 0; j < line.length; j++) {
        {{{ makeSetValue('poolPtr', 'j', 'line.charCodeAt(j)', 'i8') }}};
      }
      {{{ makeSetValue('poolPtr', 'j', '0', 'i8') }}};
      {{{ makeSetValue('envPtr', 'i * ptrSize', 'poolPtr', 'i8*') }}};
      poolPtr += line.length + 1;
    }
    {{{ makeSetValue('envPtr', 'strings.length * ptrSize', '0', 'i8*') }}};
  },
  $ENV__deps: ['__buildEnvironment'],
  $ENV__postset: '___buildEnvironment(ENV);',
  $ENV: {},
  getenv__deps: ['$ENV'],
  getenv: function(name) {
    // char *getenv(const char *name);
    // http://pubs.opengroup.org/onlinepubs/009695399/functions/getenv.html
    if (name === 0) return 0;
    name = Pointer_stringify(name);
    if (!ENV.hasOwnProperty(name)) return 0;

    if (_getenv.ret) _free(_getenv.ret);
    _getenv.ret = allocate(intArrayFromString(ENV[name]), 'i8', ALLOC_NORMAL);
    return _getenv.ret;
  },
  clearenv__deps: ['$ENV', '__buildEnvironment'],
  clearenv: function(name) {
    // int clearenv (void);
    // http://www.gnu.org/s/hello/manual/libc/Environment-Access.html#index-clearenv-3107
    ENV = {};
    ___buildEnvironment(ENV);
    return 0;
  },
  setenv__deps: ['$ENV', '__buildEnvironment', '$ERRNO_CODES', '__setErrNo'],
  setenv: function(envname, envval, overwrite) {
    // int setenv(const char *envname, const char *envval, int overwrite);
    // http://pubs.opengroup.org/onlinepubs/009695399/functions/setenv.html
    if (envname === 0) {
      ___setErrNo(ERRNO_CODES.EINVAL);
      return -1;
    }
    var name = Pointer_stringify(envname);
    var val = Pointer_stringify(envval);
    if (name === '' || name.indexOf('=') !== -1) {
      ___setErrNo(ERRNO_CODES.EINVAL);
      return -1;
    }
    if (ENV.hasOwnProperty(name) && !overwrite) return 0;
    ENV[name] = val;
    ___buildEnvironment(ENV);
    return 0;
  },
  unsetenv__deps: ['$ENV', '__buildEnvironment', '$ERRNO_CODES', '__setErrNo'],
  unsetenv: function(name) {
    // int unsetenv(const char *name);
    // http://pubs.opengroup.org/onlinepubs/009695399/functions/unsetenv.html
    if (name === 0) {
      ___setErrNo(ERRNO_CODES.EINVAL);
      return -1;
    }
    name = Pointer_stringify(name);
    if (name === '' || name.indexOf('=') !== -1) {
      ___setErrNo(ERRNO_CODES.EINVAL);
      return -1;
    }
    if (ENV.hasOwnProperty(name)) {
      delete ENV[name];
      ___buildEnvironment(ENV);
    }
    return 0;
  },
  putenv__deps: ['$ENV', '__buildEnvironment', '$ERRNO_CODES', '__setErrNo'],
  putenv: function(string) {
    // int putenv(char *string);
    // http://pubs.opengroup.org/onlinepubs/009695399/functions/putenv.html
    // WARNING: According to the standard (and the glibc implementation), the
    //          string is taken by reference so future changes are reflected.
    //          We copy it instead, possibly breaking some uses.
    if (string === 0) {
      ___setErrNo(ERRNO_CODES.EINVAL);
      return -1;
    }
    string = Pointer_stringify(string);
    var splitPoint = string.indexOf('=')
    if (string === '' || string.indexOf('=') === -1) {
      ___setErrNo(ERRNO_CODES.EINVAL);
      return -1;
    }
    var name = string.slice(0, splitPoint);
    var value = string.slice(splitPoint + 1);
    if (!(name in ENV) || ENV[name] !== value) {
      ENV[name] = value;
      ___buildEnvironment(ENV);
    }
    return 0;
  },

  getloadavg: function(loadavg, nelem) {
    // int getloadavg(double loadavg[], int nelem);
    // http://linux.die.net/man/3/getloadavg
    var limit = Math.min(nelem, 3);
    var doubleSize = {{{ Runtime.getNativeTypeSize('double') }}};
    for (var i = 0; i < limit; i++) {
      {{{ makeSetValue('loadavg', 'i * doubleSize', '0.1', 'double') }}}
    }
    return limit;
  },

  // Use browser's Math.random(). We can't set a seed, though.
  srand: function(seed) {}, // XXX ignored
  rand: function() {
    return Math.floor(Math.random()*0x80000000);
  },
  rand_r: function(seed) { // XXX ignores the seed
    return Math.floor(Math.random()*0x80000000);
  },

  drand48: function() {
    return Math.random();
  },

  realpath__deps: ['$FS', '__setErrNo'],
  realpath: function(file_name, resolved_name) {
    // char *realpath(const char *restrict file_name, char *restrict resolved_name);
    // http://pubs.opengroup.org/onlinepubs/009604499/functions/realpath.html
    var absolute = FS.analyzePath(Pointer_stringify(file_name));
    if (absolute.error) {
      ___setErrNo(absolute.error);
      return 0;
    } else {
      var size = Math.min(4095, absolute.path.length);  // PATH_MAX - 1.
      for (var i = 0; i < size; i++) {
        {{{ makeSetValue('resolved_name', 'i', 'absolute.path.charCodeAt(i)', 'i8') }}}
      }
      {{{ makeSetValue('resolved_name', 'size', '0', 'i8') }}}
      return resolved_name;
    }
  },

  mbtowc: function(pwc, pmb, maxx) {
    // XXX doesn't really handle multibyte at all
    if (!pmb) return 0;
    maxx = Math.min({{{ cDefine('_NL_CTYPE_MB_CUR_MAX') }}}, maxx);
    var i;
    for (i = 0; i < maxx; i++) {
      var curr = {{{ makeGetValue('pmb', 0, 'i8') }}};
      if (pwc) {
        {{{ makeSetValue('pwc', '0', 'curr', 'i8') }}};
        {{{ makeSetValue('pwc', '1', '0', 'i8') }}};
        pwc += 2;
      }
      pmb++;
      if (!curr) break;
    }
    return i;
  },

  wcrtomb: function(s, wc, ps) {
    // XXX doesn't really handle multibyte at all
    if (s) {
      {{{ makeSetValue('s', '0', 'wc', 'i8') }}};
    }
    return 1;
  },

  arc4random: 'rand',

  // ==========================================================================
  // string.h
  // ==========================================================================

  // FIXME: memcpy, memmove and memset should all return their destination pointers.

  memcpy__inline: function (dest, src, num, align) {
    var ret = '';
#if ASSERTIONS
#if ASM_JS == 0
    ret += "assert(" + num + " % 1 === 0);"; //, 'memcpy given ' + " + num + " + ' bytes to copy. Problem with quantum=1 corrections perhaps?');";
#endif
#endif
    ret += makeCopyValues(dest, src, num, 'null', null, align);
    return ret;
  },

  memcpy__asm: true,
  memcpy__sig: 'iiii',
  memcpy: function (dest, src, num) {
    dest = dest|0; src = src|0; num = num|0;
    var ret = 0;
    ret = dest|0;
    if ((dest&3) == (src&3)) {
      while (dest & 3) {
        if ((num|0) == 0) return ret|0;
        {{{ makeSetValueAsm('dest', 0, makeGetValueAsm('src', 0, 'i8'), 'i8') }}};
        dest = (dest+1)|0;
        src = (src+1)|0;
        num = (num-1)|0;
      }
      while ((num|0) >= 4) {
        {{{ makeSetValueAsm('dest', 0, makeGetValueAsm('src', 0, 'i32'), 'i32') }}};
        dest = (dest+4)|0;
        src = (src+4)|0;
        num = (num-4)|0;
      }
    }
    while ((num|0) > 0) {
      {{{ makeSetValueAsm('dest', 0, makeGetValueAsm('src', 0, 'i8'), 'i8') }}};
      dest = (dest+1)|0;
      src = (src+1)|0;
      num = (num-1)|0;
    }
    return ret|0;
  },

  wmemcpy: function() { throw 'wmemcpy not implemented' },

  llvm_memcpy_i32: 'memcpy',
  llvm_memcpy_i64: 'memcpy',
  llvm_memcpy_p0i8_p0i8_i32: 'memcpy',
  llvm_memcpy_p0i8_p0i8_i64: 'memcpy',

  memmove__sig: 'viii',
  memmove__asm: true,
  memmove__deps: ['memcpy'],
  memmove: function(dest, src, num) {
    dest = dest|0; src = src|0; num = num|0;
    if (((src|0) < (dest|0)) & ((dest|0) < ((src + num)|0))) {
      // Unlikely case: Copy backwards in a safe manner
      src = (src + num)|0;
      dest = (dest + num)|0;
      while ((num|0) > 0) {
        dest = (dest - 1)|0;
        src = (src - 1)|0;
        num = (num - 1)|0;
        {{{ makeSetValueAsm('dest', 0, makeGetValueAsm('src', 0, 'i8'), 'i8') }}};
      }
    } else {
      _memcpy(dest, src, num);
    }
  },
  llvm_memmove_i32: 'memmove',
  llvm_memmove_i64: 'memmove',
  llvm_memmove_p0i8_p0i8_i32: 'memmove',
  llvm_memmove_p0i8_p0i8_i64: 'memmove',

  wmemmove: function() { throw 'wmemmove not implemented' },

  memset__inline: function(ptr, value, num, align) {
    return makeSetValues(ptr, 0, value, 'null', num, align);
  },
  memset__sig: 'viii',
  memset__asm: true,
  memset: function(ptr, value, num) {
#if USE_TYPED_ARRAYS == 2
    ptr = ptr|0; value = value|0; num = num|0;
    var stop = 0, value4 = 0, stop4 = 0, unaligned = 0;
    stop = (ptr + num)|0;
    if ((num|0) >= {{{ Math.round(2.5*UNROLL_LOOP_MAX) }}}) {
      // This is unaligned, but quite large, so work hard to get to aligned settings
      value = value & 0xff;
      unaligned = ptr & 3;
      value4 = value | (value << 8) | (value << 16) | (value << 24);
      stop4 = stop & ~3;
      if (unaligned) {
        unaligned = (ptr + 4 - unaligned)|0;
        while ((ptr|0) < (unaligned|0)) { // no need to check for stop, since we have large num
          {{{ makeSetValueAsm('ptr', 0, 'value', 'i8') }}};
          ptr = (ptr+1)|0;
        }
      }
      while ((ptr|0) < (stop4|0)) {
        {{{ makeSetValueAsm('ptr', 0, 'value4', 'i32') }}};
        ptr = (ptr+4)|0;
      }
    }
    while ((ptr|0) < (stop|0)) {
      {{{ makeSetValueAsm('ptr', 0, 'value', 'i8') }}};
      ptr = (ptr+1)|0;
    }
#else
    {{{ makeSetValues('ptr', '0', 'value', 'null', 'num') }}};
#endif
  },
  llvm_memset_i32: 'memset',
  llvm_memset_p0i8_i32: 'memset',
  llvm_memset_p0i8_i64: 'memset',

  wmemset: function() { throw 'wmemset not implemented' },

  strlen__sig: 'ii',
  strlen__asm: true,
  strlen: function(ptr) {
    ptr = ptr|0;
    var curr = 0;
    curr = ptr;
    while ({{{ makeGetValueAsm('curr', '0', 'i8') }}}|0 != 0) {
      curr = (curr + 1)|0;
    }
    return (curr - ptr)|0;
  },

  // TODO: Implement when we have real unicode support.
  mblen: function() {
    return 1;
  },

  wcslen: function() { throw 'wcslen not implemented' },
  mbrlen: function() { throw 'mbrlen not implemented' },
  mbsrtowcs: function() { throw 'mbsrtowcs not implemented' },
  wcsnrtombs: function() { throw 'wcsnrtombs not implemented' },
  mbsnrtowcs: function() { throw 'mbsnrtowcs not implemented' },
  mbrtowc: function() { throw 'mbrtowc not implemented' },

  strspn: function(pstr, pset) {
    var str = pstr, set, strcurr, setcurr;
    while (1) {
      strcurr = {{{ makeGetValue('str', '0', 'i8') }}};
      if (!strcurr) return str - pstr;
      set = pset;
      while (1) {
        setcurr = {{{ makeGetValue('set', '0', 'i8') }}};
        if (!setcurr || setcurr == strcurr) break;
        set++;
      }
      if (!setcurr) return str - pstr;
      str++;
    }
  },

  strcspn: function(pstr, pset) {
    var str = pstr, set, strcurr, setcurr;
    while (1) {
      strcurr = {{{ makeGetValue('str', '0', 'i8') }}};
      if (!strcurr) return str - pstr;
      set = pset;
      while (1) {
        setcurr = {{{ makeGetValue('set', '0', 'i8') }}};
        if (!setcurr || setcurr == strcurr) break;
        set++;
      }
      if (setcurr) return str - pstr;
      str++;
    }
  },

  strcpy__asm: true,
  strcpy__sig: 'iii',
  strcpy: function(pdest, psrc) {
    pdest = pdest|0; psrc = psrc|0;
    var i = 0;
    do {
      {{{ makeCopyValues('(pdest+i)|0', '(psrc+i)|0', 1, 'i8', null, 1) }}};
      i = (i+1)|0;
    } while (({{{ makeGetValue('psrc', 'i-1', 'i8') }}})|0 != 0);
    return pdest|0;
  },

  stpcpy: function(pdest, psrc) {
    var i = 0;
    do {
      {{{ makeCopyValues('pdest+i', 'psrc+i', 1, 'i8', null, 1) }}};
      i ++;
    } while ({{{ makeGetValue('psrc', 'i-1', 'i8') }}} != 0);
    return pdest + i - 1;
  },

  strncpy__asm: true,
  strncpy__sig: 'iiii',
  strncpy: function(pdest, psrc, num) {
    pdest = pdest|0; psrc = psrc|0; num = num|0;
    var padding = 0, curr = 0, i = 0;
    while ((i|0) < (num|0)) {
      curr = padding ? 0 : {{{ makeGetValueAsm('psrc', 'i', 'i8') }}};
      {{{ makeSetValue('pdest', 'i', 'curr', 'i8') }}}
      padding = padding ? 1 : ({{{ makeGetValueAsm('psrc', 'i', 'i8') }}} == 0);
      i = (i+1)|0;
    }
    return pdest|0;
  },
  
  strlwr__deps:['tolower'],
  strlwr: function(pstr){
    var i = 0;
    while(1) {
      var x = {{{ makeGetValue('pstr', 'i', 'i8') }}};
      if(x == 0) break;
      {{{ makeSetValue('pstr', 'i', '_tolower(x)', 'i8') }}};
      i++;
    }
  },
  
  strupr__deps:['toupper'],
  strupr: function(pstr){
    var i = 0;
    while(1) {
      var x = {{{ makeGetValue('pstr', 'i', 'i8') }}};
      if(x == 0) break;
      {{{ makeSetValue('pstr', 'i', '_toupper(x)', 'i8') }}};
      i++;
    }
  },

  strcat__asm: true,
  strcat__sig: 'iii',
  strcat__deps: ['strlen'],
  strcat: function(pdest, psrc) {
    pdest = pdest|0; psrc = psrc|0;
    var i = 0;
    pdest = (pdest + _strlen(pdest))|0;
    do {
      {{{ makeCopyValues('pdest+i', 'psrc+i', 1, 'i8', null, 1) }}};
      i = (i+1)|0;
    } while ({{{ makeGetValueAsm('psrc', 'i-1', 'i8') }}} != 0);
    return pdest|0;
  },

  strncat__deps: ['strlen'],
  strncat: function(pdest, psrc, num) {
    var len = _strlen(pdest);
    var i = 0;
    while(1) {
      {{{ makeCopyValues('pdest+len+i', 'psrc+i', 1, 'i8', null, 1) }}};
      if ({{{ makeGetValue('pdest', 'len+i', 'i8') }}} == 0) break;
      i ++;
      if (i == num) {
        {{{ makeSetValue('pdest', 'len+i', 0, 'i8') }}}
        break;
      }
    }
    return pdest;
  },

  strcmp__deps: ['strncmp'],
  strcmp: function(px, py) {
    return _strncmp(px, py, TOTAL_MEMORY);
  },
  // We always assume ASCII locale.
  strcoll: 'strcmp',

  strcasecmp__asm: true,
  strcasecmp__sig: 'iii',
  strcasecmp__deps: ['strncasecmp'],
  strcasecmp: function(px, py) {
    px = px|0; py = py|0;
    return _strncasecmp(px, py, -1)|0;
  },

  strncmp: function(px, py, n) {
    var i = 0;
    while (i < n) {
      var x = {{{ makeGetValue('px', 'i', 'i8', 0, 1) }}};
      var y = {{{ makeGetValue('py', 'i', 'i8', 0, 1) }}};
      if (x == y && x == 0) return 0;
      if (x == 0) return -1;
      if (y == 0) return 1;
      if (x == y) {
        i ++;
        continue;
      } else {
        return x > y ? 1 : -1;
      }
    }
    return 0;
  },

  strncasecmp__asm: true,
  strncasecmp__sig: 'iiii',
  strncasecmp__deps: ['tolower'],
  strncasecmp: function(px, py, n) {
    px = px|0; py = py|0; n = n|0;
    var i = 0, x = 0, y = 0;
    while ((i>>>0) < (n>>>0)) {
      x = _tolower({{{ makeGetValueAsm('px', 'i', 'i8', 0, 1) }}});
      y = _tolower({{{ makeGetValueAsm('py', 'i', 'i8', 0, 1) }}});
      if (((x|0) == (y|0)) & ((x|0) == 0)) return 0;
      if ((x|0) == 0) return -1;
      if ((y|0) == 0) return 1;
      if ((x|0) == (y|0)) {
        i = (i + 1)|0;
        continue;
      } else {
        return ((x>>>0) > (y>>>0) ? 1 : -1)|0;
      }
    }
    return 0;
  },

  memcmp__asm: true,
  memcmp__sig: 'iiii',
  memcmp: function(p1, p2, num) {
    p1 = p1|0; p2 = p2|0; num = num|0;
    var i = 0, v1 = 0, v2 = 0;
    while ((i|0) < (num|0)) {
      var v1 = {{{ makeGetValueAsm('p1', 'i', 'i8', true) }}};
      var v2 = {{{ makeGetValueAsm('p2', 'i', 'i8', true) }}};
      if ((v1|0) != (v2|0)) return ((v1|0) > (v2|0) ? 1 : -1)|0;
      i = (i+1)|0;
    }
    return 0;
  },

  memchr: function(ptr, chr, num) {
    chr = unSign(chr);
    for (var i = 0; i < num; i++) {
      if ({{{ makeGetValue('ptr', 0, 'i8') }}} == chr) return ptr;
      ptr++;
    }
    return 0;
  },

  strstr: function(ptr1, ptr2) {
    var check = 0, start;
    do {
      if (!check) {
        start = ptr1;
        check = ptr2;
      }
      var curr1 = {{{ makeGetValue('ptr1++', 0, 'i8') }}};
      var curr2 = {{{ makeGetValue('check++', 0, 'i8') }}};
      if (curr2 == 0) return start;
      if (curr2 != curr1) {
        // rewind to one character after start, to find ez in eeez
        ptr1 = start + 1;
        check = 0;
      }
    } while (curr1);
    return 0;
  },

  strchr: function(ptr, chr) {
    ptr--;
    do {
      ptr++;
      var val = {{{ makeGetValue('ptr', 0, 'i8') }}};
      if (val == chr) return ptr;
    } while (val);
    return 0;
  },
  index: 'strchr',

  strrchr__deps: ['strlen'],
  strrchr: function(ptr, chr) {
    var ptr2 = ptr + _strlen(ptr);
    do {
      if ({{{ makeGetValue('ptr2', 0, 'i8') }}} == chr) return ptr2;
      ptr2--;
    } while (ptr2 >= ptr);
    return 0;
  },
  rindex: 'strrchr',

  strdup__deps: ['strlen'],
  strdup: function(ptr) {
    var len = _strlen(ptr);
    var newStr = _malloc(len + 1);
    {{{ makeCopyValues('newStr', 'ptr', 'len', 'null', null, 1) }}};
    {{{ makeSetValue('newStr', 'len', '0', 'i8') }}};
    return newStr;
  },

  strndup__deps: ['strdup', 'strlen'],
  strndup: function(ptr, size) {
    var len = _strlen(ptr);

    if (size >= len) {
      return _strdup(ptr);
    }

    if (size < 0) {
      size = 0;
    }
    
    var newStr = _malloc(size + 1);
    {{{ makeCopyValues('newStr', 'ptr', 'size', 'null', null, 1) }}};
    {{{ makeSetValue('newStr', 'size', '0', 'i8') }}};
    return newStr;
  },

  strpbrk: function(ptr1, ptr2) {
    var curr;
    var searchSet = {};
    while (1) {
      var curr = {{{ makeGetValue('ptr2++', 0, 'i8') }}};
      if (!curr) break;
      searchSet[curr] = 1;
    }
    while (1) {
      curr = {{{ makeGetValue('ptr1', 0, 'i8') }}};
      if (!curr) break;
      if (curr in searchSet) return ptr1;
      ptr1++;
    }
    return 0;
  },

  __strtok_state: 0,
  strtok__deps: ['__strtok_state', 'strtok_r'],
  strtok__postset: '___strtok_state = Runtime.staticAlloc(4);',
  strtok: function(s, delim) {
    return _strtok_r(s, delim, ___strtok_state);
  },

  // Translated from newlib; for the original source and licensing, see library_strtok_r.c
  strtok_r: function(s, delim, lasts) {
    var skip_leading_delim = 1;
    var spanp;
    var c, sc;
    var tok;


    if (s == 0 && (s = getValue(lasts, 'i8*')) == 0) {
      return 0;
    }

    cont: while (1) {
      c = getValue(s++, 'i8');
      for (spanp = delim; (sc = getValue(spanp++, 'i8')) != 0;) {
        if (c == sc) {
          if (skip_leading_delim) {
            continue cont;
          } else {
            setValue(lasts, s, 'i8*');
            setValue(s - 1, 0, 'i8');
            return s - 1;
          }
        }
      }
      break;
    }

    if (c == 0) {
      setValue(lasts, 0, 'i8*');
      return 0;
    }
    tok = s - 1;

    for (;;) {
      c = getValue(s++, 'i8');
      spanp = delim;
      do {
        if ((sc = getValue(spanp++, 'i8')) == c) {
          if (c == 0) {
            s = 0;
          } else {
            setValue(s - 1, 0, 'i8');
          }
          setValue(lasts, s, 'i8*');
          return tok;
        }
      } while (sc != 0);
    }
    abort('strtok_r error!');
  },

  strerror_r__deps: ['$ERRNO_CODES', '$ERRNO_MESSAGES', '__setErrNo'],
  strerror_r: function(errnum, strerrbuf, buflen) {
    if (errnum in ERRNO_MESSAGES) {
      if (ERRNO_MESSAGES[errnum].length > buflen - 1) {
        return ___setErrNo(ERRNO_CODES.ERANGE);
      } else {
        var msg = ERRNO_MESSAGES[errnum];
        for (var i = 0; i < msg.length; i++) {
          {{{ makeSetValue('strerrbuf', 'i', 'msg.charCodeAt(i)', 'i8') }}}
        }
        {{{ makeSetValue('strerrbuf', 'i', 0, 'i8') }}}
        return 0;
      }
    } else {
      return ___setErrNo(ERRNO_CODES.EINVAL);
    }
  },
  strerror__deps: ['strerror_r'],
  strerror: function(errnum) {
    if (!_strerror.buffer) _strerror.buffer = _malloc(256);
    _strerror_r(errnum, _strerror.buffer, 256);
    return _strerror.buffer;
  },

  // ==========================================================================
  // ctype.h
  // ==========================================================================

  isascii: function(chr) {
    return chr >= 0 && (chr & 0x80) == 0;
  },
  toascii: function(chr) {
    return chr & 0x7F;
  },
  toupper: function(chr) {
    if (chr >= {{{ charCode('a') }}} && chr <= {{{ charCode('z') }}}) {
      return chr - {{{ charCode('a') }}} + {{{ charCode('A') }}};
    } else {
      return chr;
    }
  },
  _toupper: 'toupper',

  tolower__asm: true,
  tolower__sig: 'ii',
  tolower: function(chr) {
    chr = chr|0;
    if ((chr|0) < {{{ charCode('A') }}}) return chr|0;
    if ((chr|0) > {{{ charCode('Z') }}}) return chr|0;
    return (chr - {{{ charCode('A') }}} + {{{ charCode('a') }}})|0;
  },
  _tolower: 'tolower',

  // The following functions are defined as macros in glibc.
  islower: function(chr) {
    return chr >= {{{ charCode('a') }}} && chr <= {{{ charCode('z') }}};
  },
  isupper: function(chr) {
    return chr >= {{{ charCode('A') }}} && chr <= {{{ charCode('Z') }}};
  },
  isalpha: function(chr) {
    return (chr >= {{{ charCode('a') }}} && chr <= {{{ charCode('z') }}}) ||
           (chr >= {{{ charCode('A') }}} && chr <= {{{ charCode('Z') }}});
  },
  isdigit: function(chr) {
    return chr >= {{{ charCode('0') }}} && chr <= {{{ charCode('9') }}};
  },
  isdigit_l: 'isdigit', // no locale support yet
  isxdigit: function(chr) {
    return (chr >= {{{ charCode('0') }}} && chr <= {{{ charCode('9') }}}) ||
           (chr >= {{{ charCode('a') }}} && chr <= {{{ charCode('f') }}}) ||
           (chr >= {{{ charCode('A') }}} && chr <= {{{ charCode('F') }}});
  },
  isxdigit_l: 'isxdigit', // no locale support yet
  isalnum: function(chr) {
    return (chr >= {{{ charCode('0') }}} && chr <= {{{ charCode('9') }}}) ||
           (chr >= {{{ charCode('a') }}} && chr <= {{{ charCode('z') }}}) ||
           (chr >= {{{ charCode('A') }}} && chr <= {{{ charCode('Z') }}});
  },
  ispunct: function(chr) {
    return (chr >= {{{ charCode('!') }}} && chr <= {{{ charCode('/') }}}) ||
           (chr >= {{{ charCode(':') }}} && chr <= {{{ charCode('@') }}}) ||
           (chr >= {{{ charCode('[') }}} && chr <= {{{ charCode('`') }}}) ||
           (chr >= {{{ charCode('{') }}} && chr <= {{{ charCode('~') }}});
  },
  isspace: function(chr) {
    return chr in { 32: 0, 9: 0, 10: 0, 11: 0, 12: 0, 13: 0 };
  },
  isblank: function(chr) {
    return chr == {{{ charCode(' ') }}} || chr == {{{ charCode('\t') }}};
  },
  iscntrl: function(chr) {
    return (0 <= chr && chr <= 0x1F) || chr === 0x7F;
  },
  isprint: function(chr) {
    return 0x1F < chr && chr < 0x7F;
  },
  isgraph: 'isprint',
  // Lookup tables for glibc ctype implementation.
  __ctype_b_loc: function() {
    // http://refspecs.freestandards.org/LSB_3.0.0/LSB-Core-generic/LSB-Core-generic/baselib---ctype-b-loc.html
    var me = ___ctype_b_loc;
    if (!me.ret) {
      var values = [
        0,0,0,0,0,0,0,0,0,0,0,0,0,0,0,0,0,0,0,0,0,0,0,0,0,0,0,0,0,0,0,0,0,0,0,0,0,0,0,0,0,0,0,0,0,0,0,0,0,0,0,0,0,0,0,0,0,0,0,
        0,0,0,0,0,0,0,0,0,0,0,0,0,0,0,0,0,0,0,0,0,0,0,0,0,0,0,0,0,0,0,0,0,0,0,0,0,0,0,0,0,0,0,0,0,0,0,0,0,0,0,0,0,0,0,0,0,0,0,
        0,0,0,0,0,0,0,0,0,0,2,2,2,2,2,2,2,2,2,8195,8194,8194,8194,8194,2,2,2,2,2,2,2,2,2,2,2,2,2,2,2,2,2,2,24577,49156,49156,49156,
        49156,49156,49156,49156,49156,49156,49156,49156,49156,49156,49156,49156,55304,55304,55304,55304,55304,55304,55304,55304,
        55304,55304,49156,49156,49156,49156,49156,49156,49156,54536,54536,54536,54536,54536,54536,50440,50440,50440,50440,50440,
        50440,50440,50440,50440,50440,50440,50440,50440,50440,50440,50440,50440,50440,50440,50440,49156,49156,49156,49156,49156,
        49156,54792,54792,54792,54792,54792,54792,50696,50696,50696,50696,50696,50696,50696,50696,50696,50696,50696,50696,50696,
        50696,50696,50696,50696,50696,50696,50696,49156,49156,49156,49156,2,0,0,0,0,0,0,0,0,0,0,0,0,0,0,0,0,0,0,0,0,0,0,0,0,0,
        0,0,0,0,0,0,0,0,0,0,0,0,0,0,0,0,0,0,0,0,0,0,0,0,0,0,0,0,0,0,0,0,0,0,0,0,0,0,0,0,0,0,0,0,0,0,0,0,0,0,0,0,0,0,0,0,0,0,0,
        0,0,0,0,0,0,0,0,0,0,0,0,0,0,0,0,0,0,0,0,0,0,0,0,0,0,0,0,0,0,0,0,0,0,0,0,0,0,0,0,0,0,0,0
      ];
      var i16size = {{{ Runtime.getNativeTypeSize('i16') }}};
      var arr = _malloc(values.length * i16size);
      for (var i = 0; i < values.length; i++) {
        {{{ makeSetValue('arr', 'i * i16size', 'values[i]', 'i16') }}}
      }
      me.ret = allocate([arr + 128 * i16size], 'i16*', ALLOC_NORMAL);
    }
    return me.ret;
  },
  __ctype_tolower_loc: function() {
    // http://refspecs.freestandards.org/LSB_3.1.1/LSB-Core-generic/LSB-Core-generic/libutil---ctype-tolower-loc.html
    var me = ___ctype_tolower_loc;
    if (!me.ret) {
      var values = [
        128,129,130,131,132,133,134,135,136,137,138,139,140,141,142,143,144,145,146,147,148,149,150,151,152,153,154,155,156,157,
        158,159,160,161,162,163,164,165,166,167,168,169,170,171,172,173,174,175,176,177,178,179,180,181,182,183,184,185,186,187,
        188,189,190,191,192,193,194,195,196,197,198,199,200,201,202,203,204,205,206,207,208,209,210,211,212,213,214,215,216,217,
        218,219,220,221,222,223,224,225,226,227,228,229,230,231,232,233,234,235,236,237,238,239,240,241,242,243,244,245,246,247,
        248,249,250,251,252,253,254,-1,0,1,2,3,4,5,6,7,8,9,10,11,12,13,14,15,16,17,18,19,20,21,22,23,24,25,26,27,28,29,30,31,32,
        33,34,35,36,37,38,39,40,41,42,43,44,45,46,47,48,49,50,51,52,53,54,55,56,57,58,59,60,61,62,63,64,97,98,99,100,101,102,103,
        104,105,106,107,108,109,110,111,112,113,114,115,116,117,118,119,120,121,122,91,92,93,94,95,96,97,98,99,100,101,102,103,
        104,105,106,107,108,109,110,111,112,113,114,115,116,117,118,119,120,121,122,123,124,125,126,127,128,129,130,131,132,133,
        134,135,136,137,138,139,140,141,142,143,144,145,146,147,148,149,150,151,152,153,154,155,156,157,158,159,160,161,162,163,
        164,165,166,167,168,169,170,171,172,173,174,175,176,177,178,179,180,181,182,183,184,185,186,187,188,189,190,191,192,193,
        194,195,196,197,198,199,200,201,202,203,204,205,206,207,208,209,210,211,212,213,214,215,216,217,218,219,220,221,222,223,
        224,225,226,227,228,229,230,231,232,233,234,235,236,237,238,239,240,241,242,243,244,245,246,247,248,249,250,251,252,253,
        254,255
      ];
      var i32size = {{{ Runtime.getNativeTypeSize('i32') }}};
      var arr = _malloc(values.length * i32size);
      for (var i = 0; i < values.length; i++) {
        {{{ makeSetValue('arr', 'i * i32size', 'values[i]', 'i32') }}}
      }
      me.ret = allocate([arr + 128 * i32size], 'i32*', ALLOC_NORMAL);
    }
    return me.ret;
  },
  __ctype_toupper_loc: function() {
    // http://refspecs.freestandards.org/LSB_3.1.1/LSB-Core-generic/LSB-Core-generic/libutil---ctype-toupper-loc.html
    var me = ___ctype_toupper_loc;
    if (!me.ret) {
      var values = [
        128,129,130,131,132,133,134,135,136,137,138,139,140,141,142,143,144,145,146,147,148,149,150,151,152,153,154,155,156,157,
        158,159,160,161,162,163,164,165,166,167,168,169,170,171,172,173,174,175,176,177,178,179,180,181,182,183,184,185,186,187,
        188,189,190,191,192,193,194,195,196,197,198,199,200,201,202,203,204,205,206,207,208,209,210,211,212,213,214,215,216,217,
        218,219,220,221,222,223,224,225,226,227,228,229,230,231,232,233,234,235,236,237,238,239,240,241,242,243,244,245,246,247,
        248,249,250,251,252,253,254,-1,0,1,2,3,4,5,6,7,8,9,10,11,12,13,14,15,16,17,18,19,20,21,22,23,24,25,26,27,28,29,30,31,32,
        33,34,35,36,37,38,39,40,41,42,43,44,45,46,47,48,49,50,51,52,53,54,55,56,57,58,59,60,61,62,63,64,65,66,67,68,69,70,71,72,
        73,74,75,76,77,78,79,80,81,82,83,84,85,86,87,88,89,90,91,92,93,94,95,96,65,66,67,68,69,70,71,72,73,74,75,76,77,78,79,80,
        81,82,83,84,85,86,87,88,89,90,123,124,125,126,127,128,129,130,131,132,133,134,135,136,137,138,139,140,141,142,143,144,
        145,146,147,148,149,150,151,152,153,154,155,156,157,158,159,160,161,162,163,164,165,166,167,168,169,170,171,172,173,174,
        175,176,177,178,179,180,181,182,183,184,185,186,187,188,189,190,191,192,193,194,195,196,197,198,199,200,201,202,203,204,
        205,206,207,208,209,210,211,212,213,214,215,216,217,218,219,220,221,222,223,224,225,226,227,228,229,230,231,232,233,234,
        235,236,237,238,239,240,241,242,243,244,245,246,247,248,249,250,251,252,253,254,255
      ];
      var i32size = {{{ Runtime.getNativeTypeSize('i32') }}};
      var arr = _malloc(values.length * i32size);
      for (var i = 0; i < values.length; i++) {
        {{{ makeSetValue('arr', 'i * i32size', 'values[i]', 'i32') }}}
      }
      me.ret = allocate([arr + 128 * i32size], 'i32*', ALLOC_NORMAL);
    }
    return me.ret;
  },

  // ==========================================================================
  // LLVM specifics
  // ==========================================================================

  llvm_va_start__inline: function(ptr) {
    // varargs - we received a pointer to the varargs as a final 'extra' parameter called 'varrp'
    return makeSetValue(ptr, 0, 'varrp', 'void*');
  },

  llvm_va_end: function() {},

  llvm_va_copy: function(ppdest, ppsrc) {
    {{{ makeCopyValues('ppdest', 'ppsrc', Runtime.QUANTUM_SIZE, 'null', null, 1) }}};
    /* Alternate implementation that copies the actual DATA; it assumes the va_list is prefixed by its size
    var psrc = IHEAP[ppsrc]-1;
    var num = IHEAP[psrc]; // right before the data, is the number of (flattened) values
    var pdest = _malloc(num+1);
    _memcpy(pdest, psrc, num+1);
    IHEAP[ppdest] = pdest+1;
    */
  },

  llvm_bswap_i16: function(x) {
    return ((x&0xff)<<8) | ((x>>8)&0xff);
  },

  llvm_bswap_i32: function(x) {
    return ((x&0xff)<<24) | (((x>>8)&0xff)<<16) | (((x>>16)&0xff)<<8) | (x>>>24);
  },

  llvm_bswap_i64__deps: ['llvm_bswap_i32'],
  llvm_bswap_i64: function(l, h) {
    var retl = _llvm_bswap_i32(h)>>>0;
    var reth = _llvm_bswap_i32(l)>>>0;
#if USE_TYPED_ARRAYS == 2
    {{{ makeStructuralReturn(['retl', 'reth']) }}};
#else
    throw 'unsupported';
#endif
  },

  llvm_ctlz_i32__deps: [function() {
    function ctlz(x) {
      for (var i = 0; i < 8; i++) {
        if (x & (1 << (7-i))) {
          return i;
        }
      }
      return 8;
    }
    return 'var ctlz_i8 = [' + range(256).map(function(x) { return ctlz(x) }).join(',') + '];';
  }],
  llvm_ctlz_i32: function(x) {
    var ret = ctlz_i8[x >>> 24];
    if (ret < 8) return ret;
    var ret = ctlz_i8[(x >> 16)&0xff];
    if (ret < 8) return ret + 8;
    var ret = ctlz_i8[(x >> 8)&0xff];
    if (ret < 8) return ret + 16;
    return ctlz_i8[x&0xff] + 24;
  },

  llvm_ctlz_i64__deps: ['llvm_ctlz_i32'],
  llvm_ctlz_i64: function(l, h) {
    var ret = _llvm_ctlz_i32(h);
    if (ret == 32) ret += _llvm_ctlz_i32(l);
#if USE_TYPED_ARRAYS == 2
    {{{ makeStructuralReturn(['ret', '0']) }}};
#else
    return ret;
#endif
  },

  llvm_cttz_i32__deps: [function() {
    function cttz(x) {
      for (var i = 0; i < 8; i++) {
        if (x & (1 << i)) {
          return i;
        }
      }
      return 8;
    }
    return 'var cttz_i8 = [' + range(256).map(function(x) { return cttz(x) }).join(',') + '];';
  }],
  llvm_cttz_i32: function(x) {
    var ret = cttz_i8[x & 0xff];
    if (ret < 8) return ret;
    var ret = cttz_i8[(x >> 8)&0xff];
    if (ret < 8) return ret + 8;
    var ret = cttz_i8[(x >> 16)&0xff];
    if (ret < 8) return ret + 16;
    return cttz_i8[x >>> 24] + 24;
  },

  llvm_cttz_i64__deps: ['llvm_cttz_i32'],
  llvm_cttz_i64: function(l, h) {
    var ret = _llvm_cttz_i32(l);
    if (ret == 32) ret += _llvm_cttz_i32(h);
#if USE_TYPED_ARRAYS == 2
    {{{ makeStructuralReturn(['ret', '0']) }}};
#else
    return ret;
#endif
  },

  llvm_ctpop_i32: function(x) {
    var ret = 0;
    while (x) {
      if (x&1) ret++;
      x >>= 1;
    }
    return ret;
  },

  llvm_ctpop_i64__deps: ['llvm_ctpop_i32'],
  llvm_ctpop_i64: function(l, h) {
    return _llvm_ctpop_i32(l) + _llvm_ctpop_i32(h);
  },

  llvm_trap: function() {
    throw 'trap! ' + new Error().stack;
  },

  __assert_fail: function(condition, file, line) {
    ABORT = true;
    throw 'Assertion failed: ' + Pointer_stringify(condition) + ' at ' + new Error().stack;
  },

  __assert_func: function(filename, line, func, condition) {
    throw 'Assertion failed: ' + (condition ? Pointer_stringify(condition) : 'unknown condition') + ', at: ' + [filename ? Pointer_stringify(filename) : 'unknown filename', line, func ? Pointer_stringify(func) : 'unknown function'] + ' at ' + new Error().stack;
  },

  __cxa_guard_acquire: function(variable) {
    if (!{{{ makeGetValue(0, 'variable', 'i8', null, null, 1) }}}) { // ignore SAFE_HEAP stuff because llvm mixes i64 and i8 here
      {{{ makeSetValue(0, 'variable', '1', 'i8') }}};
      return 1;
    }
    return 0;
  },
  __cxa_guard_release: function() {},
  __cxa_guard_abort: function() {},

  _ZTVN10__cxxabiv119__pointer_type_infoE: [0], // is a pointer
  _ZTVN10__cxxabiv117__class_type_infoE: [1], // no inherited classes
  _ZTVN10__cxxabiv120__si_class_type_infoE: [2], // yes inherited classes

  // Exceptions
  __cxa_allocate_exception: function(size) {
    return _malloc(size);
  },
  __cxa_free_exception: function(ptr) {
    return _free(ptr);
  },
  __cxa_throw__deps: ['llvm_eh_exception', '_ZSt18uncaught_exceptionv', '__cxa_find_matching_catch'],
  __cxa_throw: function(ptr, type, destructor) {
    if (!___cxa_throw.initialized) {
      try {
        {{{ makeSetValue(makeGlobalUse('__ZTVN10__cxxabiv119__pointer_type_infoE'), '0', '0', 'i32') }}}; // Workaround for libcxxabi integration bug
      } catch(e){}
      try {
        {{{ makeSetValue(makeGlobalUse('__ZTVN10__cxxabiv117__class_type_infoE'), '0', '1', 'i32') }}}; // Workaround for libcxxabi integration bug
      } catch(e){}
      try {
        {{{ makeSetValue(makeGlobalUse('__ZTVN10__cxxabiv120__si_class_type_infoE'), '0', '2', 'i32') }}}; // Workaround for libcxxabi integration bug
      } catch(e){}
      ___cxa_throw.initialized = true;
    }
#if EXCEPTION_DEBUG
    Module.printErr('Compiled code throwing an exception, ' + [ptr,type,destructor] + ', at ' + new Error().stack);
#endif
    {{{ makeSetValue('_llvm_eh_exception.buf', '0', 'ptr', 'void*') }}}
    {{{ makeSetValue('_llvm_eh_exception.buf', QUANTUM_SIZE, 'type', 'void*') }}}
    {{{ makeSetValue('_llvm_eh_exception.buf', 2 * QUANTUM_SIZE, 'destructor', 'void*') }}}
    if (!("uncaught_exception" in __ZSt18uncaught_exceptionv)) {
      __ZSt18uncaught_exceptionv.uncaught_exception = 1;
    } else {
      __ZSt18uncaught_exceptionv.uncaught_exception++;
    }
    {{{ makeThrow('ptr') }}};
  },
  __cxa_rethrow__deps: ['llvm_eh_exception', '__cxa_end_catch'],
  __cxa_rethrow: function() {
    ___cxa_end_catch.rethrown = true;
    {{{ makeThrow(makeGetValue('_llvm_eh_exception.buf', '0', 'void*')) }}};
  },
  llvm_eh_exception__postset: '_llvm_eh_exception.buf = allocate(12, "void*", ALLOC_STATIC);',
  llvm_eh_exception: function() {
    return {{{ makeGetValue('_llvm_eh_exception.buf', '0', 'void*') }}};
  },
  llvm_eh_selector__jsargs: true,
  llvm_eh_selector: function(unused_exception_value, personality/*, varargs*/) {
    var type = {{{ makeGetValue('_llvm_eh_exception.buf', QUANTUM_SIZE, 'void*') }}}
    for (var i = 2; i < arguments.length; i++) {
      if (arguments[i] ==  type) return type;
    }
    return 0;
  },
  llvm_eh_typeid_for: function(type) {
    return type;
  },
  __cxa_begin_catch__deps: ['_ZSt18uncaught_exceptionv'],
  __cxa_begin_catch: function(ptr) {
    __ZSt18uncaught_exceptionv.uncaught_exception--;
    return ptr;
  },
  __cxa_end_catch__deps: ['llvm_eh_exception', '__cxa_free_exception'],
  __cxa_end_catch: function() {
    if (___cxa_end_catch.rethrown) {
      ___cxa_end_catch.rethrown = false;
      return;
    }
    // Clear state flag.
#if ASM_JS
    asm.setThrew(0);
#else
    __THREW__ = 0;
#endif
    // Clear type.
    {{{ makeSetValue('_llvm_eh_exception.buf', QUANTUM_SIZE, '0', 'void*') }}}
    // Call destructor if one is registered then clear it.
    var ptr = {{{ makeGetValue('_llvm_eh_exception.buf', '0', 'void*') }}};
    var destructor = {{{ makeGetValue('_llvm_eh_exception.buf', 2 * QUANTUM_SIZE, 'void*') }}};
    if (destructor) {
      Runtime.dynCall('vi', destructor, [ptr]);
      {{{ makeSetValue('_llvm_eh_exception.buf', 2 * QUANTUM_SIZE, '0', 'i32') }}}
    }
    // Free ptr if it isn't null.
    if (ptr) {
      ___cxa_free_exception(ptr);
      {{{ makeSetValue('_llvm_eh_exception.buf', '0', '0', 'void*') }}}
    }
  },
  __cxa_get_exception_ptr__deps: ['llvm_eh_exception'],
  __cxa_get_exception_ptr: function(ptr) {
    return ptr;
  },
  _ZSt18uncaught_exceptionv: function() { // std::uncaught_exception()
    return !!__ZSt18uncaught_exceptionv.uncaught_exception;
  },

  __cxa_call_unexpected: function(exception) {
    Module.printErr('Unexpected exception thrown, this is not properly supported - aborting');
    ABORT = true;
    throw exception;
  },

  _Unwind_Resume_or_Rethrow: function(ptr) {
    {{{ makeThrow('ptr') }}};
  },
  _Unwind_RaiseException: function(ptr) {
    {{{ makeThrow('ptr') }}};
  },
  _Unwind_DeleteException: function(ptr) {},

  terminate: '__cxa_call_unexpected',

  __gxx_personality_v0: function() {
  },

  __cxa_is_number_type: function(type) {
    var isNumber = false;
    try { if (type == {{{ makeGlobalUse('__ZTIi') }}}) isNumber = true } catch(e){}
    try { if (type == {{{ makeGlobalUse('__ZTIj') }}}) isNumber = true } catch(e){}
    try { if (type == {{{ makeGlobalUse('__ZTIl') }}}) isNumber = true } catch(e){}
    try { if (type == {{{ makeGlobalUse('__ZTIm') }}}) isNumber = true } catch(e){}
    try { if (type == {{{ makeGlobalUse('__ZTIx') }}}) isNumber = true } catch(e){}
    try { if (type == {{{ makeGlobalUse('__ZTIy') }}}) isNumber = true } catch(e){}
    try { if (type == {{{ makeGlobalUse('__ZTIf') }}}) isNumber = true } catch(e){}
    try { if (type == {{{ makeGlobalUse('__ZTId') }}}) isNumber = true } catch(e){}
    try { if (type == {{{ makeGlobalUse('__ZTIe') }}}) isNumber = true } catch(e){}
    try { if (type == {{{ makeGlobalUse('__ZTIc') }}}) isNumber = true } catch(e){}
    try { if (type == {{{ makeGlobalUse('__ZTIa') }}}) isNumber = true } catch(e){}
    try { if (type == {{{ makeGlobalUse('__ZTIh') }}}) isNumber = true } catch(e){}
    try { if (type == {{{ makeGlobalUse('__ZTIs') }}}) isNumber = true } catch(e){}
    try { if (type == {{{ makeGlobalUse('__ZTIt') }}}) isNumber = true } catch(e){}
    return isNumber;
  },

  // Finds a suitable catch clause for when an exception is thrown.
  // In normal compilers, this functionality is handled by the C++
  // 'personality' routine. This is passed a fairly complex structure
  // relating to the context of the exception and makes judgements
  // about how to handle it. Some of it is about matching a suitable
  // catch clause, and some of it is about unwinding. We already handle
  // unwinding using 'if' blocks around each function, so the remaining
  // functionality boils down to picking a suitable 'catch' block.
  // We'll do that here, instead, to keep things simpler.

  __cxa_find_matching_catch__deps: ['__cxa_does_inherit', '__cxa_is_number_type'],
  __cxa_find_matching_catch: function(thrown, throwntype, typeArray) {
    // If throwntype is a pointer, this means a pointer has been
    // thrown. When a pointer is thrown, actually what's thrown
    // is a pointer to the pointer. We'll dereference it.
    if (throwntype != 0 && !___cxa_is_number_type(throwntype)) {
      var throwntypeInfoAddr= {{{ makeGetValue('throwntype', '0', '*') }}} - {{{ Runtime.QUANTUM_SIZE*2 }}};
      var throwntypeInfo= {{{ makeGetValue('throwntypeInfoAddr', '0', '*') }}};
      if (throwntypeInfo == 0)
        thrown = {{{ makeGetValue('thrown', '0', '*') }}};
    }
    // The different catch blocks are denoted by different types.
    // Due to inheritance, those types may not precisely match the
    // type of the thrown object. Find one which matches, and
    // return the type of the catch block which should be called.
    for (var i = 0; i < typeArray.length; i++) {
      if (___cxa_does_inherit(typeArray[i], throwntype, thrown))
        {{{ makeStructuralReturn(['thrown', 'typeArray[i]']) }}};
    }
    // Shouldn't happen unless we have bogus data in typeArray
    // or encounter a type for which emscripten doesn't have suitable
    // typeinfo defined. Best-efforts match just in case.
    {{{ makeStructuralReturn(['thrown', 'throwntype']) }}};
  },

  // Recursively walks up the base types of 'possibilityType'
  // to see if any of them match 'definiteType'.
  __cxa_does_inherit__deps: ['__cxa_is_number_type'],
  __cxa_does_inherit: function(definiteType, possibilityType, possibility) {
    if (possibility == 0) return false;
    if (possibilityType == 0 || possibilityType == definiteType)
      return true;
    var possibility_type_info;
    if (___cxa_is_number_type(possibilityType)) {
      possibility_type_info = possibilityType;
    } else {
      var possibility_type_infoAddr = {{{ makeGetValue('possibilityType', '0', '*') }}} - {{{ Runtime.QUANTUM_SIZE*2 }}};
      possibility_type_info = {{{ makeGetValue('possibility_type_infoAddr', '0', '*') }}};
    }
    switch (possibility_type_info) {
    case 0: // possibility is a pointer
      // See if definite type is a pointer
      var definite_type_infoAddr = {{{ makeGetValue('definiteType', '0', '*') }}} - {{{ Runtime.QUANTUM_SIZE*2 }}};
      var definite_type_info = {{{ makeGetValue('definite_type_infoAddr', '0', '*') }}};
      if (definite_type_info == 0) {
        // Also a pointer; compare base types of pointers
        var defPointerBaseAddr = definiteType+{{{ Runtime.QUANTUM_SIZE*2 }}};
        var defPointerBaseType = {{{ makeGetValue('defPointerBaseAddr', '0', '*') }}};
        var possPointerBaseAddr = possibilityType+{{{ Runtime.QUANTUM_SIZE*2 }}};
        var possPointerBaseType = {{{ makeGetValue('possPointerBaseAddr', '0', '*') }}};
        return ___cxa_does_inherit(defPointerBaseType, possPointerBaseType, possibility);
      } else
        return false; // one pointer and one non-pointer
    case 1: // class with no base class
      return false;
    case 2: // class with base class
      var parentTypeAddr = possibilityType + {{{ Runtime.QUANTUM_SIZE*2 }}};
      var parentType = {{{ makeGetValue('parentTypeAddr', '0', '*') }}};
      return ___cxa_does_inherit(definiteType, parentType, possibility);
    default:
      return false; // some unencountered type
    }
  },

  _ZNSt9exceptionD2Ev: function(){}, // XXX a dependency of dlmalloc, but not actually needed if libcxx is not anyhow included

  _ZNSt9type_infoD2Ev: function(){},

  // RTTI hacks for exception handling, defining type_infos for common types.
  // The values are dummies. We simply use the addresses of these statically
  // allocated variables as unique identifiers.
  _ZTIb: [0], // bool
  _ZTIi: [0], // int
  _ZTIj: [0], // unsigned int
  _ZTIl: [0], // long
  _ZTIm: [0], // unsigned long
  _ZTIx: [0], // long long
  _ZTIy: [0], // unsigned long long
  _ZTIf: [0], // float
  _ZTId: [0], // double
  _ZTIe: [0], // long double
  _ZTIc: [0], // char
  _ZTIa: [0], // signed char
  _ZTIh: [0], // unsigned char
  _ZTIs: [0], // short
  _ZTIt: [0], // unsigned short
  _ZTIv: [0], // void
  _ZTIPv: [0], // void*

  llvm_uadd_with_overflow_i8: function(x, y) {
    x = x & 0xff;
    y = y & 0xff;
    {{{ makeStructuralReturn(['(x+y) & 0xff', 'x+y > 255']) }}};
  },

  llvm_umul_with_overflow_i8: function(x, y) {
    x = x & 0xff;
    y = y & 0xff;
    {{{ makeStructuralReturn(['(x*y) & 0xff', 'x*y > 255']) }}};
  },

  llvm_uadd_with_overflow_i16: function(x, y) {
    x = x & 0xffff;
    y = y & 0xffff;
    {{{ makeStructuralReturn(['(x+y) & 0xffff', 'x+y > 65535']) }}};
  },

  llvm_umul_with_overflow_i16: function(x, y) {
    x = x & 0xffff;
    y = y & 0xffff;
    {{{ makeStructuralReturn(['(x*y) & 0xffff', 'x*y > 65535']) }}};
  },

  llvm_uadd_with_overflow_i32: function(x, y) {
    x = x>>>0;
    y = y>>>0;
    {{{ makeStructuralReturn(['(x+y)>>>0', 'x+y > 4294967295']) }}};
  },

  llvm_umul_with_overflow_i32: function(x, y) {
    x = x>>>0;
    y = y>>>0;
    {{{ makeStructuralReturn(['(x*y)>>>0', 'x*y > 4294967295']) }}};
  },

  llvm_umul_with_overflow_i64__deps: [function() { Types.preciseI64MathUsed = 1 }],
  llvm_umul_with_overflow_i64: function(xl, xh, yl, yh) {
    i64Math.multiply(xl, xh, yl, yh);
    {{{ makeStructuralReturn([makeGetTempDouble(0, 'i32'), makeGetTempDouble(1, 'i32'), '0']) }}};
    // XXX Need to hack support for second param in long.js
  },

  llvm_stacksave: function() {
    var self = _llvm_stacksave;
    if (!self.LLVM_SAVEDSTACKS) {
      self.LLVM_SAVEDSTACKS = [];
    }
    self.LLVM_SAVEDSTACKS.push(Runtime.stackSave());
    return self.LLVM_SAVEDSTACKS.length-1;
  },
  llvm_stackrestore: function(p) {
    var self = _llvm_stacksave;
    var ret = self.LLVM_SAVEDSTACKS[p];
    self.LLVM_SAVEDSTACKS.splice(p, 1);
    Runtime.stackRestore(ret);
  },

  __cxa_pure_virtual: function() {
    ABORT = true;
    throw 'Pure virtual function called!';
  },

  llvm_flt_rounds: function() {
    return -1; // 'indeterminable' for FLT_ROUNDS
  },

  llvm_memory_barrier: function(){},

  llvm_atomic_load_add_i32_p0i32: function(ptr, delta) {
    var ret = {{{ makeGetValue('ptr', '0', 'i32') }}};
    {{{ makeSetValue('ptr', '0', 'ret+delta', 'i32') }}};
    return ret;
  },

  llvm_expect_i32__inline: function(val, expected) {
    return '(' + val + ')';
  },

  llvm_lifetime_start: function() {},
  llvm_lifetime_end: function() {},

  llvm_invariant_start: function() {},
  llvm_invariant_end: function() {},

  llvm_objectsize_i32: function() { return -1 }, // TODO: support this

  // ==========================================================================
  // llvm-mono integration
  // ==========================================================================

  llvm_mono_load_i8_p0i8: function(ptr) {
    return {{{ makeGetValue('ptr', 0, 'i8') }}};
  },

  llvm_mono_store_i8_p0i8: function(value, ptr) {
    {{{ makeSetValue('ptr', 0, 'value', 'i8') }}};
  },

  llvm_mono_load_i16_p0i16: function(ptr) {
    return {{{ makeGetValue('ptr', 0, 'i16') }}};
  },

  llvm_mono_store_i16_p0i16: function(value, ptr) {
    {{{ makeSetValue('ptr', 0, 'value', 'i16') }}};
  },

  llvm_mono_load_i32_p0i32: function(ptr) {
    return {{{ makeGetValue('ptr', 0, 'i32') }}};
  },

  llvm_mono_store_i32_p0i32: function(value, ptr) {
    {{{ makeSetValue('ptr', 0, 'value', 'i32') }}};
  },

  // ==========================================================================
  // math.h
  // ==========================================================================

  cos: 'Math.cos',
  cosf: 'Math.cos',
  sin: 'Math.sin',
  sinf: 'Math.sin',
  tan: 'Math.tan',
  tanf: 'Math.tan',
  acos: 'Math.acos',
  acosf: 'Math.acos',
  asin: 'Math.asin',
  asinf: 'Math.asin',
  atan: 'Math.atan',
  atanf: 'Math.atan',
  atan2: 'Math.atan2',
  atan2f: 'Math.atan2',
  exp: 'Math.exp',
  expf: 'Math.exp',

  // The erf and erfc functions are inspired from
  // http://www.digitalmars.com/archives/cplusplus/3634.html
  // and mruby source code at
  // https://github.com/mruby/mruby/blob/master/src/math.c
  erfc: function (x) {
    var MATH_TOLERANCE = 1E-12;
    var ONE_SQRTPI = 0.564189583547756287;
    var a = 1;
    var b = x;
    var c = x;
    var d = x * x + 0.5;
    var n = 1.0;
    var q2 = b / d;
    var q1, t;

    if (Math.abs(x) < 2.2) {
      return 1.0 - _erf(x);
    }
    if (x < 0) {
      return 2.0 - _erfc(-x);
    }
    do {
      t = a * n + b * x;
      a = b;
      b = t;
      t = c * n + d * x;
      c = d;
      d = t;
      n += 0.5;
      q1 = q2;
      q2 = b / d;
    } while (Math.abs(q1 - q2) / q2 > MATH_TOLERANCE);
    return (ONE_SQRTPI * Math.exp(- x * x) * q2);
  },
  erfcf: 'erfcf',
  erf: function (x) {
    var MATH_TOLERANCE = 1E-12;
    var TWO_SQRTPI = 1.128379167095512574;
    var sum = x;
    var term = x;
    var xsqr = x*x;
    var j = 1;

    if (Math.abs(x) > 2.2) {
      return 1.0 - _erfc(x);
    }
    do {
      term *= xsqr / j;
      sum -= term / (2 * j + 1);
      ++j;
      term *= xsqr / j;
      sum += term / (2 * j + 1);
      ++j;
    } while (Math.abs(term / sum) > MATH_TOLERANCE);
    return (TWO_SQRTPI * sum);
  },
  erff: 'erf',
  log: 'Math.log',
  logf: 'Math.log',
  sqrt: 'Math.sqrt',
  sqrtf: 'Math.sqrt',
  fabs: 'Math.abs',
  fabsf: 'Math.abs',
  ceil: 'Math.ceil',
  ceilf: 'Math.ceil',
  floor: 'Math.floor',
  floorf: 'Math.floor',
  pow: 'Math.pow',
  powf: 'Math.pow',
  llvm_sqrt_f32: 'Math.sqrt',
  llvm_sqrt_f64: 'Math.sqrt',
  llvm_pow_f32: 'Math.pow',
  llvm_pow_f64: 'Math.pow',
  llvm_log_f32: 'Math.log',
  llvm_log_f64: 'Math.log',
  llvm_exp_f32: 'Math.exp',
  llvm_exp_f64: 'Math.exp',
  ldexp: function(x, exp_) {
    return x * Math.pow(2, exp_);
  },
  ldexpf: 'ldexp',
  scalb: 'ldexp',
  scalbn: 'ldexp',
  scalbnf: 'ldexp',
  scalbln: 'ldexp',
  scalblnf: 'ldexp',
  cbrt: function(x) {
    return Math.pow(x, 1/3);
  },
  cbrtf: 'cbrt',
  cbrtl: 'cbrt',

  modf: function(x, intpart) {
    {{{ makeSetValue('intpart', 0, 'Math.floor(x)', 'double') }}}
    return x - {{{ makeGetValue('intpart', 0, 'double') }}};
  },
  modff: function(x, intpart) {
    {{{ makeSetValue('intpart', 0, 'Math.floor(x)', 'float') }}}
    return x - {{{ makeGetValue('intpart', 0, 'float') }}};
  },
  frexp: function(x, exp_addr) {
    var sig = 0, exp_ = 0;
    if (x !== 0) {
      var raw_exp = Math.log(x)/Math.log(2);
      exp_ = Math.ceil(raw_exp);
      if (exp_ === raw_exp) exp_ += 1;
      sig = x/Math.pow(2, exp_);
    }
    {{{ makeSetValue('exp_addr', 0, 'exp_', 'i32') }}}
    return sig;
  },
  frexpf: 'frexp',
  finite: function(x) {
    return isFinite(x);
  },
  __finite: 'finite',
  isinf: function(x) {
    return !isNaN(x) && !isFinite(x);
  },
  __isinf: 'isinf',
  isnan: function(x) {
    return isNaN(x);
  },
  __isnan: 'isnan',
  copysign: function(a, b) {
      if (a < 0 === b < 0) return a;
      return -a;
  },
  copysignf: 'copysign',
  __signbit__deps: ['copysign'],
  __signbit: function(x) {
    // We implement using copysign so that we get support
    // for negative zero (once copysign supports that).
    return _copysign(1.0, x) < 0;
  },
  __signbitf: '__signbit',
  __signbitd: '__signbit',
  hypot: function(a, b) {
     return Math.sqrt(a*a + b*b);
  },
  hypotf: 'hypot',
  sinh: function(x) {
    var p = Math.pow(Math.E, x);
    return (p - (1 / p)) / 2;
  },
  sinhf: 'sinh',
  cosh: function(x) {
    var p = Math.pow(Math.E, x);
    return (p + (1 / p)) / 2;
  },
  coshf: 'cosh',
  tanh__deps: ['sinh', 'cosh'],
  tanh: function(x) {
    return _sinh(x) / _cosh(x);
  },
  tanhf: 'tanh',
  asinh: function(x) {
    return Math.log(x + Math.sqrt(x * x + 1));
  },
  asinhf: 'asinh',
  acosh: function(x) {
    return Math.log(x * 1 + Math.sqrt(x * x - 1));
  },
  acoshf: 'acosh',
  atanh: function(x) {
    return Math.log((1 + x) / (1 - x)) / 2;
  },
  atanhf: 'atanh',
  exp2: function(x) {
    return Math.pow(2, x);
  },
  exp2f: 'exp2',
  expm1: function(x) {
    return Math.exp(x) - 1;
  },
  expm1f: 'expm1',
  round: function(x) {
    return (x < 0) ? -Math.round(-x) : Math.round(x);
  },
  roundf: 'round',
  lround: 'round',
  lroundf: 'round',
  llround: 'round',
  llroundf: 'round',
  rint: function(x) {
    return (x > 0) ? -Math.round(-x) : Math.round(x);
  },
  rintf: 'rint',
  lrint: 'rint',
  lrintf: 'rint',
  llrint: 'rint',
  llrintf: 'rint',
  nearbyint: 'rint',
  nearbyintf: 'rint',
  trunc: function(x) {
    return (x < 0) ? Math.ceil(x) : Math.floor(x);
  },
  truncf: 'trunc',
  fdim: function(x, y) {
    return (x > y) ? x - y : 0;
  },
  fdimf: 'fdim',
  fmax: function(x, y) {
    return isNaN(x) ? y : isNaN(y) ? x : Math.max(x, y);
  },
  fmaxf: 'fmax',
  fmin: function(x, y) {
    return isNaN(x) ? y : isNaN(y) ? x : Math.min(x, y);
  },
  fminf: 'fmin',
  fma: function(x, y, z) {
    return x * y + z;
  },
  fmaf: 'fma',
  fmod: function(x, y) {
    return x % y;
  },
  fmodf: 'fmod',
  remainder: 'fmod',
  remainderf: 'fmod',
  log10: function(x) {
    return Math.log(x) / Math.LN10;
  },
  log10f: 'log10',
  log1p: function(x) {
    return Math.log(1 + x);
  },
  log1pf: 'log1p',
  log2: function(x) {
    return Math.log(x) / Math.LN2;
  },
  log2f: 'log2',
  nan: function(x) {
    return NaN;
  },
  nanf: 'nan',

  sincos: function(x, sine, cosine) {
    var sineVal = Math.sin(x),
        cosineVal = Math.cos(x);
    {{{ makeSetValue('sine', '0', 'sineVal', 'double') }}};
    {{{ makeSetValue('cosine', '0', 'cosineVal', 'double') }}};
  },

  sincosf: function(x, sine, cosine) {
    var sineVal = Math.sin(x),
        cosineVal = Math.cos(x);
    {{{ makeSetValue('sine', '0', 'sineVal', 'float') }}};
    {{{ makeSetValue('cosine', '0', 'cosineVal', 'float') }}};
  },

  __div_t_struct_layout: Runtime.generateStructInfo([
                            ['i32', 'quot'],
                            ['i32', 'rem'],
                          ]),
  div__deps: ['__div_t_struct_layout'],
  div: function(divt, numer, denom) {
    var quot = Math.floor(numer / denom);
    var rem = numer - quot * denom;
    var offset = ___div_t_struct_layout.rem;
    {{{ makeSetValue('divt', '0', 'quot', 'i32') }}};
    {{{ makeSetValue('divt', 'offset', 'rem', 'i32') }}};
    return divt;
  },

  __fpclassifyf: function(x) {
    if (isNaN(x)) return {{{ cDefine('FP_NAN') }}};
    if (!isFinite(x)) return {{{ cDefine('FP_INFINITE') }}};
    if (x == 0) return {{{ cDefine('FP_ZERO') }}};
    // FP_SUBNORMAL..?
    return {{{ cDefine('FP_NORMAL') }}};
  },
  __fpclassifyd: '__fpclassifyf',

  // ==========================================================================
  // sys/utsname.h
  // ==========================================================================

  __utsname_struct_layout: Runtime.generateStructInfo([
	  ['b32', 'sysname'],
	  ['b32', 'nodename'],
	  ['b32', 'release'],
	  ['b32', 'version'],
	  ['b32', 'machine']]),
  uname__deps: ['__utsname_struct_layout'],
  uname: function(name) {
    // int uname(struct utsname *name);
    // http://pubs.opengroup.org/onlinepubs/009695399/functions/uname.html
    function copyString(element, value) {
      var offset = ___utsname_struct_layout[element];
      for (var i = 0; i < value.length; i++) {
        {{{ makeSetValue('name', 'offset + i', 'value.charCodeAt(i)', 'i8') }}}
      }
      {{{ makeSetValue('name', 'offset + i', '0', 'i8') }}}
    }
    if (name === 0) {
      return -1;
    } else {
      copyString('sysname', 'Emscripten');
      copyString('nodename', 'emscripten');
      copyString('release', '1.0');
      copyString('version', '#1');
      copyString('machine', 'x86-JS');
      return 0;
    }
  },

  // ==========================================================================
  // dlfcn.h - Dynamic library loading
  //
  // Some limitations:
  //
  //  * Minification on each file separately may not work, as they will
  //    have different shortened names. You can in theory combine them, then
  //    minify, then split... perhaps.
  //
  //  * LLVM optimizations may fail. If the child wants to access a function
  //    in the parent, LLVM opts may remove it from the parent when it is
  //    being compiled. Not sure how to tell LLVM to not do so.
  // ==========================================================================

  // Data for dlfcn.h.
  $DLFCN_DATA: {
    error: null,
    errorMsg: null,
    loadedLibs: {}, // handle -> [refcount, name, lib_object]
    loadedLibNames: {}, // name -> handle
  },
  // void* dlopen(const char* filename, int flag);
  dlopen__deps: ['$DLFCN_DATA', '$FS', '$ENV'],
  dlopen: function(filename, flag) {
    // void *dlopen(const char *file, int mode);
    // http://pubs.opengroup.org/onlinepubs/009695399/functions/dlopen.html
    filename = (ENV['LD_LIBRARY_PATH'] || '/') + Pointer_stringify(filename);

    if (DLFCN_DATA.loadedLibNames[filename]) {
      // Already loaded; increment ref count and return.
      var handle = DLFCN_DATA.loadedLibNames[filename];
      DLFCN_DATA.loadedLibs[handle].refcount++;
      return handle;
    }

    var target = FS.findObject(filename);
    if (!target || target.isFolder || target.isDevice) {
      DLFCN_DATA.errorMsg = 'Could not find dynamic lib: ' + filename;
      return 0;
    } else {
      FS.forceLoadFile(target);
      var lib_data = intArrayToString(target.contents);
    }

    try {
      var lib_module = eval(lib_data)({{{ Functions.getTable('x') }}}.length);
    } catch (e) {
#if ASSERTIONS
      Module.printErr('Error in loading dynamic library: ' + e);
#endif
      DLFCN_DATA.errorMsg = 'Could not evaluate dynamic lib: ' + filename;
      return 0;
    }

    // Not all browsers support Object.keys().
    var handle = 1;
    for (var key in DLFCN_DATA.loadedLibs) {
      if (DLFCN_DATA.loadedLibs.hasOwnProperty(key)) handle++;
    }

    DLFCN_DATA.loadedLibs[handle] = {
      refcount: 1,
      name: filename,
      module: lib_module,
      cached_functions: {}
    };
    DLFCN_DATA.loadedLibNames[filename] = handle;

    // We don't care about RTLD_NOW and RTLD_LAZY.
    if (flag & 256) { // RTLD_GLOBAL
      for (var ident in lib_module) {
        if (lib_module.hasOwnProperty(ident)) {
          Module[ident] = lib_module[ident];
        }
      }
    }

    return handle;
  },
  // int dlclose(void* handle);
  dlclose__deps: ['$DLFCN_DATA'],
  dlclose: function(handle) {
    // int dlclose(void *handle);
    // http://pubs.opengroup.org/onlinepubs/009695399/functions/dlclose.html
    if (!DLFCN_DATA.loadedLibs[handle]) {
      DLFCN_DATA.errorMsg = 'Tried to dlclose() unopened handle: ' + handle;
      return 1;
    } else {
      var lib_record = DLFCN_DATA.loadedLibs[handle];
      if (lib_record.refcount-- == 0) {
        delete DLFCN_DATA.loadedLibNames[lib_record.name];
        delete DLFCN_DATA.loadedLibs[handle];
      }
      return 0;
    }
  },
  // void* dlsym(void* handle, const char* symbol);
  dlsym__deps: ['$DLFCN_DATA'],
  dlsym: function(handle, symbol) {
    // void *dlsym(void *restrict handle, const char *restrict name);
    // http://pubs.opengroup.org/onlinepubs/009695399/functions/dlsym.html
    symbol = '_' + Pointer_stringify(symbol);

    if (!DLFCN_DATA.loadedLibs[handle]) {
      DLFCN_DATA.errorMsg = 'Tried to dlsym() from an unopened handle: ' + handle;
      return 0;
    } else {
      var lib = DLFCN_DATA.loadedLibs[handle];
      if (!lib.module.hasOwnProperty(symbol)) {
        DLFCN_DATA.errorMsg = ('Tried to lookup unknown symbol "' + symbol +
                               '" in dynamic lib: ' + lib.name);
        return 0;
      } else {
        if (lib.cached_functions.hasOwnProperty(symbol)) {
          return lib.cached_functions[symbol];
        } else {
          var result = lib.module[symbol];
          if (typeof result == 'function') {
            {{{ Functions.getTable('x') }}}.push(result);
            {{{ Functions.getTable('x') }}}.push(0);
            result = {{{ Functions.getTable('x') }}}.length - 2;
            lib.cached_functions = result;
          }
          return result;
        }
      }
    }
  },
  // char* dlerror(void);
  dlerror__deps: ['$DLFCN_DATA'],
  dlerror: function() {
    // char *dlerror(void);
    // http://pubs.opengroup.org/onlinepubs/009695399/functions/dlerror.html
    if (DLFCN_DATA.errorMsg === null) {
      return 0;
    } else {
      if (DLFCN_DATA.error) _free(DLFCN_DATA.error);
      var msgArr = intArrayFromString(DLFCN_DATA.errorMsg);
      DLFCN_DATA.error = allocate(msgArr, 'i8', ALLOC_NORMAL);
      DLFCN_DATA.errorMsg = null;
      return DLFCN_DATA.error;
    }
  },

  // ==========================================================================
  // pwd.h
  // ==========================================================================

  // TODO: Implement.
  // http://pubs.opengroup.org/onlinepubs/009695399/basedefs/pwd.h.html
  getpwuid: function(uid) {
    return 0; // NULL
  },

  // ==========================================================================
  // time.h
  // ==========================================================================

  clock: function() {
    if (_clock.start === undefined) _clock.start = Date.now();
    return Math.floor((Date.now() - _clock.start) * ({{{ cDefine('CLOCKS_PER_SEC') }}}/1000));
  },

  time: function(ptr) {
    var ret = Math.floor(Date.now()/1000);
    if (ptr) {
      {{{ makeSetValue('ptr', 0, 'ret', 'i32') }}}
    }
    return ret;
  },

  difftime: function(time1, time0) {
    return time1 - time0;
  },

  __tm_struct_layout: Runtime.generateStructInfo([
    ['i32', 'tm_sec'],
    ['i32', 'tm_min'],
    ['i32', 'tm_hour'],
    ['i32', 'tm_mday'],
    ['i32', 'tm_mon'],
    ['i32', 'tm_year'],
    ['i32', 'tm_wday'],
    ['i32', 'tm_yday'],
    ['i32', 'tm_isdst'],
    ['i32', 'tm_gmtoff'],
    ['i32', 'tm_zone']]),
  // Statically allocated time struct.
  __tm_current: 'allocate({{{ Runtime.QUANTUM_SIZE }}}*26, "i8", ALLOC_STACK)',
  // Statically allocated timezone strings.
  __tm_timezones: {},
  // Statically allocated time strings.
  __tm_formatted: 'allocate({{{ Runtime.QUANTUM_SIZE }}}*26, "i8", ALLOC_STACK)',

  mktime__deps: ['__tm_struct_layout', 'tzset'],
  mktime: function(tmPtr) {
    _tzset();
    var offsets = ___tm_struct_layout;
    var year = {{{ makeGetValue('tmPtr', 'offsets.tm_year', 'i32') }}};
    var timestamp = new Date(year >= 1900 ? year : year + 1900,
                             {{{ makeGetValue('tmPtr', 'offsets.tm_mon', 'i32') }}},
                             {{{ makeGetValue('tmPtr', 'offsets.tm_mday', 'i32') }}},
                             {{{ makeGetValue('tmPtr', 'offsets.tm_hour', 'i32') }}},
                             {{{ makeGetValue('tmPtr', 'offsets.tm_min', 'i32') }}},
                             {{{ makeGetValue('tmPtr', 'offsets.tm_sec', 'i32') }}},
                             0).getTime() / 1000;
    {{{ makeSetValue('tmPtr', 'offsets.tm_wday', 'new Date(timestamp).getDay()', 'i32') }}}
    var yday = Math.round((timestamp - (new Date(year, 0, 1)).getTime()) / (1000 * 60 * 60 * 24));
    {{{ makeSetValue('tmPtr', 'offsets.tm_yday', 'yday', 'i32') }}}
    return timestamp;
  },
  timelocal: 'mktime',

  gmtime__deps: ['malloc', '__tm_struct_layout', '__tm_current', 'gmtime_r'],
  gmtime: function(time) {
    return _gmtime_r(time, ___tm_current);
  },

  gmtime_r__deps: ['__tm_struct_layout', '__tm_timezones'],
  gmtime_r: function(time, tmPtr) {
    var date = new Date({{{ makeGetValue('time', 0, 'i32') }}}*1000);
    var offsets = ___tm_struct_layout;
    {{{ makeSetValue('tmPtr', 'offsets.tm_sec', 'date.getUTCSeconds()', 'i32') }}}
    {{{ makeSetValue('tmPtr', 'offsets.tm_min', 'date.getUTCMinutes()', 'i32') }}}
    {{{ makeSetValue('tmPtr', 'offsets.tm_hour', 'date.getUTCHours()', 'i32') }}}
    {{{ makeSetValue('tmPtr', 'offsets.tm_mday', 'date.getUTCDate()', 'i32') }}}
    {{{ makeSetValue('tmPtr', 'offsets.tm_mon', 'date.getUTCMonth()', 'i32') }}}
    {{{ makeSetValue('tmPtr', 'offsets.tm_year', 'date.getUTCFullYear()-1900', 'i32') }}}
    {{{ makeSetValue('tmPtr', 'offsets.tm_wday', 'date.getUTCDay()', 'i32') }}}
    {{{ makeSetValue('tmPtr', 'offsets.tm_gmtoff', '0', 'i32') }}}
    {{{ makeSetValue('tmPtr', 'offsets.tm_isdst', '0', 'i32') }}}

    var start = new Date(date.getFullYear(), 0, 1);
    var yday = Math.round((date.getTime() - start.getTime()) / (1000 * 60 * 60 * 24));
    {{{ makeSetValue('tmPtr', 'offsets.tm_yday', 'yday', 'i32') }}}

    var timezone = "GMT";
    if (!(timezone in ___tm_timezones)) {
      ___tm_timezones[timezone] = allocate(intArrayFromString(timezone), 'i8', ALLOC_NORMAL);
    }
    {{{ makeSetValue('tmPtr', 'offsets.tm_zone', '___tm_timezones[timezone]', 'i32') }}}

    return tmPtr;
  },

  timegm__deps: ['mktime'],
  timegm: function(tmPtr) {
    _tzset();
    var offset = {{{ makeGetValue(makeGlobalUse('__timezone'), 0, 'i32') }}};
    var daylight = {{{ makeGetValue(makeGlobalUse('__daylight'), 0, 'i32') }}};
    daylight = (daylight == 1) ? 60 * 60 : 0;
    var ret = _mktime(tmPtr) + offset - daylight;
    return ret;
  },

  localtime__deps: ['malloc', '__tm_struct_layout', '__tm_current', 'localtime_r'],
  localtime: function(time) {
    return _localtime_r(time, ___tm_current);
  },

  localtime_r__deps: ['__tm_struct_layout', '__tm_timezones', 'tzset'],
  localtime_r: function(time, tmPtr) {
    _tzset();
    var offsets = ___tm_struct_layout;
    var date = new Date({{{ makeGetValue('time', 0, 'i32') }}}*1000);
    {{{ makeSetValue('tmPtr', 'offsets.tm_sec', 'date.getSeconds()', 'i32') }}}
    {{{ makeSetValue('tmPtr', 'offsets.tm_min', 'date.getMinutes()', 'i32') }}}
    {{{ makeSetValue('tmPtr', 'offsets.tm_hour', 'date.getHours()', 'i32') }}}
    {{{ makeSetValue('tmPtr', 'offsets.tm_mday', 'date.getDate()', 'i32') }}}
    {{{ makeSetValue('tmPtr', 'offsets.tm_mon', 'date.getMonth()', 'i32') }}}
    {{{ makeSetValue('tmPtr', 'offsets.tm_year', 'date.getFullYear()-1900', 'i32') }}}
    {{{ makeSetValue('tmPtr', 'offsets.tm_wday', 'date.getDay()', 'i32') }}}

    var start = new Date(date.getFullYear(), 0, 1);
    var yday = Math.floor((date.getTime() - start.getTime()) / (1000 * 60 * 60 * 24));
    {{{ makeSetValue('tmPtr', 'offsets.tm_yday', 'yday', 'i32') }}}
    {{{ makeSetValue('tmPtr', 'offsets.tm_gmtoff', 'start.getTimezoneOffset() * 60', 'i32') }}}

    var dst = Number(start.getTimezoneOffset() != date.getTimezoneOffset());
    {{{ makeSetValue('tmPtr', 'offsets.tm_isdst', 'dst', 'i32') }}}

    var timezone = 'GMT'; // XXX do not rely on browser timezone info, it is very unpredictable | date.toString().match(/\(([A-Z]+)\)/)[1];
    if (!(timezone in ___tm_timezones)) {
      ___tm_timezones[timezone] = allocate(intArrayFromString(timezone), 'i8', ALLOC_NORMAL);
    }
    {{{ makeSetValue('tmPtr', 'offsets.tm_zone', '___tm_timezones[timezone]', 'i32') }}}

    return tmPtr;
  },

  asctime__deps: ['malloc', '__tm_formatted', 'asctime_r'],
  asctime: function(tmPtr) {
    return _asctime_r(tmPtr, ___tm_formatted);
  },

  asctime_r__deps: ['__tm_formatted', 'mktime'],
  asctime_r: function(tmPtr, buf) {
    var date = new Date(_mktime(tmPtr)*1000);
    var formatted = date.toString();
    var datePart = formatted.replace(/\d{4}.*/, '').replace(/ 0/, '  ');
    var timePart = formatted.match(/\d{2}:\d{2}:\d{2}/)[0];
    formatted = datePart + timePart + ' ' + date.getFullYear() + '\n';
    formatted.split('').forEach(function(chr, index) {
      {{{ makeSetValue('buf', 'index', 'chr.charCodeAt(0)', 'i8') }}}
    });
    {{{ makeSetValue('buf', '25', '0', 'i8') }}}
    return buf;
  },

  ctime__deps: ['localtime', 'asctime'],
  ctime: function(timer) {
    return _asctime(_localtime(timer));
  },

  ctime_r__deps: ['localtime', 'asctime'],
  ctime_r: function(timer, buf) {
    return _asctime_r(_localtime_r(timer, ___tm_current), buf);
  },

  dysize: function(year) {
    var leap = ((year % 4 == 0) && ((year % 100 != 0) || (year % 400 == 0)));
    return leap ? 366 : 365;
  },

  // TODO: Initialize these to defaults on startup from system settings.
  // Note: glibc has one fewer underscore for all of these. Also used in other related functions (timegm)
  _tzname: 'allocate({{{ 2*Runtime.QUANTUM_SIZE }}}, "i32*", ALLOC_STACK)',
  _daylight: 'allocate(1, "i32*", ALLOC_STACK)',
  _timezone: 'allocate(1, "i32*", ALLOC_STACK)',
  tzset__deps: ['_tzname', '_daylight', '_timezone'],
  tzset: function() {
    // TODO: Use (malleable) environment variables instead of system settings.
    if (_tzset.called) return;
    _tzset.called = true;

    {{{ makeSetValue(makeGlobalUse('__timezone'), '0', '-(new Date()).getTimezoneOffset() * 60', 'i32') }}}

    var winter = new Date(2000, 0, 1);
    var summer = new Date(2000, 6, 1);
    {{{ makeSetValue(makeGlobalUse('__daylight'), '0', 'Number(winter.getTimezoneOffset() != summer.getTimezoneOffset())', 'i32') }}}

    var winterName = 'GMT'; // XXX do not rely on browser timezone info, it is very unpredictable | winter.toString().match(/\(([A-Z]+)\)/)[1];
    var summerName = 'GMT'; // XXX do not rely on browser timezone info, it is very unpredictable | summer.toString().match(/\(([A-Z]+)\)/)[1];
    var winterNamePtr = allocate(intArrayFromString(winterName), 'i8', ALLOC_NORMAL);
    var summerNamePtr = allocate(intArrayFromString(summerName), 'i8', ALLOC_NORMAL);
    {{{ makeSetValue(makeGlobalUse('__tzname'), '0', 'winterNamePtr', 'i32') }}}
    {{{ makeSetValue(makeGlobalUse('__tzname'), Runtime.QUANTUM_SIZE, 'summerNamePtr', 'i32') }}}
  },

  stime__deps: ['$ERRNO_CODES', '__setErrNo'],
  stime: function(when) {
    ___setErrNo(ERRNO_CODES.EPERM);
    return -1;
  },

  strftime: function(s, maxsize, format, timeptr) {
    // size_t strftime(char *restrict s, size_t maxsize, const char *restrict format, const struct tm *restrict timeptr);
    // http://pubs.opengroup.org/onlinepubs/009695399/functions/strftime.html
    // TODO: Implement.
    return 0;
  },
  strftime_l: 'strftime', // no locale support yet

  strptime: function(buf, format, tm) {
    // char *strptime(const char *restrict buf, const char *restrict format, struct tm *restrict tm);
    // http://pubs.opengroup.org/onlinepubs/009695399/functions/strptime.html
    // TODO: Implement.
    return 0;
  },
  strptime_l: 'strptime', // no locale support yet

  getdate: function(string) {
    // struct tm *getdate(const char *string);
    // http://pubs.opengroup.org/onlinepubs/009695399/functions/getdate.html
    // TODO: Implement.
    return 0;
  },

  setitimer: function() { throw 'setitimer not implemented yet' },
  getitimer: function() { throw 'getitimer not implemented yet' },

  // ==========================================================================
  // sys/time.h
  // ==========================================================================

  __timespec_struct_layout: Runtime.generateStructInfo([
    ['i32', 'tv_sec'],
    ['i32', 'tv_nsec']]),
  nanosleep__deps: ['usleep', '__timespec_struct_layout'],
  nanosleep: function(rqtp, rmtp) {
    // int nanosleep(const struct timespec  *rqtp, struct timespec *rmtp);
    var seconds = {{{ makeGetValue('rqtp', '___timespec_struct_layout.tv_sec', 'i32') }}};
    var nanoseconds = {{{ makeGetValue('rqtp', '___timespec_struct_layout.tv_nsec', 'i32') }}};
    {{{ makeSetValue('rmtp', '___timespec_struct_layout.tv_sec', '0', 'i32') }}}
    {{{ makeSetValue('rmtp', '___timespec_struct_layout.tv_nsec', '0', 'i32') }}}
    return _usleep((seconds * 1e6) + (nanoseconds / 1000));
  },
  // TODO: Implement these for real.
  clock_gettime__deps: ['__timespec_struct_layout'],
  clock_gettime: function(clk_id, tp) {
    // int clock_gettime(clockid_t clk_id, struct timespec *tp);
    {{{ makeSetValue('tp', '___timespec_struct_layout.tv_sec', '0', 'i32') }}}
    {{{ makeSetValue('tp', '___timespec_struct_layout.tv_nsec', '0', 'i32') }}}
    return 0;
  },
  clock_settime: function(clk_id, tp) {
    // int clock_settime(clockid_t clk_id, const struct timespec *tp);
    // Nothing.
    return 0;
  },
  clock_getres__deps: ['__timespec_struct_layout'],
  clock_getres: function(clk_id, res) {
    // int clock_getres(clockid_t clk_id, struct timespec *res);
    {{{ makeSetValue('res', '___timespec_struct_layout.tv_sec', '1', 'i32') }}}
    {{{ makeSetValue('res', '___timespec_struct_layout.tv_nsec', '0', 'i32') }}}
    return 0;
  },

  // http://pubs.opengroup.org/onlinepubs/000095399/basedefs/sys/time.h.html
  gettimeofday: function(ptr) {
    // %struct.timeval = type { i32, i32 }
    {{{ (LibraryManager.structs.gettimeofday = Runtime.calculateStructAlignment({ fields: ['i32', 'i32'] }), null) }}}
    var now = Date.now();
    {{{ makeSetValue('ptr', LibraryManager.structs.gettimeofday[0], 'Math.floor(now/1000)', 'i32') }}}; // seconds
    {{{ makeSetValue('ptr', LibraryManager.structs.gettimeofday[1], 'Math.floor((now-1000*Math.floor(now/1000))*1000)', 'i32') }}}; // microseconds
    return 0;
  },

  // ==========================================================================
  // sys/timeb.h
  // ==========================================================================

  __timeb_struct_layout: Runtime.generateStructInfo([
    ['i32', 'time'],
    ['i16', 'millitm'],
    ['i16', 'timezone'],
    ['i16', 'dstflag']
  ]),
  ftime__deps: ['__timeb_struct_layout'],
  ftime: function(p) {
    var millis = Date.now();
    {{{ makeSetValue('p', '___timeb_struct_layout.time', 'Math.floor(millis/1000)', 'i32') }}};
    {{{ makeSetValue('p', '___timeb_struct_layout.millitm', 'millis % 1000', 'i16') }}};
    {{{ makeSetValue('p', '___timeb_struct_layout.timezone', '0', 'i16') }}}; // TODO
    {{{ makeSetValue('p', '___timeb_struct_layout.dstflag', '0', 'i16') }}}; // TODO
    return 0;
  },

  // ==========================================================================
  // sys/times.h
  // ==========================================================================

  __tms_struct_layout: Runtime.generateStructInfo([
    ['i32', 'tms_utime'],
    ['i32', 'tms_stime'],
    ['i32', 'tms_cutime'],
    ['i32', 'tms_cstime']]),
  times__deps: ['__tms_struct_layout', 'memset'],
  times: function(buffer) {
    // clock_t times(struct tms *buffer);
    // http://pubs.opengroup.org/onlinepubs/009695399/functions/times.html
    // NOTE: This is fake, since we can't calculate real CPU time usage in JS.
    if (buffer !== 0) {
      _memset(buffer, 0, ___tms_struct_layout.__size__);
    }
    return 0;
  },

  // ==========================================================================
  // sys/types.h
  // ==========================================================================

  // NOTE: These are fake, since we don't support the C device creation API.
  // http://www.kernel.org/doc/man-pages/online/pages/man3/minor.3.html
  makedev: function(maj, min) {
    return 0;
  },
  gnu_dev_makedev: 'makedev',
  major: function(dev) {
    return 0;
  },
  gnu_dev_major: 'major',
  minor: function(dev) {
    return 0;
  },
  gnu_dev_minor: 'minor',

  // ==========================================================================
  // setjmp.h
  //
  // Basic support for setjmp/longjmp: enough to run the wikipedia example and
  // hopefully handle most normal behavior. We do not support cases where
  // longjmp behavior is undefined (for example, if the setjmp function returns
  // before longjmp is called).
  //
  // Note that we need to emulate functions that use setjmp, and also to create
  // a new label we can return to. Emulation make such functions slower, this
  // can be alleviated by making a new function containing just the setjmp
  // related functionality so the slowdown is more limited.
  // ==========================================================================

  setjmp__inline: function(env) {
    // Save the label
    return '(tempInt = setjmpId++, mySetjmpIds[tempInt] = 1, setjmpLabels[tempInt] = label,' + makeSetValue(env, '0', 'tempInt', 'i32', undefined, undefined, undefined, undefined,  ',') + ', 0)';
  },

  longjmp: function(env, value) {
    throw { longjmp: true, id: {{{ makeGetValue('env', '0', 'i32') }}}, value: value || 1 };
  },

  // ==========================================================================
  // signal.h
  // ==========================================================================

  signal: function(sig, func) {
    // TODO
    return 0;
  },
  sigemptyset: function(set) {
    // int sigemptyset(sigset_t *set);
    {{{ makeSetValue('set', '0', '0', 'i32') }}};
    return 0;
  },
  sigfillset: function(set) {
    {{{ makeSetValue('set', '0', '-1>>>0', 'i32') }}};
    return 0;
  },
  sigaddset: function(set, signum) {
    {{{ makeSetValue('set', '0', makeGetValue('set', '0', 'i32') + '| (1 << (signum-1))', 'i32') }}};
    return 0;
  },
  sigdelset: function(set, signum) {
    {{{ makeSetValue('set', '0', makeGetValue('set', '0', 'i32') + '& (~(1 << (signum-1)))', 'i32') }}};
    return 0;
  },
  sigismember: function(set, signum) {
    return {{{ makeGetValue('set', '0', 'i32') }}} & (1 << (signum-1));
  },
  sigaction: function(set) {
    // TODO:
    return 0;
  },
  sigprocmask: 'sigaction',
  __libc_current_sigrtmin: function() {
    return 0;
  },
  __libc_current_sigrtmax: function() {
    return 0;
  },
  kill__deps: ['$ERRNO_CODES', '__setErrNo'],
  kill: function(pid, sig) {
    // int kill(pid_t pid, int sig);
    // http://pubs.opengroup.org/onlinepubs/000095399/functions/kill.html
    // Makes no sense in a single-process environment.
    ___setErrNo(ERRNO_CODES.EPERM);
    return -1;
  },
  killpg: 'kill',

  siginterrupt: function() { throw 'siginterrupt not implemented' },

  // ==========================================================================
  // sys/wait.h
  // ==========================================================================

  wait__deps: ['$ERRNO_CODES', '__setErrNo'],
  wait: function(stat_loc) {
    // pid_t wait(int *stat_loc);
    // http://pubs.opengroup.org/onlinepubs/009695399/functions/wait.html
    // Makes no sense in a single-process environment.
    ___setErrNo(ERRNO_CODES.ECHILD);
    return -1;
  },
  // NOTE: These aren't really the same, but we use the same stub for them all.
  waitid: 'wait',
  waitpid: 'wait',
  wait3: 'wait',
  wait4: 'wait',

  // ==========================================================================
  // locale.h
  // ==========================================================================

  newlocale: function(mask, locale, base) {
    return 0;
  },

  freelocale: function(locale) {},

  uselocale: function(locale) {
    return 0;
  },

  setlocale: function(category, locale) {
    if (!_setlocale.ret) _setlocale.ret = allocate([0], 'i8', ALLOC_NORMAL);
    return _setlocale.ret;
  },

  localeconv: function() {
    // %struct.timeval = type { char* decimal point, other stuff... }
    // var indexes = Runtime.calculateStructAlignment({ fields: ['i32', 'i32'] });
    var me = _localeconv;
    if (!me.ret) {
      me.ret = allocate([allocate(intArrayFromString('.'), 'i8', ALLOC_NORMAL)], 'i8*', ALLOC_NORMAL); // just decimal point, for now
    }
    return me.ret;
  },

  __locale_mb_cur_max: function() { throw '__locale_mb_cur_max not implemented' },

  // ==========================================================================
  // langinfo.h
  // ==========================================================================

  nl_langinfo: function(item) {
    // char *nl_langinfo(nl_item item);
    // http://pubs.opengroup.org/onlinepubs/000095399/functions/nl_langinfo.html
    var result;
    switch (item) {
      case {{{ cDefine('CODESET') }}}:
        result = 'ANSI_X3.4-1968';
        break;
      case {{{ cDefine('D_T_FMT') }}}:
        result = '%a %b %e %H:%M:%S %Y';
        break;
      case {{{ cDefine('D_FMT') }}}:
        result = '%m/%d/%y';
        break;
      case {{{ cDefine('T_FMT') }}}:
        result = '%H:%M:%S';
        break;
      case {{{ cDefine('T_FMT_AMPM') }}}:
        result = '%I:%M:%S %p';
        break;
      case {{{ cDefine('AM_STR') }}}:
        result = 'AM';
        break;
      case {{{ cDefine('PM_STR') }}}:
        result = 'PM';
        break;
      case {{{ cDefine('DAY_1') }}}:
        result = 'Sunday';
        break;
      case {{{ cDefine('DAY_2') }}}:
        result = 'Monday';
        break;
      case {{{ cDefine('DAY_3') }}}:
        result = 'Tuesday';
        break;
      case {{{ cDefine('DAY_4') }}}:
        result = 'Wednesday';
        break;
      case {{{ cDefine('DAY_5') }}}:
        result = 'Thursday';
        break;
      case {{{ cDefine('DAY_6') }}}:
        result = 'Friday';
        break;
      case {{{ cDefine('DAY_7') }}}:
        result = 'Saturday';
        break;
      case {{{ cDefine('ABDAY_1') }}}:
        result = 'Sun';
        break;
      case {{{ cDefine('ABDAY_2') }}}:
        result = 'Mon';
        break;
      case {{{ cDefine('ABDAY_3') }}}:
        result = 'Tue';
        break;
      case {{{ cDefine('ABDAY_4') }}}:
        result = 'Wed';
        break;
      case {{{ cDefine('ABDAY_5') }}}:
        result = 'Thu';
        break;
      case {{{ cDefine('ABDAY_6') }}}:
        result = 'Fri';
        break;
      case {{{ cDefine('ABDAY_7') }}}:
        result = 'Sat';
        break;
      case {{{ cDefine('MON_1') }}}:
        result = 'January';
        break;
      case {{{ cDefine('MON_2') }}}:
        result = 'February';
        break;
      case {{{ cDefine('MON_3') }}}:
        result = 'March';
        break;
      case {{{ cDefine('MON_4') }}}:
        result = 'April';
        break;
      case {{{ cDefine('MON_5') }}}:
        result = 'May';
        break;
      case {{{ cDefine('MON_6') }}}:
        result = 'June';
        break;
      case {{{ cDefine('MON_7') }}}:
        result = 'July';
        break;
      case {{{ cDefine('MON_8') }}}:
        result = 'August';
        break;
      case {{{ cDefine('MON_9') }}}:
        result = 'September';
        break;
      case {{{ cDefine('MON_10') }}}:
        result = 'October';
        break;
      case {{{ cDefine('MON_11') }}}:
        result = 'November';
        break;
      case {{{ cDefine('MON_12') }}}:
        result = 'December';
        break;
      case {{{ cDefine('ABMON_1') }}}:
        result = 'Jan';
        break;
      case {{{ cDefine('ABMON_2') }}}:
        result = 'Feb';
        break;
      case {{{ cDefine('ABMON_3') }}}:
        result = 'Mar';
        break;
      case {{{ cDefine('ABMON_4') }}}:
        result = 'Apr';
        break;
      case {{{ cDefine('ABMON_5') }}}:
        result = 'May';
        break;
      case {{{ cDefine('ABMON_6') }}}:
        result = 'Jun';
        break;
      case {{{ cDefine('ABMON_7') }}}:
        result = 'Jul';
        break;
      case {{{ cDefine('ABMON_8') }}}:
        result = 'Aug';
        break;
      case {{{ cDefine('ABMON_9') }}}:
        result = 'Sep';
        break;
      case {{{ cDefine('ABMON_10') }}}:
        result = 'Oct';
        break;
      case {{{ cDefine('ABMON_11') }}}:
        result = 'Nov';
        break;
      case {{{ cDefine('ABMON_12') }}}:
        result = 'Dec';
        break;
      case {{{ cDefine('ALT_DIGITS') }}}:
        result = '';
        break;
      case {{{ cDefine('RADIXCHAR') }}}:
        result = '.';
        break;
      case {{{ cDefine('THOUSEP') }}}:
        result = '';
        break;
      case {{{ cDefine('YESEXPR') }}}:
        result = '^[yY]';
        break;
      case {{{ cDefine('NOEXPR') }}}:
        result = '^[nN]';
        break;
      case {{{ cDefine('CRNCYSTR') }}}:
        result = '-';
        break;
      case {{{ cDefine('ERA') }}}:
      case {{{ cDefine('ERA_D_FMT') }}}:
      case {{{ cDefine('ERA_D_T_FMT') }}}:
      case {{{ cDefine('ERA_T_FMT') }}}:
      default:
        result = '';
        break;
    }

    var me = _nl_langinfo;
    if (!me.ret) me.ret = _malloc(32);
    for (var i = 0; i < result.length; i++) {
      {{{ makeSetValue('me.ret', 'i', 'result.charCodeAt(i)', 'i8') }}}
    }
    {{{ makeSetValue('me.ret', 'i', '0', 'i8') }}}
    return me.ret;
  },

  _Z7catopenPKci: function() { throw 'catopen not implemented' },
  _Z7catgetsP8_nl_catdiiPKc: function() { throw 'catgets not implemented' },
  _Z8catcloseP8_nl_catd: function() { throw 'catclose not implemented' },

  // ==========================================================================
  // errno.h
  // ==========================================================================

  $ERRNO_CODES: {
    E2BIG: 7,
    EACCES: 13,
    EADDRINUSE: 98,
    EADDRNOTAVAIL: 99,
    EAFNOSUPPORT: 97,
    EAGAIN: 11,
    EALREADY: 114,
    EBADF: 9,
    EBADMSG: 74,
    EBUSY: 16,
    ECANCELED: 125,
    ECHILD: 10,
    ECONNABORTED: 103,
    ECONNREFUSED: 111,
    ECONNRESET: 104,
    EDEADLK: 35,
    EDESTADDRREQ: 89,
    EDOM: 33,
    EDQUOT: 122,
    EEXIST: 17,
    EFAULT: 14,
    EFBIG: 27,
    EHOSTUNREACH: 113,
    EIDRM: 43,
    EILSEQ: 84,
    EINPROGRESS: 115,
    EINTR: 4,
    EINVAL: 22,
    EIO: 5,
    EISCONN: 106,
    EISDIR: 21,
    ELOOP: 40,
    EMFILE: 24,
    EMLINK: 31,
    EMSGSIZE: 90,
    EMULTIHOP: 72,
    ENAMETOOLONG: 36,
    ENETDOWN: 100,
    ENETRESET: 102,
    ENETUNREACH: 101,
    ENFILE: 23,
    ENOBUFS: 105,
    ENODATA: 61,
    ENODEV: 19,
    ENOENT: 2,
    ENOEXEC: 8,
    ENOLCK: 37,
    ENOLINK: 67,
    ENOMEM: 12,
    ENOMSG: 42,
    ENOPROTOOPT: 92,
    ENOSPC: 28,
    ENOSR: 63,
    ENOSTR: 60,
    ENOSYS: 38,
    ENOTCONN: 107,
    ENOTDIR: 20,
    ENOTEMPTY: 39,
    ENOTRECOVERABLE: 131,
    ENOTSOCK: 88,
    ENOTSUP: 95,
    ENOTTY: 25,
    ENXIO: 6,
    EOVERFLOW: 75,
    EOWNERDEAD: 130,
    EPERM: 1,
    EPIPE: 32,
    EPROTO: 71,
    EPROTONOSUPPORT: 93,
    EPROTOTYPE: 91,
    ERANGE: 34,
    EROFS: 30,
    ESPIPE: 29,
    ESRCH: 3,
    ESTALE: 116,
    ETIME: 62,
    ETIMEDOUT: 110,
    ETXTBSY: 26,
    EWOULDBLOCK: 11,
    EXDEV: 18,
  },
  $ERRNO_MESSAGES: {
    2: 'No such file or directory',
    13: 'Permission denied',
    98: 'Address already in use',
    99: 'Cannot assign requested address',
    97: 'Address family not supported by protocol',
    11: 'Resource temporarily unavailable',
    114: 'Operation already in progress',
    9: 'Bad file descriptor',
    74: 'Bad message',
    16: 'Device or resource busy',
    125: 'Operation canceled',
    10: 'No child processes',
    103: 'Software caused connection abort',
    111: 'Connection refused',
    104: 'Connection reset by peer',
    35: 'Resource deadlock avoided',
    89: 'Destination address required',
    33: 'Numerical argument out of domain',
    122: 'Disk quota exceeded',
    17: 'File exists',
    14: 'Bad address',
    27: 'File too large',
    113: 'No route to host',
    43: 'Identifier removed',
    84: 'Invalid or incomplete multibyte or wide character',
    115: 'Operation now in progress',
    4: 'Interrupted system call',
    22: 'Invalid argument',
    5: 'Input/output error',
    106: 'Transport endpoint is already connected',
    21: 'Is a directory',
    40: 'Too many levels of symbolic links',
    24: 'Too many open files',
    31: 'Too many links',
    90: 'Message too long',
    72: 'Multihop attempted',
    36: 'File name too long',
    100: 'Network is down',
    102: 'Network dropped connection on reset',
    101: 'Network is unreachable',
    23: 'Too many open files in system',
    105: 'No buffer space available',
    61: 'No data available',
    19: 'No such device',
    8: 'Exec format error',
    37: 'No locks available',
    67: 'Link has been severed',
    12: 'Cannot allocate memory',
    42: 'No message of desired type',
    92: 'Protocol not available',
    28: 'No space left on device',
    63: 'Out of streams resources',
    60: 'Device not a stream',
    38: 'Function not implemented',
    107: 'Transport endpoint is not connected',
    20: 'Not a directory',
    39: 'Directory not empty',
    131: 'State not recoverable',
    88: 'Socket operation on non-socket',
    95: 'Operation not supported',
    25: 'Inappropriate ioctl for device',
    6: 'No such device or address',
    75: 'Value too large for defined data type',
    130: 'Owner died',
    1: 'Operation not permitted',
    32: 'Broken pipe',
    71: 'Protocol error',
    93: 'Protocol not supported',
    91: 'Protocol wrong type for socket',
    34: 'Numerical result out of range',
    30: 'Read-only file system',
    29: 'Illegal seek',
    3: 'No such process',
    116: 'Stale NFS file handle',
    62: 'Timer expired',
    110: 'Connection timed out',
    26: 'Text file busy',
    18: 'Invalid cross-device link'
  },
  __setErrNo__postset: '___setErrNo(0);',
  __setErrNo: function(value) {
    // For convenient setting and returning of errno.
    if (!___setErrNo.ret) ___setErrNo.ret = allocate([0], 'i32', ALLOC_STATIC);
    {{{ makeSetValue('___setErrNo.ret', '0', 'value', 'i32') }}}
    return value;
  },
  __errno_location__deps: ['__setErrNo'],
  __errno_location: function() {
    return ___setErrNo.ret;
  },
  __errno: '__errno_location',

  // ==========================================================================
  // sys/resource.h
  // ==========================================================================

  // TODO: Implement for real.
  __rlimit_struct_layout: Runtime.generateStructInfo([
    ['i32', 'rlim_cur'],
    ['i32', 'rlim_max']]),
  getrlimit__deps: ['__rlimit_struct_layout'],
  getrlimit: function(resource, rlp) {
    // int getrlimit(int resource, struct rlimit *rlp);
    {{{ makeSetValue('rlp', '___rlimit_struct_layout.rlim_cur', '-1', 'i32') }}}  // RLIM_INFINITY
    {{{ makeSetValue('rlp', '___rlimit_struct_layout.rlim_max', '-1', 'i32') }}}  // RLIM_INFINITY
    return 0;
  },
  setrlimit: function(resource, rlp) {
    // int setrlimit(int resource, const struct rlimit *rlp)
    return 0;
  },
  __01getrlimit64_: 'getrlimit',

  // TODO: Implement for real. We just do time used, and no useful data
  __rusage_struct_layout: Runtime.generateStructInfo([
    ['i64', 'ru_utime'],
    ['i64', 'ru_stime'],
    ['i32', 'ru_maxrss'],
    ['i32', 'ru_ixrss'],
    ['i32', 'ru_idrss'],
    ['i32', 'ru_isrss'],
    ['i32', 'ru_minflt'],
    ['i32', 'ru_majflt'],
    ['i32', 'ru_nswap'],
    ['i32', 'ru_inblock'],
    ['i32', 'ru_oublock'],
    ['i32', 'ru_msgsnd'],
    ['i32', 'ru_msgrcv'],
    ['i32', 'ru_nsignals'],
    ['i32', 'ru_nvcsw'],
    ['i32', 'ru_nivcsw']]),
  getrusage__deps: ['__rusage_struct_layout'],
  getrusage: function(resource, rlp) {
    // %struct.timeval = type { i32, i32 }
    var timeval = Runtime.calculateStructAlignment({ fields: ['i32', 'i32'] });

    // int getrusage(int resource, struct rusage *rlp);
    {{{ makeSetValue('rlp', '___rusage_struct_layout.ru_utime+timeval[0]', '1', 'i32') }}}
    {{{ makeSetValue('rlp', '___rusage_struct_layout.ru_utime+timeval[1]', '2', 'i32') }}}
    {{{ makeSetValue('rlp', '___rusage_struct_layout.ru_stime+timeval[0]', '3', 'i32') }}}
    {{{ makeSetValue('rlp', '___rusage_struct_layout.ru_stime+timeval[1]', '4', 'i32') }}}
    return 0;
  },

  // ==========================================================================
  // sched.h (stubs only - no thread support yet!)
  // ==========================================================================
  sched_yield: function() {
    return 0;
  },

  // ==========================================================================
  // pthread.h (stubs for mutexes only - no thread support yet!)
  // ==========================================================================

  pthread_mutex_init: function() {},
  pthread_mutex_destroy: function() {},
  pthread_mutexattr_init: function() {},
  pthread_mutexattr_settype: function() {},
  pthread_mutexattr_destroy: function() {},
  pthread_mutex_lock: function() {},
  pthread_mutex_unlock: function() {},
  pthread_mutex_trylock: function() {
    return 0;
  },
  pthread_cond_init: function() {},
  pthread_cond_destroy: function() {},
  pthread_cond_broadcast: function() {
    return 0;
  },
  pthread_cond_wait: function() {
    return 0;
  },
  pthread_cond_timedwait: function() {
    return 0;
  },
  pthread_self: function() {
    //FIXME: assumes only a single thread
    return 0;
  },
  pthread_attr_init: function(attr) {
    /* int pthread_attr_init(pthread_attr_t *attr); */
    //FIXME: should allocate a pthread_attr_t
    return 0;
  },
  pthread_getattr_np: function(thread, attr) {
    /* int pthread_getattr_np(pthread_t thread, pthread_attr_t *attr); */
    //FIXME: should fill in attributes of the given thread in pthread_attr_t
    return 0;
  },
  pthread_attr_destroy: function(attr) {
    /* int pthread_attr_destroy(pthread_attr_t *attr); */
    //FIXME: should destroy the pthread_attr_t struct
    return 0;
  },
  pthread_attr_getstack: function(attr, stackaddr, stacksize) {
    /* int pthread_attr_getstack(const pthread_attr_t *restrict attr,
       void **restrict stackaddr, size_t *restrict stacksize); */
    /*FIXME: assumes that there is only one thread, and that attr is the
      current thread*/
    {{{ makeSetValue('stackaddr', '0', 'STACK_ROOT', 'i8*') }}}
    {{{ makeSetValue('stacksize', '0', 'TOTAL_STACK', 'i32') }}}
    return 0;
  },

  pthread_once: function(ptr, func) {
    if (!_pthread_once.seen) _pthread_once.seen = {};
    if (ptr in _pthread_once.seen) return;
    Runtime.dynCall('v', func);
    _pthread_once.seen[ptr] = 1;
  },

  pthread_key_create: function(key, destructor) {
    if (!_pthread_key_create.keys) _pthread_key_create.keys = {};
    // values start at 0
    _pthread_key_create.keys[key] = 0;
  },

  pthread_getspecific: function(key) {
    return _pthread_key_create.keys[key] || 0;
  },

  pthread_setspecific: function(key, value) {
    _pthread_key_create.keys[key] = value;
  },

  pthread_key_delete: ['$ERRNO_CODES'],
  pthread_key_delete: function(key) {
    if (_pthread_key_create.keys[key]) {
      delete _pthread_key_create.keys[key];
      return 0;
    }
    return ERRNO_CODES.EINVAL;
  },

  pthread_cleanup_push: function(routine, arg) {
    __ATEXIT__.push({ func: function() { Runtime.dynCall('vi', routine, [arg]) } })
    _pthread_cleanup_push.level = __ATEXIT__.length;
  },

  pthread_cleanup_pop: function() {
    assert(_pthread_cleanup_push.level == __ATEXIT__.length, 'cannot pop if something else added meanwhile!');
    __ATEXIT__.pop();
    _pthread_cleanup_push.level = __ATEXIT__.length;
  },

  // ==========================================================================
  // malloc.h
  // ==========================================================================

  memalign: function(boundary, size) {
    // leaks, and even returns an invalid pointer. Horrible hack... but then, this is a deprecated function...
    var ret = Runtime.staticAlloc(size + boundary);
    return ret + boundary - (ret % boundary);
  },

  posix_memalign__deps: ['memalign'],
  posix_memalign: function(memptr, alignment, size) {
    var ptr = _memalign(alignment, size);
    {{{ makeSetValue('memptr', '0', 'ptr', 'i8*') }}}
    return 0;
  },

  // ==========================================================================
  // arpa/inet.h
  // ==========================================================================

  htonl: function(value) {
    return ((value & 0xff) << 24) + ((value & 0xff00) << 8) +
           ((value & 0xff0000) >>> 8) + ((value & 0xff000000) >>> 24);
  },
  htons: function(value) {
    return ((value & 0xff) << 8) + ((value & 0xff00) >> 8);
  },
  ntohl: 'htonl',
  ntohs: 'htons',

  inet_addr: function(ptr) {
    var b = Pointer_stringify(ptr).split(".");
    if (b.length !== 4) return -1; // we return -1 for error, and otherwise a uint32. this helps inet_pton differentiate
    return (Number(b[0]) | (Number(b[1]) << 8) | (Number(b[2]) << 16) | (Number(b[3]) << 24)) >>> 0;
  },

  inet_pton__deps: ['__setErrNo', '$ERRNO_CODES', 'inet_addr'],
  inet_pton: function(af, src, dst) {
    // int af, const char *src, void *dst
    if ((af ^ {{{ cDefine("AF_INET") }}}) !==  0) { ___setErrNo(ERRNO_CODES.EAFNOSUPPORT); return -1; }
    var ret = _inet_addr(src);
    if (ret == -1 || isNaN(ret)) return 0;
    setValue(dst, ret, 'i32');
    return 1;
  },

  _inet_ntop_raw: function(addr) {
    return (addr & 0xff) + '.' + ((addr >> 8) & 0xff) + '.' + ((addr >> 16) & 0xff) + '.' + ((addr >> 24) & 0xff)
  },

  inet_ntop__deps: ['_inet_ntop_raw'],
  inet_ntop: function(af, src, dst, size) {
    var addr = getValue(src, 'i32');
    var str = __inet_ntop_raw(addr);
    writeStringToMemory(str.substr(0, size), dst);
    return dst;
  },

  inet_ntoa__deps: ['inet_ntop'],
  inet_ntoa: function(in_addr) {
    if (!_inet_ntoa.buffer) {
      _inet_ntoa.buffer = _malloc(1024);
    }
    return _inet_ntop(0, in_addr, _inet_ntoa.buffer, 1024);
  },

  inet_aton__deps: ['inet_addr'],
  inet_aton: function(cp, inp) {
    var addr = _inet_addr(cp);
    setValue(inp, addr, 'i32');
    if (addr < 0) return 0;
    return 1;
  },

  // ==========================================================================
  // netdb.h
  // ==========================================================================

  // All we can do is alias names to ips. you give this a name, it returns an
  // "ip" that we later know to use as a name. There is no way to do actual
  // name resolving clientside in a browser.
  // we do the aliasing in 172.29.*.*, giving us 65536 possibilities
  // note: lots of leaking here!
  __hostent_struct_layout: Runtime.generateStructInfo([
    ['i8*', 'h_name'],
    ['i8**', 'h_aliases'],
    ['i32', 'h_addrtype'],
    ['i32', 'h_length'],
    ['i8**', 'h_addr_list'],
  ]),
  gethostbyname__deps: ['__hostent_struct_layout'],
  gethostbyname: function(name) {
    name = Pointer_stringify(name);
      if (!_gethostbyname.id) {
        _gethostbyname.id = 1;
        _gethostbyname.table = {};
      }
    var id = _gethostbyname.id++;
    assert(id < 65535);
    var fakeAddr = 172 | (29 << 8) | ((id & 0xff) << 16) | ((id & 0xff00) << 24);
    _gethostbyname.table[id] = name;
    // generate hostent
    var ret = _malloc(___hostent_struct_layout.__size__);
    var nameBuf = _malloc(name.length+1);
    writeStringToMemory(name, nameBuf);
    setValue(ret+___hostent_struct_layout.h_name, nameBuf, 'i8*');
    var aliasesBuf = _malloc(4);
    setValue(aliasesBuf, 0, 'i8*');
    setValue(ret+___hostent_struct_layout.h_aliases, aliasesBuf, 'i8**');
    setValue(ret+___hostent_struct_layout.h_addrtype, {{{ cDefine("AF_INET") }}}, 'i32');
    setValue(ret+___hostent_struct_layout.h_length, 4, 'i32');
    var addrListBuf = _malloc(12);
    setValue(addrListBuf, addrListBuf+8, 'i32*');
    setValue(addrListBuf+4, 0, 'i32*');
    setValue(addrListBuf+8, fakeAddr, 'i32');
    setValue(ret+___hostent_struct_layout.h_addr_list, addrListBuf, 'i8**');
    return ret;
  },

  gethostbyname_r__deps: ['gethostbyname'],
  gethostbyname_r: function(name, hostData, buffer, bufferSize, hostEntry, errnum) {
    var data = _gethostbyname(name);
    _memcpy(hostData, data, ___hostent_struct_layout.__size__);
    _free(data);
    setValue(errnum, 0, 'i32');
    return 0;
  },

  // ==========================================================================
  // sockets. Note that the implementation assumes all sockets are always
  // nonblocking
  // ==========================================================================

  $Sockets__deps: ['__setErrNo', '$ERRNO_CODES'],
  $Sockets: {
    BACKEND_WEBSOCKETS: 0,
    BACKEND_WEBRTC: 1,
    BUFFER_SIZE: 10*1024, // initial size
    MAX_BUFFER_SIZE: 10*1024*1024, // maximum size we will grow the buffer

    backend: 0, // default to websockets
    nextFd: 1,
    fds: {},
    sockaddr_in_layout: Runtime.generateStructInfo([
      ['i32', 'sin_family'],
      ['i16', 'sin_port'],
      ['i32', 'sin_addr'],
      ['i32', 'sin_zero'],
      ['i16', 'sin_zero_b'],
    ]),
    msghdr_layout: Runtime.generateStructInfo([
      ['*', 'msg_name'],
      ['i32', 'msg_namelen'],
      ['*', 'msg_iov'],
      ['i32', 'msg_iovlen'],
      ['*', 'msg_control'],
      ['i32', 'msg_controllen'],
      ['i32', 'msg_flags'],
    ]),

    backends: {
      0: { // websockets
        connect: function(info) {
          console.log('opening ws://' + info.host + ':' + info.port);
          info.socket = new WebSocket('ws://' + info.host + ':' + info.port, ['binary']);
          info.socket.binaryType = 'arraybuffer';

          var i32Temp = new Uint32Array(1);
          var i8Temp = new Uint8Array(i32Temp.buffer);

          info.inQueue = [];
          info.hasData = function() { return info.inQueue.length > 0 }
          if (!info.stream) {
            var partialBuffer = null; // in datagram mode, inQueue contains full dgram messages; this buffers incomplete data. Must begin with the beginning of a message
          }

          info.socket.onmessage = function(event) {
            assert(typeof event.data !== 'string' && event.data.byteLength); // must get binary data!
            var data = new Uint8Array(event.data); // make a typed array view on the array buffer
#if SOCKET_DEBUG
            Module.print(['onmessage', data.length, '|', Array.prototype.slice.call(data)]);
#endif
            if (info.stream) {
              info.inQueue.push(data);
            } else {
              // we added headers with message sizes, read those to find discrete messages
              if (partialBuffer) {
                // append to the partial buffer
                var newBuffer = new Uint8Array(partialBuffer.length + data.length);
                newBuffer.set(partialBuffer);
                newBuffer.set(data, partialBuffer.length);
                // forget the partial buffer and work on data
                data = newBuffer;
                partialBuffer = null;
              }
              var currPos = 0;
              while (currPos+4 < data.length) {
                i8Temp.set(data.subarray(currPos, currPos+4));
                var currLen = i32Temp[0];
                assert(currLen > 0);
                if (currPos + 4 + currLen > data.length) {
                  break; // not enough data has arrived
                }
                currPos += 4;
#if SOCKET_DEBUG
                Module.print(['onmessage message', currLen, '|', Array.prototype.slice.call(data.subarray(currPos, currPos+currLen))]);
#endif
                info.inQueue.push(data.subarray(currPos, currPos+currLen));
                currPos += currLen;
              }
              // If data remains, buffer it
              if (currPos < data.length) {
                partialBuffer = data.subarray(currPos);
              }
            }
          }
          function send(data) {
            // TODO: if browser accepts views, can optimize this
#if SOCKET_DEBUG
            Module.print('sender actually sending ' + Array.prototype.slice.call(data));
#endif
            // ok to use the underlying buffer, we created data and know that the buffer starts at the beginning
            info.socket.send(data.buffer);
          }
          var outQueue = [];
          var intervalling = false, interval;
          function trySend() {
            if (info.socket.readyState != info.socket.OPEN) {
              if (!intervalling) {
                intervalling = true;
                console.log('waiting for socket in order to send');
                interval = setInterval(trySend, 100);
              }
              return;
            }
            for (var i = 0; i < outQueue.length; i++) {
              send(outQueue[i]);
            }
            outQueue.length = 0;
            if (intervalling) {
              intervalling = false;
              clearInterval(interval);
            }
          }
          info.sender = function(data) {
            if (!info.stream) {
              // add a header with the message size
              var header = new Uint8Array(4);
              i32Temp[0] = data.length;
              header.set(i8Temp);
              outQueue.push(header);
            }
            outQueue.push(new Uint8Array(data));
            trySend();
          };
        }
      },
      1: { // webrtc
      }
    }
  },

  emscripten_set_network_backend__deps: ['$Sockets'],
  emscripten_set_network_backend: function(backend) {
    Sockets.backend = backend;
  },

  socket__deps: ['$Sockets'],
  socket: function(family, type, protocol) {
    var fd = Sockets.nextFd++;
    assert(fd < 64); // select() assumes socket fd values are in 0..63
    var stream = type == {{{ cDefine('SOCK_STREAM') }}};
    if (protocol) {
      assert(stream == (protocol == {{{ cDefine('IPPROTO_TCP') }}})); // if stream, must be tcp
    }
    if (Sockets.backend == Sockets.BACKEND_WEBRTC) {
      assert(!stream); // If WebRTC, we can only support datagram, not stream
    }
    Sockets.fds[fd] = {
      connected: false,
      stream: stream
    };
    return fd;
  },

  connect__deps: ['$Sockets', '_inet_ntop_raw', 'htons', 'gethostbyname'],
  connect: function(fd, addr, addrlen) {
    var info = Sockets.fds[fd];
    if (!info) return -1;
    info.connected = true;
    info.addr = getValue(addr + Sockets.sockaddr_in_layout.sin_addr, 'i32');
    info.port = _htons(getValue(addr + Sockets.sockaddr_in_layout.sin_port, 'i16'));
    info.host = __inet_ntop_raw(info.addr);
    // Support 'fake' ips from gethostbyname
    var parts = info.host.split('.');
    if (parts[0] == '172' && parts[1] == '29') {
      var low = Number(parts[2]);
      var high = Number(parts[3]);
      info.host = _gethostbyname.table[low + 0xff*high];
      assert(info.host, 'problem translating fake ip ' + parts);
    }
    Sockets.backends[Sockets.backend].connect(info);
    return 0;
  },

  recv__deps: ['$Sockets'],
  recv: function(fd, buf, len, flags) {
    var info = Sockets.fds[fd];
    if (!info) return -1;
    if (!info.hasData()) {
      ___setErrNo(ERRNO_CODES.EAGAIN); // no data, and all sockets are nonblocking, so this is the right behavior
      return -1;
    }
    var buffer = info.inQueue.shift();
#if SOCKET_DEBUG
    Module.print('recv: ' + [Array.prototype.slice.call(buffer)]);
#endif
    if (len < buffer.length) {
      if (info.stream) {
        // This is tcp (reliable), so if not all was read, keep it
        info.inQueue.unshift(buffer.subarray(len));
#if SOCKET_DEBUG
        Module.print('recv: put back: ' + (len - buffer.length));
#endif
      }
      buffer = buffer.subarray(0, len);
    }
    HEAPU8.set(buffer, buf);
    return buffer.length;
  },

  send__deps: ['$Sockets'],
  send: function(fd, buf, len, flags) {
    var info = Sockets.fds[fd];
    if (!info) return -1;
    info.sender(HEAPU8.subarray(buf, buf+len));
    return len;
  },

  sendmsg__deps: ['$Sockets', 'connect'],
  sendmsg: function(fd, msg, flags) {
    var info = Sockets.fds[fd];
    if (!info) return -1;
    // if we are not connected, use the address info in the message
    if (!info.connected) {
      var name = {{{ makeGetValue('msg', 'Sockets.msghdr_layout.msg_name', '*') }}};
      assert(name, 'sendmsg on non-connected socket, and no name/address in the message');
      _connect(fd, name, {{{ makeGetValue('msg', 'Sockets.msghdr_layout.msg_namelen', 'i32') }}});
    }
    var iov = {{{ makeGetValue('msg', 'Sockets.msghdr_layout.msg_iov', 'i8*') }}};
    var num = {{{ makeGetValue('msg', 'Sockets.msghdr_layout.msg_iovlen', 'i32') }}};
#if SOCKET_DEBUG
      Module.print('sendmsg vecs: ' + num);
#endif
    var totalSize = 0;
    for (var i = 0; i < num; i++) {
      totalSize += {{{ makeGetValue('iov', '8*i + 4', 'i32') }}};
    }
    var buffer = new Uint8Array(totalSize);
    var ret = 0;
    for (var i = 0; i < num; i++) {
      var currNum = {{{ makeGetValue('iov', '8*i + 4', 'i32') }}};
#if SOCKET_DEBUG
      Module.print('sendmsg curr size: ' + currNum);
#endif
      if (!currNum) continue;
      var currBuf = {{{ makeGetValue('iov', '8*i', 'i8*') }}};
      buffer.set(HEAPU8.subarray(currBuf, currBuf+currNum), ret);
      ret += currNum;
    }
    info.sender(buffer); // send all the iovs as a single message
    return ret;
  },

  recvmsg__deps: ['$Sockets', 'connect', 'recv', '__setErrNo', '$ERRNO_CODES', 'htons'],
  recvmsg: function(fd, msg, flags) {
    var info = Sockets.fds[fd];
    if (!info) return -1;
    // if we are not connected, use the address info in the message
    if (!info.connected) {
#if SOCKET_DEBUG
      Module.print('recvmsg connecting');
#endif
      var name = {{{ makeGetValue('msg', 'Sockets.msghdr_layout.msg_name', '*') }}};
      assert(name, 'sendmsg on non-connected socket, and no name/address in the message');
      _connect(fd, name, {{{ makeGetValue('msg', 'Sockets.msghdr_layout.msg_namelen', 'i32') }}});
    }
    if (!info.hasData()) {
      ___setErrNo(ERRNO_CODES.EWOULDBLOCK);
      return -1;
    }
    var buffer = info.inQueue.shift();
    var bytes = buffer.length;
#if SOCKET_DEBUG
    Module.print('recvmsg bytes: ' + bytes);
#endif
    // write source
    var name = {{{ makeGetValue('msg', 'Sockets.msghdr_layout.msg_name', '*') }}};
    {{{ makeSetValue('name', 'Sockets.sockaddr_in_layout.sin_addr', 'info.addr', 'i32') }}};
    {{{ makeSetValue('name', 'Sockets.sockaddr_in_layout.sin_port', '_htons(info.port)', 'i16') }}};
    // write data
    var ret = bytes;
    var iov = {{{ makeGetValue('msg', 'Sockets.msghdr_layout.msg_iov', 'i8*') }}};
    var num = {{{ makeGetValue('msg', 'Sockets.msghdr_layout.msg_iovlen', 'i32') }}};
    var bufferPos = 0;
    for (var i = 0; i < num && bytes > 0; i++) {
      var currNum = {{{ makeGetValue('iov', '8*i + 4', 'i32') }}};
#if SOCKET_DEBUG
      Module.print('recvmsg loop ' + [i, num, bytes, currNum]);
#endif
      if (!currNum) continue;
      currNum = Math.min(currNum, bytes); // XXX what should happen when we partially fill a buffer..?
      bytes -= currNum;
      var currBuf = {{{ makeGetValue('iov', '8*i', 'i8*') }}};
#if SOCKET_DEBUG
      Module.print('recvmsg call recv ' + currNum);
#endif
      HEAPU8.set(buffer.subarray(bufferPos, bufferPos + currNum), currBuf);
      bufferPos += currNum;
    }
    if (info.stream) {
      // This is tcp (reliable), so if not all was read, keep it
      if (bufferPos < bytes) {
        info.inQueue.unshift(buffer.subarray(bufferPos));
#if SOCKET_DEBUG
        Module.print('recvmsg: put back: ' + (bytes - bufferPos));
#endif
      }
    }
    return ret;
  },

  recvfrom__deps: ['$Sockets', 'connect', 'recv'],
  recvfrom: function(fd, buf, len, flags, addr, addrlen) {
    var info = Sockets.fds[fd];
    if (!info) return -1;
    // if we are not connected, use the address info in the message
    if (!info.connected) {
      //var name = {{{ makeGetValue('addr', '0', '*') }}};
      _connect(fd, addr, addrlen);
    }
    return _recv(fd, buf, len, flags);
  },

  shutdown: function(fd, how) {
    var info = Sockets.fds[fd];
    if (!info) return -1;
    info.socket.close();
    Sockets.fds[fd] = null;
  },

  ioctl: function(fd, request, varargs) {
    var info = Sockets.fds[fd];
    if (!info) return -1;
    var bytes = 0;
    if (info.hasData()) {
      bytes = info.inQueue[0].length;
    }
    var dest = {{{ makeGetValue('varargs', '0', 'i32') }}};
    {{{ makeSetValue('dest', '0', 'bytes', 'i32') }}};
    return 0;
  },

  setsockopt: function(d, level, optname, optval, optlen) {
    console.log('ignoring setsockopt command');
    return 0;
  },

  bind__deps: ['connect'],
  bind: function(fd, addr, addrlen) {
    return _connect(fd, addr, addrlen);
  },

  listen: function(fd, backlog) {
    return 0;
  },

  accept: function(fd, addr, addrlen) {
    // TODO: webrtc queued incoming connections, etc.
    // For now, the model is that bind does a connect, and we "accept" that one connection,
    // which has host:port the same as ours. We also return the same socket fd.
    var info = Sockets.fds[fd];
    if (!info) return -1;
    if (addr) {
      setValue(addr + Sockets.sockaddr_in_layout.sin_addr, info.addr, 'i32');
      setValue(addr + Sockets.sockaddr_in_layout.sin_port, info.port, 'i32');
      setValue(addrlen, Sockets.sockaddr_in_layout.__size__, 'i32');
    }
    return fd;
  },

  select: function(nfds, readfds, writefds, exceptfds, timeout) {
    // readfds are supported,
    // writefds checks socket open status
    // exceptfds not supported
    // timeout is always 0 - fully async
    assert(!exceptfds);

    function canRead(info) {
      // make sure hasData exists. 
      // we do create it when the socket is connected, 
      // but other implementations may create it lazily
      return info.hasData && info.hasData();
    }

    function canWrite(info) {
      // make sure socket exists. 
      // we do create it when the socket is connected, 
      // but other implementations may create it lazily
      return info.socket && (info.socket.readyState == info.socket.OPEN);
    }

    function checkfds(nfds, fds, can) {
      if (!fds) return 0;

      var bitsSet = 0;
      var dstLow  = 0;
      var dstHigh = 0;
      var srcLow  = {{{ makeGetValue('fds', 0, 'i32') }}};
      var srcHigh = {{{ makeGetValue('fds', 4, 'i32') }}};
      nfds = Math.min(64, nfds); // fd sets have 64 bits

      for (var fd = 0; fd < nfds; fd++) {
        var mask = 1 << (fd % 32), int = fd < 32 ? srcLow : srcHigh;
        if (int & mask) {
          // index is in the set, check if it is ready for read
          var info = Sockets.fds[fd];
          if (info && can(info)) {
            // set bit
            fd < 32 ? (dstLow = dstLow | mask) : (dstHigh = dstHigh | mask);
            bitsSet++;
          }
        }
      }

      {{{ makeSetValue('fds', 0, 'dstLow', 'i32') }}};
      {{{ makeSetValue('fds', 4, 'dstHigh', 'i32') }}};
      return bitsSet;
    }

    return checkfds(nfds, readfds, canRead)
         + checkfds(nfds, writefds, canWrite);
  },

  // pty.h

  openpty: function() { throw 'openpty: TODO' },
  forkpty: function() { throw 'forkpty: TODO' },

  // grp.h

  initgroups: function() { throw 'initgroups: TODO' },

  // pwd.h

  getpwnam: function() { throw 'getpwnam: TODO' },
  setpwent: function() { throw 'setpwent: TODO' },
  getpwent: function() { throw 'getpwent: TODO' },
  endpwent: function() { throw 'endpwent: TODO' },

  // ==========================================================================
  // emscripten.h
  // ==========================================================================

  emscripten_run_script: function(ptr) {
    eval(Pointer_stringify(ptr));
  },

  emscripten_run_script_int: function(ptr) {
    return eval(Pointer_stringify(ptr));
  },

  emscripten_run_script_string: function(ptr) {
    var s = eval(Pointer_stringify(ptr));
    var me = _emscripten_run_script_string;
    if (!me.bufferSize || me.bufferSize < s.length+1) {
      if (me.bufferSize) _free(me.buffer);
      me.bufferSize = s.length+1;
      me.buffer = _malloc(me.bufferSize);
    }
    writeStringToMemory(s, me.buffer);
    return me.buffer;
  },

  emscripten_random: function() {
    return Math.random();
  },

  emscripten_jcache_printf___deps: ['_formatString'],
  emscripten_jcache_printf_: function(varargs) {
    var MAX = 10240;
    if (!_emscripten_jcache_printf_.buffer) {
      _emscripten_jcache_printf_.buffer = _malloc(MAX);
    }
    var i = 0;
    do {
      var curr = {{{ makeGetValue('varargs', 'i*4', 'i8') }}};
      {{{ makeSetValue('_emscripten_jcache_printf_.buffer', 'i', 'curr', 'i8') }}};
      i++;
      assert(i*4 < MAX);
    } while (curr != 0);
    Module.print(intArrayToString(__formatString(_emscripten_jcache_printf_.buffer, varargs + i*4)).replace('\\n', ''));
    Runtime.stackAlloc(-4*i); // free up the stack space we know is ok to free
  },

  //============================
  // i64 math
  //============================

  i64Add__asm: true,
  i64Add__sig: 'iiiii',
  i64Add: function(a, b, c, d) {
    /*
      x = a + b*2^32
      y = c + d*2^32
      result = l + h*2^32
    */
    a = a|0; b = b|0; c = c|0; d = d|0;
    var l = 0, h = 0;
    l = (a + c)>>>0;
    h = (b + d)>>>0;
    if ((l>>>0) < (a>>>0)) { // iff we overflowed
      h = (h+1)>>>0;
    }
    {{{ makeStructuralReturn(['l|0', 'h'], true) }}};
  },
  llvm_uadd_with_overflow_i64__asm: true,
  llvm_uadd_with_overflow_i64__sig: 'iiiii',
  llvm_uadd_with_overflow_i64: function(a, b, c, d) {
    a = a|0; b = b|0; c = c|0; d = d|0;
    var l = 0, h = 0, overflow = 0;
    l = (a + c)>>>0;
    h = (b + d)>>>0;
    if ((l>>>0) < (a>>>0)) { // iff we overflowed
      h = (h+1)>>>0;
      overflow = 1;
    }
    {{{ makeStructuralReturn(['l|0', 'h', 'overflow'], true) }}};
  },

  bitshift64Shl__asm: true,
  bitshift64Shl__sig: 'iiii',
  bitshift64Shl: function(low, high, bits) {
    low = low|0; high = high|0; bits = bits|0;
    var ander = 0;
    if ((bits|0) < 32) {
      ander = ((1 << bits) - 1)|0;
      tempRet0 = (high << bits) | ((low&(ander << (32 - bits))) >>> (32 - bits));
      return low << bits;
    }
    tempRet0 = low << (bits - 32);
    return 0;
  },
  bitshift64Ashr__asm: true,
  bitshift64Ashr__sig: 'iiii',
  bitshift64Ashr: function(low, high, bits) {
    low = low|0; high = high|0; bits = bits|0;
    var ander = 0;
    if ((bits|0) < 32) {
      ander = ((1 << bits) - 1)|0;
      tempRet0 = high >> bits;
      return (low >>> bits) | ((high&ander) << (32 - bits));
    }
    tempRet0 = (high|0) < 0 ? -1 : 0;
    return (high >> (bits - 32))|0;
  },
  bitshift64Lshr__asm: true,
  bitshift64Lshr__sig: 'iiii',
  bitshift64Lshr: function(low, high, bits) {
    low = low|0; high = high|0; bits = bits|0;
    var ander = 0;
    if ((bits|0) < 32) {
      ander = ((1 << bits) - 1)|0;
      tempRet0 = high >>> bits;
      return (low >>> bits) | ((high&ander) << (32 - bits));
    }
    tempRet0 = 0;
    return (high >>> (bits - 32))|0;
  },
};

function autoAddDeps(object, name) {
  name = [name];
  for (var item in object) {
    if (item.substr(-6) != '__deps' && !object[item + '__deps']) {
      object[item + '__deps'] = name;
    }
  }
}

<|MERGE_RESOLUTION|>--- conflicted
+++ resolved
@@ -3592,13 +3592,8 @@
     // int sscanf(const char *restrict s, const char *restrict format, ... );
     // http://pubs.opengroup.org/onlinepubs/000095399/functions/scanf.html
     var index = 0;
-<<<<<<< HEAD
-    var js_str = Module.Pointer_stringify(s);
-    var get = function() { return js_str.charCodeAt(index++); };
-=======
     var jsStr = Module.Pointer_stringify(s);
     var get = function() { return jsStr.charCodeAt(index++); };
->>>>>>> 757962dd
     var unget = function() { index--; };
     return __scanString(format, get, unget, varargs);
   },
