/**
 * @license
 * Copyright 2010 The Emscripten Authors
 * SPDX-License-Identifier: MIT
 */

//"use strict";

// An implementation of basic necessary libraries for the web. This integrates
// with a compiled libc and with the rest of the JS runtime.
//
// We search the Library object when there is an external function. If the
// entry in the Library is a function, we insert it. If it is a string, we
// do another lookup in the library (a simple way to write a function once,
// if it can be called by different names). We also allow dependencies,
// using __deps. Initialization code to be run after allocating all
// global constants can be defined by __postset.
//
// Note that the full function name will be '_' + the name in the Library
// object. For convenience, the short name appears here. Note that if you add a
// new function with an '_', it will not be found.

mergeInto(LibraryManager.library, {
  $ptrToString: (ptr) => {
#if ASSERTIONS
    assert(typeof ptr === 'number');
#endif
#if !CAN_ADDRESS_2GB && !MEMORY64
    // With CAN_ADDRESS_2GB or MEMORY64, pointers are already unsigned.
    ptr >>>= 0;
#endif
    return '0x' + ptr.toString(16).padStart(8, '0');
  },

  $zeroMemory: (address, size) => {
#if LEGACY_VM_SUPPORT
    if (!HEAPU8.fill) {
      for (var i = 0; i < size; i++) {
        HEAPU8[address + i] = 0;
      }
      return;
    }
#endif
    HEAPU8.fill(0, address, address + size);
    return address;
  },

#if SAFE_HEAP
  // Trivial wrappers around runtime functions that make these symbols available
  // to native code.
  segfault: () => segfault(),
  alignfault: () => alignfault(),
#endif

  // ==========================================================================
  // JavaScript <-> C string interop
  // ==========================================================================

#if !MINIMAL_RUNTIME
  $exitJS__docs: '/** @param {boolean|number=} implicit */',
  $exitJS__deps: ['proc_exit'],
  $exitJS: (status, implicit) => {
    EXITSTATUS = status;

#if ASSERTIONS && !EXIT_RUNTIME
    checkUnflushedContent();
#endif // ASSERTIONS && !EXIT_RUNTIME

#if PTHREADS
    if (ENVIRONMENT_IS_PTHREAD) {
      // implict exit can never happen on a pthread
#if ASSERTIONS
      assert(!implicit);
#endif
#if PTHREADS_DEBUG
      dbg(`Pthread ${ptrToString(_pthread_self())} called exit(), posting exitOnMainThread.`);
#endif
      // When running in a pthread we propagate the exit back to the main thread
      // where it can decide if the whole process should be shut down or not.
      // The pthread may have decided not to exit its own runtime, for example
      // because it runs a main loop, but that doesn't affect the main thread.
      exitOnMainThread(status);
      throw 'unwind';
    }
#if PTHREADS_DEBUG
    err(`main thread called exit: keepRuntimeAlive=${keepRuntimeAlive()} (counter=${runtimeKeepaliveCounter})`);
#endif // PTHREADS_DEBUG
#endif // PTHREADS

#if EXIT_RUNTIME
    if (!keepRuntimeAlive()) {
      exitRuntime();
    }
#endif

#if ASSERTIONS
    // if exit() was called explicitly, warn the user if the runtime isn't actually being shut down
    if (keepRuntimeAlive() && !implicit) {
      var msg = `program exited (with status: ${status}), but keepRuntimeAlive() is set (counter=${runtimeKeepaliveCounter}) due to an async operation, so halting execution but not exiting the runtime or preventing further async execution (you can use emscripten_force_exit, if you want to force a true shutdown)`;
#if MODULARIZE
      readyPromiseReject(msg);
#endif // MODULARIZE
      err(msg);
    }
#endif // ASSERTIONS

    _proc_exit(status);
  },
#endif

#if MINIMAL_RUNTIME
  // minimal runtime doesn't do any exit cleanup handling so just
  // map exit directly to the lower-level proc_exit syscall.
  exit: 'proc_exit',
#else
  exit: '$exitJS',
#endif

  // Returns a pointer ('p'), which means an i32 on wasm32 and an i64 wasm64
  // We have a separate JS version `getHeapMax()` which can be called directly
  // avoiding any wrapper added for wasm64.
  emscripten_get_heap_max__deps: ['$getHeapMax'],
  emscripten_get_heap_max: () => getHeapMax(),

  $getHeapMax: () =>
#if ALLOW_MEMORY_GROWTH
#if MEMORY64 == 1
    {{{ MAXIMUM_MEMORY }}},
#else
    // Stay one Wasm page short of 4GB: while e.g. Chrome is able to allocate
    // full 4GB Wasm memories, the size will wrap back to 0 bytes in Wasm side
    // for any code that deals with heap sizes, which would require special
    // casing all heap size related code to treat 0 specially.
    {{{ Math.min(MAXIMUM_MEMORY, FOUR_GB - WASM_PAGE_SIZE) }}},
#endif
#else // no growth
    HEAPU8.length,
#endif

#if ABORTING_MALLOC
  $abortOnCannotGrowMemory: (requestedSize) => {
#if ASSERTIONS
#if ALLOW_MEMORY_GROWTH
    abort(`Cannot enlarge memory arrays to size ${requestedSize} bytes (OOM). If you want malloc to return NULL (0) instead of this abort, do not link with -sABORTING_MALLOC (that is, the default when growth is enabled is to not abort, but you have overridden that)`);
#else // ALLOW_MEMORY_GROWTH
    abort(`Cannot enlarge memory arrays to size ${requestedSize} bytes (OOM). Either (1) compile with -sINITIAL_MEMORY=X with X higher than the current value ${HEAP8.length}, (2) compile with -sALLOW_MEMORY_GROWTH which allows increasing the size at runtime, or (3) if you want malloc to return NULL (0) instead of this abort, compile with -sABORTING_MALLOC=0`);
#endif // ALLOW_MEMORY_GROWTH
#else // ASSERTIONS
    abort('OOM');
#endif // ASSERTIONS
  },
#endif // ABORTING_MALLOC

#if TEST_MEMORY_GROWTH_FAILS
  $growMemory: (size) => false,
#else

  // Grows the wasm memory to the given byte size, and updates the JS views to
  // it. Returns 1 on success, 0 on error.
  $growMemory: (size) => {
    var b = wasmMemory.buffer;
    var pages = (size - b.byteLength + 65535) >>> 16;
#if RUNTIME_DEBUG
    dbg(`emscripten_resize_heap: ${size} (+${size - b.byteLength} bytes / ${pages} pages)`);
#endif
#if MEMORYPROFILER
    var oldHeapSize = b.byteLength;
#endif
    try {
      // round size grow request up to wasm page size (fixed 64KB per spec)
      wasmMemory.grow(pages); // .grow() takes a delta compared to the previous size
      updateMemoryViews();
#if MEMORYPROFILER
      if (typeof emscriptenMemoryProfiler != 'undefined') {
        emscriptenMemoryProfiler.onMemoryResize(oldHeapSize, b.byteLength);
      }
#endif
      return 1 /*success*/;
    } catch(e) {
#if ASSERTIONS
      err(`growMemory: Attempted to grow heap from ${b.byteLength} bytes to ${size} bytes, but got error: ${e}`);
#endif
    }
    // implicit 0 return to save code size (caller will cast "undefined" into 0
    // anyhow)
  },
#endif // ~TEST_MEMORY_GROWTH_FAILS

  emscripten_resize_heap__deps: [
    '$getHeapMax',
#if ASSERTIONS == 2
    'emscripten_get_now',
#endif
#if ABORTING_MALLOC
    '$abortOnCannotGrowMemory',
#endif
#if ALLOW_MEMORY_GROWTH
    '$growMemory',
#endif
  ],
  emscripten_resize_heap: 'ip',
  emscripten_resize_heap: (requestedSize) => {
    var oldSize = HEAPU8.length;
#if !MEMORY64 && !CAN_ADDRESS_2GB
    // With CAN_ADDRESS_2GB or MEMORY64, pointers are already unsigned.
    requestedSize >>>= 0;
#endif
#if ALLOW_MEMORY_GROWTH == 0
#if ABORTING_MALLOC
    abortOnCannotGrowMemory(requestedSize);
#else
    return false; // malloc will report failure
#endif // ABORTING_MALLOC
#else // ALLOW_MEMORY_GROWTH == 0
    // With multithreaded builds, races can happen (another thread might increase the size
    // in between), so return a failure, and let the caller retry.
#if SHARED_MEMORY
    if (requestedSize <= oldSize) {
      return false;
    }
#elif ASSERTIONS
    assert(requestedSize > oldSize);
#endif

#if EMSCRIPTEN_TRACING
    // Report old layout one last time
    _emscripten_trace_report_memory_layout();
#endif

    // Memory resize rules:
    // 1.  Always increase heap size to at least the requested size, rounded up
    //     to next page multiple.
    // 2a. If MEMORY_GROWTH_LINEAR_STEP == -1, excessively resize the heap
    //     geometrically: increase the heap size according to
    //     MEMORY_GROWTH_GEOMETRIC_STEP factor (default +20%), At most
    //     overreserve by MEMORY_GROWTH_GEOMETRIC_CAP bytes (default 96MB).
    // 2b. If MEMORY_GROWTH_LINEAR_STEP != -1, excessively resize the heap
    //     linearly: increase the heap size by at least
    //     MEMORY_GROWTH_LINEAR_STEP bytes.
    // 3.  Max size for the heap is capped at 2048MB-WASM_PAGE_SIZE, or by
    //     MAXIMUM_MEMORY, or by ASAN limit, depending on which is smallest
    // 4.  If we were unable to allocate as much memory, it may be due to
    //     over-eager decision to excessively reserve due to (3) above.
    //     Hence if an allocation fails, cut down on the amount of excess
    //     growth, in an attempt to succeed to perform a smaller allocation.

    // A limit is set for how much we can grow. We should not exceed that
    // (the wasm binary specifies it, so if we tried, we'd fail anyhow).
    var maxHeapSize = getHeapMax();
    if (requestedSize > maxHeapSize) {
#if ASSERTIONS
      err(`Cannot enlarge memory, asked to go up to ${requestedSize} bytes, but the limit is ${maxHeapSize} bytes!`);
#endif
#if ABORTING_MALLOC
      abortOnCannotGrowMemory(requestedSize);
#else
      return false;
#endif
    }

    var alignUp = (x, multiple) => x + (multiple - x % multiple) % multiple;

    // Loop through potential heap size increases. If we attempt a too eager
    // reservation that fails, cut down on the attempted size and reserve a
    // smaller bump instead. (max 3 times, chosen somewhat arbitrarily)
    for (var cutDown = 1; cutDown <= 4; cutDown *= 2) {
#if MEMORY_GROWTH_LINEAR_STEP == -1
      var overGrownHeapSize = oldSize * (1 + {{{ MEMORY_GROWTH_GEOMETRIC_STEP }}} / cutDown); // ensure geometric growth
#if MEMORY_GROWTH_GEOMETRIC_CAP
      // but limit overreserving (default to capping at +96MB overgrowth at most)
      overGrownHeapSize = Math.min(overGrownHeapSize, requestedSize + {{{ MEMORY_GROWTH_GEOMETRIC_CAP }}} );
#endif

#else
      var overGrownHeapSize = oldSize + {{{ MEMORY_GROWTH_LINEAR_STEP }}} / cutDown; // ensure linear growth
#endif

      var newSize = Math.min(maxHeapSize, alignUp(Math.max(requestedSize, overGrownHeapSize), {{{ WASM_PAGE_SIZE }}}));

#if ASSERTIONS == 2
      var t0 = _emscripten_get_now();
#endif
      var replacement = growMemory(newSize);
#if ASSERTIONS == 2
      var t1 = _emscripten_get_now();
      out(`Heap resize call from ${oldSize} to ${newSize} took ${(t1 - t0)} msecs. Success: ${!!replacement}`);
#endif
      if (replacement) {
#if ASSERTIONS && WASM2JS
        err('Warning: Enlarging memory arrays, this is not fast! ' + [oldSize, newSize]);
#endif

#if EMSCRIPTEN_TRACING
        traceLogMessage("Emscripten", `Enlarging memory arrays from ${oldSize} to ${newSize}`);
        // And now report the new layout
        _emscripten_trace_report_memory_layout();
#endif
        return true;
      }
    }
#if ASSERTIONS
    err(`Failed to grow the heap from ${oldSize} bytes to ${newSize} bytes, not enough memory!`);
#endif
#if ABORTING_MALLOC
    abortOnCannotGrowMemory(requestedSize);
#else
    return false;
#endif
#endif // ALLOW_MEMORY_GROWTH
  },

  // Called after wasm grows memory. At that time we need to update the views.
  // Without this notification, we'd need to check the buffer in JS every time
  // we return from any wasm, which adds overhead. See
  // https://github.com/WebAssembly/WASI/issues/82
  emscripten_notify_memory_growth: (memoryIndex) => {
#if ASSERTIONS
    assert(memoryIndex == 0);
#endif
    updateMemoryViews();
  },

  system__deps: ['$setErrNo'],
  system: (command) => {
#if ENVIRONMENT_MAY_BE_NODE
    if (ENVIRONMENT_IS_NODE) {
      if (!command) return 1; // shell is available

      var cmdstr = UTF8ToString(command);
      if (!cmdstr.length) return 0; // this is what glibc seems to do (shell works test?)

      var cp = require('child_process');
      var ret = cp.spawnSync(cmdstr, [], {shell:true, stdio:'inherit'});

      var _W_EXITCODE = (ret, sig) => ((ret) << 8 | (sig));

      // this really only can happen if process is killed by signal
      if (ret.status === null) {
        // sadly node doesn't expose such function
        var signalToNumber = (sig) => {
          // implement only the most common ones, and fallback to SIGINT
          switch (sig) {
            case 'SIGHUP': return 1;
            case 'SIGINT': return 2;
            case 'SIGQUIT': return 3;
            case 'SIGFPE': return 8;
            case 'SIGKILL': return 9;
            case 'SIGALRM': return 14;
            case 'SIGTERM': return 15;
          }
          return 2; // SIGINT
        }
        return _W_EXITCODE(0, signalToNumber(ret.signal));
      }

      return _W_EXITCODE(ret.status, 0);
    }
#endif // ENVIRONMENT_MAY_BE_NODE
    // int system(const char *command);
    // http://pubs.opengroup.org/onlinepubs/000095399/functions/system.html
    // Can't call external programs.
    if (!command) return 0; // no shell available
    setErrNo({{{ cDefs.ENOSYS }}});
    return -1;
  },

  // ==========================================================================
  // stdlib.h
  // ==========================================================================

  // TODO: There are currently two abort() functions that get imported to asm
  // module scope: the built-in runtime function abort(), and this library
  // function _abort(). Remove one of these, importing two functions for the
  // same purpose is wasteful.
  abort: () => {
#if ASSERTIONS
    abort('native code called abort()');
#else
    abort('');
#endif
  },

  // This object can be modified by the user during startup, which affects
  // the initial values of the environment accessible by getenv.
  $ENV: {},

  getloadavg: (loadavg, nelem) => {
    // int getloadavg(double loadavg[], int nelem);
    // http://linux.die.net/man/3/getloadavg
    var limit = Math.min(nelem, 3);
    var doubleSize = {{{ getNativeTypeSize('double') }}};
    for (var i = 0; i < limit; i++) {
      {{{ makeSetValue('loadavg', 'i * doubleSize', '0.1', 'double') }}};
    }
    return limit;
  },

  // In -Oz builds, we replace memcpy() altogether with a non-unrolled wasm
  // variant, so we should never emit emscripten_memcpy_big() in the build.
  // In STANDALONE_WASM we avoid the emscripten_memcpy_big dependency so keep
  // the wasm file standalone.
  // In BULK_MEMORY mode we include native versions of these functions based
  // on memory.fill and memory.copy.
  // In MAIN_MODULE=1 or EMCC_FORCE_STDLIBS mode all of libc is force included
  // so we cannot override parts of it, and therefore cannot use libc_optz.
#if (SHRINK_LEVEL < 2 || LINKABLE || process.env.EMCC_FORCE_STDLIBS) && !STANDALONE_WASM && !BULK_MEMORY

#if MIN_CHROME_VERSION < 45 || MIN_EDGE_VERSION < 14 || MIN_FIREFOX_VERSION < 34 || MIN_IE_VERSION != TARGET_NOT_SUPPORTED || MIN_SAFARI_VERSION < 100101
  // https://developer.mozilla.org/en-US/docs/Web/JavaScript/Reference/Global_Objects/TypedArray/copyWithin lists browsers that support TypedArray.prototype.copyWithin, but it
  // has outdated information for Safari, saying it would not support it.
  // https://github.com/WebKit/webkit/commit/24a800eea4d82d6d595cdfec69d0f68e733b5c52#diff-c484911d8df319ba75fce0d8e7296333R1 suggests support was added on Aug 28, 2015.
  // Manual testing suggests:
  //   Safari/601.1 Version/9.0 on iPhone 4s with iOS 9.3.6 (released September 30, 2015) does not support copyWithin.
  // but the following systems do:
  //   AppleWebKit/602.2.14 Safari/602.1 Version/10.0 Mobile/14B100 iPhone OS 10_1_1 on iPhone 5s with iOS 10.1.1 (released October 31, 2016)
  //   AppleWebKit/603.3.8 Safari/602.1 Version/10.0 on iPhone 5 with iOS 10.3.4 (released July 22, 2019)
  //   AppleWebKit/605.1.15 iPhone OS 12_3_1 Version/12.1.1 Safari/604.1 on iPhone SE with iOS 12.3.1
  //   AppleWebKit/605.1.15 Safari/604.1 Version/13.0.4 iPhone OS 13_3 on iPhone 6s with iOS 13.3
  //   AppleWebKit/605.1.15 Version/13.0.3 Intel Mac OS X 10_15_1 on Safari 13.0.3 (15608.3.10.1.4) on macOS Catalina 10.15.1
  // Hence the support status of .copyWithin() for Safari version range [10.0.0, 10.1.0] is unknown.
  emscripten_memcpy_big: `= Uint8Array.prototype.copyWithin
    ? (dest, src, num) => HEAPU8.copyWithin(dest, src, src + num)
    : (dest, src, num) => HEAPU8.set(HEAPU8.subarray(src, src+num), dest)`,
#else
  emscripten_memcpy_big: (dest, src, num) => HEAPU8.copyWithin(fixPointer(dest), fixPointer(src), fixPointer(src) + fixPointer(num)),
#endif

#endif

  // ==========================================================================
  // assert.h
  // ==========================================================================

  __assert_fail: (condition, filename, line, func) => {
    abort(`Assertion failed: ${UTF8ToString(condition)}, at: ` + [filename ? UTF8ToString(filename) : 'unknown filename', line, func ? UTF8ToString(func) : 'unknown function']);
  },

  // ==========================================================================
  // time.h
  // ==========================================================================

  _mktime_js__i53abi: true,
  _mktime_js__deps: ['$ydayFromDate'],
  _mktime_js: (tmPtr) => {
    var date = new Date({{{ makeGetValue('tmPtr', C_STRUCTS.tm.tm_year, 'i32') }}} + 1900,
                        {{{ makeGetValue('tmPtr', C_STRUCTS.tm.tm_mon, 'i32') }}},
                        {{{ makeGetValue('tmPtr', C_STRUCTS.tm.tm_mday, 'i32') }}},
                        {{{ makeGetValue('tmPtr', C_STRUCTS.tm.tm_hour, 'i32') }}},
                        {{{ makeGetValue('tmPtr', C_STRUCTS.tm.tm_min, 'i32') }}},
                        {{{ makeGetValue('tmPtr', C_STRUCTS.tm.tm_sec, 'i32') }}},
                        0);

    // There's an ambiguous hour when the time goes back; the tm_isdst field is
    // used to disambiguate it.  Date() basically guesses, so we fix it up if it
    // guessed wrong, or fill in tm_isdst with the guess if it's -1.
    var dst = {{{ makeGetValue('tmPtr', C_STRUCTS.tm.tm_isdst, 'i32') }}};
    var guessedOffset = date.getTimezoneOffset();
    var start = new Date(date.getFullYear(), 0, 1);
    var summerOffset = new Date(date.getFullYear(), 6, 1).getTimezoneOffset();
    var winterOffset = start.getTimezoneOffset();
    var dstOffset = Math.min(winterOffset, summerOffset); // DST is in December in South
    if (dst < 0) {
      // Attention: some regions don't have DST at all.
      {{{ makeSetValue('tmPtr', C_STRUCTS.tm.tm_isdst, 'Number(summerOffset != winterOffset && dstOffset == guessedOffset)', 'i32') }}};
    } else if ((dst > 0) != (dstOffset == guessedOffset)) {
      var nonDstOffset = Math.max(winterOffset, summerOffset);
      var trueOffset = dst > 0 ? dstOffset : nonDstOffset;
      // Don't try setMinutes(date.getMinutes() + ...) -- it's messed up.
      date.setTime(date.getTime() + (trueOffset - guessedOffset)*60000);
    }

    {{{ makeSetValue('tmPtr', C_STRUCTS.tm.tm_wday, 'date.getDay()', 'i32') }}};
    var yday = ydayFromDate(date)|0;
    {{{ makeSetValue('tmPtr', C_STRUCTS.tm.tm_yday, 'yday', 'i32') }}};
    // To match expected behavior, update fields from date
    {{{ makeSetValue('tmPtr', C_STRUCTS.tm.tm_sec, 'date.getSeconds()', 'i32') }}};
    {{{ makeSetValue('tmPtr', C_STRUCTS.tm.tm_min, 'date.getMinutes()', 'i32') }}};
    {{{ makeSetValue('tmPtr', C_STRUCTS.tm.tm_hour, 'date.getHours()', 'i32') }}};
    {{{ makeSetValue('tmPtr', C_STRUCTS.tm.tm_mday, 'date.getDate()', 'i32') }}};
    {{{ makeSetValue('tmPtr', C_STRUCTS.tm.tm_mon, 'date.getMonth()', 'i32') }}};
    {{{ makeSetValue('tmPtr', C_STRUCTS.tm.tm_year, 'date.getYear()', 'i32') }}};

    return date.getTime() / 1000;
  },

  _gmtime_js__i53abi: true,
  _gmtime_js: (time, tmPtr) => {
    var date = new Date(time * 1000);
    {{{ makeSetValue('tmPtr', C_STRUCTS.tm.tm_sec, 'date.getUTCSeconds()', 'i32') }}};
    {{{ makeSetValue('tmPtr', C_STRUCTS.tm.tm_min, 'date.getUTCMinutes()', 'i32') }}};
    {{{ makeSetValue('tmPtr', C_STRUCTS.tm.tm_hour, 'date.getUTCHours()', 'i32') }}};
    {{{ makeSetValue('tmPtr', C_STRUCTS.tm.tm_mday, 'date.getUTCDate()', 'i32') }}};
    {{{ makeSetValue('tmPtr', C_STRUCTS.tm.tm_mon, 'date.getUTCMonth()', 'i32') }}};
    {{{ makeSetValue('tmPtr', C_STRUCTS.tm.tm_year, 'date.getUTCFullYear()-1900', 'i32') }}};
    {{{ makeSetValue('tmPtr', C_STRUCTS.tm.tm_wday, 'date.getUTCDay()', 'i32') }}};
    var start = Date.UTC(date.getUTCFullYear(), 0, 1, 0, 0, 0, 0);
    var yday = ((date.getTime() - start) / (1000 * 60 * 60 * 24))|0;
    {{{ makeSetValue('tmPtr', C_STRUCTS.tm.tm_yday, 'yday', 'i32') }}};
  },

  _timegm_js__i53abi: true,
  _timegm_js: (tmPtr) => {
    var time = Date.UTC({{{ makeGetValue('tmPtr', C_STRUCTS.tm.tm_year, 'i32') }}} + 1900,
                        {{{ makeGetValue('tmPtr', C_STRUCTS.tm.tm_mon, 'i32') }}},
                        {{{ makeGetValue('tmPtr', C_STRUCTS.tm.tm_mday, 'i32') }}},
                        {{{ makeGetValue('tmPtr', C_STRUCTS.tm.tm_hour, 'i32') }}},
                        {{{ makeGetValue('tmPtr', C_STRUCTS.tm.tm_min, 'i32') }}},
                        {{{ makeGetValue('tmPtr', C_STRUCTS.tm.tm_sec, 'i32') }}},
                        0);
    var date = new Date(time);

    {{{ makeSetValue('tmPtr', C_STRUCTS.tm.tm_wday, 'date.getUTCDay()', 'i32') }}};
    var start = Date.UTC(date.getUTCFullYear(), 0, 1, 0, 0, 0, 0);
    var yday = ((date.getTime() - start) / (1000 * 60 * 60 * 24))|0;
    {{{ makeSetValue('tmPtr', C_STRUCTS.tm.tm_yday, 'yday', 'i32') }}};

    return date.getTime() / 1000;
  },

  _localtime_js__i53abi: true,
  _localtime_js__deps: ['$ydayFromDate'],
  _localtime_js: (time, tmPtr) => {
    var date = new Date(time*1000);
    {{{ makeSetValue('tmPtr', C_STRUCTS.tm.tm_sec, 'date.getSeconds()', 'i32') }}};
    {{{ makeSetValue('tmPtr', C_STRUCTS.tm.tm_min, 'date.getMinutes()', 'i32') }}};
    {{{ makeSetValue('tmPtr', C_STRUCTS.tm.tm_hour, 'date.getHours()', 'i32') }}};
    {{{ makeSetValue('tmPtr', C_STRUCTS.tm.tm_mday, 'date.getDate()', 'i32') }}};
    {{{ makeSetValue('tmPtr', C_STRUCTS.tm.tm_mon, 'date.getMonth()', 'i32') }}};
    {{{ makeSetValue('tmPtr', C_STRUCTS.tm.tm_year, 'date.getFullYear()-1900', 'i32') }}};
    {{{ makeSetValue('tmPtr', C_STRUCTS.tm.tm_wday, 'date.getDay()', 'i32') }}};

    var yday = ydayFromDate(date)|0;
    {{{ makeSetValue('tmPtr', C_STRUCTS.tm.tm_yday, 'yday', 'i32') }}};
    {{{ makeSetValue('tmPtr', C_STRUCTS.tm.tm_gmtoff, '-(date.getTimezoneOffset() * 60)', 'i32') }}};

    // Attention: DST is in December in South, and some regions don't have DST at all.
    var start = new Date(date.getFullYear(), 0, 1);
    var summerOffset = new Date(date.getFullYear(), 6, 1).getTimezoneOffset();
    var winterOffset = start.getTimezoneOffset();
    var dst = (summerOffset != winterOffset && date.getTimezoneOffset() == Math.min(winterOffset, summerOffset))|0;
    {{{ makeSetValue('tmPtr', C_STRUCTS.tm.tm_isdst, 'dst', 'i32') }}};
  },

  // musl-internal function used to implement both `asctime` and `asctime_r`
  __asctime_r: (tmPtr, buf) => {
    var date = {
      tm_sec: {{{ makeGetValue('tmPtr', C_STRUCTS.tm.tm_sec, 'i32') }}},
      tm_min: {{{ makeGetValue('tmPtr', C_STRUCTS.tm.tm_min, 'i32') }}},
      tm_hour: {{{ makeGetValue('tmPtr', C_STRUCTS.tm.tm_hour, 'i32') }}},
      tm_mday: {{{ makeGetValue('tmPtr', C_STRUCTS.tm.tm_mday, 'i32') }}},
      tm_mon: {{{ makeGetValue('tmPtr', C_STRUCTS.tm.tm_mon, 'i32') }}},
      tm_year: {{{ makeGetValue('tmPtr', C_STRUCTS.tm.tm_year, 'i32') }}},
      tm_wday: {{{ makeGetValue('tmPtr', C_STRUCTS.tm.tm_wday, 'i32') }}}
    };
    var days = [ "Sun", "Mon", "Tue", "Wed", "Thu", "Fri", "Sat" ];
    var months = [ "Jan", "Feb", "Mar", "Apr", "May", "Jun",
                   "Jul", "Aug", "Sep", "Oct", "Nov", "Dec" ];
    var s = days[date.tm_wday] + ' ' + months[date.tm_mon] +
        (date.tm_mday < 10 ? '  ' : ' ') + date.tm_mday +
        (date.tm_hour < 10 ? ' 0' : ' ') + date.tm_hour +
        (date.tm_min < 10 ? ':0' : ':') + date.tm_min +
        (date.tm_sec < 10 ? ':0' : ':') + date.tm_sec +
        ' ' + (1900 + date.tm_year) + "\n";

    // asctime_r is specced to behave in an undefined manner if the algorithm would attempt
    // to write out more than 26 bytes (including the null terminator).
    // See http://pubs.opengroup.org/onlinepubs/9699919799/functions/asctime.html
    // Our undefined behavior is to truncate the write to at most 26 bytes, including null terminator.
    stringToUTF8(s, buf, 26);
    return buf;
  },

#if STACK_OVERFLOW_CHECK >= 2
  // Set stack limits used by binaryen's `StackCheck` pass.
#if MAIN_MODULE
  $setStackLimits__deps: ['$setDylinkStackLimits'],
#endif
  $setStackLimits: () => {
    var stackLow = _emscripten_stack_get_base();
    var stackHigh = _emscripten_stack_get_end();
#if RUNTIME_DEBUG
    dbg(`setStackLimits: ${ptrToString(stackLow)}, ${ptrToString(stackHigh)}`);
#endif
#if MAIN_MODULE
    // With dynamic linking we could have any number of pre-loaded libraries
    // that each need to have their stack limits set.
    setDylinkStackLimits(stackLow, stackHigh);
#else
    ___set_stack_limits(stackLow, stackHigh);
#endif
  },
#endif

  $withStackSave__internal: true,
  $withStackSave: (f) => {
    var stack = stackSave();
    var ret = f();
    stackRestore(stack);
    return ret;
  },

  _tzset_js__deps: ['$stringToNewUTF8'],
  _tzset_js__internal: true,
  _tzset_js: (timezone, daylight, tzname) => {
    // TODO: Use (malleable) environment variables instead of system settings.
    var currentYear = new Date().getFullYear();
    var winter = new Date(currentYear, 0, 1);
    var summer = new Date(currentYear, 6, 1);
    var winterOffset = winter.getTimezoneOffset();
    var summerOffset = summer.getTimezoneOffset();

    // Local standard timezone offset. Local standard time is not adjusted for daylight savings.
    // This code uses the fact that getTimezoneOffset returns a greater value during Standard Time versus Daylight Saving Time (DST).
    // Thus it determines the expected output during Standard Time, and it compares whether the output of the given date the same (Standard) or less (DST).
    var stdTimezoneOffset = Math.max(winterOffset, summerOffset);

    // timezone is specified as seconds west of UTC ("The external variable
    // `timezone` shall be set to the difference, in seconds, between
    // Coordinated Universal Time (UTC) and local standard time."), the same
    // as returned by stdTimezoneOffset.
    // See http://pubs.opengroup.org/onlinepubs/009695399/functions/tzset.html
    {{{ makeSetValue('timezone', '0', 'stdTimezoneOffset * 60', POINTER_TYPE) }}};

    {{{ makeSetValue('daylight', '0', 'Number(winterOffset != summerOffset)', 'i32') }}};

    function extractZone(date) {
      var match = date.toTimeString().match(/\(([A-Za-z ]+)\)$/);
      return match ? match[1] : "GMT";
    };
    var winterName = extractZone(winter);
    var summerName = extractZone(summer);
    var winterNamePtr = stringToNewUTF8(winterName);
    var summerNamePtr = stringToNewUTF8(summerName);
    if (summerOffset < winterOffset) {
      // Northern hemisphere
      {{{ makeSetValue('tzname', '0', 'winterNamePtr', POINTER_TYPE) }}};
      {{{ makeSetValue('tzname', POINTER_SIZE, 'summerNamePtr', POINTER_TYPE) }}};
    } else {
      {{{ makeSetValue('tzname', '0', 'summerNamePtr', POINTER_TYPE) }}};
      {{{ makeSetValue('tzname', POINTER_SIZE, 'winterNamePtr', POINTER_TYPE) }}};
    }
  },

  $MONTH_DAYS_REGULAR: [31, 28, 31, 30, 31, 30, 31, 31, 30, 31, 30, 31],
  $MONTH_DAYS_LEAP: [31, 29, 31, 30, 31, 30, 31, 31, 30, 31, 30, 31],
  $MONTH_DAYS_REGULAR_CUMULATIVE: [0, 31, 59, 90, 120, 151, 181, 212, 243, 273, 304, 334],
  $MONTH_DAYS_LEAP_CUMULATIVE: [0, 31, 60, 91, 121, 152, 182, 213, 244, 274, 305, 335],

  $isLeapYear: (year) => {
      return year%4 === 0 && (year%100 !== 0 || year%400 === 0);
  },

  $ydayFromDate__deps: ['$isLeapYear', '$MONTH_DAYS_LEAP_CUMULATIVE', '$MONTH_DAYS_REGULAR_CUMULATIVE'],
  $ydayFromDate: (date) => {
    var leap = isLeapYear(date.getFullYear());
    var monthDaysCumulative = (leap ? MONTH_DAYS_LEAP_CUMULATIVE : MONTH_DAYS_REGULAR_CUMULATIVE);
    var yday = monthDaysCumulative[date.getMonth()] + date.getDate() - 1; // -1 since it's days since Jan 1

    return yday;
  },

  $arraySum: (array, index) => {
    var sum = 0;
    for (var i = 0; i <= index; sum += array[i++]) {
      // no-op
    }
    return sum;
  },

  $addDays__deps: ['$isLeapYear', '$MONTH_DAYS_LEAP', '$MONTH_DAYS_REGULAR'],
  $addDays: (date, days) => {
    var newDate = new Date(date.getTime());
    while (days > 0) {
      var leap = isLeapYear(newDate.getFullYear());
      var currentMonth = newDate.getMonth();
      var daysInCurrentMonth = (leap ? MONTH_DAYS_LEAP : MONTH_DAYS_REGULAR)[currentMonth];

      if (days > daysInCurrentMonth-newDate.getDate()) {
        // we spill over to next month
        days -= (daysInCurrentMonth-newDate.getDate()+1);
        newDate.setDate(1);
        if (currentMonth < 11) {
          newDate.setMonth(currentMonth+1)
        } else {
          newDate.setMonth(0);
          newDate.setFullYear(newDate.getFullYear()+1);
        }
      } else {
        // we stay in current month
        newDate.setDate(newDate.getDate()+days);
        return newDate;
      }
    }

    return newDate;
  },

  // Note: this is not used in STANDALONE_WASM mode, because it is more
  //       compact to do it in JS.
  strftime__deps: ['$isLeapYear', '$arraySum', '$addDays', '$MONTH_DAYS_REGULAR', '$MONTH_DAYS_LEAP',
                   '$intArrayFromString', '$writeArrayToMemory'
  ],
  strftime: (s, maxsize, format, tm) => {
    // size_t strftime(char *restrict s, size_t maxsize, const char *restrict format, const struct tm *restrict timeptr);
    // http://pubs.opengroup.org/onlinepubs/009695399/functions/strftime.html

    var tm_zone = {{{ makeGetValue('tm', C_STRUCTS.tm.tm_zone, 'i32') }}};

    var date = {
      tm_sec: {{{ makeGetValue('tm', C_STRUCTS.tm.tm_sec, 'i32') }}},
      tm_min: {{{ makeGetValue('tm', C_STRUCTS.tm.tm_min, 'i32') }}},
      tm_hour: {{{ makeGetValue('tm', C_STRUCTS.tm.tm_hour, 'i32') }}},
      tm_mday: {{{ makeGetValue('tm', C_STRUCTS.tm.tm_mday, 'i32') }}},
      tm_mon: {{{ makeGetValue('tm', C_STRUCTS.tm.tm_mon, 'i32') }}},
      tm_year: {{{ makeGetValue('tm', C_STRUCTS.tm.tm_year, 'i32') }}},
      tm_wday: {{{ makeGetValue('tm', C_STRUCTS.tm.tm_wday, 'i32') }}},
      tm_yday: {{{ makeGetValue('tm', C_STRUCTS.tm.tm_yday, 'i32') }}},
      tm_isdst: {{{ makeGetValue('tm', C_STRUCTS.tm.tm_isdst, 'i32') }}},
      tm_gmtoff: {{{ makeGetValue('tm', C_STRUCTS.tm.tm_gmtoff, 'i32') }}},
      tm_zone: tm_zone ? UTF8ToString(tm_zone) : ''
    };

    var pattern = UTF8ToString(format);

    // expand format
    var EXPANSION_RULES_1 = {
      '%c': '%a %b %d %H:%M:%S %Y',     // Replaced by the locale's appropriate date and time representation - e.g., Mon Aug  3 14:02:01 2013
      '%D': '%m/%d/%y',                 // Equivalent to %m / %d / %y
      '%F': '%Y-%m-%d',                 // Equivalent to %Y - %m - %d
      '%h': '%b',                       // Equivalent to %b
      '%r': '%I:%M:%S %p',              // Replaced by the time in a.m. and p.m. notation
      '%R': '%H:%M',                    // Replaced by the time in 24-hour notation
      '%T': '%H:%M:%S',                 // Replaced by the time
      '%x': '%m/%d/%y',                 // Replaced by the locale's appropriate date representation
      '%X': '%H:%M:%S',                 // Replaced by the locale's appropriate time representation
      // Modified Conversion Specifiers
      '%Ec': '%c',                      // Replaced by the locale's alternative appropriate date and time representation.
      '%EC': '%C',                      // Replaced by the name of the base year (period) in the locale's alternative representation.
      '%Ex': '%m/%d/%y',                // Replaced by the locale's alternative date representation.
      '%EX': '%H:%M:%S',                // Replaced by the locale's alternative time representation.
      '%Ey': '%y',                      // Replaced by the offset from %EC (year only) in the locale's alternative representation.
      '%EY': '%Y',                      // Replaced by the full alternative year representation.
      '%Od': '%d',                      // Replaced by the day of the month, using the locale's alternative numeric symbols, filled as needed with leading zeros if there is any alternative symbol for zero; otherwise, with leading <space> characters.
      '%Oe': '%e',                      // Replaced by the day of the month, using the locale's alternative numeric symbols, filled as needed with leading <space> characters.
      '%OH': '%H',                      // Replaced by the hour (24-hour clock) using the locale's alternative numeric symbols.
      '%OI': '%I',                      // Replaced by the hour (12-hour clock) using the locale's alternative numeric symbols.
      '%Om': '%m',                      // Replaced by the month using the locale's alternative numeric symbols.
      '%OM': '%M',                      // Replaced by the minutes using the locale's alternative numeric symbols.
      '%OS': '%S',                      // Replaced by the seconds using the locale's alternative numeric symbols.
      '%Ou': '%u',                      // Replaced by the weekday as a number in the locale's alternative representation (Monday=1).
      '%OU': '%U',                      // Replaced by the week number of the year (Sunday as the first day of the week, rules corresponding to %U ) using the locale's alternative numeric symbols.
      '%OV': '%V',                      // Replaced by the week number of the year (Monday as the first day of the week, rules corresponding to %V ) using the locale's alternative numeric symbols.
      '%Ow': '%w',                      // Replaced by the number of the weekday (Sunday=0) using the locale's alternative numeric symbols.
      '%OW': '%W',                      // Replaced by the week number of the year (Monday as the first day of the week) using the locale's alternative numeric symbols.
      '%Oy': '%y',                      // Replaced by the year (offset from %C ) using the locale's alternative numeric symbols.
    };
    for (var rule in EXPANSION_RULES_1) {
      pattern = pattern.replace(new RegExp(rule, 'g'), EXPANSION_RULES_1[rule]);
    }

    var WEEKDAYS = ['Sunday', 'Monday', 'Tuesday', 'Wednesday', 'Thursday', 'Friday', 'Saturday'];
    var MONTHS = ['January', 'February', 'March', 'April', 'May', 'June', 'July', 'August', 'September', 'October', 'November', 'December'];

    function leadingSomething(value, digits, character) {
      var str = typeof value == 'number' ? value.toString() : (value || '');
      while (str.length < digits) {
        str = character[0]+str;
      }
      return str;
    }

    function leadingNulls(value, digits) {
      return leadingSomething(value, digits, '0');
    }

    function compareByDay(date1, date2) {
      function sgn(value) {
        return value < 0 ? -1 : (value > 0 ? 1 : 0);
      }

      var compare;
      if ((compare = sgn(date1.getFullYear()-date2.getFullYear())) === 0) {
        if ((compare = sgn(date1.getMonth()-date2.getMonth())) === 0) {
          compare = sgn(date1.getDate()-date2.getDate());
        }
      }
      return compare;
    }

    function getFirstWeekStartDate(janFourth) {
        switch (janFourth.getDay()) {
          case 0: // Sunday
            return new Date(janFourth.getFullYear()-1, 11, 29);
          case 1: // Monday
            return janFourth;
          case 2: // Tuesday
            return new Date(janFourth.getFullYear(), 0, 3);
          case 3: // Wednesday
            return new Date(janFourth.getFullYear(), 0, 2);
          case 4: // Thursday
            return new Date(janFourth.getFullYear(), 0, 1);
          case 5: // Friday
            return new Date(janFourth.getFullYear()-1, 11, 31);
          case 6: // Saturday
            return new Date(janFourth.getFullYear()-1, 11, 30);
        }
    }

    function getWeekBasedYear(date) {
        var thisDate = addDays(new Date(date.tm_year+1900, 0, 1), date.tm_yday);

        var janFourthThisYear = new Date(thisDate.getFullYear(), 0, 4);
        var janFourthNextYear = new Date(thisDate.getFullYear()+1, 0, 4);

        var firstWeekStartThisYear = getFirstWeekStartDate(janFourthThisYear);
        var firstWeekStartNextYear = getFirstWeekStartDate(janFourthNextYear);

        if (compareByDay(firstWeekStartThisYear, thisDate) <= 0) {
          // this date is after the start of the first week of this year
          if (compareByDay(firstWeekStartNextYear, thisDate) <= 0) {
            return thisDate.getFullYear()+1;
          }
          return thisDate.getFullYear();
        }
        return thisDate.getFullYear()-1;
    }

    var EXPANSION_RULES_2 = {
      '%a': (date) => WEEKDAYS[date.tm_wday].substring(0,3) ,
      '%A': (date) => WEEKDAYS[date.tm_wday],
      '%b': (date) => MONTHS[date.tm_mon].substring(0,3),
      '%B': (date) => MONTHS[date.tm_mon],
      '%C': (date) => {
        var year = date.tm_year+1900;
        return leadingNulls((year/100)|0,2);
      },
      '%d': (date) => leadingNulls(date.tm_mday, 2),
      '%e': (date) => leadingSomething(date.tm_mday, 2, ' '),
      '%g': (date) => {
        // %g, %G, and %V give values according to the ISO 8601:2000 standard week-based year.
        // In this system, weeks begin on a Monday and week 1 of the year is the week that includes
        // January 4th, which is also the week that includes the first Thursday of the year, and
        // is also the first week that contains at least four days in the year.
        // If the first Monday of January is the 2nd, 3rd, or 4th, the preceding days are part of
        // the last week of the preceding year; thus, for Saturday 2nd January 1999,
        // %G is replaced by 1998 and %V is replaced by 53. If December 29th, 30th,
        // or 31st is a Monday, it and any following days are part of week 1 of the following year.
        // Thus, for Tuesday 30th December 1997, %G is replaced by 1998 and %V is replaced by 01.

        return getWeekBasedYear(date).toString().substring(2);
      },
      '%G': (date) => getWeekBasedYear(date),
      '%H': (date) => leadingNulls(date.tm_hour, 2),
      '%I': (date) => {
        var twelveHour = date.tm_hour;
        if (twelveHour == 0) twelveHour = 12;
        else if (twelveHour > 12) twelveHour -= 12;
        return leadingNulls(twelveHour, 2);
      },
      '%j': (date) => {
        // Day of the year (001-366)
        return leadingNulls(date.tm_mday + arraySum(isLeapYear(date.tm_year+1900) ? MONTH_DAYS_LEAP : MONTH_DAYS_REGULAR, date.tm_mon-1), 3);
      },
      '%m': (date) => leadingNulls(date.tm_mon+1, 2),
      '%M': (date) => leadingNulls(date.tm_min, 2),
      '%n': () => '\n',
      '%p': (date) => {
        if (date.tm_hour >= 0 && date.tm_hour < 12) {
          return 'AM';
        }
        return 'PM';
      },
      '%S': (date) => leadingNulls(date.tm_sec, 2),
      '%t': () => '\t',
      '%u': (date) => date.tm_wday || 7,
      '%U': (date) => {
        var days = date.tm_yday + 7 - date.tm_wday;
        return leadingNulls(Math.floor(days / 7), 2);
      },
      '%V': (date) => {
        // Replaced by the week number of the year (Monday as the first day of the week)
        // as a decimal number [01,53]. If the week containing 1 January has four
        // or more days in the new year, then it is considered week 1.
        // Otherwise, it is the last week of the previous year, and the next week is week 1.
        // Both January 4th and the first Thursday of January are always in week 1. [ tm_year, tm_wday, tm_yday]
        var val = Math.floor((date.tm_yday + 7 - (date.tm_wday + 6) % 7 ) / 7);
        // If 1 Jan is just 1-3 days past Monday, the previous week
        // is also in this year.
        if ((date.tm_wday + 371 - date.tm_yday - 2) % 7 <= 2) {
          val++;
        }
        if (!val) {
          val = 52;
          // If 31 December of prev year a Thursday, or Friday of a
          // leap year, then the prev year has 53 weeks.
          var dec31 = (date.tm_wday + 7 - date.tm_yday - 1) % 7;
          if (dec31 == 4 || (dec31 == 5 && isLeapYear(date.tm_year%400-1))) {
            val++;
          }
        } else if (val == 53) {
          // If 1 January is not a Thursday, and not a Wednesday of a
          // leap year, then this year has only 52 weeks.
          var jan1 = (date.tm_wday + 371 - date.tm_yday) % 7;
          if (jan1 != 4 && (jan1 != 3 || !isLeapYear(date.tm_year)))
            val = 1;
        }
        return leadingNulls(val, 2);
      },
      '%w': (date) => date.tm_wday,
      '%W': (date) => {
        var days = date.tm_yday + 7 - ((date.tm_wday + 6) % 7);
        return leadingNulls(Math.floor(days / 7), 2);
      },
      '%y': (date) => {
        // Replaced by the last two digits of the year as a decimal number [00,99]. [ tm_year]
        return (date.tm_year+1900).toString().substring(2);
      },
      // Replaced by the year as a decimal number (for example, 1997). [ tm_year]
      '%Y': (date) => date.tm_year+1900,
      '%z': (date) => {
        // Replaced by the offset from UTC in the ISO 8601:2000 standard format ( +hhmm or -hhmm ).
        // For example, "-0430" means 4 hours 30 minutes behind UTC (west of Greenwich).
        var off = date.tm_gmtoff;
        var ahead = off >= 0;
        off = Math.abs(off) / 60;
        // convert from minutes into hhmm format (which means 60 minutes = 100 units)
        off = (off / 60)*100 + (off % 60);
        return (ahead ? '+' : '-') + String("0000" + off).slice(-4);
      },
      '%Z': (date) => date.tm_zone,
      '%%': () => '%'
    };

    // Replace %% with a pair of NULLs (which cannot occur in a C string), then
    // re-inject them after processing.
    pattern = pattern.replace(/%%/g, '\0\0')
    for (var rule in EXPANSION_RULES_2) {
      if (pattern.includes(rule)) {
        pattern = pattern.replace(new RegExp(rule, 'g'), EXPANSION_RULES_2[rule](date));
      }
    }
    pattern = pattern.replace(/\0\0/g, '%')

    var bytes = intArrayFromString(pattern, false);
    if (bytes.length > maxsize) {
      return 0;
    }

    writeArrayToMemory(bytes, s);
    return bytes.length-1;
  },
  strftime_l__deps: ['strftime'],
  strftime_l: (s, maxsize, format, tm, loc) => {
    return _strftime(s, maxsize, format, tm); // no locale support yet
  },

  strptime__deps: ['$isLeapYear', '$arraySum', '$addDays', '$MONTH_DAYS_REGULAR', '$MONTH_DAYS_LEAP',
                   '$jstoi_q', '$intArrayFromString' ],
  strptime: (buf, format, tm) => {
    // char *strptime(const char *restrict buf, const char *restrict format, struct tm *restrict tm);
    // http://pubs.opengroup.org/onlinepubs/009695399/functions/strptime.html
    var pattern = UTF8ToString(format);

    // escape special characters
    // TODO: not sure we really need to escape all of these in JS regexps
    var SPECIAL_CHARS = '\\!@#$^&*()+=-[]/{}|:<>?,.';
    for (var i=0, ii=SPECIAL_CHARS.length; i<ii; ++i) {
      pattern = pattern.replace(new RegExp('\\'+SPECIAL_CHARS[i], 'g'), '\\'+SPECIAL_CHARS[i]);
    }

    // reduce number of matchers
    var EQUIVALENT_MATCHERS = {
      '%A':  '%a',
      '%B':  '%b',
      '%c':  '%a %b %d %H:%M:%S %Y',
      '%D':  '%m\\/%d\\/%y',
      '%e':  '%d',
      '%F':  '%Y-%m-%d',
      '%h':  '%b',
      '%R':  '%H\\:%M',
      '%r':  '%I\\:%M\\:%S\\s%p',
      '%T':  '%H\\:%M\\:%S',
      '%x':  '%m\\/%d\\/(?:%y|%Y)',
      '%X':  '%H\\:%M\\:%S'
    };
    for (var matcher in EQUIVALENT_MATCHERS) {
      pattern = pattern.replace(matcher, EQUIVALENT_MATCHERS[matcher]);
    }

    // TODO: take care of locale

    var DATE_PATTERNS = {
      /* weeday name */     '%a': '(?:Sun(?:day)?)|(?:Mon(?:day)?)|(?:Tue(?:sday)?)|(?:Wed(?:nesday)?)|(?:Thu(?:rsday)?)|(?:Fri(?:day)?)|(?:Sat(?:urday)?)',
      /* month name */      '%b': '(?:Jan(?:uary)?)|(?:Feb(?:ruary)?)|(?:Mar(?:ch)?)|(?:Apr(?:il)?)|May|(?:Jun(?:e)?)|(?:Jul(?:y)?)|(?:Aug(?:ust)?)|(?:Sep(?:tember)?)|(?:Oct(?:ober)?)|(?:Nov(?:ember)?)|(?:Dec(?:ember)?)',
      /* century */         '%C': '\\d\\d',
      /* day of month */    '%d': '0[1-9]|[1-9](?!\\d)|1\\d|2\\d|30|31',
      /* hour (24hr) */     '%H': '\\d(?!\\d)|[0,1]\\d|20|21|22|23',
      /* hour (12hr) */     '%I': '\\d(?!\\d)|0\\d|10|11|12',
      /* day of year */     '%j': '00[1-9]|0?[1-9](?!\\d)|0?[1-9]\\d(?!\\d)|[1,2]\\d\\d|3[0-6]\\d',
      /* month */           '%m': '0[1-9]|[1-9](?!\\d)|10|11|12',
      /* minutes */         '%M': '0\\d|\\d(?!\\d)|[1-5]\\d',
      /* whitespace */      '%n': '\\s',
      /* AM/PM */           '%p': 'AM|am|PM|pm|A\\.M\\.|a\\.m\\.|P\\.M\\.|p\\.m\\.',
      /* seconds */         '%S': '0\\d|\\d(?!\\d)|[1-5]\\d|60',
      /* week number */     '%U': '0\\d|\\d(?!\\d)|[1-4]\\d|50|51|52|53',
      /* week number */     '%W': '0\\d|\\d(?!\\d)|[1-4]\\d|50|51|52|53',
      /* weekday number */  '%w': '[0-6]',
      /* 2-digit year */    '%y': '\\d\\d',
      /* 4-digit year */    '%Y': '\\d\\d\\d\\d',
      /* % */               '%%': '%',
      /* whitespace */      '%t': '\\s',
    };

    var MONTH_NUMBERS = {JAN: 0, FEB: 1, MAR: 2, APR: 3, MAY: 4, JUN: 5, JUL: 6, AUG: 7, SEP: 8, OCT: 9, NOV: 10, DEC: 11};
    var DAY_NUMBERS_SUN_FIRST = {SUN: 0, MON: 1, TUE: 2, WED: 3, THU: 4, FRI: 5, SAT: 6};
    var DAY_NUMBERS_MON_FIRST = {MON: 0, TUE: 1, WED: 2, THU: 3, FRI: 4, SAT: 5, SUN: 6};

    for (var datePattern in DATE_PATTERNS) {
      pattern = pattern.replace(datePattern, '('+datePattern+DATE_PATTERNS[datePattern]+')');
    }

    // take care of capturing groups
    var capture = [];
    for (var i=pattern.indexOf('%'); i>=0; i=pattern.indexOf('%')) {
      capture.push(pattern[i+1]);
      pattern = pattern.replace(new RegExp('\\%'+pattern[i+1], 'g'), '');
    }

    var matches = new RegExp('^'+pattern, "i").exec(UTF8ToString(buf))
    // out(UTF8ToString(buf)+ ' is matched by '+((new RegExp('^'+pattern)).source)+' into: '+JSON.stringify(matches));

    function initDate() {
      function fixup(value, min, max) {
        return (typeof value != 'number' || isNaN(value)) ? min : (value>=min ? (value<=max ? value: max): min);
      };
      return {
        year: fixup({{{ makeGetValue('tm', C_STRUCTS.tm.tm_year, 'i32') }}} + 1900 , 1970, 9999),
        month: fixup({{{ makeGetValue('tm', C_STRUCTS.tm.tm_mon, 'i32') }}}, 0, 11),
        day: fixup({{{ makeGetValue('tm', C_STRUCTS.tm.tm_mday, 'i32') }}}, 1, 31),
        hour: fixup({{{ makeGetValue('tm', C_STRUCTS.tm.tm_hour, 'i32') }}}, 0, 23),
        min: fixup({{{ makeGetValue('tm', C_STRUCTS.tm.tm_min, 'i32') }}}, 0, 59),
        sec: fixup({{{ makeGetValue('tm', C_STRUCTS.tm.tm_sec, 'i32') }}}, 0, 59)
      };
    };

    if (matches) {
      var date = initDate();
      var value;

      var getMatch = (symbol) => {
        var pos = capture.indexOf(symbol);
        // check if symbol appears in regexp
        if (pos >= 0) {
          // return matched value or null (falsy!) for non-matches
          return matches[pos+1];
        }
        return;
      };

      // seconds
      if ((value=getMatch('S'))) {
        date.sec = jstoi_q(value);
      }

      // minutes
      if ((value=getMatch('M'))) {
        date.min = jstoi_q(value);
      }

      // hours
      if ((value=getMatch('H'))) {
        // 24h clock
        date.hour = jstoi_q(value);
      } else if ((value = getMatch('I'))) {
        // AM/PM clock
        var hour = jstoi_q(value);
        if ((value=getMatch('p'))) {
          hour += value.toUpperCase()[0] === 'P' ? 12 : 0;
        }
        date.hour = hour;
      }

      // year
      if ((value=getMatch('Y'))) {
        // parse from four-digit year
        date.year = jstoi_q(value);
      } else if ((value=getMatch('y'))) {
        // parse from two-digit year...
        var year = jstoi_q(value);
        if ((value=getMatch('C'))) {
          // ...and century
          year += jstoi_q(value)*100;
        } else {
          // ...and rule-of-thumb
          year += year<69 ? 2000 : 1900;
        }
        date.year = year;
      }

      // month
      if ((value=getMatch('m'))) {
        // parse from month number
        date.month = jstoi_q(value)-1;
      } else if ((value=getMatch('b'))) {
        // parse from month name
        date.month = MONTH_NUMBERS[value.substring(0,3).toUpperCase()] || 0;
        // TODO: derive month from day in year+year, week number+day of week+year
      }

      // day
      if ((value=getMatch('d'))) {
        // get day of month directly
        date.day = jstoi_q(value);
      } else if ((value=getMatch('j'))) {
        // get day of month from day of year ...
        var day = jstoi_q(value);
        var leapYear = isLeapYear(date.year);
        for (var month=0; month<12; ++month) {
          var daysUntilMonth = arraySum(leapYear ? MONTH_DAYS_LEAP : MONTH_DAYS_REGULAR, month-1);
          if (day<=daysUntilMonth+(leapYear ? MONTH_DAYS_LEAP : MONTH_DAYS_REGULAR)[month]) {
            date.day = day-daysUntilMonth;
          }
        }
      } else if ((value=getMatch('a'))) {
        // get day of month from weekday ...
        var weekDay = value.substring(0,3).toUpperCase();
        if ((value=getMatch('U'))) {
          // ... and week number (Sunday being first day of week)
          // Week number of the year (Sunday as the first day of the week) as a decimal number [00,53].
          // All days in a new year preceding the first Sunday are considered to be in week 0.
          var weekDayNumber = DAY_NUMBERS_SUN_FIRST[weekDay];
          var weekNumber = jstoi_q(value);

          // January 1st
          var janFirst = new Date(date.year, 0, 1);
          var endDate;
          if (janFirst.getDay() === 0) {
            // Jan 1st is a Sunday, and, hence in the 1st CW
            endDate = addDays(janFirst, weekDayNumber+7*(weekNumber-1));
          } else {
            // Jan 1st is not a Sunday, and, hence still in the 0th CW
            endDate = addDays(janFirst, 7-janFirst.getDay()+weekDayNumber+7*(weekNumber-1));
          }
          date.day = endDate.getDate();
          date.month = endDate.getMonth();
        } else if ((value=getMatch('W'))) {
          // ... and week number (Monday being first day of week)
          // Week number of the year (Monday as the first day of the week) as a decimal number [00,53].
          // All days in a new year preceding the first Monday are considered to be in week 0.
          var weekDayNumber = DAY_NUMBERS_MON_FIRST[weekDay];
          var weekNumber = jstoi_q(value);

          // January 1st
          var janFirst = new Date(date.year, 0, 1);
          var endDate;
          if (janFirst.getDay()===1) {
            // Jan 1st is a Monday, and, hence in the 1st CW
             endDate = addDays(janFirst, weekDayNumber+7*(weekNumber-1));
          } else {
            // Jan 1st is not a Monday, and, hence still in the 0th CW
            endDate = addDays(janFirst, 7-janFirst.getDay()+1+weekDayNumber+7*(weekNumber-1));
          }

          date.day = endDate.getDate();
          date.month = endDate.getMonth();
        }
      }

      /*
      tm_sec  int seconds after the minute  0-61*
      tm_min  int minutes after the hour  0-59
      tm_hour int hours since midnight  0-23
      tm_mday int day of the month  1-31
      tm_mon  int months since January  0-11
      tm_year int years since 1900
      tm_wday int days since Sunday 0-6
      tm_yday int days since January 1  0-365
      tm_isdst  int Daylight Saving Time flag
      */

      var fullDate = new Date(date.year, date.month, date.day, date.hour, date.min, date.sec, 0);
      {{{ makeSetValue('tm', C_STRUCTS.tm.tm_sec, 'fullDate.getSeconds()', 'i32') }}};
      {{{ makeSetValue('tm', C_STRUCTS.tm.tm_min, 'fullDate.getMinutes()', 'i32') }}};
      {{{ makeSetValue('tm', C_STRUCTS.tm.tm_hour, 'fullDate.getHours()', 'i32') }}};
      {{{ makeSetValue('tm', C_STRUCTS.tm.tm_mday, 'fullDate.getDate()', 'i32') }}};
      {{{ makeSetValue('tm', C_STRUCTS.tm.tm_mon, 'fullDate.getMonth()', 'i32') }}};
      {{{ makeSetValue('tm', C_STRUCTS.tm.tm_year, 'fullDate.getFullYear()-1900', 'i32') }}};
      {{{ makeSetValue('tm', C_STRUCTS.tm.tm_wday, 'fullDate.getDay()', 'i32') }}};
      {{{ makeSetValue('tm', C_STRUCTS.tm.tm_yday, 'arraySum(isLeapYear(fullDate.getFullYear()) ? MONTH_DAYS_LEAP : MONTH_DAYS_REGULAR, fullDate.getMonth()-1)+fullDate.getDate()-1', 'i32') }}};
      {{{ makeSetValue('tm', C_STRUCTS.tm.tm_isdst, '0', 'i32') }}};

      // we need to convert the matched sequence into an integer array to take care of UTF-8 characters > 0x7F
      // TODO: not sure that intArrayFromString handles all unicode characters correctly
      return buf+intArrayFromString(matches[0]).length-1;
    }

    return 0;
  },
  strptime_l__deps: ['strptime'],
  strptime_l: (buf, format, tm, locale) => {
    return _strptime(buf, format, tm); // no locale support yet
  },

  // ==========================================================================
  // setjmp.h
  // ==========================================================================

#if SUPPORT_LONGJMP == 'emscripten'
  // In WebAssemblyLowerEmscriptenEHSjLj pass in the LLVM backend, function
  // calls that exist in the same function with setjmp are converted to a code
  // sequence that includes invokes, malloc, free, saveSetjmp, and
  // emscripten_longjmp.  setThrew is called from invokes, but we don't have
  // any way to express that dependency so we use emscripten_throw_longjmp as
  // a proxy and declare the dependency here.
  _emscripten_throw_longjmp__deps: ['setThrew'],
  _emscripten_throw_longjmp: () => {
#if EXCEPTION_STACK_TRACES
    throw new EmscriptenSjLj;
#else
    throw Infinity;
#endif
  },
#elif !SUPPORT_LONGJMP
#if !INCLUDE_FULL_LIBRARY
  // These are in order to print helpful error messages when either longjmp of
  // setjmp is used.
  longjmp__deps: [() => {
    error('longjmp support was disabled (SUPPORT_LONGJMP=0), but it is required by the code (either set SUPPORT_LONGJMP=1, or remove uses of it in the project)');
  }],
  get setjmp__deps() {
    return this.longjmp__deps;
  },
  // This is to print the correct error message when a program is built with
  // SUPPORT_LONGJMP=1 but linked with SUPPORT_LONGJMP=0. When a program is
  // built with SUPPORT_LONGJMP=1, the object file contains references of not
  // longjmp but _emscripten_throw_longjmp, which is called from
  // emscripten_longjmp.
  get _emscripten_throw_longjmp__deps() {
    return this.longjmp__deps;
  },
#endif
  _emscripten_throw_longjmp: () => {
    error('longjmp support was disabled (SUPPORT_LONGJMP=0), but it is required by the code (either set SUPPORT_LONGJMP=1, or remove uses of it in the project)');
  },
  // will never be emitted, as the dep errors at compile time
  longjmp: (env, value) => {
    abort('longjmp not supported (build with -s SUPPORT_LONGJMP)');
  },
  setjmp: (env) => {
    abort('setjmp not supported (build with -s SUPPORT_LONGJMP)');
  },
#endif

  // ==========================================================================
  // errno.h
  // ==========================================================================

  $ERRNO_CODES__postset: `ERRNO_CODES = {
    'EPERM': {{{ cDefs.EPERM }}},
    'ENOENT': {{{ cDefs.ENOENT }}},
    'ESRCH': {{{ cDefs.ESRCH }}},
    'EINTR': {{{ cDefs.EINTR }}},
    'EIO': {{{ cDefs.EIO }}},
    'ENXIO': {{{ cDefs.ENXIO }}},
    'E2BIG': {{{ cDefs.E2BIG }}},
    'ENOEXEC': {{{ cDefs.ENOEXEC }}},
    'EBADF': {{{ cDefs.EBADF }}},
    'ECHILD': {{{ cDefs.ECHILD }}},
    'EAGAIN': {{{ cDefs.EAGAIN }}},
    'EWOULDBLOCK': {{{ cDefs.EWOULDBLOCK }}},
    'ENOMEM': {{{ cDefs.ENOMEM }}},
    'EACCES': {{{ cDefs.EACCES }}},
    'EFAULT': {{{ cDefs.EFAULT }}},
    'ENOTBLK': {{{ cDefs.ENOTBLK }}},
    'EBUSY': {{{ cDefs.EBUSY }}},
    'EEXIST': {{{ cDefs.EEXIST }}},
    'EXDEV': {{{ cDefs.EXDEV }}},
    'ENODEV': {{{ cDefs.ENODEV }}},
    'ENOTDIR': {{{ cDefs.ENOTDIR }}},
    'EISDIR': {{{ cDefs.EISDIR }}},
    'EINVAL': {{{ cDefs.EINVAL }}},
    'ENFILE': {{{ cDefs.ENFILE }}},
    'EMFILE': {{{ cDefs.EMFILE }}},
    'ENOTTY': {{{ cDefs.ENOTTY }}},
    'ETXTBSY': {{{ cDefs.ETXTBSY }}},
    'EFBIG': {{{ cDefs.EFBIG }}},
    'ENOSPC': {{{ cDefs.ENOSPC }}},
    'ESPIPE': {{{ cDefs.ESPIPE }}},
    'EROFS': {{{ cDefs.EROFS }}},
    'EMLINK': {{{ cDefs.EMLINK }}},
    'EPIPE': {{{ cDefs.EPIPE }}},
    'EDOM': {{{ cDefs.EDOM }}},
    'ERANGE': {{{ cDefs.ERANGE }}},
    'ENOMSG': {{{ cDefs.ENOMSG }}},
    'EIDRM': {{{ cDefs.EIDRM }}},
    'ECHRNG': {{{ cDefs.ECHRNG }}},
    'EL2NSYNC': {{{ cDefs.EL2NSYNC }}},
    'EL3HLT': {{{ cDefs.EL3HLT }}},
    'EL3RST': {{{ cDefs.EL3RST }}},
    'ELNRNG': {{{ cDefs.ELNRNG }}},
    'EUNATCH': {{{ cDefs.EUNATCH }}},
    'ENOCSI': {{{ cDefs.ENOCSI }}},
    'EL2HLT': {{{ cDefs.EL2HLT }}},
    'EDEADLK': {{{ cDefs.EDEADLK }}},
    'ENOLCK': {{{ cDefs.ENOLCK }}},
    'EBADE': {{{ cDefs.EBADE }}},
    'EBADR': {{{ cDefs.EBADR }}},
    'EXFULL': {{{ cDefs.EXFULL }}},
    'ENOANO': {{{ cDefs.ENOANO }}},
    'EBADRQC': {{{ cDefs.EBADRQC }}},
    'EBADSLT': {{{ cDefs.EBADSLT }}},
    'EDEADLOCK': {{{ cDefs.EDEADLOCK }}},
    'EBFONT': {{{ cDefs.EBFONT }}},
    'ENOSTR': {{{ cDefs.ENOSTR }}},
    'ENODATA': {{{ cDefs.ENODATA }}},
    'ETIME': {{{ cDefs.ETIME }}},
    'ENOSR': {{{ cDefs.ENOSR }}},
    'ENONET': {{{ cDefs.ENONET }}},
    'ENOPKG': {{{ cDefs.ENOPKG }}},
    'EREMOTE': {{{ cDefs.EREMOTE }}},
    'ENOLINK': {{{ cDefs.ENOLINK }}},
    'EADV': {{{ cDefs.EADV }}},
    'ESRMNT': {{{ cDefs.ESRMNT }}},
    'ECOMM': {{{ cDefs.ECOMM }}},
    'EPROTO': {{{ cDefs.EPROTO }}},
    'EMULTIHOP': {{{ cDefs.EMULTIHOP }}},
    'EDOTDOT': {{{ cDefs.EDOTDOT }}},
    'EBADMSG': {{{ cDefs.EBADMSG }}},
    'ENOTUNIQ': {{{ cDefs.ENOTUNIQ }}},
    'EBADFD': {{{ cDefs.EBADFD }}},
    'EREMCHG': {{{ cDefs.EREMCHG }}},
    'ELIBACC': {{{ cDefs.ELIBACC }}},
    'ELIBBAD': {{{ cDefs.ELIBBAD }}},
    'ELIBSCN': {{{ cDefs.ELIBSCN }}},
    'ELIBMAX': {{{ cDefs.ELIBMAX }}},
    'ELIBEXEC': {{{ cDefs.ELIBEXEC }}},
    'ENOSYS': {{{ cDefs.ENOSYS }}},
    'ENOTEMPTY': {{{ cDefs.ENOTEMPTY }}},
    'ENAMETOOLONG': {{{ cDefs.ENAMETOOLONG }}},
    'ELOOP': {{{ cDefs.ELOOP }}},
    'EOPNOTSUPP': {{{ cDefs.EOPNOTSUPP }}},
    'EPFNOSUPPORT': {{{ cDefs.EPFNOSUPPORT }}},
    'ECONNRESET': {{{ cDefs.ECONNRESET }}},
    'ENOBUFS': {{{ cDefs.ENOBUFS }}},
    'EAFNOSUPPORT': {{{ cDefs.EAFNOSUPPORT }}},
    'EPROTOTYPE': {{{ cDefs.EPROTOTYPE }}},
    'ENOTSOCK': {{{ cDefs.ENOTSOCK }}},
    'ENOPROTOOPT': {{{ cDefs.ENOPROTOOPT }}},
    'ESHUTDOWN': {{{ cDefs.ESHUTDOWN }}},
    'ECONNREFUSED': {{{ cDefs.ECONNREFUSED }}},
    'EADDRINUSE': {{{ cDefs.EADDRINUSE }}},
    'ECONNABORTED': {{{ cDefs.ECONNABORTED }}},
    'ENETUNREACH': {{{ cDefs.ENETUNREACH }}},
    'ENETDOWN': {{{ cDefs.ENETDOWN }}},
    'ETIMEDOUT': {{{ cDefs.ETIMEDOUT }}},
    'EHOSTDOWN': {{{ cDefs.EHOSTDOWN }}},
    'EHOSTUNREACH': {{{ cDefs.EHOSTUNREACH }}},
    'EINPROGRESS': {{{ cDefs.EINPROGRESS }}},
    'EALREADY': {{{ cDefs.EALREADY }}},
    'EDESTADDRREQ': {{{ cDefs.EDESTADDRREQ }}},
    'EMSGSIZE': {{{ cDefs.EMSGSIZE }}},
    'EPROTONOSUPPORT': {{{ cDefs.EPROTONOSUPPORT }}},
    'ESOCKTNOSUPPORT': {{{ cDefs.ESOCKTNOSUPPORT }}},
    'EADDRNOTAVAIL': {{{ cDefs.EADDRNOTAVAIL }}},
    'ENETRESET': {{{ cDefs.ENETRESET }}},
    'EISCONN': {{{ cDefs.EISCONN }}},
    'ENOTCONN': {{{ cDefs.ENOTCONN }}},
    'ETOOMANYREFS': {{{ cDefs.ETOOMANYREFS }}},
    'EUSERS': {{{ cDefs.EUSERS }}},
    'EDQUOT': {{{ cDefs.EDQUOT }}},
    'ESTALE': {{{ cDefs.ESTALE }}},
    'ENOTSUP': {{{ cDefs.ENOTSUP }}},
    'ENOMEDIUM': {{{ cDefs.ENOMEDIUM }}},
    'EILSEQ': {{{ cDefs.EILSEQ }}},
    'EOVERFLOW': {{{ cDefs.EOVERFLOW }}},
    'ECANCELED': {{{ cDefs.ECANCELED }}},
    'ENOTRECOVERABLE': {{{ cDefs.ENOTRECOVERABLE }}},
    'EOWNERDEAD': {{{ cDefs.EOWNERDEAD }}},
    'ESTRPIPE': {{{ cDefs.ESTRPIPE }}},
  };`,
  $ERRNO_CODES: {},
  $ERRNO_MESSAGES: {
    0: 'Success',
    {{{ cDefs.EPERM }}}: 'Not super-user',
    {{{ cDefs.ENOENT }}}: 'No such file or directory',
    {{{ cDefs.ESRCH }}}: 'No such process',
    {{{ cDefs.EINTR }}}: 'Interrupted system call',
    {{{ cDefs.EIO }}}: 'I/O error',
    {{{ cDefs.ENXIO }}}: 'No such device or address',
    {{{ cDefs.E2BIG }}}: 'Arg list too long',
    {{{ cDefs.ENOEXEC }}}: 'Exec format error',
    {{{ cDefs.EBADF }}}: 'Bad file number',
    {{{ cDefs.ECHILD }}}: 'No children',
    {{{ cDefs.EWOULDBLOCK }}}: 'No more processes',
    {{{ cDefs.ENOMEM }}}: 'Not enough core',
    {{{ cDefs.EACCES }}}: 'Permission denied',
    {{{ cDefs.EFAULT }}}: 'Bad address',
    {{{ cDefs.ENOTBLK }}}: 'Block device required',
    {{{ cDefs.EBUSY }}}: 'Mount device busy',
    {{{ cDefs.EEXIST }}}: 'File exists',
    {{{ cDefs.EXDEV }}}: 'Cross-device link',
    {{{ cDefs.ENODEV }}}: 'No such device',
    {{{ cDefs.ENOTDIR }}}: 'Not a directory',
    {{{ cDefs.EISDIR }}}: 'Is a directory',
    {{{ cDefs.EINVAL }}}: 'Invalid argument',
    {{{ cDefs.ENFILE }}}: 'Too many open files in system',
    {{{ cDefs.EMFILE }}}: 'Too many open files',
    {{{ cDefs.ENOTTY }}}: 'Not a typewriter',
    {{{ cDefs.ETXTBSY }}}: 'Text file busy',
    {{{ cDefs.EFBIG }}}: 'File too large',
    {{{ cDefs.ENOSPC }}}: 'No space left on device',
    {{{ cDefs.ESPIPE }}}: 'Illegal seek',
    {{{ cDefs.EROFS }}}: 'Read only file system',
    {{{ cDefs.EMLINK }}}: 'Too many links',
    {{{ cDefs.EPIPE }}}: 'Broken pipe',
    {{{ cDefs.EDOM }}}: 'Math arg out of domain of func',
    {{{ cDefs.ERANGE }}}: 'Math result not representable',
    {{{ cDefs.ENOMSG }}}: 'No message of desired type',
    {{{ cDefs.EIDRM }}}: 'Identifier removed',
    {{{ cDefs.ECHRNG }}}: 'Channel number out of range',
    {{{ cDefs.EL2NSYNC }}}: 'Level 2 not synchronized',
    {{{ cDefs.EL3HLT }}}: 'Level 3 halted',
    {{{ cDefs.EL3RST }}}: 'Level 3 reset',
    {{{ cDefs.ELNRNG }}}: 'Link number out of range',
    {{{ cDefs.EUNATCH }}}: 'Protocol driver not attached',
    {{{ cDefs.ENOCSI }}}: 'No CSI structure available',
    {{{ cDefs.EL2HLT }}}: 'Level 2 halted',
    {{{ cDefs.EDEADLK }}}: 'Deadlock condition',
    {{{ cDefs.ENOLCK }}}: 'No record locks available',
    {{{ cDefs.EBADE }}}: 'Invalid exchange',
    {{{ cDefs.EBADR }}}: 'Invalid request descriptor',
    {{{ cDefs.EXFULL }}}: 'Exchange full',
    {{{ cDefs.ENOANO }}}: 'No anode',
    {{{ cDefs.EBADRQC }}}: 'Invalid request code',
    {{{ cDefs.EBADSLT }}}: 'Invalid slot',
    {{{ cDefs.EDEADLOCK }}}: 'File locking deadlock error',
    {{{ cDefs.EBFONT }}}: 'Bad font file fmt',
    {{{ cDefs.ENOSTR }}}: 'Device not a stream',
    {{{ cDefs.ENODATA }}}: 'No data (for no delay io)',
    {{{ cDefs.ETIME }}}: 'Timer expired',
    {{{ cDefs.ENOSR }}}: 'Out of streams resources',
    {{{ cDefs.ENONET }}}: 'Machine is not on the network',
    {{{ cDefs.ENOPKG }}}: 'Package not installed',
    {{{ cDefs.EREMOTE }}}: 'The object is remote',
    {{{ cDefs.ENOLINK }}}: 'The link has been severed',
    {{{ cDefs.EADV }}}: 'Advertise error',
    {{{ cDefs.ESRMNT }}}: 'Srmount error',
    {{{ cDefs.ECOMM }}}: 'Communication error on send',
    {{{ cDefs.EPROTO }}}: 'Protocol error',
    {{{ cDefs.EMULTIHOP }}}: 'Multihop attempted',
    {{{ cDefs.EDOTDOT }}}: 'Cross mount point (not really error)',
    {{{ cDefs.EBADMSG }}}: 'Trying to read unreadable message',
    {{{ cDefs.ENOTUNIQ }}}: 'Given log. name not unique',
    {{{ cDefs.EBADFD }}}: 'f.d. invalid for this operation',
    {{{ cDefs.EREMCHG }}}: 'Remote address changed',
    {{{ cDefs.ELIBACC }}}: 'Can   access a needed shared lib',
    {{{ cDefs.ELIBBAD }}}: 'Accessing a corrupted shared lib',
    {{{ cDefs.ELIBSCN }}}: '.lib section in a.out corrupted',
    {{{ cDefs.ELIBMAX }}}: 'Attempting to link in too many libs',
    {{{ cDefs.ELIBEXEC }}}: 'Attempting to exec a shared library',
    {{{ cDefs.ENOSYS }}}: 'Function not implemented',
    {{{ cDefs.ENOTEMPTY }}}: 'Directory not empty',
    {{{ cDefs.ENAMETOOLONG }}}: 'File or path name too long',
    {{{ cDefs.ELOOP }}}: 'Too many symbolic links',
    {{{ cDefs.EOPNOTSUPP }}}: 'Operation not supported on transport endpoint',
    {{{ cDefs.EPFNOSUPPORT }}}: 'Protocol family not supported',
    {{{ cDefs.ECONNRESET }}}: 'Connection reset by peer',
    {{{ cDefs.ENOBUFS }}}: 'No buffer space available',
    {{{ cDefs.EAFNOSUPPORT }}}: 'Address family not supported by protocol family',
    {{{ cDefs.EPROTOTYPE }}}: 'Protocol wrong type for socket',
    {{{ cDefs.ENOTSOCK }}}: 'Socket operation on non-socket',
    {{{ cDefs.ENOPROTOOPT }}}: 'Protocol not available',
    {{{ cDefs.ESHUTDOWN }}}: 'Can\'t send after socket shutdown',
    {{{ cDefs.ECONNREFUSED }}}: 'Connection refused',
    {{{ cDefs.EADDRINUSE }}}: 'Address already in use',
    {{{ cDefs.ECONNABORTED }}}: 'Connection aborted',
    {{{ cDefs.ENETUNREACH }}}: 'Network is unreachable',
    {{{ cDefs.ENETDOWN }}}: 'Network interface is not configured',
    {{{ cDefs.ETIMEDOUT }}}: 'Connection timed out',
    {{{ cDefs.EHOSTDOWN }}}: 'Host is down',
    {{{ cDefs.EHOSTUNREACH }}}: 'Host is unreachable',
    {{{ cDefs.EINPROGRESS }}}: 'Connection already in progress',
    {{{ cDefs.EALREADY }}}: 'Socket already connected',
    {{{ cDefs.EDESTADDRREQ }}}: 'Destination address required',
    {{{ cDefs.EMSGSIZE }}}: 'Message too long',
    {{{ cDefs.EPROTONOSUPPORT }}}: 'Unknown protocol',
    {{{ cDefs.ESOCKTNOSUPPORT }}}: 'Socket type not supported',
    {{{ cDefs.EADDRNOTAVAIL }}}: 'Address not available',
    {{{ cDefs.ENETRESET }}}: 'Connection reset by network',
    {{{ cDefs.EISCONN }}}: 'Socket is already connected',
    {{{ cDefs.ENOTCONN }}}: 'Socket is not connected',
    {{{ cDefs.ETOOMANYREFS }}}: 'Too many references',
    {{{ cDefs.EUSERS }}}: 'Too many users',
    {{{ cDefs.EDQUOT }}}: 'Quota exceeded',
    {{{ cDefs.ESTALE }}}: 'Stale file handle',
    {{{ cDefs.ENOTSUP }}}: 'Not supported',
    {{{ cDefs.ENOMEDIUM }}}: 'No medium (in tape drive)',
    {{{ cDefs.EILSEQ }}}: 'Illegal byte sequence',
    {{{ cDefs.EOVERFLOW }}}: 'Value too large for defined data type',
    {{{ cDefs.ECANCELED }}}: 'Operation canceled',
    {{{ cDefs.ENOTRECOVERABLE }}}: 'State not recoverable',
    {{{ cDefs.EOWNERDEAD }}}: 'Previous owner died',
    {{{ cDefs.ESTRPIPE }}}: 'Streams pipe error',
  },
#if SUPPORT_ERRNO
  $setErrNo__deps: ['__errno_location'],
  $setErrNo: (value) => {
    {{{makeSetValue("___errno_location()", 0, 'value', 'i32') }}};
    return value;
  },
#else
  $setErrNo: (value) => {
#if ASSERTIONS
    err('failed to set errno from JS');
#endif
    return 0;
  },
#endif

#if PROXY_POSIX_SOCKETS == 0
  // ==========================================================================
  // netdb.h
  // ==========================================================================

  $inetPton4: (str) => {
    var b = str.split('.');
    for (var i = 0; i < 4; i++) {
      var tmp = Number(b[i]);
      if (isNaN(tmp)) return null;
      b[i] = tmp;
    }
    return (b[0] | (b[1] << 8) | (b[2] << 16) | (b[3] << 24)) >>> 0;
  },
  $inetNtop4: (addr) => {
    return (addr & 0xff) + '.' + ((addr >> 8) & 0xff) + '.' + ((addr >> 16) & 0xff) + '.' + ((addr >> 24) & 0xff)
  },
  $inetPton6__deps: ['htons', '$jstoi_q'],
  $inetPton6: (str) => {
    var words;
    var w, offset, z, i;
    /* http://home.deds.nl/~aeron/regex/ */
    var valid6regx = /^((?=.*::)(?!.*::.+::)(::)?([\dA-F]{1,4}:(:|\b)|){5}|([\dA-F]{1,4}:){6})((([\dA-F]{1,4}((?!\3)::|:\b|$))|(?!\2\3)){2}|(((2[0-4]|1\d|[1-9])?\d|25[0-5])\.?\b){4})$/i
    var parts = [];
    if (!valid6regx.test(str)) {
      return null;
    }
    if (str === "::") {
      return [0, 0, 0, 0, 0, 0, 0, 0];
    }
    // Z placeholder to keep track of zeros when splitting the string on ":"
    if (str.startsWith("::")) {
      str = str.replace("::", "Z:"); // leading zeros case
    } else {
      str = str.replace("::", ":Z:");
    }

    if (str.indexOf(".") > 0) {
      // parse IPv4 embedded stress
      str = str.replace(new RegExp('[.]', 'g'), ":");
      words = str.split(":");
      words[words.length-4] = jstoi_q(words[words.length-4]) + jstoi_q(words[words.length-3])*256;
      words[words.length-3] = jstoi_q(words[words.length-2]) + jstoi_q(words[words.length-1])*256;
      words = words.slice(0, words.length-2);
    } else {
      words = str.split(":");
    }

    offset = 0; z = 0;
    for (w=0; w < words.length; w++) {
      if (typeof words[w] == 'string') {
        if (words[w] === 'Z') {
          // compressed zeros - write appropriate number of zero words
          for (z = 0; z < (8 - words.length+1); z++) {
            parts[w+z] = 0;
          }
          offset = z-1;
        } else {
          // parse hex to field to 16-bit value and write it in network byte-order
          parts[w+offset] = _htons(parseInt(words[w],16));
        }
      } else {
        // parsed IPv4 words
        parts[w+offset] = words[w];
      }
    }
    return [
      (parts[1] << 16) | parts[0],
      (parts[3] << 16) | parts[2],
      (parts[5] << 16) | parts[4],
      (parts[7] << 16) | parts[6]
    ];
  },
  $inetNtop6__deps: ['$inetNtop4', 'ntohs'],
  $inetNtop6: (ints) => {
    //  ref:  http://www.ietf.org/rfc/rfc2373.txt - section 2.5.4
    //  Format for IPv4 compatible and mapped  128-bit IPv6 Addresses
    //  128-bits are split into eight 16-bit words
    //  stored in network byte order (big-endian)
    //  |                80 bits               | 16 |      32 bits        |
    //  +-----------------------------------------------------------------+
    //  |               10 bytes               |  2 |      4 bytes        |
    //  +--------------------------------------+--------------------------+
    //  +               5 words                |  1 |      2 words        |
    //  +--------------------------------------+--------------------------+
    //  |0000..............................0000|0000|    IPv4 ADDRESS     | (compatible)
    //  +--------------------------------------+----+---------------------+
    //  |0000..............................0000|FFFF|    IPv4 ADDRESS     | (mapped)
    //  +--------------------------------------+----+---------------------+
    var str = "";
    var word = 0;
    var longest = 0;
    var lastzero = 0;
    var zstart = 0;
    var len = 0;
    var i = 0;
    var parts = [
      ints[0] & 0xffff,
      (ints[0] >> 16),
      ints[1] & 0xffff,
      (ints[1] >> 16),
      ints[2] & 0xffff,
      (ints[2] >> 16),
      ints[3] & 0xffff,
      (ints[3] >> 16)
    ];

    // Handle IPv4-compatible, IPv4-mapped, loopback and any/unspecified addresses

    var hasipv4 = true;
    var v4part = "";
    // check if the 10 high-order bytes are all zeros (first 5 words)
    for (i = 0; i < 5; i++) {
      if (parts[i] !== 0) { hasipv4 = false; break; }
    }

    if (hasipv4) {
      // low-order 32-bits store an IPv4 address (bytes 13 to 16) (last 2 words)
      v4part = inetNtop4(parts[6] | (parts[7] << 16));
      // IPv4-mapped IPv6 address if 16-bit value (bytes 11 and 12) == 0xFFFF (6th word)
      if (parts[5] === -1) {
        str = "::ffff:";
        str += v4part;
        return str;
      }
      // IPv4-compatible IPv6 address if 16-bit value (bytes 11 and 12) == 0x0000 (6th word)
      if (parts[5] === 0) {
        str = "::";
        //special case IPv6 addresses
        if (v4part === "0.0.0.0") v4part = ""; // any/unspecified address
        if (v4part === "0.0.0.1") v4part = "1";// loopback address
        str += v4part;
        return str;
      }
    }

    // Handle all other IPv6 addresses

    // first run to find the longest contiguous zero words
    for (word = 0; word < 8; word++) {
      if (parts[word] === 0) {
        if (word - lastzero > 1) {
          len = 0;
        }
        lastzero = word;
        len++;
      }
      if (len > longest) {
        longest = len;
        zstart = word - longest + 1;
      }
    }

    for (word = 0; word < 8; word++) {
      if (longest > 1) {
        // compress contiguous zeros - to produce "::"
        if (parts[word] === 0 && word >= zstart && word < (zstart + longest) ) {
          if (word === zstart) {
            str += ":";
            if (zstart === 0) str += ":"; //leading zeros case
          }
          continue;
        }
      }
      // converts 16-bit words from big-endian to little-endian before converting to hex string
      str += Number(_ntohs(parts[word] & 0xffff)).toString(16);
      str += word < 7 ? ":" : "";
    }
    return str;
  },

  $readSockaddr__deps: ['$Sockets', '$inetNtop4', '$inetNtop6', 'ntohs'],
  $readSockaddr: (sa, salen) => {
    // family / port offsets are common to both sockaddr_in and sockaddr_in6
    var family = {{{ makeGetValue('sa', C_STRUCTS.sockaddr_in.sin_family, 'i16') }}};
    var port = _ntohs({{{ makeGetValue('sa', C_STRUCTS.sockaddr_in.sin_port, 'u16') }}});
    var addr;

    switch (family) {
      case {{{ cDefs.AF_INET }}}:
        if (salen !== {{{ C_STRUCTS.sockaddr_in.__size__ }}}) {
          return { errno: {{{ cDefs.EINVAL }}} };
        }
        addr = {{{ makeGetValue('sa', C_STRUCTS.sockaddr_in.sin_addr.s_addr, 'i32') }}};
        addr = inetNtop4(addr);
        break;
      case {{{ cDefs.AF_INET6 }}}:
        if (salen !== {{{ C_STRUCTS.sockaddr_in6.__size__ }}}) {
          return { errno: {{{ cDefs.EINVAL }}} };
        }
        addr = [
          {{{ makeGetValue('sa', C_STRUCTS.sockaddr_in6.sin6_addr.__in6_union.__s6_addr+0, 'i32') }}},
          {{{ makeGetValue('sa', C_STRUCTS.sockaddr_in6.sin6_addr.__in6_union.__s6_addr+4, 'i32') }}},
          {{{ makeGetValue('sa', C_STRUCTS.sockaddr_in6.sin6_addr.__in6_union.__s6_addr+8, 'i32') }}},
          {{{ makeGetValue('sa', C_STRUCTS.sockaddr_in6.sin6_addr.__in6_union.__s6_addr+12, 'i32') }}}
        ];
        addr = inetNtop6(addr);
        break;
      default:
        return { errno: {{{ cDefs.EAFNOSUPPORT }}} };
    }

    return { family: family, addr: addr, port: port };
  },
  $writeSockaddr__docs: '/** @param {number=} addrlen */',
  $writeSockaddr__deps: ['$Sockets', '$inetPton4', '$inetPton6', '$zeroMemory', 'htons'],
  $writeSockaddr: (sa, family, addr, port, addrlen) => {
    switch (family) {
      case {{{ cDefs.AF_INET }}}:
        addr = inetPton4(addr);
        zeroMemory(sa, {{{ C_STRUCTS.sockaddr_in.__size__ }}});
        if (addrlen) {
          {{{ makeSetValue('addrlen', 0, C_STRUCTS.sockaddr_in.__size__, 'i32') }}};
        }
        {{{ makeSetValue('sa', C_STRUCTS.sockaddr_in.sin_family, 'family', 'i16') }}};
        {{{ makeSetValue('sa', C_STRUCTS.sockaddr_in.sin_addr.s_addr, 'addr', 'i32') }}};
        {{{ makeSetValue('sa', C_STRUCTS.sockaddr_in.sin_port, '_htons(port)', 'i16') }}};
        break;
      case {{{ cDefs.AF_INET6 }}}:
        addr = inetPton6(addr);
        zeroMemory(sa, {{{ C_STRUCTS.sockaddr_in6.__size__ }}});
        if (addrlen) {
          {{{ makeSetValue('addrlen', 0, C_STRUCTS.sockaddr_in6.__size__, 'i32') }}};
        }
        {{{ makeSetValue('sa', C_STRUCTS.sockaddr_in6.sin6_family, 'family', 'i32') }}};
        {{{ makeSetValue('sa', C_STRUCTS.sockaddr_in6.sin6_addr.__in6_union.__s6_addr+0, 'addr[0]', 'i32') }}};
        {{{ makeSetValue('sa', C_STRUCTS.sockaddr_in6.sin6_addr.__in6_union.__s6_addr+4, 'addr[1]', 'i32') }}};
        {{{ makeSetValue('sa', C_STRUCTS.sockaddr_in6.sin6_addr.__in6_union.__s6_addr+8, 'addr[2]', 'i32') }}};
        {{{ makeSetValue('sa', C_STRUCTS.sockaddr_in6.sin6_addr.__in6_union.__s6_addr+12, 'addr[3]', 'i32') }}};
        {{{ makeSetValue('sa', C_STRUCTS.sockaddr_in6.sin6_port, '_htons(port)', 'i16') }}};
        break;
      default:
        return {{{ cDefs.EAFNOSUPPORT }}};
    }
    return 0;
  },

  // We can't actually resolve hostnames in the browser, so instead
  // we're generating fake IP addresses with lookup_name that we can
  // resolve later on with lookup_addr.
  // We do the aliasing in 172.29.*.*, giving us 65536 possibilities.
  $DNS__deps: ['$inetPton4', '$inetPton6'],
  $DNS: {
    address_map: {
      id: 1,
      addrs: {},
      names: {}
    },

    lookup_name: (name) => {
      // If the name is already a valid ipv4 / ipv6 address, don't generate a fake one.
      var res = inetPton4(name);
      if (res !== null) {
        return name;
      }
      res = inetPton6(name);
      if (res !== null) {
        return name;
      }

      // See if this name is already mapped.
      var addr;

      if (DNS.address_map.addrs[name]) {
        addr = DNS.address_map.addrs[name];
      } else {
        var id = DNS.address_map.id++;
        assert(id < 65535, 'exceeded max address mappings of 65535');

        addr = '172.29.' + (id & 0xff) + '.' + (id & 0xff00);

        DNS.address_map.names[addr] = name;
        DNS.address_map.addrs[name] = addr;
      }

      return addr;
    },

    lookup_addr: (addr) => {
      if (DNS.address_map.names[addr]) {
        return DNS.address_map.names[addr];
      }

      return null;
    }
  },

  // note: lots of leaking here!
  gethostbyaddr__deps: ['$DNS', '$getHostByName', '$inetNtop4', '$setErrNo'],
  gethostbyaddr__proxy: 'sync',
  gethostbyaddr: (addr, addrlen, type) => {
    if (type !== {{{ cDefs.AF_INET }}}) {
      setErrNo({{{ cDefs.EAFNOSUPPORT }}});
      // TODO: set h_errno
      return null;
    }
    addr = {{{ makeGetValue('addr', '0', 'i32') }}}; // addr is in_addr
    var host = inetNtop4(addr);
    var lookup = DNS.lookup_addr(host);
    if (lookup) {
      host = lookup;
    }
    return getHostByName(host);
  },

  gethostbyname__deps: ['$getHostByName'],
  gethostbyname__proxy: 'sync',
  gethostbyname: (name) => {
    return getHostByName(UTF8ToString(name));
  },

  $getHostByName__deps: ['malloc', '$stringToNewUTF8', '$DNS', '$inetPton4'],
  $getHostByName: (name) => {
    // generate hostent
    var ret = _malloc({{{ C_STRUCTS.hostent.__size__ }}}); // XXX possibly leaked, as are others here
    var nameBuf = stringToNewUTF8(name);
    {{{ makeSetValue('ret', C_STRUCTS.hostent.h_name, 'nameBuf', POINTER_TYPE) }}};
    var aliasesBuf = _malloc(4);
    {{{ makeSetValue('aliasesBuf', '0', '0', POINTER_TYPE) }}};
    {{{ makeSetValue('ret', C_STRUCTS.hostent.h_aliases, 'aliasesBuf', 'i8**') }}};
    var afinet = {{{ cDefs.AF_INET }}};
    {{{ makeSetValue('ret', C_STRUCTS.hostent.h_addrtype, 'afinet', 'i32') }}};
    {{{ makeSetValue('ret', C_STRUCTS.hostent.h_length, '4', 'i32') }}};
    var addrListBuf = _malloc(12);
    {{{ makeSetValue('addrListBuf', '0', 'addrListBuf+8', POINTER_TYPE) }}};
    {{{ makeSetValue('addrListBuf', '4', '0', POINTER_TYPE) }}};
    {{{ makeSetValue('addrListBuf', '8', 'inetPton4(DNS.lookup_name(name))', 'i32') }}};
    {{{ makeSetValue('ret', C_STRUCTS.hostent.h_addr_list, 'addrListBuf', 'i8**') }}};
    return ret;
  },

  gethostbyname_r__deps: ['gethostbyname', 'memcpy', 'free'],
  gethostbyname_r__proxy: 'sync',
  gethostbyname_r: (name, ret, buf, buflen, out, err) => {
    var data = _gethostbyname(name);
    _memcpy(ret, data, {{{ C_STRUCTS.hostent.__size__ }}});
    _free(data);
    {{{ makeSetValue('err', '0', '0', 'i32') }}};
    {{{ makeSetValue('out', '0', 'ret', '*') }}};
    return 0;
  },

  getaddrinfo__deps: ['$Sockets', '$DNS', '$inetPton4', '$inetNtop4', '$inetPton6', '$inetNtop6', '$writeSockaddr', 'malloc', 'htonl'],
  getaddrinfo__proxy: 'sync',
  getaddrinfo: (node, service, hint, out) => {
    // Note getaddrinfo currently only returns a single addrinfo with ai_next defaulting to NULL. When NULL
    // hints are specified or ai_family set to AF_UNSPEC or ai_socktype or ai_protocol set to 0 then we
    // really should provide a linked list of suitable addrinfo values.
    var addrs = [];
    var canon = null;
    var addr = 0;
    var port = 0;
    var flags = 0;
    var family = {{{ cDefs.AF_UNSPEC }}};
    var type = 0;
    var proto = 0;
    var ai, last;

    function allocaddrinfo(family, type, proto, canon, addr, port) {
      var sa, salen, ai;
      var errno;

      salen = family === {{{ cDefs.AF_INET6 }}} ?
        {{{ C_STRUCTS.sockaddr_in6.__size__ }}} :
        {{{ C_STRUCTS.sockaddr_in.__size__ }}};
      addr = family === {{{ cDefs.AF_INET6 }}} ?
        inetNtop6(addr) :
        inetNtop4(addr);
      sa = _malloc(salen);
      errno = writeSockaddr(sa, family, addr, port);
      assert(!errno);

      ai = _malloc({{{ C_STRUCTS.addrinfo.__size__ }}});
      {{{ makeSetValue('ai', C_STRUCTS.addrinfo.ai_family, 'family', 'i32') }}};
      {{{ makeSetValue('ai', C_STRUCTS.addrinfo.ai_socktype, 'type', 'i32') }}};
      {{{ makeSetValue('ai', C_STRUCTS.addrinfo.ai_protocol, 'proto', 'i32') }}};
      {{{ makeSetValue('ai', C_STRUCTS.addrinfo.ai_canonname, 'canon', '*') }}};
      {{{ makeSetValue('ai', C_STRUCTS.addrinfo.ai_addr, 'sa', '*') }}};
      if (family === {{{ cDefs.AF_INET6 }}}) {
        {{{ makeSetValue('ai', C_STRUCTS.addrinfo.ai_addrlen, C_STRUCTS.sockaddr_in6.__size__, 'i32') }}};
      } else {
        {{{ makeSetValue('ai', C_STRUCTS.addrinfo.ai_addrlen, C_STRUCTS.sockaddr_in.__size__, 'i32') }}};
      }
      {{{ makeSetValue('ai', C_STRUCTS.addrinfo.ai_next, '0', 'i32') }}};

      return ai;
    }

    if (hint) {
      flags = {{{ makeGetValue('hint', C_STRUCTS.addrinfo.ai_flags, 'i32') }}};
      family = {{{ makeGetValue('hint', C_STRUCTS.addrinfo.ai_family, 'i32') }}};
      type = {{{ makeGetValue('hint', C_STRUCTS.addrinfo.ai_socktype, 'i32') }}};
      proto = {{{ makeGetValue('hint', C_STRUCTS.addrinfo.ai_protocol, 'i32') }}};
    }
    if (type && !proto) {
      proto = type === {{{ cDefs.SOCK_DGRAM }}} ? {{{ cDefs.IPPROTO_UDP }}} : {{{ cDefs.IPPROTO_TCP }}};
    }
    if (!type && proto) {
      type = proto === {{{ cDefs.IPPROTO_UDP }}} ? {{{ cDefs.SOCK_DGRAM }}} : {{{ cDefs.SOCK_STREAM }}};
    }

    // If type or proto are set to zero in hints we should really be returning multiple addrinfo values, but for
    // now default to a TCP STREAM socket so we can at least return a sensible addrinfo given NULL hints.
    if (proto === 0) {
      proto = {{{ cDefs.IPPROTO_TCP }}};
    }
    if (type === 0) {
      type = {{{ cDefs.SOCK_STREAM }}};
    }

    if (!node && !service) {
      return {{{ cDefs.EAI_NONAME }}};
    }
    if (flags & ~({{{ cDefs.AI_PASSIVE }}}|{{{ cDefs.AI_CANONNAME }}}|{{{ cDefs.AI_NUMERICHOST }}}|
        {{{ cDefs.AI_NUMERICSERV }}}|{{{ cDefs.AI_V4MAPPED }}}|{{{ cDefs.AI_ALL }}}|{{{ cDefs.AI_ADDRCONFIG }}})) {
      return {{{ cDefs.EAI_BADFLAGS }}};
    }
    if (hint !== 0 && ({{{ makeGetValue('hint', C_STRUCTS.addrinfo.ai_flags, 'i32') }}} & {{{ cDefs.AI_CANONNAME }}}) && !node) {
      return {{{ cDefs.EAI_BADFLAGS }}};
    }
    if (flags & {{{ cDefs.AI_ADDRCONFIG }}}) {
      // TODO
      return {{{ cDefs.EAI_NONAME }}};
    }
    if (type !== 0 && type !== {{{ cDefs.SOCK_STREAM }}} && type !== {{{ cDefs.SOCK_DGRAM }}}) {
      return {{{ cDefs.EAI_SOCKTYPE }}};
    }
    if (family !== {{{ cDefs.AF_UNSPEC }}} && family !== {{{ cDefs.AF_INET }}} && family !== {{{ cDefs.AF_INET6 }}}) {
      return {{{ cDefs.EAI_FAMILY }}};
    }

    if (service) {
      service = UTF8ToString(service);
      port = parseInt(service, 10);

      if (isNaN(port)) {
        if (flags & {{{ cDefs.AI_NUMERICSERV }}}) {
          return {{{ cDefs.EAI_NONAME }}};
        }
        // TODO support resolving well-known service names from:
        // http://www.iana.org/assignments/service-names-port-numbers/service-names-port-numbers.txt
        return {{{ cDefs.EAI_SERVICE }}};
      }
    }

    if (!node) {
      if (family === {{{ cDefs.AF_UNSPEC }}}) {
        family = {{{ cDefs.AF_INET }}};
      }
      if ((flags & {{{ cDefs.AI_PASSIVE }}}) === 0) {
        if (family === {{{ cDefs.AF_INET }}}) {
          addr = _htonl({{{ cDefs.INADDR_LOOPBACK }}});
        } else {
          addr = [0, 0, 0, 1];
        }
      }
      ai = allocaddrinfo(family, type, proto, null, addr, port);
      {{{ makeSetValue('out', '0', 'ai', '*') }}};
      return 0;
    }

    //
    // try as a numeric address
    //
    node = UTF8ToString(node);
    addr = inetPton4(node);
    if (addr !== null) {
      // incoming node is a valid ipv4 address
      if (family === {{{ cDefs.AF_UNSPEC }}} || family === {{{ cDefs.AF_INET }}}) {
        family = {{{ cDefs.AF_INET }}};
      }
      else if (family === {{{ cDefs.AF_INET6 }}} && (flags & {{{ cDefs.AI_V4MAPPED }}})) {
        addr = [0, 0, _htonl(0xffff), addr];
        family = {{{ cDefs.AF_INET6 }}};
      } else {
        return {{{ cDefs.EAI_NONAME }}};
      }
    } else {
      addr = inetPton6(node);
      if (addr !== null) {
        // incoming node is a valid ipv6 address
        if (family === {{{ cDefs.AF_UNSPEC }}} || family === {{{ cDefs.AF_INET6 }}}) {
          family = {{{ cDefs.AF_INET6 }}};
        } else {
          return {{{ cDefs.EAI_NONAME }}};
        }
      }
    }
    if (addr != null) {
      ai = allocaddrinfo(family, type, proto, node, addr, port);
      {{{ makeSetValue('out', '0', 'ai', '*') }}};
      return 0;
    }
    if (flags & {{{ cDefs.AI_NUMERICHOST }}}) {
      return {{{ cDefs.EAI_NONAME }}};
    }

    //
    // try as a hostname
    //
    // resolve the hostname to a temporary fake address
    node = DNS.lookup_name(node);
    addr = inetPton4(node);
    if (family === {{{ cDefs.AF_UNSPEC }}}) {
      family = {{{ cDefs.AF_INET }}};
    } else if (family === {{{ cDefs.AF_INET6 }}}) {
      addr = [0, 0, _htonl(0xffff), addr];
    }
    ai = allocaddrinfo(family, type, proto, null, addr, port);
    {{{ makeSetValue('out', '0', 'ai', '*') }}};
    return 0;
  },

  getnameinfo__deps: ['$Sockets', '$DNS', '$readSockaddr', '$stringToUTF8'],
  getnameinfo: (sa, salen, node, nodelen, serv, servlen, flags) => {
    var info = readSockaddr(sa, salen);
    if (info.errno) {
      return {{{ cDefs.EAI_FAMILY }}};
    }
    var port = info.port;
    var addr = info.addr;

    var overflowed = false;

    if (node && nodelen) {
      var lookup;
      if ((flags & {{{ cDefs.NI_NUMERICHOST }}}) || !(lookup = DNS.lookup_addr(addr))) {
        if (flags & {{{ cDefs.NI_NAMEREQD }}}) {
          return {{{ cDefs.EAI_NONAME }}};
        }
      } else {
        addr = lookup;
      }
      var numBytesWrittenExclNull = stringToUTF8(addr, node, nodelen);

      if (numBytesWrittenExclNull+1 >= nodelen) {
        overflowed = true;
      }
    }

    if (serv && servlen) {
      port = '' + port;
      var numBytesWrittenExclNull = stringToUTF8(port, serv, servlen);

      if (numBytesWrittenExclNull+1 >= servlen) {
        overflowed = true;
      }
    }

    if (overflowed) {
      // Note: even when we overflow, getnameinfo() is specced to write out the truncated results.
      return {{{ cDefs.EAI_OVERFLOW }}};
    }

    return 0;
  },

  // Implement netdb.h protocol entry (getprotoent, getprotobyname, getprotobynumber, setprotoent, endprotoent)
  // http://pubs.opengroup.org/onlinepubs/9699919799/functions/getprotobyname.html
  // The Protocols object holds our 'fake' protocols 'database'.
  $Protocols: {
    list: [],
    map: {}
  },
  setprotoent__deps: ['$Protocols', '$stringToAscii', 'malloc'],
  setprotoent: (stayopen) => {
    // void setprotoent(int stayopen);

    // Allocate and populate a protoent structure given a name, protocol number and array of aliases
    function allocprotoent(name, proto, aliases) {
      // write name into buffer
      var nameBuf = _malloc(name.length + 1);
      stringToAscii(name, nameBuf);

      // write aliases into buffer
      var j = 0;
      var length = aliases.length;
      var aliasListBuf = _malloc((length + 1) * 4); // Use length + 1 so we have space for the terminating NULL ptr.

      for (var i = 0; i < length; i++, j += 4) {
        var alias = aliases[i];
        var aliasBuf = _malloc(alias.length + 1);
        stringToAscii(alias, aliasBuf);
        {{{ makeSetValue('aliasListBuf', 'j', 'aliasBuf', POINTER_TYPE) }}};
      }
      {{{ makeSetValue('aliasListBuf', 'j', '0', POINTER_TYPE) }}}; // Terminating NULL pointer.

      // generate protoent
      var pe = _malloc({{{ C_STRUCTS.protoent.__size__ }}});
      {{{ makeSetValue('pe', C_STRUCTS.protoent.p_name, 'nameBuf', POINTER_TYPE) }}};
      {{{ makeSetValue('pe', C_STRUCTS.protoent.p_aliases, 'aliasListBuf', POINTER_TYPE) }}};
      {{{ makeSetValue('pe', C_STRUCTS.protoent.p_proto, 'proto', 'i32') }}};
      return pe;
    };

    // Populate the protocol 'database'. The entries are limited to tcp and udp, though it is fairly trivial
    // to add extra entries from /etc/protocols if desired - though not sure if that'd actually be useful.
    var list = Protocols.list;
    var map  = Protocols.map;
    if (list.length === 0) {
        var entry = allocprotoent('tcp', 6, ['TCP']);
        list.push(entry);
        map['tcp'] = map['6'] = entry;
        entry = allocprotoent('udp', 17, ['UDP']);
        list.push(entry);
        map['udp'] = map['17'] = entry;
    }

    _setprotoent.index = 0;
  },

  endprotoent: () => {
    // void endprotoent(void);
    // We're not using a real protocol database so we don't do a real close.
  },

  getprotoent__deps: ['setprotoent', '$Protocols'],
  getprotoent: (number) => {
    // struct protoent *getprotoent(void);
    // reads the  next  entry  from  the  protocols 'database' or return NULL if 'eof'
    if (_setprotoent.index === Protocols.list.length) {
      return 0;
    }
    var result = Protocols.list[_setprotoent.index++];
    return result;
  },

  getprotobyname__deps: ['setprotoent', '$Protocols'],
  getprotobyname: (name) => {
    // struct protoent *getprotobyname(const char *);
    name = UTF8ToString(name);
    _setprotoent(true);
    var result = Protocols.map[name];
    return result;
  },

  getprotobynumber__deps: ['setprotoent', '$Protocols'],
  getprotobynumber: (number) => {
    // struct protoent *getprotobynumber(int proto);
    _setprotoent(true);
    var result = Protocols.map[number];
    return result;
  },

  // ==========================================================================
  // sockets. Note that the implementation assumes all sockets are always
  // nonblocking
  // ==========================================================================
#if SOCKET_WEBRTC
  $Sockets__deps: ['$setErrNo',
    () => 'var SocketIO = ' + read('../third_party/socket.io.js') + ';\n',
    () => 'var Peer = ' + read('../third_party/wrtcp.js') + ';\n'],
#else
  $Sockets__deps: ['$setErrNo'],
#endif
  $Sockets: {
    BUFFER_SIZE: 10*1024, // initial size
    MAX_BUFFER_SIZE: 10*1024*1024, // maximum size we will grow the buffer

    nextFd: 1,
    fds: {},
    nextport: 1,
    maxport: 65535,
    peer: null,
    connections: {},
    portmap: {},
    localAddr: 0xfe00000a, // Local address is always 10.0.0.254
    addrPool: [            0x0200000a, 0x0300000a, 0x0400000a, 0x0500000a,
               0x0600000a, 0x0700000a, 0x0800000a, 0x0900000a, 0x0a00000a,
               0x0b00000a, 0x0c00000a, 0x0d00000a, 0x0e00000a] /* 0x0100000a is reserved */
  },

#endif // PROXY_POSIX_SOCKETS == 0

  // random.h

  $initRandomFill: () => {
    if (typeof crypto == 'object' && typeof crypto['getRandomValues'] == 'function') {
      // for modern web browsers
#if SHARED_MEMORY
      // like with most Web APIs, we can't use Web Crypto API directly on shared memory,
      // so we need to create an intermediate buffer and copy it to the destination
      return (view) => (
        view.set(crypto.getRandomValues(new Uint8Array(view.byteLength))),
        // Return the original view to match modern native implementations.
        view
      );
#else
      return (view) => crypto.getRandomValues(view);
#endif
    } else
#if ENVIRONMENT_MAY_BE_NODE
    if (ENVIRONMENT_IS_NODE) {
      // for nodejs with or without crypto support included
      try {
        var crypto_module = require('crypto');
        var randomFillSync = crypto_module['randomFillSync'];
        if (randomFillSync) {
          // nodejs with LTS crypto support
          return (view) => crypto_module['randomFillSync'](view);
        }
        // very old nodejs with the original crypto API
        var randomBytes = crypto_module['randomBytes'];
        return (view) => (
          view.set(randomBytes(view.byteLength)),
          // Return the original view to match modern native implementations.
          view
        );
      } catch (e) {
        // nodejs doesn't have crypto support
      }
    }
#endif // ENVIRONMENT_MAY_BE_NODE
    // we couldn't find a proper implementation, as Math.random() is not suitable for /dev/random, see emscripten-core/emscripten/pull/7096
#if ASSERTIONS
    abort("no cryptographic support found for randomDevice. consider polyfilling it if you want to use something insecure like Math.random(), e.g. put this in a --pre-js: var crypto = { getRandomValues: (array) => { for (var i = 0; i < array.length; i++) array[i] = (Math.random()*256)|0 } };");
#else
    abort("initRandomDevice");
#endif
  },

  $randomFill__deps: ['$initRandomFill'],
  $randomFill: (view) => {
    // Lazily init on the first invocation.
    return (randomFill = initRandomFill())(view);
  },

  getentropy__deps: ['$randomFill'],
  getentropy: (buffer, size) => {
    randomFill(HEAPU8.subarray(buffer, buffer + size));
    return 0;
  },

  $timers: {},

  // Helper function for setitimer that registers timers with the eventloop.
  // Timers always fire on the main thread, either directly from JS (here) or
  // or when the main thread is busy waiting calling _emscripten_yield.
  _setitimer_js__proxy: 'sync',
  _setitimer_js__deps: ['$timers', '$callUserCallback',
                        '_emscripten_timeout', 'emscripten_get_now'],
  _setitimer_js: (which, timeout_ms) => {
#if RUNTIME_DEBUG
    dbg(`setitimer_js ${which} timeout=${timeout_ms}`);
#endif
    // First, clear any existing timer.
    if (timers[which]) {
      clearTimeout(timers[which].id);
      delete timers[which];
    }

    // A timeout of zero simply cancels the current timeout so we have nothing
    // more to do.
    if (!timeout_ms) return 0;

    var id = setTimeout(() => {
#if ASSERTIONS
      assert(which in timers);
#endif
      delete timers[which];
#if RUNTIME_DEBUG
      dbg(`itimer fired: ${which}`);
#endif
      callUserCallback(() => __emscripten_timeout(which, _emscripten_get_now()));
    }, timeout_ms);
    timers[which] = { id, timeout_ms };
    return 0;
  },

  // Helper for raise() to avoid signature mismatch failures:
  // https://github.com/emscripten-core/posixtestsuite/issues/6
  __call_sighandler: (fp, sig) => {{{ makeDynCall('vi', 'fp') }}}(sig),

  // ==========================================================================
  // emscripten.h
  // ==========================================================================

  emscripten_run_script: (ptr) => {
    {{{ makeEval('eval(UTF8ToString(ptr));') }}}
  },

  emscripten_run_script_int__docs: '/** @suppress{checkTypes} */',
  emscripten_run_script_int: (ptr) => {
    {{{ makeEval('return eval(UTF8ToString(ptr))|0;') }}}
  },

  // Mark as `noleakcheck` otherwise lsan will report the last returned string
  // as a leak.
  emscripten_run_script_string__noleakcheck: true,
  emscripten_run_script_string__deps: ['$lengthBytesUTF8', '$stringToUTF8', 'malloc'],
  emscripten_run_script_string: (ptr) => {
    {{{ makeEval("var s = eval(UTF8ToString(ptr));") }}}
    if (s == null) {
      return 0;
    }
    s += '';
    var me = _emscripten_run_script_string;
    var len = lengthBytesUTF8(s);
    if (!me.bufferSize || me.bufferSize < len+1) {
      if (me.bufferSize) _free(me.buffer);
      me.bufferSize = len+1;
      me.buffer = _malloc(me.bufferSize);
    }
    stringToUTF8(s, me.buffer, me.bufferSize);
    return me.buffer;
  },

  emscripten_random: () => Math.random(),

  emscripten_get_now: `;
#if ENVIRONMENT_MAY_BE_NODE && MIN_NODE_VERSION < 160000
    // The performance global was added to node in v16.0.0:
    // https://nodejs.org/api/globals.html#performance
    if (ENVIRONMENT_IS_NODE) {
      global.performance = require('perf_hooks').performance;
    }
#endif
#if PTHREADS && !AUDIO_WORKLET
    // Pthreads need their clocks synchronized to the execution of the main
    // thread, so, when using them, make sure to adjust all timings to the
    // respective time origins.
    _emscripten_get_now = () => performance.timeOrigin + {{{ getPerformanceNow() }}}();
#else
#if MIN_IE_VERSION <= 9 || MIN_FIREFOX_VERSION <= 14 || MIN_CHROME_VERSION <= 23 || MIN_SAFARI_VERSION <= 80400 || AUDIO_WORKLET // https://caniuse.com/#feat=high-resolution-time
    // AudioWorkletGlobalScope does not have performance.now()
    // (https://github.com/WebAudio/web-audio-api/issues/2527), so if building
    // with
    // Audio Worklets enabled, do a dynamic check for its presence.
    if (typeof performance != 'undefined' && {{{ getPerformanceNow() }}}) {
#if PTHREADS
      _emscripten_get_now = () => performance.timeOrigin + {{{ getPerformanceNow() }}}();
#else
      _emscripten_get_now = () => {{{ getPerformanceNow() }}}();
#endif
    } else {
      _emscripten_get_now = Date.now;
    }
#else
    // Modern environment where performance.now() is supported:
    // N.B. a shorter form "_emscripten_get_now = performance.now;" is
    // unfortunately not allowed even in current browsers (e.g. FF Nightly 75).
    _emscripten_get_now = () => {{{ getPerformanceNow() }}}();
#endif
#endif
`,

  emscripten_get_now_res: () => { // return resolution of get_now, in nanoseconds
#if ENVIRONMENT_MAY_BE_NODE
    if (ENVIRONMENT_IS_NODE) {
      return 1; // nanoseconds
    }
#endif
#if MIN_IE_VERSION <= 9 || MIN_FIREFOX_VERSION <= 14 || MIN_CHROME_VERSION <= 23 || MIN_SAFARI_VERSION <= 80400 // https://caniuse.com/#feat=high-resolution-time
    if (typeof performance == 'object' && performance && typeof performance['now'] == 'function') {
      return 1000; // microseconds (1/1000 of a millisecond)
    }
    return 1000*1000; // milliseconds
#else
    // Modern environment where performance.now() is supported:
    return 1000; // microseconds (1/1000 of a millisecond)
#endif
  },

  // Represents whether emscripten_get_now is guaranteed monotonic; the Date.now
  // implementation is not :(
  $nowIsMonotonic__internal: true,
#if MIN_IE_VERSION <= 9 || MIN_FIREFOX_VERSION <= 14 || MIN_CHROME_VERSION <= 23 || MIN_SAFARI_VERSION <= 80400 // https://caniuse.com/#feat=high-resolution-time
  $nowIsMonotonic: `
     ((typeof performance == 'object' && performance && typeof performance['now'] == 'function')
#if ENVIRONMENT_MAY_BE_NODE
      || ENVIRONMENT_IS_NODE
#endif
    );`,
#else
  // Modern environment where performance.now() is supported: (rely on minifier to return true unconditionally from this function)
  $nowIsMonotonic: 'true;',
#endif

  _emscripten_get_now_is_monotonic__internal: true,
  _emscripten_get_now_is_monotonic__deps: ['$nowIsMonotonic'],
  _emscripten_get_now_is_monotonic: () => nowIsMonotonic,

  $warnOnce: (text) => {
    if (!warnOnce.shown) warnOnce.shown = {};
    if (!warnOnce.shown[text]) {
      warnOnce.shown[text] = 1;
#if ENVIRONMENT_MAY_BE_NODE
      if (ENVIRONMENT_IS_NODE) text = 'warning: ' + text;
#endif
      err(text);
    }
  },

  // Returns [parentFuncArguments, functionName, paramListName]
  $traverseStack: (args) => {
    if (!args || !args.callee || !args.callee.name) {
      return [null, '', ''];
    }

    var funstr = args.callee.toString();
    var funcname = args.callee.name;
    var str = '(';
    var first = true;
    for (var i in args) {
      var a = args[i];
      if (!first) {
        str += ", ";
      }
      first = false;
      if (typeof a == 'number' || typeof a == 'string') {
        str += a;
      } else {
        str += `(${typeof a}})`;
      }
    }
    str += ')';
    var caller = args.callee.caller;
    args = caller ? caller.arguments : [];
    if (first)
      str = '';
    return [args, funcname, str];
  },

  $getCallstack__deps: ['$traverseStack', '$jsStackTrace', '$warnOnce'],
  $getCallstack__docs: '/** @param {number=} flags */',
  $getCallstack: function(flags) {
    var callstack = jsStackTrace();

    // Find the symbols in the callstack that corresponds to the functions that
    // report callstack information, and remove everything up to these from the
    // output.
    var iThisFunc = callstack.lastIndexOf('_emscripten_log');
    var iThisFunc2 = callstack.lastIndexOf('_emscripten_get_callstack');
    var iNextLine = callstack.indexOf('\n', Math.max(iThisFunc, iThisFunc2))+1;
    callstack = callstack.slice(iNextLine);

    if (flags & {{{ cDefs.EM_LOG_DEMANGLE }}}) {
      warnOnce('EM_LOG_DEMANGLE is deprecated; ignoring');
    }

    // If user requested to see the original source stack, but no source map
    // information is available, just fall back to showing the JS stack.
    if (flags & {{{ cDefs.EM_LOG_C_STACK }}} && typeof emscripten_source_map == 'undefined') {
      warnOnce('Source map information is not available, emscripten_log with EM_LOG_C_STACK will be ignored. Build with "--pre-js $EMSCRIPTEN/src/emscripten-source-map.min.js" linker flag to add source map loading to code.');
      flags ^= {{{ cDefs.EM_LOG_C_STACK }}};
      flags |= {{{ cDefs.EM_LOG_JS_STACK }}};
    }

    var stack_args = null;
    if (flags & {{{ cDefs.EM_LOG_FUNC_PARAMS }}}) {
      // To get the actual parameters to the functions, traverse the stack via
      // the unfortunately deprecated 'arguments.callee' method, if it works:
      stack_args = traverseStack(arguments);
      while (stack_args[1].includes('_emscripten_'))
        stack_args = traverseStack(stack_args[0]);
    }

    // Process all lines:
    var lines = callstack.split('\n');
    callstack = '';
    // New FF30 with column info: extract components of form:
    // '       Object._main@http://server.com:4324:12'
    var newFirefoxRe = new RegExp('\\s*(.*?)@(.*?):([0-9]+):([0-9]+)');
    // Old FF without column info: extract components of form:
    // '       Object._main@http://server.com:4324'
    var firefoxRe = new RegExp('\\s*(.*?)@(.*):(.*)(:(.*))?');
    // Extract components of form:
    // '    at Object._main (http://server.com/file.html:4324:12)'
    var chromeRe = new RegExp('\\s*at (.*?) \\\((.*):(.*):(.*)\\\)');

    for (var l in lines) {
      var line = lines[l];

      var symbolName = '';
      var file = '';
      var lineno = 0;
      var column = 0;

      var parts = chromeRe.exec(line);
      if (parts && parts.length == 5) {
        symbolName = parts[1];
        file = parts[2];
        lineno = parts[3];
        column = parts[4];
      } else {
        parts = newFirefoxRe.exec(line);
        if (!parts) parts = firefoxRe.exec(line);
        if (parts && parts.length >= 4) {
          symbolName = parts[1];
          file = parts[2];
          lineno = parts[3];
          // Old Firefox doesn't carry column information, but in new FF30, it
          // is present. See https://bugzilla.mozilla.org/show_bug.cgi?id=762556
          column = parts[4]|0;
        } else {
          // Was not able to extract this line for demangling/sourcemapping
          // purposes. Output it as-is.
          callstack += line + '\n';
          continue;
        }
      }

      var haveSourceMap = false;

      if (flags & {{{ cDefs.EM_LOG_C_STACK }}}) {
        var orig = emscripten_source_map.originalPositionFor({line: lineno, column: column});
        haveSourceMap = (orig && orig.source);
        if (haveSourceMap) {
          if (flags & {{{ cDefs.EM_LOG_NO_PATHS }}}) {
            orig.source = orig.source.substring(orig.source.replace(/\\/g, "/").lastIndexOf('/')+1);
          }
          callstack += `    at ${symbolName} (${orig.source}:${orig.line}:${orig.column})\n`;
        }
      }
      if ((flags & {{{ cDefs.EM_LOG_JS_STACK }}}) || !haveSourceMap) {
        if (flags & {{{ cDefs.EM_LOG_NO_PATHS }}}) {
          file = file.substring(file.replace(/\\/g, "/").lastIndexOf('/')+1);
        }
        callstack += (haveSourceMap ? (`     = ${symbolName}`) : (`    at ${symbolName}`)) + ` (${file}:${lineno}:${column})\n`;
      }

      // If we are still keeping track with the callstack by traversing via
      // 'arguments.callee', print the function parameters as well.
      if (flags & {{{ cDefs.EM_LOG_FUNC_PARAMS }}} && stack_args[0]) {
        if (stack_args[1] == symbolName && stack_args[2].length > 0) {
          callstack = callstack.replace(/\s+$/, '');
          callstack += ' with values: ' + stack_args[1] + stack_args[2] + '\n';
        }
        stack_args = traverseStack(stack_args[0]);
      }
    }
    // Trim extra whitespace at the end of the output.
    callstack = callstack.replace(/\s+$/, '');
    return callstack;
  },

  emscripten_get_callstack__deps: ['$getCallstack', '$lengthBytesUTF8', '$stringToUTF8'],
  emscripten_get_callstack: function(flags, str, maxbytes) {
    // Use explicit calls to from64 rather then using the __sig
    // magic here.  This is because the __sig wrapper uses arrow function
    // notation which causes the inner call to traverseStack to fail.
    {{{ from64('str') }}};
    var callstack = getCallstack(flags);
    // User can query the required amount of bytes to hold the callstack.
    if (!str || maxbytes <= 0) {
      return lengthBytesUTF8(callstack)+1;
    }
    // Output callstack string as C string to HEAP.
    var bytesWrittenExcludingNull = stringToUTF8(callstack, str, maxbytes);

    // Return number of bytes written, including null.
    return bytesWrittenExcludingNull+1;
  },

  $emscriptenLog__deps: ['$getCallstack'],
  $emscriptenLog: (flags, str) => {
    if (flags & {{{ cDefs.EM_LOG_C_STACK | cDefs.EM_LOG_JS_STACK }}}) {
      str = str.replace(/\s+$/, ''); // Ensure the message and the callstack are joined cleanly with exactly one newline.
      str += (str.length > 0 ? '\n' : '') + getCallstack(flags);
    }

    if (flags & {{{ cDefs.EM_LOG_CONSOLE }}}) {
      if (flags & {{{ cDefs.EM_LOG_ERROR }}}) {
        console.error(str);
      } else if (flags & {{{ cDefs.EM_LOG_WARN }}}) {
        console.warn(str);
      } else if (flags & {{{ cDefs.EM_LOG_INFO }}}) {
        console.info(str);
      } else if (flags & {{{ cDefs.EM_LOG_DEBUG }}}) {
        console.debug(str);
      } else {
        console.log(str);
      }
    } else if (flags & {{{ cDefs.EM_LOG_ERROR | cDefs.EM_LOG_WARN }}}) {
      err(str);
    } else {
      out(str);
    }
  },

  emscripten_log__deps: ['$formatString', '$emscriptenLog'],
  emscripten_log: (flags, format, varargs) => {
    var result = formatString(format, varargs);
    var str = UTF8ArrayToString(result, 0);
    emscriptenLog(flags, str);
  },

  // We never free the return values of this function so we need to allocate
  // using builtin_malloc to avoid LSan reporting these as leaks.
  emscripten_get_compiler_setting__noleakcheck: true,
#if RETAIN_COMPILER_SETTINGS
  emscripten_get_compiler_setting__deps: ['$stringToNewUTF8'],
#endif
  emscripten_get_compiler_setting: (name) => {
#if RETAIN_COMPILER_SETTINGS
    name = UTF8ToString(name);

    var ret = getCompilerSetting(name);
    if (typeof ret == 'number' || typeof ret == 'boolean') return ret;

    if (!_emscripten_get_compiler_setting.cache) _emscripten_get_compiler_setting.cache = {};
    var cache = _emscripten_get_compiler_setting.cache;
    var fullret = cache[name];
    if (fullret) return fullret;
    return cache[name] = stringToNewUTF8(ret);
#else
    throw 'You must build with -sRETAIN_COMPILER_SETTINGS for getCompilerSetting or emscripten_get_compiler_setting to work';
#endif
  },

  emscripten_has_asyncify: () => {{{ ASYNCIFY }}},

  emscripten_debugger: function() { debugger },

  emscripten_print_double__deps: ['$stringToUTF8', '$lengthBytesUTF8'],
  emscripten_print_double: (x, to, max) => {
    var str = x + '';
    if (to) return stringToUTF8(str, to, max);
    else return lengthBytesUTF8(str);
  },

  // Generates a representation of the program counter from a line of stack trace.
  // The exact return value depends in whether we are running WASM or JS, and whether
  // the engine supports offsets into WASM. See the function body for details.
  $convertFrameToPC__docs: '/** @returns {number} */',
  $convertFrameToPC__internal: true,
  $convertFrameToPC: (frame) => {
#if !USE_OFFSET_CONVERTER
    abort('Cannot use convertFrameToPC (needed by __builtin_return_address) without -sUSE_OFFSET_CONVERTER');
#else
#if ASSERTIONS
    assert(wasmOffsetConverter);
#endif
    var match;

    if (match = /\bwasm-function\[\d+\]:(0x[0-9a-f]+)/.exec(frame)) {
      // some engines give the binary offset directly, so we use that as return address
      return +match[1];
    } else if (match = /\bwasm-function\[(\d+)\]:(\d+)/.exec(frame)) {
      // other engines only give function index and offset in the function,
      // so we try using the offset converter. If that doesn't work,
      // we pack index and offset into a "return address"
      return wasmOffsetConverter.convert(+match[1], +match[2]);
    } else if (match = /:(\d+):\d+(?:\)|$)/.exec(frame)) {
      // If we are in js, we can use the js line number as the "return address".
      // This should work for wasm2js.  We tag the high bit to distinguish this
      // from wasm addresses.
      return 0x80000000 | +match[1];
    }
#endif
    // return 0 if we can't find any
    return 0;
  },

  // Returns a representation of a call site of the caller of this function, in a manner
  // similar to __builtin_return_address. If level is 0, we return the call site of the
  // caller of this function.
  emscripten_return_address__deps: ['$convertFrameToPC', '$jsStackTrace'],
  emscripten_return_address: (level) => {
    var callstack = jsStackTrace().split('\n');
    if (callstack[0] == 'Error') {
      callstack.shift();
    }
    // skip this function and the caller to get caller's return address
#if MEMORY64
    // MEMORY64 injects and extra wrapper within emscripten_return_address
    // to handle BigInt convertions.
    var caller = callstack[level + 4];
#else
    var caller = callstack[level + 3];
#endif
    return convertFrameToPC(caller);
  },

  $UNWIND_CACHE: {},

  // This function pulls the JavaScript stack trace and updates UNWIND_CACHE so
  // that our representation of the program counter is mapped to the line of the
  // stack trace for every line in the stack trace. This allows
  // emscripten_pc_get_* to lookup the line of the stack trace from the PC and
  // return meaningful information.
  //
  // Additionally, it saves a copy of the entire stack trace and the return
  // address of the caller. This is because there are two common forms of a
  // stack trace.  The first form starts the stack trace at the caller of the
  // function requesting a stack trace. In this case, the function can simply
  // walk down the stack from the return address using emscripten_return_address
  // with increasing values for level.  The second form starts the stack trace
  // at the current function. This requires a helper function to get the program
  // counter. This helper function will return the return address.  This is the
  // program counter at the call site. But there is a problem: when calling into
  // code that performs stack unwinding, the program counter has changed since
  // execution continued from calling the helper function. So we can't just walk
  // down the stack and expect to see the PC value we got. By caching the call
  // stack, we can call emscripten_stack_unwind with the PC value and use that
  // to unwind the cached stack. Naturally, the PC helper function will have to
  // call emscripten_stack_snapshot to cache the stack. We also return the
  // return address of the caller so the PC helper function does not need to
  // call emscripten_return_address, saving a lot of time.
  //
  // One might expect that a sensible solution is to call the stack unwinder and
  // explicitly tell it how many functions to skip from the stack. However,
  // existing libraries do not work this way.  For example, compiler-rt's
  // sanitizer_common library has macros GET_CALLER_PC_BP_SP and
  // GET_CURRENT_PC_BP_SP, which obtains the PC value for the two common cases
  // stated above, respectively. Then, it passes the PC, BP, SP values along
  // until some other function uses them to unwind. On standard machines, the
  // stack can be unwound by treating BP as a linked list.  This makes PC
  // unnecessary to walk the stack, since walking is done with BP, which remains
  // valid until the function returns. But on Emscripten, BP does not exist, at
  // least in JavaScript frames, so we have to rely on PC values. Therefore, we
  // must be able to unwind from a PC value that may no longer be on the
  // execution stack, and so we are forced to cache the entire call stack.
  emscripten_stack_snapshot__deps: ['$convertFrameToPC', '$UNWIND_CACHE', '$saveInUnwindCache', '$jsStackTrace'],
  emscripten_stack_snapshot: function() {
    var callstack = jsStackTrace().split('\n');
    if (callstack[0] == 'Error') {
      callstack.shift();
    }
    saveInUnwindCache(callstack);

    // Caches the stack snapshot so that emscripten_stack_unwind_buffer() can
    // unwind from this spot.
    UNWIND_CACHE.last_addr = convertFrameToPC(callstack[3]);
    UNWIND_CACHE.last_stack = callstack;
    return UNWIND_CACHE.last_addr;
  },

  $saveInUnwindCache__deps: ['$UNWIND_CACHE', '$convertFrameToPC'],
  $saveInUnwindCache__internal: true,
  $saveInUnwindCache: (callstack) => {
    callstack.forEach((frame) => {
      var pc = convertFrameToPC(frame);
      if (pc) {
        UNWIND_CACHE[pc] = frame;
      }
    });
  },

  // Unwinds the stack from a cached PC value. See emscripten_stack_snapshot for
  // how this is used.  addr must be the return address of the last call to
  // emscripten_stack_snapshot, or this function will instead use the current
  // call stack.
  emscripten_stack_unwind_buffer__deps: ['$UNWIND_CACHE', '$saveInUnwindCache', '$convertFrameToPC', '$jsStackTrace'],
  emscripten_stack_unwind_buffer: (addr, buffer, count) => {
    var stack;
    if (UNWIND_CACHE.last_addr == addr) {
      stack = UNWIND_CACHE.last_stack;
    } else {
      stack = jsStackTrace().split('\n');
      if (stack[0] == 'Error') {
        stack.shift();
      }
      saveInUnwindCache(stack);
    }

    var offset = 3;
    while (stack[offset] && convertFrameToPC(stack[offset]) != addr) {
      ++offset;
    }

    for (var i = 0; i < count && stack[i+offset]; ++i) {
      {{{ makeSetValue('buffer', 'i*4', 'convertFrameToPC(stack[i + offset])', 'i32') }}};
    }
    return i;
  },

  // Look up the function name from our stack frame cache with our PC representation.
#if USE_OFFSET_CONVERTER
  emscripten_pc_get_function__deps: ['$UNWIND_CACHE', 'free', '$stringToNewUTF8'],
  // Don't treat allocation of _emscripten_pc_get_function.ret as a leak
  emscripten_pc_get_function__noleakcheck: true,
#endif
  emscripten_pc_get_function: (pc) => {
#if !USE_OFFSET_CONVERTER
    abort('Cannot use emscripten_pc_get_function without -sUSE_OFFSET_CONVERTER');
#else
    var name;
    if (pc & 0x80000000) {
      // If this is a JavaScript function, try looking it up in the unwind cache.
      var frame = UNWIND_CACHE[pc];
      if (!frame) return 0;

      var match;
      if (match = /^\s+at (.*) \(.*\)$/.exec(frame)) {
        name = match[1];
      } else if (match = /^(.+?)@/.exec(frame)) {
        name = match[1];
      } else {
        return 0;
      }
    } else {
      name = wasmOffsetConverter.getName(pc);
    }
    if (_emscripten_pc_get_function.ret) _free(_emscripten_pc_get_function.ret);
    _emscripten_pc_get_function.ret = stringToNewUTF8(name);
    return _emscripten_pc_get_function.ret;
#endif
  },

  $convertPCtoSourceLocation__deps: ['$UNWIND_CACHE', '$convertFrameToPC'],
  $convertPCtoSourceLocation: (pc) => {
    if (UNWIND_CACHE.last_get_source_pc == pc) return UNWIND_CACHE.last_source;

    var match;
    var source;
#if LOAD_SOURCE_MAP
    if (wasmSourceMap) {
      source = wasmSourceMap.lookup(pc);
    }
#endif

    if (!source) {
      var frame = UNWIND_CACHE[pc];
      if (!frame) return null;
      // Example: at callMain (a.out.js:6335:22)
      if (match = /\((.*):(\d+):(\d+)\)$/.exec(frame)) {
        source = {file: match[1], line: match[2], column: match[3]};
      // Example: main@a.out.js:1337:42
      } else if (match = /@(.*):(\d+):(\d+)/.exec(frame)) {
        source = {file: match[1], line: match[2], column: match[3]};
      }
    }
    UNWIND_CACHE.last_get_source_pc = pc;
    UNWIND_CACHE.last_source = source;
    return source;
  },

  // Look up the file name from our stack frame cache with our PC representation.
  emscripten_pc_get_file__deps: ['$convertPCtoSourceLocation', 'free', '$stringToNewUTF8'],
  // Don't treat allocation of _emscripten_pc_get_file.ret as a leak
  emscripten_pc_get_file__noleakcheck: true,
  emscripten_pc_get_file: (pc) => {
    var result = convertPCtoSourceLocation(pc);
    if (!result) return 0;

    if (_emscripten_pc_get_file.ret) _free(_emscripten_pc_get_file.ret);
    _emscripten_pc_get_file.ret = stringToNewUTF8(result.file);
    return _emscripten_pc_get_file.ret;
  },

  // Look up the line number from our stack frame cache with our PC representation.
  emscripten_pc_get_line__deps: ['$convertPCtoSourceLocation'],
  emscripten_pc_get_line: (pc) => {
    var result = convertPCtoSourceLocation(pc);
    return result ? result.line : 0;
  },

  // Look up the column number from our stack frame cache with our PC representation.
  emscripten_pc_get_column__deps: ['$convertPCtoSourceLocation'],
  emscripten_pc_get_column: (pc) => {
    var result = convertPCtoSourceLocation(pc);
    return result ? result.column || 0 : 0;
  },

  emscripten_get_module_name__deps: ['$stringToUTF8'],
  emscripten_get_module_name: (buf, length) => {
#if MINIMAL_RUNTIME
    return stringToUTF8('{{{ TARGET_BASENAME }}}.wasm', buf, length);
#else
    return stringToUTF8(wasmBinaryFile, buf, length);
#endif
  },

#if USE_ASAN || USE_LSAN || UBSAN_RUNTIME
  // When lsan or asan is enabled withBuiltinMalloc temporarily replaces calls
  // to malloc, free, and memalign.
  $withBuiltinMalloc__deps: ['emscripten_builtin_malloc', 'emscripten_builtin_free', 'emscripten_builtin_memalign'
                            ],
  $withBuiltinMalloc__docs: '/** @suppress{checkTypes} */',
  $withBuiltinMalloc: (func) => {
    var prev_malloc = typeof _malloc != 'undefined' ? _malloc : undefined;
    var prev_memalign = typeof _memalign != 'undefined' ? _memalign : undefined;
    var prev_free = typeof _free != 'undefined' ? _free : undefined;
    _malloc = _emscripten_builtin_malloc;
    _memalign = _emscripten_builtin_memalign;
    _free = _emscripten_builtin_free;
    try {
      return func();
    } finally {
      _malloc = prev_malloc;
      _memalign = prev_memalign;
      _free = prev_free;
    }
  },

  _emscripten_sanitizer_use_colors: () => {
    var setting = Module['printWithColors'];
    if (setting !== undefined) {
      return setting;
    }
    return ENVIRONMENT_IS_NODE && process.stderr.isTTY;
  },

  _emscripten_sanitizer_get_option__deps: ['$withBuiltinMalloc', '$stringToNewUTF8', '$UTF8ToString'],
  _emscripten_sanitizer_get_option__sig: 'pp',
  _emscripten_sanitizer_get_option: (name) => {
    return withBuiltinMalloc(() => stringToNewUTF8(Module[UTF8ToString(name)] || ""));
  },
#endif

  $readEmAsmArgsArray: '=[]',
  $readEmAsmArgs__deps: [
    '$readEmAsmArgsArray',
#if MEMORY64
    '$readI53FromI64',
#endif
  ],
  $readEmAsmArgs: (sigPtr, buf) => {
#if ASSERTIONS
    // Nobody should have mutated _readEmAsmArgsArray underneath us to be something else than an array.
    assert(Array.isArray(readEmAsmArgsArray));
    // The input buffer is allocated on the stack, so it must be stack-aligned.
    assert(buf % {{{ STACK_ALIGN }}} == 0);
#endif
    readEmAsmArgsArray.length = 0;
    var ch;
    // Most arguments are i32s, so shift the buffer pointer so it is a plain
    // index into HEAP32.
    buf >>= 2;
    while (ch = HEAPU8[sigPtr++]) {
#if ASSERTIONS
      var chr = String.fromCharCode(ch);
      var validChars = ['d', 'f', 'i'];
#if WASM_BIGINT
      // In WASM_BIGINT mode we support passing i64 values as bigint.
      validChars.push('j');
#endif
#if MEMORY64
      // In MEMORY64 mode we also support passing i64 pointer types which
      // get automatically converted to int53/Double.
      validChars.push('p');
#endif
      assert(validChars.includes(chr), `Invalid character ${ch}("${chr}") in readEmAsmArgs! Use only [${validChars}], and do not specify "v" for void return argument.`);
#endif
      // Floats are always passed as doubles, and doubles and int64s take up 8
      // bytes (two 32-bit slots) in memory, align reads to these:
      buf += (ch != 105/*i*/) & buf;
#if MEMORY64
      // Special case for pointers under wasm64 which we read as int53 Numbers.
      if (ch == 112/*p*/) {
        readEmAsmArgsArray.push(readI53FromI64(buf++ << 2));
      } else
#endif
      readEmAsmArgsArray.push(
        ch == 105/*i*/ ? HEAP32[buf] :
#if WASM_BIGINT
       (ch == 106/*j*/ ? HEAP64 : HEAPF64)[buf++ >> 1]
#else
       HEAPF64[buf++ >> 1]
#endif
      );
      ++buf;
    }
    return readEmAsmArgsArray;
  },

#if HAVE_EM_ASM
  $runEmAsmFunction__deps: ['$readEmAsmArgs'],
  $runEmAsmFunction: (code, sigPtr, argbuf) => {
    var args = readEmAsmArgs(sigPtr, argbuf);
#if ASSERTIONS
    if (!ASM_CONSTS.hasOwnProperty(code)) abort(`No EM_ASM constant found at address ${code}`);
#endif
    return ASM_CONSTS[code].apply(null, args);
  },

  emscripten_asm_const_int__deps: ['$runEmAsmFunction'],
  emscripten_asm_const_int: (code, sigPtr, argbuf) => {
    return runEmAsmFunction(code, sigPtr, argbuf);
  },
  emscripten_asm_const_double__deps: ['$runEmAsmFunction'],
  emscripten_asm_const_double: (code, sigPtr, argbuf) => {
    return runEmAsmFunction(code, sigPtr, argbuf);
  },

  emscripten_asm_const_ptr__deps: ['$runEmAsmFunction'],
  emscripten_asm_const_ptr: (code, sigPtr, argbuf) => {
    return runEmAsmFunction(code, sigPtr, argbuf);
  },

  $runMainThreadEmAsm__deps: ['$readEmAsmArgs',
#if PTHREADS
    '$proxyToMainThread'
#endif
  ],
  $runMainThreadEmAsm: (code, sigPtr, argbuf, sync) => {
    var args = readEmAsmArgs(sigPtr, argbuf);
#if PTHREADS
    if (ENVIRONMENT_IS_PTHREAD) {
      // EM_ASM functions are variadic, receiving the actual arguments as a buffer
      // in memory. the last parameter (argBuf) points to that data. We need to
      // always un-variadify that, *before proxying*, as in the async case this
      // is a stack allocation that LLVM made, which may go away before the main
      // thread gets the message. For that reason we handle proxying *after* the
      // call to readEmAsmArgs, and therefore we do that manually here instead
      // of using __proxy. (And dor simplicity, do the same in the sync
      // case as well, even though it's not strictly necessary, to keep the two
      // code paths as similar as possible on both sides.)
      // -1 - code is the encoding of a proxied EM_ASM, as a negative number
      // (positive numbers are non-EM_ASM calls).
      return proxyToMainThread.apply(null, [-1 - code, sync].concat(args));
    }
#endif
#if ASSERTIONS
    if (!ASM_CONSTS.hasOwnProperty(code)) abort(`No EM_ASM constant found at address ${code}`);
#endif
    return ASM_CONSTS[code].apply(null, args);
  },
  emscripten_asm_const_int_sync_on_main_thread__deps: ['$runMainThreadEmAsm'],
  emscripten_asm_const_int_sync_on_main_thread: (code, sigPtr, argbuf) => {
    return runMainThreadEmAsm(code, sigPtr, argbuf, 1);
  },

  emscripten_asm_const_double_sync_on_main_thread: 'emscripten_asm_const_int_sync_on_main_thread',
  emscripten_asm_const_async_on_main_thread__deps: ['$runMainThreadEmAsm'],
  emscripten_asm_const_async_on_main_thread: (code, sigPtr, argbuf) => runMainThreadEmAsm(code, sigPtr, argbuf, 0),
#endif

#if !DECLARE_ASM_MODULE_EXPORTS
  // When DECLARE_ASM_MODULE_EXPORTS is not set we export native symbols
  // at runtime rather than statically in JS code.
  $exportAsmFunctions__deps: ['$asmjsMangle'],
  $exportAsmFunctions: (asm) => {
#if ENVIRONMENT_MAY_BE_NODE && ENVIRONMENT_MAY_BE_WEB
    var global_object = (typeof process != "undefined" ? global : this);
#elif ENVIRONMENT_MAY_BE_NODE
    var global_object = global;
#else
    var global_object = this;
#endif

    for (var __exportedFunc in asm) {
      var jsname = asmjsMangle(__exportedFunc);
#if MINIMAL_RUNTIME
      global_object[jsname] = asm[__exportedFunc];
#else
      global_object[jsname] = Module[jsname] = asm[__exportedFunc];
#endif
    }

  },
#endif

  // Parses as much of the given JS string to an integer, with quiet error
  // handling (returns a NaN on error). E.g. jstoi_q("123abc") returns 123.
  // Note that "smart" radix handling is employed for input string:
  // "0314" is parsed as octal, and "0x1234" is parsed as base-16.
  $jstoi_q__docs: '/** @suppress {checkTypes} */',
  $jstoi_q: (str) => parseInt(str),

  // Converts a JS string to an integer base-10, with signaling error
  // handling (throws a JS exception on error). E.g. jstoi_s("123abc")
  // throws an exception.
  $jstoi_s: (str) => Number(str),

#if LINK_AS_CXX
  // libunwind

  _Unwind_Backtrace__deps: ['$getCallstack'],
  _Unwind_Backtrace: (func, arg) => {
    var trace = getCallstack();
    var parts = trace.split('\n');
    for (var i = 0; i < parts.length; i++) {
      var ret = {{{ makeDynCall('iii', 'func') }}}(0, arg);
      if (ret !== 0) return;
    }
  },

  _Unwind_GetIPInfo: () => abort('Unwind_GetIPInfo'),

  _Unwind_FindEnclosingFunction: () => 0, // we cannot succeed

  _Unwind_RaiseException__deps: ['__cxa_throw'],
  _Unwind_RaiseException: (ex) => {
    err('Warning: _Unwind_RaiseException is not correctly implemented');
    return ___cxa_throw(ex, 0, 0);
  },

  _Unwind_DeleteException: (ex) => {
    err('TODO: Unwind_DeleteException');
  },
#endif

  // special runtime support

#if STACK_OVERFLOW_CHECK
  // Used by wasm-emscripten-finalize to implement STACK_OVERFLOW_CHECK
  __handle_stack_overflow__deps: ['emscripten_stack_get_base', 'emscripten_stack_get_end', '$ptrToString'],
  __handle_stack_overflow: (requested) => {
<<<<<<< HEAD
    requested = fixPointer(requested);
=======
>>>>>>> fc0f28c4
    var base = _emscripten_stack_get_base();
    var end = _emscripten_stack_get_end();
    abort(`stack overflow (Attempt to set SP to ${ptrToString(requested)}` +
          `, with stack limits [${ptrToString(end)} - ${ptrToString(base)}` +
          ']). If you require more stack space build with -sSTACK_SIZE=<bytes>');
  },
#endif

  $getExecutableName: () => {
#if MINIMAL_RUNTIME // MINIMAL_RUNTIME does not have a global runtime variable thisProgram
#if ENVIRONMENT_MAY_BE_NODE
    if (ENVIRONMENT_IS_NODE && process.argv.length > 1) {
      return process.argv[1].replace(/\\/g, '/');
    }
#endif
    return "./this.program";
#else
    return thisProgram || './this.program';
#endif
  },

  $listenOnce: (object, event, func) => {
#if MIN_CHROME_VERSION < 55 || MIN_EDGE_VERSION < 18 || MIN_FIREFOX_VERSION < 50 || MIN_IE_VERSION != TARGET_NOT_SUPPORTED // https://developer.mozilla.org/en-US/docs/Web/API/EventTarget/addEventListener
    object.addEventListener(event, function handler() {
      func();
      object.removeEventListener(event, handler);
    });
#else
    object.addEventListener(event, func, { 'once': true });
#endif
  },

  // Receives a Web Audio context plus a set of elements to listen for user
  // input events on, and registers a context resume() for them. This lets
  // audio work properly in an automatic way, as browsers won't let audio run
  // without user interaction.
  // If @elements is not provided, we default to the document and canvas
  // elements, which handle common use cases.
  // TODO(sbc): Remove seemingly unused elements argument
  $autoResumeAudioContext__docs: '/** @param {Object=} elements */',
  $autoResumeAudioContext__deps: ['$listenOnce'],
  $autoResumeAudioContext: (ctx, elements) => {
    if (!elements) {
      elements = [document, document.getElementById('canvas')];
    }
    ['keydown', 'mousedown', 'touchstart'].forEach((event) => {
      elements.forEach((element) => {
        if (element) {
          listenOnce(element, event, () => {
            if (ctx.state === 'suspended') ctx.resume();
          });
        }
      });
    });
  },

#if DYNCALLS || !WASM_BIGINT
#if MAIN_MODULE == 1
  $dynCallLegacy__deps: ['$createDyncallWrapper'],
#endif
  $dynCallLegacy: (sig, ptr, args) => {
#if ASSERTIONS
#if MINIMAL_RUNTIME
    assert(typeof dynCalls != 'undefined', 'Global dynCalls dictionary was not generated in the build! Pass -sDEFAULT_LIBRARY_FUNCS_TO_INCLUDE=$dynCall linker flag to include it!');
    assert(sig in dynCalls, `bad function pointer type - sig is not in dynCalls: '${sig}'`);
#else
    assert(('dynCall_' + sig) in Module, `bad function pointer type - dynCall function not found for sig '${sig}'`);
#endif
    if (args && args.length) {
#if WASM_BIGINT
      // j (64-bit integer) is fine, and is implemented as a BigInt. Without
      // legalization, the number of parameters should match (j is not expanded
      // into two i's).
      assert(args.length === sig.length - 1);
#else
      // j (64-bit integer) must be passed in as two numbers [low 32, high 32].
      assert(args.length === sig.substring(1).replace(/j/g, '--').length);
#endif
    } else {
      assert(sig.length == 1);
    }
#endif
#if MINIMAL_RUNTIME
    var f = dynCalls[sig];
#else
#if MAIN_MODULE == 1
    if (!('dynCall_' + sig in Module)) {
      Module['dynCall_' + sig] = createDyncallWrapper(sig);
    }
#endif
    var f = Module['dynCall_' + sig];
#endif
    return args && args.length ? f.apply(null, [ptr].concat(args)) : f.call(null, ptr);
  },
  $dynCall__deps: ['$dynCallLegacy', '$getWasmTableEntry'],
#endif

  // Used in library code to get JS function from wasm function pointer.
  // All callers should use direct table access where possible and only fall
  // back to this function if needed.
  $getDynCaller__deps: ['$dynCall'],
  $getDynCaller: (sig, ptr) => {
#if ASSERTIONS && !DYNCALLS
    assert(sig.includes('j') || sig.includes('p'), 'getDynCaller should only be called with i64 sigs')
#endif
    var argCache = [];
    return function() {
      argCache.length = 0;
      Object.assign(argCache, arguments);
      return dynCall(sig, ptr, argCache);
    };
  },

  $dynCall__docs: '/** @param {Object=} args */',
  $dynCall: (sig, ptr, args) => {
#if DYNCALLS
    return dynCallLegacy(sig, ptr, args);
#else
#if !WASM_BIGINT
    // Without WASM_BIGINT support we cannot directly call function with i64 as
    // part of thier signature, so we rely the dynCall functions generated by
    // wasm-emscripten-finalize
    if (sig.includes('j')) {
      return dynCallLegacy(sig, ptr, args);
    }
#endif
#if ASSERTIONS
    assert(getWasmTableEntry(ptr), `missing table entry in dynCall: ${ptr}`);
#endif
#if MEMORY64
    // With MEMORY64 we have an additional step to convert `p` arguments to
    // bigint. This is the runtime equivalent of the wrappers we create for wasm
    // exports in `emscripten.py:create_wasm64_wrappers`.
    for (var i = 1; i < sig.length; ++i) {
      if (sig[i] == 'p') args[i-1] = BigInt(args[i-1]);
    }
#endif
    var rtn = getWasmTableEntry(ptr).apply(null, args);
#if MEMORY64
    return sig[0] == 'p' ? Number(rtn) : rtn;
#else
    return rtn;
#endif

#endif
  },

  $callRuntimeCallbacks__internal: true,
  $callRuntimeCallbacks: (callbacks) => {
    while (callbacks.length > 0) {
      // Pass the module as the first argument.
      callbacks.shift()(Module);
    }
  },

#if SHRINK_LEVEL == 0 || ASYNCIFY == 2
  // A mirror copy of contents of wasmTable in JS side, to avoid relatively
  // slow wasmTable.get() call. Only used when not compiling with -Os, -Oz, or
  // JSPI which needs to instrument the functions.
  $wasmTableMirror__internal: true,
  $wasmTableMirror: [],

  $setWasmTableEntry__internal: true,
  $setWasmTableEntry__deps: ['$wasmTableMirror'],
  $setWasmTableEntry: (idx, func) => {
    wasmTable.set(idx, func);
    // With ABORT_ON_WASM_EXCEPTIONS wasmTable.get is overriden to return wrapped
    // functions so we need to call it here to retrieve the potential wrapper correctly
    // instead of just storing 'func' directly into wasmTableMirror
    wasmTableMirror[idx] = wasmTable.get(idx);
  },

  $getWasmTableEntry__internal: true,
  $getWasmTableEntry__deps: ['$wasmTableMirror'],
  $getWasmTableEntry: (funcPtr) => {
#if MEMORY64
    // Function pointers are 64-bit, but wasmTable.get() requires a Number.
    // https://github.com/emscripten-core/emscripten/issues/18200
    funcPtr = Number(funcPtr);
#endif
    var func = wasmTableMirror[funcPtr];
    if (!func) {
      if (funcPtr >= wasmTableMirror.length) wasmTableMirror.length = funcPtr + 1;
      wasmTableMirror[funcPtr] = func = wasmTable.get(funcPtr);
#if ASYNCIFY == 2
      if (Asyncify.isAsyncExport(func)) {
        wasmTableMirror[funcPtr] = func = Asyncify.makeAsyncFunction(func);
      }
#endif
    }
#if ASSERTIONS && ASYNCIFY != 2 // With JSPI the function stored in the table will be a wrapper.
    assert(wasmTable.get(funcPtr) == func, "JavaScript-side Wasm function table mirror is out of date!");
#endif
    return func;
  },

#else

  $setWasmTableEntry: (idx, func) => wasmTable.set(idx, func),

  $getWasmTableEntry: (funcPtr) => {
#if MEMORY64
    // Function pointers are 64-bit, but wasmTable.get() requires a Number.
    // https://github.com/emscripten-core/emscripten/issues/18200
    funcPtr = Number(funcPtr);
#endif
    // In -Os and -Oz builds, do not implement a JS side wasm table mirror for small
    // code size, but directly access wasmTable, which is a bit slower as uncached.
    return wasmTable.get(funcPtr);
  },
#endif // SHRINK_LEVEL == 0

  // Callable in pthread without __proxy needed.
  emscripten_exit_with_live_runtime: () => {
    {{{ runtimeKeepalivePush() }}}
    throw 'unwind';
  },

  emscripten_force_exit__deps: ['exit',
#if !EXIT_RUNTIME && ASSERTIONS
    '$warnOnce',
#endif
  ],
  emscripten_force_exit__proxy: 'sync',
  emscripten_force_exit: (status) => {
#if RUNTIME_DEBUG
    dbg('emscripten_force_exit');
#endif
#if !EXIT_RUNTIME && ASSERTIONS
    warnOnce('emscripten_force_exit cannot actually shut down the runtime, as the build does not have EXIT_RUNTIME set');
#endif
#if !MINIMAL_RUNTIME
    noExitRuntime = false;
    runtimeKeepaliveCounter = 0;
#endif
    _exit(status);
  },

  emscripten_out: (str) => out(UTF8ToString(str)),
  emscripten_outn: (str, len) => out(UTF8ToString(str, len)),

  emscripten_err: (str) => err(UTF8ToString(str)),
  emscripten_errn: (str, len) => err(UTF8ToString(str, len)),

#if ASSERTIONS || RUNTIME_DEBUG
  emscripten_dbg: (str) => dbg(UTF8ToString(str)),
  emscripten_dbgn: (str, len) => dbg(UTF8ToString(str, len)),
#endif

  // Use program_invocation_short_name and program_invocation_name in compiled
  // programs. This function is for implementing them.
#if !MINIMAL_RUNTIME
  _emscripten_get_progname__deps: ['$stringToUTF8'],
#endif
  _emscripten_get_progname: (str, len) => {
#if !MINIMAL_RUNTIME
#if ASSERTIONS
    assert(typeof str == 'number');
    assert(typeof len == 'number');
#endif
    stringToUTF8(thisProgram, str, len);
#endif
  },

  emscripten_console_log: (str) => {
#if ASSERTIONS
    assert(typeof str == 'number');
#endif
    console.log(UTF8ToString(str));
  },

  emscripten_console_warn: (str) => {
#if ASSERTIONS
    assert(typeof str == 'number');
#endif
    console.warn(UTF8ToString(str));
  },

  emscripten_console_error: (str) => {
#if ASSERTIONS
    assert(typeof str == 'number');
#endif
    console.error(UTF8ToString(str));
  },

  emscripten_throw_number: (number) => {
    throw number;
  },

  emscripten_throw_string: (str) => {
#if ASSERTIONS
    assert(typeof str == 'number');
#endif
    throw UTF8ToString(str);
  },

#if !MINIMAL_RUNTIME
  $handleException: (e) => {
    // Certain exception types we do not treat as errors since they are used for
    // internal control flow.
    // 1. ExitStatus, which is thrown by exit()
    // 2. "unwind", which is thrown by emscripten_unwind_to_js_event_loop() and others
    //    that wish to return to JS event loop.
    if (e instanceof ExitStatus || e == 'unwind') {
#if RUNTIME_DEBUG
      dbg(`handleException: unwinding: EXITSTATUS=${EXITSTATUS}`);
#endif
      return EXITSTATUS;
    }
#if STACK_OVERFLOW_CHECK
    checkStackCookie();
    if (e instanceof WebAssembly.RuntimeError) {
      if (_emscripten_stack_get_current() <= 0) {
        err('Stack overflow detected.  You can try increasing -sSTACK_SIZE (currently set to {{{ STACK_SIZE }}})');
      }
    }
#endif
#if MINIMAL_RUNTIME
    throw e;
#else
    quit_(1, e);
#endif
  },

  // Callable in pthread without __proxy needed.
  $runtimeKeepalivePush__sig: 'v',
  $runtimeKeepalivePush: () => {
    runtimeKeepaliveCounter += 1;
#if RUNTIME_DEBUG
    dbg(`runtimeKeepalivePush -> counter=${runtimeKeepaliveCounter}`);
#endif
  },

  $runtimeKeepalivePop__sig: 'v',
  $runtimeKeepalivePop: () => {
#if ASSERTIONS
    assert(runtimeKeepaliveCounter > 0);
#endif
    runtimeKeepaliveCounter -= 1;
#if RUNTIME_DEBUG
    dbg(`runtimeKeepalivePop -> counter=${runtimeKeepaliveCounter}`);
#endif
  },

  emscripten_runtime_keepalive_push: '$runtimeKeepalivePush',
  emscripten_runtime_keepalive_pop: '$runtimeKeepalivePop',
  // keepRuntimeAlive is a runtime function rather than a library function,
  // so we can't use an alias like we do for the two functions above.
  emscripten_runtime_keepalive_check: () => keepRuntimeAlive(),

  // Used to call user callbacks from the embedder / event loop.  For example
  // setTimeout or any other kind of event handler that calls into user case
  // needs to use this wrapper.
  //
  // The job of this wrapper is the handle emscripten-specfic exceptions such
  // as ExitStatus and 'unwind' and prevent these from escaping to the top
  // level.
  $callUserCallback__deps: ['$handleException', '$maybeExit'],
  $callUserCallback: (func) => {
#if EXIT_RUNTIME
    if (runtimeExited || ABORT) {
#else
    if (ABORT) {
#endif
#if ASSERTIONS
      err('user callback triggered after runtime exited or application aborted.  Ignoring.');
#endif
      return;
    }
    try {
      func();
      maybeExit();
    } catch (e) {
      handleException(e);
    }
  },

  $maybeExit__deps: ['exit', '$handleException',
#if PTHREADS
    '_emscripten_thread_exit',
#endif
  ],
  $maybeExit: () => {
#if EXIT_RUNTIME
    if (runtimeExited) {
      return;
    }
#endif
#if RUNTIME_DEBUG
    dbg(`maybeExit: user callback done: runtimeKeepaliveCounter=${runtimeKeepaliveCounter}`);
#endif
    if (!keepRuntimeAlive()) {
#if RUNTIME_DEBUG
      dbg(`maybeExit: calling exit() implicitly after user callback completed: ${EXITSTATUS}`);
#endif
      try {
#if PTHREADS
        if (ENVIRONMENT_IS_PTHREAD) __emscripten_thread_exit(EXITSTATUS);
        else
#endif
        _exit(EXITSTATUS);
      } catch (e) {
        handleException(e);
      }
    }
  },

#else // MINIMAL_RUNTIME
  // MINIMAL_RUNTIME doesn't support the runtimeKeepalive stuff
  $callUserCallback: (func) => {
    func();
  },
#endif // MINIMAL_RUNTIME

  $safeSetTimeout__deps: ['$callUserCallback'],
  $safeSetTimeout__docs: '/** @param {number=} timeout */',
  $safeSetTimeout: (func, timeout) => {
    {{{ runtimeKeepalivePush() }}}
    return setTimeout(() => {
      {{{ runtimeKeepalivePop() }}}
      callUserCallback(func);
    }, timeout);
  },

  $asmjsMangle: (x) => {
    var unmangledSymbols = {{{ buildStringArray(WASM_SYSTEM_EXPORTS) }}};
    if (x == '__main_argc_argv') {
      x = 'main';
    }
    return x.indexOf('dynCall_') == 0 || unmangledSymbols.includes(x) ? x : '_' + x;
  },

  $asyncLoad__docs: '/** @param {boolean=} noRunDep */',
  $asyncLoad: (url, onload, onerror, noRunDep) => {
    var dep = !noRunDep ? getUniqueRunDependency(`al ${url}`) : '';
    readAsync(url, (arrayBuffer) => {
      assert(arrayBuffer, `Loading data file "${url}" failed (no arrayBuffer).`);
      onload(new Uint8Array(arrayBuffer));
      if (dep) removeRunDependency(dep);
    }, (event) => {
      if (onerror) {
        onerror();
      } else {
        throw `Loading data file "${url}" failed.`;
      }
    });
    if (dep) addRunDependency(dep);
  },

  $alignMemory: (size, alignment) => {
#if ASSERTIONS
    assert(alignment, "alignment argument is required");
#endif
    return Math.ceil(size / alignment) * alignment;
  },

  // Allocate memory for an mmap operation. This allocates space of the right
  // page-aligned size, and clears the allocated space.
  $mmapAlloc__deps: ['$zeroMemory', '$alignMemory'],
  $mmapAlloc: (size) => {
#if hasExportedSymbol('emscripten_builtin_memalign')
    size = alignMemory(size, {{{ WASM_PAGE_SIZE }}});
    var ptr = _emscripten_builtin_memalign({{{ WASM_PAGE_SIZE }}}, size);
    if (!ptr) return 0;
    return zeroMemory(ptr, size);
#elif ASSERTIONS
    abort('internal error: mmapAlloc called but `emscripten_builtin_memalign` native symbol not exported');
#else
    abort();
#endif
  },

#if RELOCATABLE
  // Globals that are normally exported from the wasm module but in relocatable
  // mode are created here and imported by the module.
  __stack_pointer: "new WebAssembly.Global({'value': '{{{ POINTER_WASM_TYPE }}}', 'mutable': true}, {{{ to64(STACK_HIGH) }}})",
  // tell the memory segments where to place themselves
  __memory_base: "new WebAssembly.Global({'value': '{{{ POINTER_WASM_TYPE }}}', 'mutable': false}, {{{ to64(GLOBAL_BASE) }}})",
  // the wasm backend reserves slot 0 for the NULL function pointer
  __table_base: "new WebAssembly.Global({'value': '{{{ POINTER_WASM_TYPE }}}', 'mutable': false}, {{{ to64(1) }}})",
#if MEMORY64 == 2
  __memory_base32: "new WebAssembly.Global({'value': 'i32', 'mutable': false}, {{{ GLOBAL_BASE }}})",
#endif
#if MEMORY64
  __table_base32: 1,
#endif
  // To support such allocations during startup, track them on __heap_base and
  // then when the main module is loaded it reads that value and uses it to
  // initialize sbrk (the main module is relocatable itself, and so it does not
  // have __heap_base hardcoded into it - it receives it from JS as an extern
  // global, basically).
  __heap_base: '{{{ HEAP_BASE }}}',
  __stack_high: '{{{ STACK_HIGH }}}',
  __stack_low: '{{{ STACK_LOW }}}',
  __global_base: '{{{ GLOBAL_BASE }}}',
#if WASM_EXCEPTIONS
  // In dynamic linking we define tags here and feed them to each module
  __cpp_exception: "new WebAssembly.Tag({'parameters': ['{{{ POINTER_WASM_TYPE }}}']})",
#endif
#if SUPPORT_LONGJMP == 'wasm'
  __c_longjmp: "new WebAssembly.Tag({'parameters': ['{{{ POINTER_WASM_TYPE }}}']})",
#endif
#if ASYNCIFY == 1
  __asyncify_state: "new WebAssembly.Global({'value': 'i32', 'mutable': true}, 0)",
  __asyncify_data: "new WebAssembly.Global({'value': 'i32', 'mutable': true}, 0)",
#endif
#endif

  _emscripten_fs_load_embedded_files__deps: ['$FS', '$PATH'],
  _emscripten_fs_load_embedded_files: (ptr) => {
#if RUNTIME_DEBUG
    dbg('preloading data files');
#endif
    do {
      var name_addr = {{{ makeGetValue('ptr', '0', '*') }}};
      ptr += {{{ POINTER_SIZE }}};
      var len = {{{ makeGetValue('ptr', '0', '*') }}};
      ptr += {{{ POINTER_SIZE }}};
      var content = {{{ makeGetValue('ptr', '0', '*') }}};
      ptr += {{{ POINTER_SIZE }}};
      var name = UTF8ToString(name_addr)
#if RUNTIME_DEBUG
      dbg(`preloading files: ${name}`);
#endif
      FS.createPath('/', PATH.dirname(name), true, true);
      // canOwn this data in the filesystem, it is a slice of wasm memory that will never change
      FS.createDataFile(name, null, HEAP8.subarray(content, content + len), true, true, true);
    } while ({{{ makeGetValue('ptr', '0', '*') }}});
#if RUNTIME_DEBUG
    dbg('done preloading data files');
#endif
  },

  $HandleAllocator__docs: '/** @constructor */',
  $HandleAllocator: function() {
    // Reserve slot 0 so that 0 is always an invalid handle
    this.allocated = [undefined];
    this.freelist = [];
    this.get = function(id) {
#if ASSERTIONS
      assert(this.allocated[id] !== undefined, `invalid handle: ${id}`);
#endif
      return this.allocated[id];
    };
    this.has = function(id) {
      return this.allocated[id] !== undefined;
    };
    this.allocate = function(handle) {
      var id = this.freelist.pop() || this.allocated.length;
      this.allocated[id] = handle;
      return id;
    };
    this.free = function(id) {
#if ASSERTIONS
      assert(this.allocated[id] !== undefined);
#endif
      // Set the slot to `undefined` rather than using `delete` here since
      // apparently arrays with holes in them can be less efficient.
      this.allocated[id] = undefined;
      this.freelist.push(id);
    };
  },

  $getNativeTypeSize__deps: ['$POINTER_SIZE'],
  $getNativeTypeSize: {{{ getNativeTypeSize }}},

  // We used to define these globals unconditionally in support code.
  // Instead, we now define them here so folks can pull it in explicitly, on
  // demand.
  $STACK_SIZE: {{{ STACK_SIZE }}},
  $STACK_ALIGN: {{{ STACK_ALIGN }}},
  $POINTER_SIZE: {{{ POINTER_SIZE }}},
  $ASSERTIONS: {{{ ASSERTIONS }}},
});

function autoAddDeps(object, name) {
  for (var item in object) {
    if (!item.endsWith('__deps')) {
      if (!object[item + '__deps']) {
        object[item + '__deps'] = [];
      }
      object[item + '__deps'].push(name);
    }
  }
}

#if LEGACY_RUNTIME
// Library functions that were previously included as runtime functions are
// automatically included when `LEGACY_RUNTIME` is set.
DEFAULT_LIBRARY_FUNCS_TO_INCLUDE.push(
  '$addFunction',
  '$removeFunction',
  '$allocate',
  '$ALLOC_NORMAL',
  '$ALLOC_STACK',
  '$AsciiToString',
  '$stringToAscii',
  '$UTF16ToString',
  '$stringToUTF16',
  '$lengthBytesUTF16',
  '$UTF32ToString',
  '$stringToUTF32',
  '$lengthBytesUTF32',
  '$stringToNewUTF8',
  '$stringToUTF8OnStack',
  '$writeStringToMemory',
  '$writeArrayToMemory',
  '$writeAsciiToMemory',
  '$intArrayFromString',
  '$intArrayToString',
  '$warnOnce',
  '$ccall',
  '$cwrap',
  '$ExitStatus',
  '$UTF8ArrayToString',
  '$UTF8ToString',
  '$stringToUTF8Array',
  '$stringToUTF8',
  '$lengthBytesUTF8',
);
#endif

function wrapSyscallFunction(x, library, isWasi) {
  if (isJsOnlySymbol(x) || isDecorator(x)) {
    return;
  }

  var t = library[x];
  if (typeof t == 'string') return;
  t = t.toString();

  // If a syscall uses FS, but !SYSCALLS_REQUIRE_FILESYSTEM, then the user
  // has disabled the filesystem or we have proven some other way that this will
  // not be called in practice, and do not need that code.
  if (!SYSCALLS_REQUIRE_FILESYSTEM && t.includes('FS.')) {
    t = modifyJSFunction(t, (args, body) => {
      return `(${args}) => {\n` +
             (ASSERTIONS ? "abort('it should not be possible to operate on streams when !SYSCALLS_REQUIRE_FILESYSTEM');\n" : '') +
             '}';
    });
  }

  var isVariadic = !isWasi && t.includes(', varargs');
#if SYSCALLS_REQUIRE_FILESYSTEM == 0
  var canThrow = false;
#else
  var canThrow = library[x + '__nothrow'] !== true;
#endif

  if (!library[x + '__deps']) library[x + '__deps'] = [];

#if PURE_WASI
  // In PURE_WASI mode we can't assume the wasm binary was built by emscripten
  // and politely notify us on memory growth.  Instead we have to check for
  // possible memory growth on each syscall.
  var pre = '\nif (!HEAPU8.byteLength) _emscripten_notify_memory_growth(0);\n'
  library[x + '__deps'].push('emscripten_notify_memory_growth');
#else
  var pre = '';
#endif
  var post = '';
  if (isVariadic) {
    pre += 'SYSCALLS.varargs = varargs;\n';
  }

#if SYSCALL_DEBUG
  if (isVariadic) {
    if (canThrow) {
      post += 'finally { SYSCALLS.varargs = undefined; }\n';
    } else {
      post += 'SYSCALLS.varargs = undefined;\n';
    }
  }
  pre += `dbg('syscall! ${x}: [' + Array.prototype.slice.call(arguments) + ']');\n`;
  pre += "var canWarn = true;\n";
  pre += "var ret = (() => {";
  post += "})();\n";
  post += "if (ret && ret < 0 && canWarn) {\n";
  post += "  dbg(`error: syscall may have failed with ${-ret} (${ERRNO_MESSAGES[-ret]})`);\n";
  post += "}\n";
  post += "dbg(`syscall return: ${ret}`);\n";
  post += "return ret;\n";
#endif
  delete library[x + '__nothrow'];
  var handler = '';
  if (canThrow) {
    pre += 'try {\n';
    handler +=
    "} catch (e) {\n" +
    "  if (typeof FS == 'undefined' || !(e.name === 'ErrnoError')) throw e;\n";
#if SYSCALL_DEBUG
    handler +=
    "  dbg(`error: syscall failed with ${e.errno} (${ERRNO_MESSAGES[e.errno]})`);\n" +
    "  canWarn = false;\n";
#endif
    // Musl syscalls are negated.
    if (isWasi) {
      handler += "  return e.errno;\n";
    } else {
      // Musl syscalls are negated.
      handler += "  return -e.errno;\n";
    }
    handler += "}\n";
  }
  post = handler + post;

  if (pre || post) {
    t = modifyJSFunction(t, (args, body) => `function (${args}) {\n${pre}${body}${post}}\n`);
  }

  library[x] = eval('(' + t + ')');
  if (!WASMFS) {
    library[x + '__deps'].push('$SYSCALLS');
  }
#if PTHREADS
  // Most syscalls need to happen on the main JS thread (e.g. because the
  // filesystem is in JS and on that thread). Proxy synchronously to there.
  // There are some exceptions, syscalls that we know are ok to just run in
  // any thread; those are marked as not being proxied with
  //  __proxy: false
  // A syscall without a return value could perhaps be proxied asynchronously
  // instead of synchronously, and marked with
  //  __proxy: 'async'
  // (but essentially all syscalls do have return values).
  if (library[x + '__proxy'] === undefined) {
    library[x + '__proxy'] = 'sync';
  }
#endif
}<|MERGE_RESOLUTION|>--- conflicted
+++ resolved
@@ -3107,10 +3107,6 @@
   // Used by wasm-emscripten-finalize to implement STACK_OVERFLOW_CHECK
   __handle_stack_overflow__deps: ['emscripten_stack_get_base', 'emscripten_stack_get_end', '$ptrToString'],
   __handle_stack_overflow: (requested) => {
-<<<<<<< HEAD
-    requested = fixPointer(requested);
-=======
->>>>>>> fc0f28c4
     var base = _emscripten_stack_get_base();
     var end = _emscripten_stack_get_end();
     abort(`stack overflow (Attempt to set SP to ${ptrToString(requested)}` +
