/**
 * @license
 * Copyright 2010 The Emscripten Authors
 * SPDX-License-Identifier: MIT
 */

//"use strict";

// An implementation of basic necessary libraries for the web. This integrates
// with a compiled libc and with the rest of the JS runtime.
//
// We search the Library object when there is an external function. If the
// entry in the Library is a function, we insert it. If it is a string, we
// do another lookup in the library (a simple way to write a function once,
// if it can be called by different names). We also allow dependencies,
// using __deps. Initialization code to be run after allocating all
// global constants can be defined by __postset.
//
// Note that the full function name will be '_' + the name in the Library
// object. For convenience, the short name appears here. Note that if you add a
// new function with an '_', it will not be found.

LibraryManager.library = {
  // ==========================================================================
  // getTempRet0/setTempRet0: scratch space handling i64 return
  // ==========================================================================

  getTempRet0__sig: 'i',
  getTempRet0: function() {
    return {{{ makeGetTempRet0() }}};
  },

  setTempRet0__sig: 'vi',
  setTempRet0: function($i) {
    {{{ makeSetTempRet0('$i') }}};
  },

  // ==========================================================================
  // JavaScript <-> C string interop
  // ==========================================================================

  $stringToNewUTF8: function(jsString) {
    var length = lengthBytesUTF8(jsString)+1;
    var cString = _malloc(length);
    stringToUTF8(jsString, cString, length);
    return cString;
  },

  // ==========================================================================
  // utime.h
  // ==========================================================================

  utime__deps: ['$FS', '$setErrNo'],
  utime__proxy: 'sync',
  utime__sig: 'iii',
  utime: function(path, times) {
    // int utime(const char *path, const struct utimbuf *times);
    // http://pubs.opengroup.org/onlinepubs/009695399/basedefs/utime.h.html
    var time;
    if (times) {
      // NOTE: We don't keep track of access timestamps.
      var offset = {{{ C_STRUCTS.utimbuf.modtime }}};
      time = {{{ makeGetValue('times', 'offset', 'i32') }}};
      time *= 1000;
    } else {
      time = Date.now();
    }
    path = UTF8ToString(path);
    try {
      FS.utime(path, time, time);
      return 0;
    } catch (e) {
      FS.handleFSError(e);
      return -1;
    }
  },

  utimes__deps: ['$FS', '$setErrNo'],
  utimes__proxy: 'sync',
  utimes__sig: 'iii',
  utimes: function(path, times) {
    var time;
    if (times) {
      var offset = {{{ C_STRUCTS.timeval.__size__ }}} + {{{ C_STRUCTS.timeval.tv_sec }}};
      time = {{{ makeGetValue('times', 'offset', 'i32') }}} * 1000;
      offset = {{{ C_STRUCTS.timeval.__size__ }}} + {{{ C_STRUCTS.timeval.tv_usec }}};
      time += {{{ makeGetValue('times', 'offset', 'i32') }}} / 1000;
    } else {
      time = Date.now();
    }
    path = UTF8ToString(path);
    try {
      FS.utime(path, time, time);
      return 0;
    } catch (e) {
      FS.handleFSError(e);
      return -1;
    }
  },

  // ==========================================================================
  // sys/file.h
  // ==========================================================================

  flock: function(fd, operation) {
    // int flock(int fd, int operation);
    // Pretend to succeed
    return 0;
  },

  chroot__deps: ['$setErrNo'],
  chroot__proxy: 'sync',
  chroot__sig: 'ii',
  chroot: function(path) {
    // int chroot(const char *path);
    // http://pubs.opengroup.org/onlinepubs/7908799/xsh/chroot.html
    setErrNo({{{ cDefine('EACCES') }}});
    return -1;
  },

  fpathconf__deps: ['$setErrNo'],
  fpathconf__proxy: 'sync',
  fpathconf__sig: 'iii',
  fpathconf: function(fildes, name) {
    // long fpathconf(int fildes, int name);
    // http://pubs.opengroup.org/onlinepubs/000095399/functions/encrypt.html
    // NOTE: The first parameter is ignored, so pathconf == fpathconf.
    // The constants here aren't real values. Just mimicking glibc.
    switch (name) {
      case {{{ cDefine('_PC_LINK_MAX') }}}:
        return 32000;
      case {{{ cDefine('_PC_MAX_CANON') }}}:
      case {{{ cDefine('_PC_MAX_INPUT') }}}:
      case {{{ cDefine('_PC_NAME_MAX') }}}:
        return 255;
      case {{{ cDefine('_PC_PATH_MAX') }}}:
      case {{{ cDefine('_PC_PIPE_BUF') }}}:
      case {{{ cDefine('_PC_REC_MIN_XFER_SIZE') }}}:
      case {{{ cDefine('_PC_REC_XFER_ALIGN') }}}:
      case {{{ cDefine('_PC_ALLOC_SIZE_MIN') }}}:
        return 4096;
      case {{{ cDefine('_PC_CHOWN_RESTRICTED') }}}:
      case {{{ cDefine('_PC_NO_TRUNC') }}}:
      case {{{ cDefine('_PC_2_SYMLINKS') }}}:
        return 1;
      case {{{ cDefine('_PC_VDISABLE') }}}:
        return 0;
      case {{{ cDefine('_PC_SYNC_IO') }}}:
      case {{{ cDefine('_PC_ASYNC_IO') }}}:
      case {{{ cDefine('_PC_PRIO_IO') }}}:
      case {{{ cDefine('_PC_SOCK_MAXBUF') }}}:
      case {{{ cDefine('_PC_REC_INCR_XFER_SIZE') }}}:
      case {{{ cDefine('_PC_REC_MAX_XFER_SIZE') }}}:
      case {{{ cDefine('_PC_SYMLINK_MAX') }}}:
        return -1;
      case {{{ cDefine('_PC_FILESIZEBITS') }}}:
        return 64;
    }
    setErrNo({{{ cDefine('EINVAL') }}});
    return -1;
  },
  pathconf: 'fpathconf',

  confstr__deps: ['$setErrNo', '$ENV'],
  confstr__proxy: 'sync',
  confstr__sig: 'iiii',
  confstr: function(name, buf, len) {
    // size_t confstr(int name, char *buf, size_t len);
    // http://pubs.opengroup.org/onlinepubs/000095399/functions/confstr.html
    var value;
    switch (name) {
      case {{{ cDefine('_CS_PATH') }}}:
        value = ENV['PATH'] || '/';
        break;
      case {{{ cDefine('_CS_POSIX_V6_WIDTH_RESTRICTED_ENVS') }}}:
        // Mimicking glibc.
        value = 'POSIX_V6_ILP32_OFF32\nPOSIX_V6_ILP32_OFFBIG';
        break;
      case {{{ cDefine('_CS_GNU_LIBC_VERSION') }}}:
        // This JS implementation was tested against this glibc version.
        value = 'glibc 2.14';
        break;
      case {{{ cDefine('_CS_GNU_LIBPTHREAD_VERSION') }}}:
        // We don't support pthreads.
        value = '';
        break;
      case {{{ cDefine('_CS_POSIX_V6_ILP32_OFF32_LIBS') }}}:
      case {{{ cDefine('_CS_POSIX_V6_ILP32_OFFBIG_LIBS') }}}:
      case {{{ cDefine('_CS_POSIX_V6_LP64_OFF64_CFLAGS') }}}:
      case {{{ cDefine('_CS_POSIX_V6_LP64_OFF64_LDFLAGS') }}}:
      case {{{ cDefine('_CS_POSIX_V6_LP64_OFF64_LIBS') }}}:
      case {{{ cDefine('_CS_POSIX_V6_LPBIG_OFFBIG_CFLAGS') }}}:
      case {{{ cDefine('_CS_POSIX_V6_LPBIG_OFFBIG_LDFLAGS') }}}:
      case {{{ cDefine('_CS_POSIX_V6_LPBIG_OFFBIG_LIBS') }}}:
        value = '';
        break;
      case {{{ cDefine('_CS_POSIX_V6_ILP32_OFF32_CFLAGS') }}}:
      case {{{ cDefine('_CS_POSIX_V6_ILP32_OFF32_LDFLAGS') }}}:
      case {{{ cDefine('_CS_POSIX_V6_ILP32_OFFBIG_LDFLAGS') }}}:
        value = '-m32';
        break;
      case {{{ cDefine('_CS_POSIX_V6_ILP32_OFFBIG_CFLAGS') }}}:
        value = '-m32 -D_LARGEFILE_SOURCE -D_FILE_OFFSET_BITS=64';
        break;
      default:
        setErrNo({{{ cDefine('EINVAL') }}});
        return 0;
    }
    if (len == 0 || buf == 0) {
      return value.length + 1;
    } else {
      var length = Math.min(len, value.length);
      for (var i = 0; i < length; i++) {
        {{{ makeSetValue('buf', 'i', 'value.charCodeAt(i)', 'i8') }}};
      }
      if (len > length) {{{ makeSetValue('buf', 'i++', '0', 'i8') }}};
      return i;
    }
  },

  execve__deps: ['$setErrNo'],
  execve__sig: 'iiii',
  execve: function(path, argv, envp) {
    // int execve(const char *pathname, char *const argv[],
    //            char *const envp[]);
    // http://pubs.opengroup.org/onlinepubs/009695399/functions/exec.html
    // We don't support executing external code.
    setErrNo({{{ cDefine('ENOEXEC') }}});
    return -1;
  },

  exit__sig: 'vi',
  exit: function(status) {
#if MINIMAL_RUNTIME
    throw 'exit(' + status + ')';
#else
    // void _exit(int status);
    // http://pubs.opengroup.org/onlinepubs/000095399/functions/exit.html
    exit(status);
#endif
  },

  _exit__sig: 'vi',
  _exit: 'exit',

  _Exit__sig: 'vi',
  _Exit: 'exit',

#if MINIMAL_RUNTIME
  $exit: function(status) {
    throw 'exit(' + status + ')';
  },
#endif

  // fork, spawn, etc. all return an error as we don't support multiple
  // processes.
  fork__deps: ['$setErrNo'],
  fork__sig: 'i',
  fork: function() {
    // pid_t fork(void);
    // http://pubs.opengroup.org/onlinepubs/000095399/functions/fork.html
    // We don't support multiple processes.
    setErrNo({{{ cDefine('EAGAIN') }}});
    return -1;
  },
  vfork: 'fork',
  posix_spawn: 'fork',

  setgroups__deps: ['$setErrNo', 'sysconf'],
  setgroups: function(ngroups, gidset) {
    // int setgroups(int ngroups, const gid_t *gidset);
    // https://developer.apple.com/library/mac/#documentation/Darwin/Reference/ManPages/man2/setgroups.2.html
    if (ngroups < 1 || ngroups > _sysconf({{{ cDefine('_SC_NGROUPS_MAX') }}})) {
      setErrNo({{{ cDefine('EINVAL') }}});
      return -1;
    } else {
      // We have just one process/user/group, so it makes no sense to set groups.
      setErrNo({{{ cDefine('EPERM') }}});
      return -1;
    }
  },

  sysconf__deps: ['$setErrNo'],
  sysconf__proxy: 'sync',
  sysconf__sig: 'ii',
  sysconf: function(name) {
    // long sysconf(int name);
    // http://pubs.opengroup.org/onlinepubs/009695399/functions/sysconf.html
    switch(name) {
      case {{{ cDefine('_SC_PAGE_SIZE') }}}: return {{{ POSIX_PAGE_SIZE }}};
      case {{{ cDefine('_SC_PHYS_PAGES') }}}:
#if ALLOW_MEMORY_GROWTH
#if MAXIMUM_MEMORY == -1 // no maximum set, assume the best
        var maxHeapSize = 4*1024*1024*1024;
#else
        var maxHeapSize = {{{ MAXIMUM_MEMORY }}};
#endif
#else // no growth
        var maxHeapSize = HEAPU8.length;
#endif
        return maxHeapSize / {{{ POSIX_PAGE_SIZE }}};
      case {{{ cDefine('_SC_ADVISORY_INFO') }}}:
      case {{{ cDefine('_SC_BARRIERS') }}}:
      case {{{ cDefine('_SC_ASYNCHRONOUS_IO') }}}:
      case {{{ cDefine('_SC_CLOCK_SELECTION') }}}:
      case {{{ cDefine('_SC_CPUTIME') }}}:
      case {{{ cDefine('_SC_FSYNC') }}}:
      case {{{ cDefine('_SC_IPV6') }}}:
      case {{{ cDefine('_SC_MAPPED_FILES') }}}:
      case {{{ cDefine('_SC_MEMLOCK') }}}:
      case {{{ cDefine('_SC_MEMLOCK_RANGE') }}}:
      case {{{ cDefine('_SC_MEMORY_PROTECTION') }}}:
      case {{{ cDefine('_SC_MESSAGE_PASSING') }}}:
      case {{{ cDefine('_SC_MONOTONIC_CLOCK') }}}:
      case {{{ cDefine('_SC_PRIORITIZED_IO') }}}:
      case {{{ cDefine('_SC_PRIORITY_SCHEDULING') }}}:
      case {{{ cDefine('_SC_RAW_SOCKETS') }}}:
      case {{{ cDefine('_SC_READER_WRITER_LOCKS') }}}:
      case {{{ cDefine('_SC_REALTIME_SIGNALS') }}}:
      case {{{ cDefine('_SC_SEMAPHORES') }}}:
      case {{{ cDefine('_SC_SHARED_MEMORY_OBJECTS') }}}:
      case {{{ cDefine('_SC_SPAWN') }}}:
      case {{{ cDefine('_SC_SPIN_LOCKS') }}}:
      case {{{ cDefine('_SC_SYNCHRONIZED_IO') }}}:
      case {{{ cDefine('_SC_THREAD_ATTR_STACKADDR') }}}:
      case {{{ cDefine('_SC_THREAD_ATTR_STACKSIZE') }}}:
      case {{{ cDefine('_SC_THREAD_CPUTIME') }}}:
      case {{{ cDefine('_SC_THREAD_PRIO_INHERIT') }}}:
      case {{{ cDefine('_SC_THREAD_PRIO_PROTECT') }}}:
      case {{{ cDefine('_SC_THREAD_PROCESS_SHARED') }}}:
      case {{{ cDefine('_SC_THREAD_SAFE_FUNCTIONS') }}}:
      case {{{ cDefine('_SC_THREADS') }}}:
      case {{{ cDefine('_SC_TIMEOUTS') }}}:
      case {{{ cDefine('_SC_TIMERS') }}}:
      case {{{ cDefine('_SC_VERSION') }}}:
      case {{{ cDefine('_SC_2_C_BIND') }}}:
      case {{{ cDefine('_SC_2_C_DEV') }}}:
      case {{{ cDefine('_SC_2_CHAR_TERM') }}}:
      case {{{ cDefine('_SC_2_LOCALEDEF') }}}:
      case {{{ cDefine('_SC_2_SW_DEV') }}}:
      case {{{ cDefine('_SC_2_VERSION') }}}:
      case {{{ cDefine('_SC_THREAD_PRIORITY_SCHEDULING') }}}:
        return 200809;
      case {{{ cDefine('_SC_MQ_OPEN_MAX') }}}:
      case {{{ cDefine('_SC_XOPEN_STREAMS') }}}:
      case {{{ cDefine('_SC_XBS5_LP64_OFF64') }}}:
      case {{{ cDefine('_SC_XBS5_LPBIG_OFFBIG') }}}:
      case {{{ cDefine('_SC_AIO_LISTIO_MAX') }}}:
      case {{{ cDefine('_SC_AIO_MAX') }}}:
      case {{{ cDefine('_SC_SPORADIC_SERVER') }}}:
      case {{{ cDefine('_SC_THREAD_SPORADIC_SERVER') }}}:
      case {{{ cDefine('_SC_TRACE') }}}:
      case {{{ cDefine('_SC_TRACE_EVENT_FILTER') }}}:
      case {{{ cDefine('_SC_TRACE_EVENT_NAME_MAX') }}}:
      case {{{ cDefine('_SC_TRACE_INHERIT') }}}:
      case {{{ cDefine('_SC_TRACE_LOG') }}}:
      case {{{ cDefine('_SC_TRACE_NAME_MAX') }}}:
      case {{{ cDefine('_SC_TRACE_SYS_MAX') }}}:
      case {{{ cDefine('_SC_TRACE_USER_EVENT_MAX') }}}:
      case {{{ cDefine('_SC_TYPED_MEMORY_OBJECTS') }}}:
      case {{{ cDefine('_SC_V6_LP64_OFF64') }}}:
      case {{{ cDefine('_SC_V6_LPBIG_OFFBIG') }}}:
      case {{{ cDefine('_SC_2_FORT_DEV') }}}:
      case {{{ cDefine('_SC_2_FORT_RUN') }}}:
      case {{{ cDefine('_SC_2_PBS') }}}:
      case {{{ cDefine('_SC_2_PBS_ACCOUNTING') }}}:
      case {{{ cDefine('_SC_2_PBS_CHECKPOINT') }}}:
      case {{{ cDefine('_SC_2_PBS_LOCATE') }}}:
      case {{{ cDefine('_SC_2_PBS_MESSAGE') }}}:
      case {{{ cDefine('_SC_2_PBS_TRACK') }}}:
      case {{{ cDefine('_SC_2_UPE') }}}:
      case {{{ cDefine('_SC_THREAD_THREADS_MAX') }}}:
      case {{{ cDefine('_SC_SEM_NSEMS_MAX') }}}:
      case {{{ cDefine('_SC_SYMLOOP_MAX') }}}:
      case {{{ cDefine('_SC_TIMER_MAX') }}}:
        return -1;
      case {{{ cDefine('_SC_V6_ILP32_OFF32') }}}:
      case {{{ cDefine('_SC_V6_ILP32_OFFBIG') }}}:
      case {{{ cDefine('_SC_JOB_CONTROL') }}}:
      case {{{ cDefine('_SC_REGEXP') }}}:
      case {{{ cDefine('_SC_SAVED_IDS') }}}:
      case {{{ cDefine('_SC_SHELL') }}}:
      case {{{ cDefine('_SC_XBS5_ILP32_OFF32') }}}:
      case {{{ cDefine('_SC_XBS5_ILP32_OFFBIG') }}}:
      case {{{ cDefine('_SC_XOPEN_CRYPT') }}}:
      case {{{ cDefine('_SC_XOPEN_ENH_I18N') }}}:
      case {{{ cDefine('_SC_XOPEN_LEGACY') }}}:
      case {{{ cDefine('_SC_XOPEN_REALTIME') }}}:
      case {{{ cDefine('_SC_XOPEN_REALTIME_THREADS') }}}:
      case {{{ cDefine('_SC_XOPEN_SHM') }}}:
      case {{{ cDefine('_SC_XOPEN_UNIX') }}}:
        return 1;
      case {{{ cDefine('_SC_THREAD_KEYS_MAX') }}}:
      case {{{ cDefine('_SC_IOV_MAX') }}}:
      case {{{ cDefine('_SC_GETGR_R_SIZE_MAX') }}}:
      case {{{ cDefine('_SC_GETPW_R_SIZE_MAX') }}}:
      case {{{ cDefine('_SC_OPEN_MAX') }}}:
        return 1024;
      case {{{ cDefine('_SC_RTSIG_MAX') }}}:
      case {{{ cDefine('_SC_EXPR_NEST_MAX') }}}:
      case {{{ cDefine('_SC_TTY_NAME_MAX') }}}:
        return 32;
      case {{{ cDefine('_SC_ATEXIT_MAX') }}}:
      case {{{ cDefine('_SC_DELAYTIMER_MAX') }}}:
      case {{{ cDefine('_SC_SEM_VALUE_MAX') }}}:
        return 2147483647;
      case {{{ cDefine('_SC_SIGQUEUE_MAX') }}}:
      case {{{ cDefine('_SC_CHILD_MAX') }}}:
        return 47839;
      case {{{ cDefine('_SC_BC_SCALE_MAX') }}}:
      case {{{ cDefine('_SC_BC_BASE_MAX') }}}:
        return 99;
      case {{{ cDefine('_SC_LINE_MAX') }}}:
      case {{{ cDefine('_SC_BC_DIM_MAX') }}}:
        return 2048;
      case {{{ cDefine('_SC_ARG_MAX') }}}: return 2097152;
      case {{{ cDefine('_SC_NGROUPS_MAX') }}}: return 65536;
      case {{{ cDefine('_SC_MQ_PRIO_MAX') }}}: return 32768;
      case {{{ cDefine('_SC_RE_DUP_MAX') }}}: return 32767;
      case {{{ cDefine('_SC_THREAD_STACK_MIN') }}}: return 16384;
      case {{{ cDefine('_SC_BC_STRING_MAX') }}}: return 1000;
      case {{{ cDefine('_SC_XOPEN_VERSION') }}}: return 700;
      case {{{ cDefine('_SC_LOGIN_NAME_MAX') }}}: return 256;
      case {{{ cDefine('_SC_COLL_WEIGHTS_MAX') }}}: return 255;
      case {{{ cDefine('_SC_CLK_TCK') }}}: return 100;
      case {{{ cDefine('_SC_HOST_NAME_MAX') }}}: return 64;
      case {{{ cDefine('_SC_AIO_PRIO_DELTA_MAX') }}}: return 20;
      case {{{ cDefine('_SC_STREAM_MAX') }}}: return 16;
      case {{{ cDefine('_SC_TZNAME_MAX') }}}: return 6;
      case {{{ cDefine('_SC_THREAD_DESTRUCTOR_ITERATIONS') }}}: return 4;
      case {{{ cDefine('_SC_NPROCESSORS_ONLN') }}}: {
        if (typeof navigator === 'object') return navigator['hardwareConcurrency'] || 1;
        return 1;
      }
    }
    setErrNo({{{ cDefine('EINVAL') }}});
    return -1;
  },

  emscripten_get_heap_size: function() {
    return HEAPU8.length;
  },

#if ABORTING_MALLOC
  $abortOnCannotGrowMemory: function(requestedSize) {
#if ASSERTIONS
#if ALLOW_MEMORY_GROWTH
    abort('Cannot enlarge memory arrays to size ' + requestedSize + ' bytes (OOM). If you want malloc to return NULL (0) instead of this abort, do not link with -s ABORTING_MALLOC=1 (that is, the default when growth is enabled is to not abort, but you have overridden that)');
#else // ALLOW_MEMORY_GROWTH
    abort('Cannot enlarge memory arrays to size ' + requestedSize + ' bytes (OOM). Either (1) compile with  -s INITIAL_MEMORY=X  with X higher than the current value ' + HEAP8.length + ', (2) compile with  -s ALLOW_MEMORY_GROWTH=1  which allows increasing the size at runtime, or (3) if you want malloc to return NULL (0) instead of this abort, compile with  -s ABORTING_MALLOC=0 ');
#endif // ALLOW_MEMORY_GROWTH
#else // ASSERTIONS
    abort('OOM');
#endif // ASSERTIONS
  },
#endif // ABORTING_MALLOC

#if TEST_MEMORY_GROWTH_FAILS
  $emscripten_realloc_buffer: function(size) {
    return false;
  },
#else

  // Grows the wasm memory to the given byte size, and updates the JS views to
  // it. Returns 1 on success, 0 on error.
  $emscripten_realloc_buffer: function(size) {
#if MEMORYPROFILER
    var oldHeapSize = buffer.byteLength;
#endif
    try {
      // round size grow request up to wasm page size (fixed 64KB per spec)
      wasmMemory.grow((size - buffer.byteLength + 65535) >>> 16); // .grow() takes a delta compared to the previous size
      updateGlobalBufferAndViews(wasmMemory.buffer);
#if MEMORYPROFILER
      if (typeof emscriptenMemoryProfiler !== 'undefined') {
        emscriptenMemoryProfiler.onMemoryResize(oldHeapSize, buffer.byteLength);
      }
#endif
      return 1 /*success*/;
    } catch(e) {
#if ASSERTIONS
      console.error('emscripten_realloc_buffer: Attempted to grow heap from ' + buffer.byteLength  + ' bytes to ' + size + ' bytes, but got error: ' + e);
#endif
    }
    // implicit 0 return to save code size (caller will cast "undefined" into 0
    // anyhow)
  },
#endif // ~TEST_MEMORY_GROWTH_FAILS

  emscripten_resize_heap__deps: ['emscripten_get_heap_size'
#if ASSERTIONS == 2
  , 'emscripten_get_now'
#endif
#if ABORTING_MALLOC
  , '$abortOnCannotGrowMemory'
#endif
#if ALLOW_MEMORY_GROWTH
  , '$emscripten_realloc_buffer'
#endif
  ],
  emscripten_resize_heap: function(requestedSize) {
    requestedSize = requestedSize >>> 0;
#if ALLOW_MEMORY_GROWTH == 0
#if ABORTING_MALLOC
    abortOnCannotGrowMemory(requestedSize);
#else
    return false; // malloc will report failure
#endif // ABORTING_MALLOC
#else // ALLOW_MEMORY_GROWTH == 0
    var oldSize = _emscripten_get_heap_size();
    // With pthreads, races can happen (another thread might increase the size in between), so return a failure, and let the caller retry.
#if USE_PTHREADS
    if (requestedSize <= oldSize) {
      return false;
    }
#endif // USE_PTHREADS
#if ASSERTIONS && !USE_PTHREADS
    assert(requestedSize > oldSize);
#endif

#if EMSCRIPTEN_TRACING
    // Report old layout one last time
    _emscripten_trace_report_memory_layout();
#endif

    // Memory resize rules:
    // 1. When resizing, always produce a resized heap that is at least 16MB (to avoid tiny heap sizes receiving lots of repeated resizes at startup)
    // 2. Always increase heap size to at least the requested size, rounded up to next page multiple.
    // 3a. If MEMORY_GROWTH_LINEAR_STEP == -1, excessively resize the heap geometrically: increase the heap size according to 
    //                                         MEMORY_GROWTH_GEOMETRIC_STEP factor (default +20%),
    //                                         At most overreserve by MEMORY_GROWTH_GEOMETRIC_CAP bytes (default 96MB).
    // 3b. If MEMORY_GROWTH_LINEAR_STEP != -1, excessively resize the heap linearly: increase the heap size by at least MEMORY_GROWTH_LINEAR_STEP bytes.
    // 4. Max size for the heap is capped at 2048MB-WASM_PAGE_SIZE, or by MAXIMUM_MEMORY, or by ASAN limit, depending on which is smallest
    // 5. If we were unable to allocate as much memory, it may be due to over-eager decision to excessively reserve due to (3) above.
    //    Hence if an allocation fails, cut down on the amount of excess growth, in an attempt to succeed to perform a smaller allocation.

#if MAXIMUM_MEMORY != -1
    // A limit was set for how much we can grow. We should not exceed that
    // (the wasm binary specifies it, so if we tried, we'd fail anyhow).
    var maxHeapSize = {{{ MAXIMUM_MEMORY }}};
#else
    var maxHeapSize = {{{ CAN_ADDRESS_2GB ? 4294967296 : 2147483648 }}} - {{{ WASM_PAGE_SIZE }}};
#endif
    if (requestedSize > maxHeapSize) {
#if ASSERTIONS
      err('Cannot enlarge memory, asked to go up to ' + requestedSize + ' bytes, but the limit is ' + maxHeapSize + ' bytes!');
#endif
#if ABORTING_MALLOC
      abortOnCannotGrowMemory(requestedSize);
#else
      return false;
#endif
    }

    var minHeapSize = 16777216;

    // Loop through potential heap size increases. If we attempt a too eager reservation that fails, cut down on the
    // attempted size and reserve a smaller bump instead. (max 3 times, chosen somewhat arbitrarily)
    for(var cutDown = 1; cutDown <= 4; cutDown *= 2) {
#if MEMORY_GROWTH_LINEAR_STEP == -1
      var overGrownHeapSize = oldSize * (1 + {{{ MEMORY_GROWTH_GEOMETRIC_STEP }}} / cutDown); // ensure geometric growth
#if MEMORY_GROWTH_GEOMETRIC_CAP
      // but limit overreserving (default to capping at +96MB overgrowth at most)
      overGrownHeapSize = Math.min(overGrownHeapSize, requestedSize + {{{ MEMORY_GROWTH_GEOMETRIC_CAP }}} );
#endif

#else
      var overGrownHeapSize = oldSize + {{{ MEMORY_GROWTH_LINEAR_STEP }}} / cutDown; // ensure linear growth
#endif

      var newSize = Math.min(maxHeapSize, alignUp(Math.max(minHeapSize, requestedSize, overGrownHeapSize), {{{ WASM_PAGE_SIZE }}}));

#if ASSERTIONS == 2
      var t0 = _emscripten_get_now();
#endif
      var replacement = emscripten_realloc_buffer(newSize);
#if ASSERTIONS == 2
      var t1 = _emscripten_get_now();
      console.log('Heap resize call from ' + oldSize + ' to ' + newSize + ' took ' + (t1 - t0) + ' msecs. Success: ' + !!replacement);
#endif
      if (replacement) {
#if ASSERTIONS && WASM2JS
        err('Warning: Enlarging memory arrays, this is not fast! ' + [oldSize, newSize]);
#endif

#if EMSCRIPTEN_TRACING
        _emscripten_trace_js_log_message("Emscripten", "Enlarging memory arrays from " + oldSize + " to " + newSize);
        // And now report the new layout
        _emscripten_trace_report_memory_layout();
#endif
        return true;
      }
    }
#if ASSERTIONS
    err('Failed to grow the heap from ' + oldSize + ' bytes to ' + newSize + ' bytes, not enough memory!');
#endif
#if ABORTING_MALLOC
    abortOnCannotGrowMemory(requestedSize);
#else
    return false;
#endif
#endif // ALLOW_MEMORY_GROWTH
  },

  // Called after wasm grows memory. At that time we need to update the views.
  // Without this notification, we'd need to check the buffer in JS every time
  // we return from any wasm, which adds overhead. See
  // https://github.com/WebAssembly/WASI/issues/82
  emscripten_notify_memory_growth: function(memoryIndex) {
#if ASSERTIONS
    assert(memoryIndex == 0);
#endif
    updateGlobalBufferAndViews(wasmMemory.buffer);
  },

  system__deps: ['$setErrNo'],
  system: function(command) {
#if ENVIRONMENT_MAY_BE_NODE
    if (ENVIRONMENT_IS_NODE) {
      if (!command) return 1; // shell is available

      var cmdstr = UTF8ToString(command);
      if (!cmdstr.length) return 0; // this is what glibc seems to do (shell works test?)

      var cp = require('child_process');
      var ret = cp.spawnSync(cmdstr, [], {shell:true, stdio:'inherit'});

      var _W_EXITCODE = function(ret, sig) {
        return ((ret) << 8 | (sig));
      }

      // this really only can happen if process is killed by signal
      if (ret.status === null) {
        // sadly node doesn't expose such function
        var signalToNumber = function(sig) {
          // implement only the most common ones, and fallback to SIGINT
          switch (sig) {
            case 'SIGHUP': return 1;
            case 'SIGINT': return 2;
            case 'SIGQUIT': return 3;
            case 'SIGFPE': return 8;
            case 'SIGKILL': return 9;
            case 'SIGALRM': return 14;
            case 'SIGTERM': return 15;
          }
          return 2; // SIGINT
        }
        return _W_EXITCODE(0, signalToNumber(ret.signal));
      }

      return _W_EXITCODE(ret.status, 0);
    }
#endif // ENVIRONMENT_MAY_BE_NODE
    // int system(const char *command);
    // http://pubs.opengroup.org/onlinepubs/000095399/functions/system.html
    // Can't call external programs.
    if (!command) return 0; // no shell available
    setErrNo({{{ cDefine('EAGAIN') }}});
    return -1;
  },

  // ==========================================================================
  // stdlib.h
  // ==========================================================================

  _ZSt9terminatev__deps: ['exit'],
  _ZSt9terminatev: function() {
    _exit(-1234);
  },

#if MINIMAL_RUNTIME && !EXIT_RUNTIME
  atexit__sig: 'v', // atexit unsupported in MINIMAL_RUNTIME
  atexit: function(){},
  __cxa_atexit: function(){},
#else
  atexit__proxy: 'sync',
  atexit__sig: 'iii',
  atexit: function(func, arg) {
#if EXIT_RUNTIME
    __ATEXIT__.unshift({ func: func, arg: arg });
#endif
  },
  __cxa_atexit: 'atexit',

#endif

  // used in rust, clang when doing thread_local statics
#if USE_PTHREADS
  __cxa_thread_atexit: 'pthread_cleanup_push',
  __cxa_thread_atexit_impl: 'pthread_cleanup_push',
#else
  __cxa_thread_atexit: 'atexit',
  __cxa_thread_atexit_impl: 'atexit',
#endif

  // TODO: There are currently two abort() functions that get imported to asm module scope: the built-in runtime function abort(),
  // and this function _abort(). Remove one of these, importing two functions for the same purpose is wasteful.
  abort: function() {
#if MINIMAL_RUNTIME
    // In MINIMAL_RUNTIME the module object does not exist, so its behavior to abort is to throw directly.
    throw 'abort';
#else
    abort();
#endif
  },

  // This object can be modified by the user during startup, which affects
  // the initial values of the environment accessible by getenv. (This works
  // in both fastcomp and upstream).
  $ENV: {},

  getloadavg: function(loadavg, nelem) {
    // int getloadavg(double loadavg[], int nelem);
    // http://linux.die.net/man/3/getloadavg
    var limit = Math.min(nelem, 3);
    var doubleSize = {{{ Runtime.getNativeTypeSize('double') }}};
    for (var i = 0; i < limit; i++) {
      {{{ makeSetValue('loadavg', 'i * doubleSize', '0.1', 'double') }}};
    }
    return limit;
  },

  // ==========================================================================
  // string.h
  // ==========================================================================

  memcpy__inline: function(dest, src, num, align) {
    var ret = '';
    ret += makeCopyValues(dest, src, num, 'null', null, align);
    return ret;
  },

#if MIN_CHROME_VERSION < 45 || MIN_EDGE_VERSION < 14 || MIN_FIREFOX_VERSION < 34 || MIN_IE_VERSION != TARGET_NOT_SUPPORTED || MIN_SAFARI_VERSION < 100101 || STANDALONE_WASM
  // https://developer.mozilla.org/en-US/docs/Web/JavaScript/Reference/Global_Objects/TypedArray/copyWithin lists browsers that support TypedArray.prototype.copyWithin, but it
  // has outdated information for Safari, saying it would not support it.
  // https://github.com/WebKit/webkit/commit/24a800eea4d82d6d595cdfec69d0f68e733b5c52#diff-c484911d8df319ba75fce0d8e7296333R1 suggests support was added on Aug 28, 2015.
  // Manual testing suggests:
  //   Safari/601.1 Version/9.0 on iPhone 4s with iOS 9.3.6 (released September 30, 2015) does not support copyWithin.
  // but the following systems do:
  //   AppleWebKit/602.2.14 Safari/602.1 Version/10.0 Mobile/14B100 iPhone OS 10_1_1 on iPhone 5s with iOS 10.1.1 (released October 31, 2016)
  //   AppleWebKit/603.3.8 Safari/602.1 Version/10.0 on iPhone 5 with iOS 10.3.4 (released July 22, 2019)
  //   AppleWebKit/605.1.15 iPhone OS 12_3_1 Version/12.1.1 Safari/604.1 on iPhone SE with iOS 12.3.1
  //   AppleWebKit/605.1.15 Safari/604.1 Version/13.0.4 iPhone OS 13_3 on iPhone 6s with iOS 13.3
  //   AppleWebKit/605.1.15 Version/13.0.3 Intel Mac OS X 10_15_1 on Safari 13.0.3 (15608.3.10.1.4) on macOS Catalina 10.15.1
  // Hence the support status of .copyWithin() for Safari version range [10.0.0, 10.1.0] is unknown.
  emscripten_memcpy_big__import: true,
  emscripten_memcpy_big: '= Uint8Array.prototype.copyWithin\n' +
    '  ? function(dest, src, num) { HEAPU8.copyWithin(dest, src, src + num); }\n' +
    '  : function(dest, src, num) { HEAPU8.set(HEAPU8.subarray(src, src+num), dest); }\n',
#else
  emscripten_memcpy_big: function(dest, src, num) {
    HEAPU8.copyWithin(dest, src, src + num);
  },
#endif

  // ==========================================================================
  // GCC/LLVM specifics
  // ==========================================================================
  __builtin_prefetch: function(){},

  __assert_fail: function(condition, filename, line, func) {
    abort('Assertion failed: ' + UTF8ToString(condition) + ', at: ' + [filename ? UTF8ToString(filename) : 'unknown filename', line, func ? UTF8ToString(func) : 'unknown function']);
  },

  __assert_func: function(filename, line, func, condition) {
    abort('Assertion failed: ' + (condition ? UTF8ToString(condition) : 'unknown condition') + ', at: ' + [filename ? UTF8ToString(filename) : 'unknown filename', line, func ? UTF8ToString(func) : 'unknown function']);
  },

  terminate__sig: 'vi',
  terminate: '__cxa_call_unexpected',

  __gxx_personality_v0: function() {
  },

  __gcc_personality_v0: function() {
  },

  // ==========================================================================
  // pwd.h
  // ==========================================================================

  // TODO: Implement.
  // http://pubs.opengroup.org/onlinepubs/009695399/basedefs/pwd.h.html
  getpwuid: function(uid) {
    return 0; // NULL
  },


  // ==========================================================================
  // time.h
  // ==========================================================================

  clock: function() {
    if (_clock.start === undefined) _clock.start = Date.now();
    return ((Date.now() - _clock.start) * ({{{ cDefine('CLOCKS_PER_SEC') }}} / 1000))|0;
  },

  time: function(ptr) {
    var ret = (Date.now()/1000)|0;
    if (ptr) {
      {{{ makeSetValue('ptr', 0, 'ret', 'i32') }}};
    }
    return ret;
  },

  difftime: function(time1, time0) {
    return time1 - time0;
  },

  mktime__deps: ['tzset'],
  mktime__sig: 'ii',
  mktime: function(tmPtr) {
    _tzset();
    var date = new Date({{{ makeGetValue('tmPtr', C_STRUCTS.tm.tm_year, 'i32') }}} + 1900,
                        {{{ makeGetValue('tmPtr', C_STRUCTS.tm.tm_mon, 'i32') }}},
                        {{{ makeGetValue('tmPtr', C_STRUCTS.tm.tm_mday, 'i32') }}},
                        {{{ makeGetValue('tmPtr', C_STRUCTS.tm.tm_hour, 'i32') }}},
                        {{{ makeGetValue('tmPtr', C_STRUCTS.tm.tm_min, 'i32') }}},
                        {{{ makeGetValue('tmPtr', C_STRUCTS.tm.tm_sec, 'i32') }}},
                        0);

    // There's an ambiguous hour when the time goes back; the tm_isdst field is
    // used to disambiguate it.  Date() basically guesses, so we fix it up if it
    // guessed wrong, or fill in tm_isdst with the guess if it's -1.
    var dst = {{{ makeGetValue('tmPtr', C_STRUCTS.tm.tm_isdst, 'i32') }}};
    var guessedOffset = date.getTimezoneOffset();
    var start = new Date(date.getFullYear(), 0, 1);
    var summerOffset = new Date(date.getFullYear(), 6, 1).getTimezoneOffset();
    var winterOffset = start.getTimezoneOffset();
    var dstOffset = Math.min(winterOffset, summerOffset); // DST is in December in South
    if (dst < 0) {
      // Attention: some regions don't have DST at all.
      {{{ makeSetValue('tmPtr', C_STRUCTS.tm.tm_isdst, 'Number(summerOffset != winterOffset && dstOffset == guessedOffset)', 'i32') }}};
    } else if ((dst > 0) != (dstOffset == guessedOffset)) {
      var nonDstOffset = Math.max(winterOffset, summerOffset);
      var trueOffset = dst > 0 ? dstOffset : nonDstOffset;
      // Don't try setMinutes(date.getMinutes() + ...) -- it's messed up.
      date.setTime(date.getTime() + (trueOffset - guessedOffset)*60000);
    }

    {{{ makeSetValue('tmPtr', C_STRUCTS.tm.tm_wday, 'date.getDay()', 'i32') }}};
    var yday = ((date.getTime() - start.getTime()) / (1000 * 60 * 60 * 24))|0;
    {{{ makeSetValue('tmPtr', C_STRUCTS.tm.tm_yday, 'yday', 'i32') }}};

    return (date.getTime() / 1000)|0;
  },
  timelocal: 'mktime',

#if MINIMAL_RUNTIME
  gmtime_r__deps: ['allocateUTF8'],
#endif
  gmtime_r__sig: 'iii',
  gmtime_r: function(time, tmPtr) {
    var date = new Date({{{ makeGetValue('time', 0, 'i32') }}}*1000);
    {{{ makeSetValue('tmPtr', C_STRUCTS.tm.tm_sec, 'date.getUTCSeconds()', 'i32') }}};
    {{{ makeSetValue('tmPtr', C_STRUCTS.tm.tm_min, 'date.getUTCMinutes()', 'i32') }}};
    {{{ makeSetValue('tmPtr', C_STRUCTS.tm.tm_hour, 'date.getUTCHours()', 'i32') }}};
    {{{ makeSetValue('tmPtr', C_STRUCTS.tm.tm_mday, 'date.getUTCDate()', 'i32') }}};
    {{{ makeSetValue('tmPtr', C_STRUCTS.tm.tm_mon, 'date.getUTCMonth()', 'i32') }}};
    {{{ makeSetValue('tmPtr', C_STRUCTS.tm.tm_year, 'date.getUTCFullYear()-1900', 'i32') }}};
    {{{ makeSetValue('tmPtr', C_STRUCTS.tm.tm_wday, 'date.getUTCDay()', 'i32') }}};
    {{{ makeSetValue('tmPtr', C_STRUCTS.tm.tm_gmtoff, '0', 'i32') }}};
    {{{ makeSetValue('tmPtr', C_STRUCTS.tm.tm_isdst, '0', 'i32') }}};
    var start = Date.UTC(date.getUTCFullYear(), 0, 1, 0, 0, 0, 0);
    var yday = ((date.getTime() - start) / (1000 * 60 * 60 * 24))|0;
    {{{ makeSetValue('tmPtr', C_STRUCTS.tm.tm_yday, 'yday', 'i32') }}};
    // Allocate a string "GMT" for us to point to.
    if (!_gmtime_r.GMTString) _gmtime_r.GMTString = allocateUTF8("GMT");
    {{{ makeSetValue('tmPtr', C_STRUCTS.tm.tm_zone, '_gmtime_r.GMTString', 'i32') }}};
    return tmPtr;
  },
  __gmtime_r: 'gmtime_r',

  timegm__deps: ['tzset'],
  timegm: function(tmPtr) {
    _tzset();
    var time = Date.UTC({{{ makeGetValue('tmPtr', C_STRUCTS.tm.tm_year, 'i32') }}} + 1900,
                        {{{ makeGetValue('tmPtr', C_STRUCTS.tm.tm_mon, 'i32') }}},
                        {{{ makeGetValue('tmPtr', C_STRUCTS.tm.tm_mday, 'i32') }}},
                        {{{ makeGetValue('tmPtr', C_STRUCTS.tm.tm_hour, 'i32') }}},
                        {{{ makeGetValue('tmPtr', C_STRUCTS.tm.tm_min, 'i32') }}},
                        {{{ makeGetValue('tmPtr', C_STRUCTS.tm.tm_sec, 'i32') }}},
                        0);
    var date = new Date(time);

    {{{ makeSetValue('tmPtr', C_STRUCTS.tm.tm_wday, 'date.getUTCDay()', 'i32') }}};
    var start = Date.UTC(date.getUTCFullYear(), 0, 1, 0, 0, 0, 0);
    var yday = ((date.getTime() - start) / (1000 * 60 * 60 * 24))|0;
    {{{ makeSetValue('tmPtr', C_STRUCTS.tm.tm_yday, 'yday', 'i32') }}};

    return (date.getTime() / 1000)|0;
  },

  localtime_r__deps: ['tzset'],
  localtime_r__sig: 'iii',
  localtime_r: function(time, tmPtr) {
    _tzset();
    var date = new Date({{{ makeGetValue('time', 0, 'i32') }}}*1000);
    {{{ makeSetValue('tmPtr', C_STRUCTS.tm.tm_sec, 'date.getSeconds()', 'i32') }}};
    {{{ makeSetValue('tmPtr', C_STRUCTS.tm.tm_min, 'date.getMinutes()', 'i32') }}};
    {{{ makeSetValue('tmPtr', C_STRUCTS.tm.tm_hour, 'date.getHours()', 'i32') }}};
    {{{ makeSetValue('tmPtr', C_STRUCTS.tm.tm_mday, 'date.getDate()', 'i32') }}};
    {{{ makeSetValue('tmPtr', C_STRUCTS.tm.tm_mon, 'date.getMonth()', 'i32') }}};
    {{{ makeSetValue('tmPtr', C_STRUCTS.tm.tm_year, 'date.getFullYear()-1900', 'i32') }}};
    {{{ makeSetValue('tmPtr', C_STRUCTS.tm.tm_wday, 'date.getDay()', 'i32') }}};

    var start = new Date(date.getFullYear(), 0, 1);
    var yday = ((date.getTime() - start.getTime()) / (1000 * 60 * 60 * 24))|0;
    {{{ makeSetValue('tmPtr', C_STRUCTS.tm.tm_yday, 'yday', 'i32') }}};
    {{{ makeSetValue('tmPtr', C_STRUCTS.tm.tm_gmtoff, '-(date.getTimezoneOffset() * 60)', 'i32') }}};

    // Attention: DST is in December in South, and some regions don't have DST at all.
    var summerOffset = new Date(date.getFullYear(), 6, 1).getTimezoneOffset();
    var winterOffset = start.getTimezoneOffset();
    var dst = (summerOffset != winterOffset && date.getTimezoneOffset() == Math.min(winterOffset, summerOffset))|0;
    {{{ makeSetValue('tmPtr', C_STRUCTS.tm.tm_isdst, 'dst', 'i32') }}};

    var zonePtr = {{{ makeGetValue('__get_tzname()', 'dst ? ' + Runtime.QUANTUM_SIZE + ' : 0', 'i32') }}};
    {{{ makeSetValue('tmPtr', C_STRUCTS.tm.tm_zone, 'zonePtr', 'i32') }}};

    return tmPtr;
  },
  __localtime_r: 'localtime_r',

  asctime_r__deps: ['mktime'],
  asctime_r__sig: 'iii',
  asctime_r: function(tmPtr, buf) {
    var date = {
      tm_sec: {{{ makeGetValue('tmPtr', C_STRUCTS.tm.tm_sec, 'i32') }}},
      tm_min: {{{ makeGetValue('tmPtr', C_STRUCTS.tm.tm_min, 'i32') }}},
      tm_hour: {{{ makeGetValue('tmPtr', C_STRUCTS.tm.tm_hour, 'i32') }}},
      tm_mday: {{{ makeGetValue('tmPtr', C_STRUCTS.tm.tm_mday, 'i32') }}},
      tm_mon: {{{ makeGetValue('tmPtr', C_STRUCTS.tm.tm_mon, 'i32') }}},
      tm_year: {{{ makeGetValue('tmPtr', C_STRUCTS.tm.tm_year, 'i32') }}},
      tm_wday: {{{ makeGetValue('tmPtr', C_STRUCTS.tm.tm_wday, 'i32') }}}
    };
    var days = [ "Sun", "Mon", "Tue", "Wed", "Thu", "Fri", "Sat" ];
    var months = [ "Jan", "Feb", "Mar", "Apr", "May", "Jun",
                   "Jul", "Aug", "Sep", "Oct", "Nov", "Dec" ];
    var s = days[date.tm_wday] + ' ' + months[date.tm_mon] +
        (date.tm_mday < 10 ? '  ' : ' ') + date.tm_mday +
        (date.tm_hour < 10 ? ' 0' : ' ') + date.tm_hour +
        (date.tm_min < 10 ? ':0' : ':') + date.tm_min +
        (date.tm_sec < 10 ? ':0' : ':') + date.tm_sec +
        ' ' + (1900 + date.tm_year) + "\n";

    // asctime_r is specced to behave in an undefined manner if the algorithm would attempt
    // to write out more than 26 bytes (including the null terminator).
    // See http://pubs.opengroup.org/onlinepubs/9699919799/functions/asctime.html
    // Our undefined behavior is to truncate the write to at most 26 bytes, including null terminator.
    stringToUTF8(s, buf, 26);
    return buf;
  },
  __asctime_r: 'asctime_r',

  ctime_r__deps: ['localtime_r', 'asctime_r'],
  ctime_r__sig: 'iii',
  ctime_r: function(time, buf) {
    var stack = stackSave();
    var rv = _asctime_r(_localtime_r(time, stackAlloc({{{ C_STRUCTS.tm.__size__ }}})), buf);
    stackRestore(stack);
    return rv;
  },
  __ctime_r: 'ctime_r',

  dysize: function(year) {
    var leap = ((year % 4 == 0) && ((year % 100 != 0) || (year % 400 == 0)));
    return leap ? 366 : 365;
  },

  // TODO: Initialize these to defaults on startup from system settings.
  // Note: glibc has one fewer underscore for all of these. Also used in other related functions (timegm)
  tzset__proxy: 'sync',
  tzset__sig: 'v',
#if MINIMAL_RUNTIME
  tzset__deps: ['$allocateUTF8'],
#endif
  tzset: function() {
    // TODO: Use (malleable) environment variables instead of system settings.
    if (_tzset.called) return;
    _tzset.called = true;

    // timezone is specified as seconds west of UTC ("The external variable
    // `timezone` shall be set to the difference, in seconds, between
    // Coordinated Universal Time (UTC) and local standard time."), the same
    // as returned by getTimezoneOffset().
    // See http://pubs.opengroup.org/onlinepubs/009695399/functions/tzset.html
    {{{ makeSetValue('__get_timezone()', '0', '(new Date()).getTimezoneOffset() * 60', 'i32') }}};

    var currentYear = new Date().getFullYear();
    var winter = new Date(currentYear, 0, 1);
    var summer = new Date(currentYear, 6, 1);
    {{{ makeSetValue('__get_daylight()', '0', 'Number(winter.getTimezoneOffset() != summer.getTimezoneOffset())', 'i32') }}};

    function extractZone(date) {
      var match = date.toTimeString().match(/\(([A-Za-z ]+)\)$/);
      return match ? match[1] : "GMT";
    };
    var winterName = extractZone(winter);
    var summerName = extractZone(summer);
    var winterNamePtr = allocateUTF8(winterName);
    var summerNamePtr = allocateUTF8(summerName);
    if (summer.getTimezoneOffset() < winter.getTimezoneOffset()) {
      // Northern hemisphere
      {{{ makeSetValue('__get_tzname()', '0', 'winterNamePtr', 'i32') }}};
      {{{ makeSetValue('__get_tzname()', Runtime.QUANTUM_SIZE, 'summerNamePtr', 'i32') }}};
    } else {
      {{{ makeSetValue('__get_tzname()', '0', 'summerNamePtr', 'i32') }}};
      {{{ makeSetValue('__get_tzname()', Runtime.QUANTUM_SIZE, 'winterNamePtr', 'i32') }}};
    }
  },

  stime__deps: ['$setErrNo'],
  stime: function(when) {
    setErrNo({{{ cDefine('EPERM') }}});
    return -1;
  },

  __map_file__deps: ['$setErrNo'],
  __map_file: function(pathname, size) {
    setErrNo({{{ cDefine('EPERM') }}});
    return -1;
  },

  _MONTH_DAYS_REGULAR: [31, 28, 31, 30, 31, 30, 31, 31, 30, 31, 30, 31],
  _MONTH_DAYS_LEAP: [31, 29, 31, 30, 31, 30, 31, 31, 30, 31, 30, 31],

  _isLeapYear: function(year) {
      return year%4 === 0 && (year%100 !== 0 || year%400 === 0);
  },

  _arraySum: function(array, index) {
    var sum = 0;
    for (var i = 0; i <= index; sum += array[i++]) {
      // no-op
    }
    return sum;
  },

  _addDays__deps: ['_isLeapYear', '_MONTH_DAYS_LEAP', '_MONTH_DAYS_REGULAR'],
  _addDays: function(date, days) {
    var newDate = new Date(date.getTime());
    while(days > 0) {
      var leap = __isLeapYear(newDate.getFullYear());
      var currentMonth = newDate.getMonth();
      var daysInCurrentMonth = (leap ? __MONTH_DAYS_LEAP : __MONTH_DAYS_REGULAR)[currentMonth];

      if (days > daysInCurrentMonth-newDate.getDate()) {
        // we spill over to next month
        days -= (daysInCurrentMonth-newDate.getDate()+1);
        newDate.setDate(1);
        if (currentMonth < 11) {
          newDate.setMonth(currentMonth+1)
        } else {
          newDate.setMonth(0);
          newDate.setFullYear(newDate.getFullYear()+1);
        }
      } else {
        // we stay in current month
        newDate.setDate(newDate.getDate()+days);
        return newDate;
      }
    }

    return newDate;
  },

  // Note: this is not used in STANDALONE_WASM mode, because it is more
  //       compact to do it in JS.
  strftime__deps: ['_isLeapYear', '_arraySum', '_addDays', '_MONTH_DAYS_REGULAR', '_MONTH_DAYS_LEAP'
#if MINIMAL_RUNTIME
    , '$intArrayFromString', '$writeArrayToMemory'
#endif
  ],
  strftime: function(s, maxsize, format, tm) {
    // size_t strftime(char *restrict s, size_t maxsize, const char *restrict format, const struct tm *restrict timeptr);
    // http://pubs.opengroup.org/onlinepubs/009695399/functions/strftime.html

    var tm_zone = {{{ makeGetValue('tm', C_STRUCTS.tm.tm_zone, 'i32') }}};

    var date = {
      tm_sec: {{{ makeGetValue('tm', C_STRUCTS.tm.tm_sec, 'i32') }}},
      tm_min: {{{ makeGetValue('tm', C_STRUCTS.tm.tm_min, 'i32') }}},
      tm_hour: {{{ makeGetValue('tm', C_STRUCTS.tm.tm_hour, 'i32') }}},
      tm_mday: {{{ makeGetValue('tm', C_STRUCTS.tm.tm_mday, 'i32') }}},
      tm_mon: {{{ makeGetValue('tm', C_STRUCTS.tm.tm_mon, 'i32') }}},
      tm_year: {{{ makeGetValue('tm', C_STRUCTS.tm.tm_year, 'i32') }}},
      tm_wday: {{{ makeGetValue('tm', C_STRUCTS.tm.tm_wday, 'i32') }}},
      tm_yday: {{{ makeGetValue('tm', C_STRUCTS.tm.tm_yday, 'i32') }}},
      tm_isdst: {{{ makeGetValue('tm', C_STRUCTS.tm.tm_isdst, 'i32') }}},
      tm_gmtoff: {{{ makeGetValue('tm', C_STRUCTS.tm.tm_gmtoff, 'i32') }}},
      tm_zone: tm_zone ? UTF8ToString(tm_zone) : ''
    };

    var pattern = UTF8ToString(format);

    // expand format
    var EXPANSION_RULES_1 = {
      '%c': '%a %b %d %H:%M:%S %Y',     // Replaced by the locale's appropriate date and time representation - e.g., Mon Aug  3 14:02:01 2013
      '%D': '%m/%d/%y',                 // Equivalent to %m / %d / %y
      '%F': '%Y-%m-%d',                 // Equivalent to %Y - %m - %d
      '%h': '%b',                       // Equivalent to %b
      '%r': '%I:%M:%S %p',              // Replaced by the time in a.m. and p.m. notation
      '%R': '%H:%M',                    // Replaced by the time in 24-hour notation
      '%T': '%H:%M:%S',                 // Replaced by the time
      '%x': '%m/%d/%y',                 // Replaced by the locale's appropriate date representation
      '%X': '%H:%M:%S',                 // Replaced by the locale's appropriate time representation
      // Modified Conversion Specifiers
      '%Ec': '%c',                      // Replaced by the locale's alternative appropriate date and time representation.
      '%EC': '%C',                      // Replaced by the name of the base year (period) in the locale's alternative representation.
      '%Ex': '%m/%d/%y',                // Replaced by the locale's alternative date representation.
      '%EX': '%H:%M:%S',                // Replaced by the locale's alternative time representation.
      '%Ey': '%y',                      // Replaced by the offset from %EC (year only) in the locale's alternative representation.
      '%EY': '%Y',                      // Replaced by the full alternative year representation.
      '%Od': '%d',                      // Replaced by the day of the month, using the locale's alternative numeric symbols, filled as needed with leading zeros if there is any alternative symbol for zero; otherwise, with leading <space> characters.
      '%Oe': '%e',                      // Replaced by the day of the month, using the locale's alternative numeric symbols, filled as needed with leading <space> characters.
      '%OH': '%H',                      // Replaced by the hour (24-hour clock) using the locale's alternative numeric symbols.
      '%OI': '%I',                      // Replaced by the hour (12-hour clock) using the locale's alternative numeric symbols.
      '%Om': '%m',                      // Replaced by the month using the locale's alternative numeric symbols.
      '%OM': '%M',                      // Replaced by the minutes using the locale's alternative numeric symbols.
      '%OS': '%S',                      // Replaced by the seconds using the locale's alternative numeric symbols.
      '%Ou': '%u',                      // Replaced by the weekday as a number in the locale's alternative representation (Monday=1).
      '%OU': '%U',                      // Replaced by the week number of the year (Sunday as the first day of the week, rules corresponding to %U ) using the locale's alternative numeric symbols.
      '%OV': '%V',                      // Replaced by the week number of the year (Monday as the first day of the week, rules corresponding to %V ) using the locale's alternative numeric symbols.
      '%Ow': '%w',                      // Replaced by the number of the weekday (Sunday=0) using the locale's alternative numeric symbols.
      '%OW': '%W',                      // Replaced by the week number of the year (Monday as the first day of the week) using the locale's alternative numeric symbols.
      '%Oy': '%y',                      // Replaced by the year (offset from %C ) using the locale's alternative numeric symbols.
    };
    for (var rule in EXPANSION_RULES_1) {
      pattern = pattern.replace(new RegExp(rule, 'g'), EXPANSION_RULES_1[rule]);
    }

    var WEEKDAYS = ['Sunday', 'Monday', 'Tuesday', 'Wednesday', 'Thursday', 'Friday', 'Saturday'];
    var MONTHS = ['January', 'February', 'March', 'April', 'May', 'June', 'July', 'August', 'September', 'October', 'November', 'December'];

    function leadingSomething(value, digits, character) {
      var str = typeof value === 'number' ? value.toString() : (value || '');
      while (str.length < digits) {
        str = character[0]+str;
      }
      return str;
    }

    function leadingNulls(value, digits) {
      return leadingSomething(value, digits, '0');
    }

    function compareByDay(date1, date2) {
      function sgn(value) {
        return value < 0 ? -1 : (value > 0 ? 1 : 0);
      }

      var compare;
      if ((compare = sgn(date1.getFullYear()-date2.getFullYear())) === 0) {
        if ((compare = sgn(date1.getMonth()-date2.getMonth())) === 0) {
          compare = sgn(date1.getDate()-date2.getDate());
        }
      }
      return compare;
    }

    function getFirstWeekStartDate(janFourth) {
        switch (janFourth.getDay()) {
          case 0: // Sunday
            return new Date(janFourth.getFullYear()-1, 11, 29);
          case 1: // Monday
            return janFourth;
          case 2: // Tuesday
            return new Date(janFourth.getFullYear(), 0, 3);
          case 3: // Wednesday
            return new Date(janFourth.getFullYear(), 0, 2);
          case 4: // Thursday
            return new Date(janFourth.getFullYear(), 0, 1);
          case 5: // Friday
            return new Date(janFourth.getFullYear()-1, 11, 31);
          case 6: // Saturday
            return new Date(janFourth.getFullYear()-1, 11, 30);
        }
    }

    function getWeekBasedYear(date) {
        var thisDate = __addDays(new Date(date.tm_year+1900, 0, 1), date.tm_yday);

        var janFourthThisYear = new Date(thisDate.getFullYear(), 0, 4);
        var janFourthNextYear = new Date(thisDate.getFullYear()+1, 0, 4);

        var firstWeekStartThisYear = getFirstWeekStartDate(janFourthThisYear);
        var firstWeekStartNextYear = getFirstWeekStartDate(janFourthNextYear);

        if (compareByDay(firstWeekStartThisYear, thisDate) <= 0) {
          // this date is after the start of the first week of this year
          if (compareByDay(firstWeekStartNextYear, thisDate) <= 0) {
            return thisDate.getFullYear()+1;
          } else {
            return thisDate.getFullYear();
          }
        } else {
          return thisDate.getFullYear()-1;
        }
    }

    var EXPANSION_RULES_2 = {
      '%a': function(date) {
        return WEEKDAYS[date.tm_wday].substring(0,3);
      },
      '%A': function(date) {
        return WEEKDAYS[date.tm_wday];
      },
      '%b': function(date) {
        return MONTHS[date.tm_mon].substring(0,3);
      },
      '%B': function(date) {
        return MONTHS[date.tm_mon];
      },
      '%C': function(date) {
        var year = date.tm_year+1900;
        return leadingNulls((year/100)|0,2);
      },
      '%d': function(date) {
        return leadingNulls(date.tm_mday, 2);
      },
      '%e': function(date) {
        return leadingSomething(date.tm_mday, 2, ' ');
      },
      '%g': function(date) {
        // %g, %G, and %V give values according to the ISO 8601:2000 standard week-based year.
        // In this system, weeks begin on a Monday and week 1 of the year is the week that includes
        // January 4th, which is also the week that includes the first Thursday of the year, and
        // is also the first week that contains at least four days in the year.
        // If the first Monday of January is the 2nd, 3rd, or 4th, the preceding days are part of
        // the last week of the preceding year; thus, for Saturday 2nd January 1999,
        // %G is replaced by 1998 and %V is replaced by 53. If December 29th, 30th,
        // or 31st is a Monday, it and any following days are part of week 1 of the following year.
        // Thus, for Tuesday 30th December 1997, %G is replaced by 1998 and %V is replaced by 01.

        return getWeekBasedYear(date).toString().substring(2);
      },
      '%G': function(date) {
        return getWeekBasedYear(date);
      },
      '%H': function(date) {
        return leadingNulls(date.tm_hour, 2);
      },
      '%I': function(date) {
        var twelveHour = date.tm_hour;
        if (twelveHour == 0) twelveHour = 12;
        else if (twelveHour > 12) twelveHour -= 12;
        return leadingNulls(twelveHour, 2);
      },
      '%j': function(date) {
        // Day of the year (001-366)
        return leadingNulls(date.tm_mday+__arraySum(__isLeapYear(date.tm_year+1900) ? __MONTH_DAYS_LEAP : __MONTH_DAYS_REGULAR, date.tm_mon-1), 3);
      },
      '%m': function(date) {
        return leadingNulls(date.tm_mon+1, 2);
      },
      '%M': function(date) {
        return leadingNulls(date.tm_min, 2);
      },
      '%n': function() {
        return '\n';
      },
      '%p': function(date) {
        if (date.tm_hour >= 0 && date.tm_hour < 12) {
          return 'AM';
        } else {
          return 'PM';
        }
      },
      '%S': function(date) {
        return leadingNulls(date.tm_sec, 2);
      },
      '%t': function() {
        return '\t';
      },
      '%u': function(date) {
        return date.tm_wday || 7;
      },
      '%U': function(date) {
        // Replaced by the week number of the year as a decimal number [00,53].
        // The first Sunday of January is the first day of week 1;
        // days in the new year before this are in week 0. [ tm_year, tm_wday, tm_yday]
        var janFirst = new Date(date.tm_year+1900, 0, 1);
        var firstSunday = janFirst.getDay() === 0 ? janFirst : __addDays(janFirst, 7-janFirst.getDay());
        var endDate = new Date(date.tm_year+1900, date.tm_mon, date.tm_mday);

        // is target date after the first Sunday?
        if (compareByDay(firstSunday, endDate) < 0) {
          // calculate difference in days between first Sunday and endDate
          var februaryFirstUntilEndMonth = __arraySum(__isLeapYear(endDate.getFullYear()) ? __MONTH_DAYS_LEAP : __MONTH_DAYS_REGULAR, endDate.getMonth()-1)-31;
          var firstSundayUntilEndJanuary = 31-firstSunday.getDate();
          var days = firstSundayUntilEndJanuary+februaryFirstUntilEndMonth+endDate.getDate();
          return leadingNulls(Math.ceil(days/7), 2);
        }

        return compareByDay(firstSunday, janFirst) === 0 ? '01': '00';
      },
      '%V': function(date) {
        // Replaced by the week number of the year (Monday as the first day of the week)
        // as a decimal number [01,53]. If the week containing 1 January has four
        // or more days in the new year, then it is considered week 1.
        // Otherwise, it is the last week of the previous year, and the next week is week 1.
        // Both January 4th and the first Thursday of January are always in week 1. [ tm_year, tm_wday, tm_yday]
        var janFourthThisYear = new Date(date.tm_year+1900, 0, 4);
        var janFourthNextYear = new Date(date.tm_year+1901, 0, 4);

        var firstWeekStartThisYear = getFirstWeekStartDate(janFourthThisYear);
        var firstWeekStartNextYear = getFirstWeekStartDate(janFourthNextYear);

        var endDate = __addDays(new Date(date.tm_year+1900, 0, 1), date.tm_yday);

        if (compareByDay(endDate, firstWeekStartThisYear) < 0) {
          // if given date is before this years first week, then it belongs to the 53rd week of last year
          return '53';
        }

        if (compareByDay(firstWeekStartNextYear, endDate) <= 0) {
          // if given date is after next years first week, then it belongs to the 01th week of next year
          return '01';
        }

        // given date is in between CW 01..53 of this calendar year
        var daysDifference;
        if (firstWeekStartThisYear.getFullYear() < date.tm_year+1900) {
          // first CW of this year starts last year
          daysDifference = date.tm_yday+32-firstWeekStartThisYear.getDate()
        } else {
          // first CW of this year starts this year
          daysDifference = date.tm_yday+1-firstWeekStartThisYear.getDate();
        }
        return leadingNulls(Math.ceil(daysDifference/7), 2);
      },
      '%w': function(date) {
        return date.tm_wday;
      },
      '%W': function(date) {
        // Replaced by the week number of the year as a decimal number [00,53].
        // The first Monday of January is the first day of week 1;
        // days in the new year before this are in week 0. [ tm_year, tm_wday, tm_yday]
        var janFirst = new Date(date.tm_year, 0, 1);
        var firstMonday = janFirst.getDay() === 1 ? janFirst : __addDays(janFirst, janFirst.getDay() === 0 ? 1 : 7-janFirst.getDay()+1);
        var endDate = new Date(date.tm_year+1900, date.tm_mon, date.tm_mday);

        // is target date after the first Monday?
        if (compareByDay(firstMonday, endDate) < 0) {
          var februaryFirstUntilEndMonth = __arraySum(__isLeapYear(endDate.getFullYear()) ? __MONTH_DAYS_LEAP : __MONTH_DAYS_REGULAR, endDate.getMonth()-1)-31;
          var firstMondayUntilEndJanuary = 31-firstMonday.getDate();
          var days = firstMondayUntilEndJanuary+februaryFirstUntilEndMonth+endDate.getDate();
          return leadingNulls(Math.ceil(days/7), 2);
        }
        return compareByDay(firstMonday, janFirst) === 0 ? '01': '00';
      },
      '%y': function(date) {
        // Replaced by the last two digits of the year as a decimal number [00,99]. [ tm_year]
        return (date.tm_year+1900).toString().substring(2);
      },
      '%Y': function(date) {
        // Replaced by the year as a decimal number (for example, 1997). [ tm_year]
        return date.tm_year+1900;
      },
      '%z': function(date) {
        // Replaced by the offset from UTC in the ISO 8601:2000 standard format ( +hhmm or -hhmm ).
        // For example, "-0430" means 4 hours 30 minutes behind UTC (west of Greenwich).
        var off = date.tm_gmtoff;
        var ahead = off >= 0;
        off = Math.abs(off) / 60;
        // convert from minutes into hhmm format (which means 60 minutes = 100 units)
        off = (off / 60)*100 + (off % 60);
        return (ahead ? '+' : '-') + String("0000" + off).slice(-4);
      },
      '%Z': function(date) {
        return date.tm_zone;
      },
      '%%': function() {
        return '%';
      }
    };
    for (var rule in EXPANSION_RULES_2) {
      if (pattern.indexOf(rule) >= 0) {
        pattern = pattern.replace(new RegExp(rule, 'g'), EXPANSION_RULES_2[rule](date));
      }
    }

    var bytes = intArrayFromString(pattern, false);
    if (bytes.length > maxsize) {
      return 0;
    }

    writeArrayToMemory(bytes, s);
    return bytes.length-1;
  },
  strftime_l__deps: ['strftime'],
  strftime_l: function(s, maxsize, format, tm) {
    return _strftime(s, maxsize, format, tm); // no locale support yet
  },

  strptime__deps: ['_isLeapYear', '_arraySum', '_addDays', '_MONTH_DAYS_REGULAR', '_MONTH_DAYS_LEAP', '$jstoi_q'
#if MINIMAL_RUNTIME
    , '$intArrayFromString'
#endif
  ],
  strptime: function(buf, format, tm) {
    // char *strptime(const char *restrict buf, const char *restrict format, struct tm *restrict tm);
    // http://pubs.opengroup.org/onlinepubs/009695399/functions/strptime.html
    var pattern = UTF8ToString(format);

    // escape special characters
    // TODO: not sure we really need to escape all of these in JS regexps
    var SPECIAL_CHARS = '\\!@#$^&*()+=-[]/{}|:<>?,.';
    for (var i=0, ii=SPECIAL_CHARS.length; i<ii; ++i) {
      pattern = pattern.replace(new RegExp('\\'+SPECIAL_CHARS[i], 'g'), '\\'+SPECIAL_CHARS[i]);
    }

    // reduce number of matchers
    var EQUIVALENT_MATCHERS = {
      '%A':  '%a',
      '%B':  '%b',
      '%c':  '%a %b %d %H:%M:%S %Y',
      '%D':  '%m\\/%d\\/%y',
      '%e':  '%d',
      '%F':  '%Y-%m-%d',
      '%h':  '%b',
      '%R':  '%H\\:%M',
      '%r':  '%I\\:%M\\:%S\\s%p',
      '%T':  '%H\\:%M\\:%S',
      '%x':  '%m\\/%d\\/(?:%y|%Y)',
      '%X':  '%H\\:%M\\:%S'
    };
    for (var matcher in EQUIVALENT_MATCHERS) {
      pattern = pattern.replace(matcher, EQUIVALENT_MATCHERS[matcher]);
    }

    // TODO: take care of locale

    var DATE_PATTERNS = {
      /* weeday name */     '%a': '(?:Sun(?:day)?)|(?:Mon(?:day)?)|(?:Tue(?:sday)?)|(?:Wed(?:nesday)?)|(?:Thu(?:rsday)?)|(?:Fri(?:day)?)|(?:Sat(?:urday)?)',
      /* month name */      '%b': '(?:Jan(?:uary)?)|(?:Feb(?:ruary)?)|(?:Mar(?:ch)?)|(?:Apr(?:il)?)|May|(?:Jun(?:e)?)|(?:Jul(?:y)?)|(?:Aug(?:ust)?)|(?:Sep(?:tember)?)|(?:Oct(?:ober)?)|(?:Nov(?:ember)?)|(?:Dec(?:ember)?)',
      /* century */         '%C': '\\d\\d',
      /* day of month */    '%d': '0[1-9]|[1-9](?!\\d)|1\\d|2\\d|30|31',
      /* hour (24hr) */     '%H': '\\d(?!\\d)|[0,1]\\d|20|21|22|23',
      /* hour (12hr) */     '%I': '\\d(?!\\d)|0\\d|10|11|12',
      /* day of year */     '%j': '00[1-9]|0?[1-9](?!\\d)|0?[1-9]\\d(?!\\d)|[1,2]\\d\\d|3[0-6]\\d',
      /* month */           '%m': '0[1-9]|[1-9](?!\\d)|10|11|12',
      /* minutes */         '%M': '0\\d|\\d(?!\\d)|[1-5]\\d',
      /* whitespace */      '%n': '\\s',
      /* AM/PM */           '%p': 'AM|am|PM|pm|A\\.M\\.|a\\.m\\.|P\\.M\\.|p\\.m\\.',
      /* seconds */         '%S': '0\\d|\\d(?!\\d)|[1-5]\\d|60',
      /* week number */     '%U': '0\\d|\\d(?!\\d)|[1-4]\\d|50|51|52|53',
      /* week number */     '%W': '0\\d|\\d(?!\\d)|[1-4]\\d|50|51|52|53',
      /* weekday number */  '%w': '[0-6]',
      /* 2-digit year */    '%y': '\\d\\d',
      /* 4-digit year */    '%Y': '\\d\\d\\d\\d',
      /* % */               '%%': '%',
      /* whitespace */      '%t': '\\s',
    };

    var MONTH_NUMBERS = {JAN: 0, FEB: 1, MAR: 2, APR: 3, MAY: 4, JUN: 5, JUL: 6, AUG: 7, SEP: 8, OCT: 9, NOV: 10, DEC: 11};
    var DAY_NUMBERS_SUN_FIRST = {SUN: 0, MON: 1, TUE: 2, WED: 3, THU: 4, FRI: 5, SAT: 6};
    var DAY_NUMBERS_MON_FIRST = {MON: 0, TUE: 1, WED: 2, THU: 3, FRI: 4, SAT: 5, SUN: 6};

    for (var datePattern in DATE_PATTERNS) {
      pattern = pattern.replace(datePattern, '('+datePattern+DATE_PATTERNS[datePattern]+')');
    }

    // take care of capturing groups
    var capture = [];
    for (var i=pattern.indexOf('%'); i>=0; i=pattern.indexOf('%')) {
      capture.push(pattern[i+1]);
      pattern = pattern.replace(new RegExp('\\%'+pattern[i+1], 'g'), '');
    }

    var matches = new RegExp('^'+pattern, "i").exec(UTF8ToString(buf))
    // out(UTF8ToString(buf)+ ' is matched by '+((new RegExp('^'+pattern)).source)+' into: '+JSON.stringify(matches));

    function initDate() {
      function fixup(value, min, max) {
        return (typeof value !== 'number' || isNaN(value)) ? min : (value>=min ? (value<=max ? value: max): min);
      };
      return {
        year: fixup({{{ makeGetValue('tm', C_STRUCTS.tm.tm_year, 'i32', 0, 0, 1) }}} + 1900 , 1970, 9999),
        month: fixup({{{ makeGetValue('tm', C_STRUCTS.tm.tm_mon, 'i32', 0, 0, 1) }}}, 0, 11),
        day: fixup({{{ makeGetValue('tm', C_STRUCTS.tm.tm_mday, 'i32', 0, 0, 1) }}}, 1, 31),
        hour: fixup({{{ makeGetValue('tm', C_STRUCTS.tm.tm_hour, 'i32', 0, 0, 1) }}}, 0, 23),
        min: fixup({{{ makeGetValue('tm', C_STRUCTS.tm.tm_min, 'i32', 0, 0, 1) }}}, 0, 59),
        sec: fixup({{{ makeGetValue('tm', C_STRUCTS.tm.tm_sec, 'i32', 0, 0, 1) }}}, 0, 59)
      };
    };

    if (matches) {
      var date = initDate();
      var value;

      var getMatch = function(symbol) {
        var pos = capture.indexOf(symbol);
        // check if symbol appears in regexp
        if (pos >= 0) {
          // return matched value or null (falsy!) for non-matches
          return matches[pos+1];
        }
        return;
      };

      // seconds
      if ((value=getMatch('S'))) {
        date.sec = jstoi_q(value);
      }

      // minutes
      if ((value=getMatch('M'))) {
        date.min = jstoi_q(value);
      }

      // hours
      if ((value=getMatch('H'))) {
        // 24h clock
        date.hour = jstoi_q(value);
      } else if ((value = getMatch('I'))) {
        // AM/PM clock
        var hour = jstoi_q(value);
        if ((value=getMatch('p'))) {
          hour += value.toUpperCase()[0] === 'P' ? 12 : 0;
        }
        date.hour = hour;
      }

      // year
      if ((value=getMatch('Y'))) {
        // parse from four-digit year
        date.year = jstoi_q(value);
      } else if ((value=getMatch('y'))) {
        // parse from two-digit year...
        var year = jstoi_q(value);
        if ((value=getMatch('C'))) {
          // ...and century
          year += jstoi_q(value)*100;
        } else {
          // ...and rule-of-thumb
          year += year<69 ? 2000 : 1900;
        }
        date.year = year;
      }

      // month
      if ((value=getMatch('m'))) {
        // parse from month number
        date.month = jstoi_q(value)-1;
      } else if ((value=getMatch('b'))) {
        // parse from month name
        date.month = MONTH_NUMBERS[value.substring(0,3).toUpperCase()] || 0;
        // TODO: derive month from day in year+year, week number+day of week+year
      }

      // day
      if ((value=getMatch('d'))) {
        // get day of month directly
        date.day = jstoi_q(value);
      } else if ((value=getMatch('j'))) {
        // get day of month from day of year ...
        var day = jstoi_q(value);
        var leapYear = __isLeapYear(date.year);
        for (var month=0; month<12; ++month) {
          var daysUntilMonth = __arraySum(leapYear ? __MONTH_DAYS_LEAP : __MONTH_DAYS_REGULAR, month-1);
          if (day<=daysUntilMonth+(leapYear ? __MONTH_DAYS_LEAP : __MONTH_DAYS_REGULAR)[month]) {
            date.day = day-daysUntilMonth;
          }
        }
      } else if ((value=getMatch('a'))) {
        // get day of month from weekday ...
        var weekDay = value.substring(0,3).toUpperCase();
        if ((value=getMatch('U'))) {
          // ... and week number (Sunday being first day of week)
          // Week number of the year (Sunday as the first day of the week) as a decimal number [00,53].
          // All days in a new year preceding the first Sunday are considered to be in week 0.
          var weekDayNumber = DAY_NUMBERS_SUN_FIRST[weekDay];
          var weekNumber = jstoi_q(value);

          // January 1st
          var janFirst = new Date(date.year, 0, 1);
          var endDate;
          if (janFirst.getDay() === 0) {
            // Jan 1st is a Sunday, and, hence in the 1st CW
            endDate = __addDays(janFirst, weekDayNumber+7*(weekNumber-1));
          } else {
            // Jan 1st is not a Sunday, and, hence still in the 0th CW
            endDate = __addDays(janFirst, 7-janFirst.getDay()+weekDayNumber+7*(weekNumber-1));
          }
          date.day = endDate.getDate();
          date.month = endDate.getMonth();
        } else if ((value=getMatch('W'))) {
          // ... and week number (Monday being first day of week)
          // Week number of the year (Monday as the first day of the week) as a decimal number [00,53].
          // All days in a new year preceding the first Monday are considered to be in week 0.
          var weekDayNumber = DAY_NUMBERS_MON_FIRST[weekDay];
          var weekNumber = jstoi_q(value);

          // January 1st
          var janFirst = new Date(date.year, 0, 1);
          var endDate;
          if (janFirst.getDay()===1) {
            // Jan 1st is a Monday, and, hence in the 1st CW
             endDate = __addDays(janFirst, weekDayNumber+7*(weekNumber-1));
          } else {
            // Jan 1st is not a Monday, and, hence still in the 0th CW
            endDate = __addDays(janFirst, 7-janFirst.getDay()+1+weekDayNumber+7*(weekNumber-1));
          }

          date.day = endDate.getDate();
          date.month = endDate.getMonth();
        }
      }

      /*
      tm_sec  int seconds after the minute  0-61*
      tm_min  int minutes after the hour  0-59
      tm_hour int hours since midnight  0-23
      tm_mday int day of the month  1-31
      tm_mon  int months since January  0-11
      tm_year int years since 1900
      tm_wday int days since Sunday 0-6
      tm_yday int days since January 1  0-365
      tm_isdst  int Daylight Saving Time flag
      */

      var fullDate = new Date(date.year, date.month, date.day, date.hour, date.min, date.sec, 0);
      {{{ makeSetValue('tm', C_STRUCTS.tm.tm_sec, 'fullDate.getSeconds()', 'i32') }}};
      {{{ makeSetValue('tm', C_STRUCTS.tm.tm_min, 'fullDate.getMinutes()', 'i32') }}};
      {{{ makeSetValue('tm', C_STRUCTS.tm.tm_hour, 'fullDate.getHours()', 'i32') }}};
      {{{ makeSetValue('tm', C_STRUCTS.tm.tm_mday, 'fullDate.getDate()', 'i32') }}};
      {{{ makeSetValue('tm', C_STRUCTS.tm.tm_mon, 'fullDate.getMonth()', 'i32') }}};
      {{{ makeSetValue('tm', C_STRUCTS.tm.tm_year, 'fullDate.getFullYear()-1900', 'i32') }}};
      {{{ makeSetValue('tm', C_STRUCTS.tm.tm_wday, 'fullDate.getDay()', 'i32') }}};
      {{{ makeSetValue('tm', C_STRUCTS.tm.tm_yday, '__arraySum(__isLeapYear(fullDate.getFullYear()) ? __MONTH_DAYS_LEAP : __MONTH_DAYS_REGULAR, fullDate.getMonth()-1)+fullDate.getDate()-1', 'i32') }}};
      {{{ makeSetValue('tm', C_STRUCTS.tm.tm_isdst, '0', 'i32') }}};

      // we need to convert the matched sequence into an integer array to take care of UTF-8 characters > 0x7F
      // TODO: not sure that intArrayFromString handles all unicode characters correctly
      return buf+intArrayFromString(matches[0]).length-1;
    }

    return 0;
  },
  strptime_l__deps: ['strptime'],
  strptime_l: function(buf, format, tm) {
    return _strptime(buf, format, tm); // no locale support yet
  },

  getdate: function(string) {
    // struct tm *getdate(const char *string);
    // http://pubs.opengroup.org/onlinepubs/009695399/functions/getdate.html
    // TODO: Implement.
    return 0;
  },

  timespec_get__deps: ['clock_gettime', '$setErrNo'],
  timespec_get: function(ts, base) {
    //int timespec_get(struct timespec *ts, int base);
    if (base !== {{{ cDefine('TIME_UTC') }}}) {
      // There is no other implemented value than TIME_UTC; all other values are considered erroneous.
      setErrNo({{{ cDefine('EINVAL') }}});
      return 0;
    }
    var ret = _clock_gettime({{{ cDefine('CLOCK_REALTIME') }}}, ts);
    return ret < 0 ? 0 : base;
  },

  // ==========================================================================
  // sys/time.h
  // ==========================================================================

  clock_gettime__deps: ['emscripten_get_now', 'emscripten_get_now_is_monotonic', '$setErrNo'],
  clock_gettime: function(clk_id, tp) {
    // int clock_gettime(clockid_t clk_id, struct timespec *tp);
    var now;
    if (clk_id === {{{ cDefine('CLOCK_REALTIME') }}}) {
      now = Date.now();
    } else if ((clk_id === {{{ cDefine('CLOCK_MONOTONIC') }}} || clk_id === {{{ cDefine('CLOCK_MONOTONIC_RAW') }}}) && _emscripten_get_now_is_monotonic) {
      now = _emscripten_get_now();
    } else {
      setErrNo({{{ cDefine('EINVAL') }}});
      return -1;
    }
    {{{ makeSetValue('tp', C_STRUCTS.timespec.tv_sec, '(now/1000)|0', 'i32') }}}; // seconds
    {{{ makeSetValue('tp', C_STRUCTS.timespec.tv_nsec, '((now % 1000)*1000*1000)|0', 'i32') }}}; // nanoseconds
    return 0;
  },
  __clock_gettime__sig: 'iii',
  __clock_gettime: 'clock_gettime', // musl internal alias
  clock_getres__deps: ['emscripten_get_now_res', 'emscripten_get_now_is_monotonic', '$setErrNo'],
  clock_getres: function(clk_id, res) {
    // int clock_getres(clockid_t clk_id, struct timespec *res);
    var nsec;
    if (clk_id === {{{ cDefine('CLOCK_REALTIME') }}}) {
      nsec = 1000 * 1000; // educated guess that it's milliseconds
    } else if (clk_id === {{{ cDefine('CLOCK_MONOTONIC') }}} && _emscripten_get_now_is_monotonic) {
      nsec = _emscripten_get_now_res();
    } else {
      setErrNo({{{ cDefine('EINVAL') }}});
      return -1;
    }
    {{{ makeSetValue('res', C_STRUCTS.timespec.tv_sec, '(nsec/1000000000)|0', 'i32') }}};
    {{{ makeSetValue('res', C_STRUCTS.timespec.tv_nsec, 'nsec', 'i32') }}} // resolution is nanoseconds
    return 0;
  },
  clock_getcpuclockid: function(pid, clk_id) {
    if (pid < 0) return {{{ cDefine('ESRCH') }}};
    if (pid !== 0 && pid !== {{{ PROCINFO.pid }}}) return {{{ cDefine('ENOSYS') }}};
    if (clk_id) {{{ makeSetValue('clk_id', 0, 2/*CLOCK_PROCESS_CPUTIME_ID*/, 'i32') }}};
    return 0;
  },
  // http://pubs.opengroup.org/onlinepubs/000095399/basedefs/sys/time.h.html
  gettimeofday: function(ptr) {
    var now = Date.now();
    {{{ makeSetValue('ptr', C_STRUCTS.timeval.tv_sec, '(now/1000)|0', 'i32') }}}; // seconds
    {{{ makeSetValue('ptr', C_STRUCTS.timeval.tv_usec, '((now % 1000)*1000)|0', 'i32') }}}; // microseconds
    return 0;
  },

  // ==========================================================================
  // sys/timeb.h
  // ==========================================================================

  ftime: function(p) {
    var millis = Date.now();
    {{{ makeSetValue('p', C_STRUCTS.timeb.time, '(millis/1000)|0', 'i32') }}};
    {{{ makeSetValue('p', C_STRUCTS.timeb.millitm, 'millis % 1000', 'i16') }}};
    {{{ makeSetValue('p', C_STRUCTS.timeb.timezone, '0', 'i16') }}}; // Obsolete field
    {{{ makeSetValue('p', C_STRUCTS.timeb.dstflag, '0', 'i16') }}}; // Obsolete field
    return 0;
  },

  // ==========================================================================
  // sys/times.h
  // ==========================================================================

  times: function(buffer) {
    // clock_t times(struct tms *buffer);
    // http://pubs.opengroup.org/onlinepubs/009695399/functions/times.html
    // NOTE: This is fake, since we can't calculate real CPU time usage in JS.
    if (buffer !== 0) {
      _memset(buffer, 0, {{{ C_STRUCTS.tms.__size__ }}});
    }
    return 0;
  },

  // ==========================================================================
  // sys/types.h
  // ==========================================================================
  // http://www.kernel.org/doc/man-pages/online/pages/man3/minor.3.html
  makedev__sig: 'iii',
  makedev: function(maj, min) {
    return ((maj) << 8 | (min));
  },
  gnu_dev_makedev: 'makedev',
  major__sig: 'ii',
  major: function(dev) {
    return ((dev) >> 8);
  },
  gnu_dev_major: 'major',
  minor__sig: 'ii',
  minor: function(dev) {
    return ((dev) & 0xff);
  },
  gnu_dev_minor: 'minor',

  // ==========================================================================
  // setjmp.h
  // ==========================================================================

  longjmp__sig: 'vii',
#if SUPPORT_LONGJMP
  longjmp: function(env, value) {
    _setThrew(env, value || 1);
    throw 'longjmp';
  },
<<<<<<< HEAD
  emscripten_longjmp: 'longjmp',
#endif
=======
#else
  longjmp__deps: [function() {
    error('longjmp support was disabled (SUPPORT_LONGJMP=0), but it is required by the code (either set SUPPORT_LONGJMP=1, or remove uses of it in the project)');
  }],
  // will never be emitted, as the dep errors at compile time
  longjmp: function() {
    abort('longjmp not supported');
  },
#endif
  // TODO: remove these aliases if/when the LLVM backend can stop emitting them
  // (it emits them atm as they are generated by an IR pass, at at that time
  // they each have a different signature - it is only at the wasm level that
  // they become identical).
  emscripten_longjmp: 'longjmp',
  emscripten_longjmp_jmpbuf: 'longjmp',
>>>>>>> a1cbde29

  // ==========================================================================
  // sys/wait.h
  // ==========================================================================

  wait__deps: ['$setErrNo'],
  wait__sig: 'ii',
  wait: function(stat_loc) {
    // pid_t wait(int *stat_loc);
    // http://pubs.opengroup.org/onlinepubs/009695399/functions/wait.html
    // Makes no sense in a single-process environment.
    setErrNo({{{ cDefine('ECHILD') }}});
    return -1;
  },
  // NOTE: These aren't really the same, but we use the same stub for them all.
  waitid: 'wait',
  waitpid: 'wait',
  wait3: 'wait',
  wait4: 'wait',

  // ==========================================================================
  // errno.h
  // ==========================================================================

  $ERRNO_CODES: {
    EPERM: {{{ cDefine('EPERM') }}},
    ENOENT: {{{ cDefine('ENOENT') }}},
    ESRCH: {{{ cDefine('ESRCH') }}},
    EINTR: {{{ cDefine('EINTR') }}},
    EIO: {{{ cDefine('EIO') }}},
    ENXIO: {{{ cDefine('ENXIO') }}},
    E2BIG: {{{ cDefine('E2BIG') }}},
    ENOEXEC: {{{ cDefine('ENOEXEC') }}},
    EBADF: {{{ cDefine('EBADF') }}},
    ECHILD: {{{ cDefine('ECHILD') }}},
    EAGAIN: {{{ cDefine('EAGAIN') }}},
    EWOULDBLOCK: {{{ cDefine('EWOULDBLOCK') }}},
    ENOMEM: {{{ cDefine('ENOMEM') }}},
    EACCES: {{{ cDefine('EACCES') }}},
    EFAULT: {{{ cDefine('EFAULT') }}},
    ENOTBLK: {{{ cDefine('ENOTBLK') }}},
    EBUSY: {{{ cDefine('EBUSY') }}},
    EEXIST: {{{ cDefine('EEXIST') }}},
    EXDEV: {{{ cDefine('EXDEV') }}},
    ENODEV: {{{ cDefine('ENODEV') }}},
    ENOTDIR: {{{ cDefine('ENOTDIR') }}},
    EISDIR: {{{ cDefine('EISDIR') }}},
    EINVAL: {{{ cDefine('EINVAL') }}},
    ENFILE: {{{ cDefine('ENFILE') }}},
    EMFILE: {{{ cDefine('EMFILE') }}},
    ENOTTY: {{{ cDefine('ENOTTY') }}},
    ETXTBSY: {{{ cDefine('ETXTBSY') }}},
    EFBIG: {{{ cDefine('EFBIG') }}},
    ENOSPC: {{{ cDefine('ENOSPC') }}},
    ESPIPE: {{{ cDefine('ESPIPE') }}},
    EROFS: {{{ cDefine('EROFS') }}},
    EMLINK: {{{ cDefine('EMLINK') }}},
    EPIPE: {{{ cDefine('EPIPE') }}},
    EDOM: {{{ cDefine('EDOM') }}},
    ERANGE: {{{ cDefine('ERANGE') }}},
    ENOMSG: {{{ cDefine('ENOMSG') }}},
    EIDRM: {{{ cDefine('EIDRM') }}},
    ECHRNG: {{{ cDefine('ECHRNG') }}},
    EL2NSYNC: {{{ cDefine('EL2NSYNC') }}},
    EL3HLT: {{{ cDefine('EL3HLT') }}},
    EL3RST: {{{ cDefine('EL3RST') }}},
    ELNRNG: {{{ cDefine('ELNRNG') }}},
    EUNATCH: {{{ cDefine('EUNATCH') }}},
    ENOCSI: {{{ cDefine('ENOCSI') }}},
    EL2HLT: {{{ cDefine('EL2HLT') }}},
    EDEADLK: {{{ cDefine('EDEADLK') }}},
    ENOLCK: {{{ cDefine('ENOLCK') }}},
    EBADE: {{{ cDefine('EBADE') }}},
    EBADR: {{{ cDefine('EBADR') }}},
    EXFULL: {{{ cDefine('EXFULL') }}},
    ENOANO: {{{ cDefine('ENOANO') }}},
    EBADRQC: {{{ cDefine('EBADRQC') }}},
    EBADSLT: {{{ cDefine('EBADSLT') }}},
    EDEADLOCK: {{{ cDefine('EDEADLOCK') }}},
    EBFONT: {{{ cDefine('EBFONT') }}},
    ENOSTR: {{{ cDefine('ENOSTR') }}},
    ENODATA: {{{ cDefine('ENODATA') }}},
    ETIME: {{{ cDefine('ETIME') }}},
    ENOSR: {{{ cDefine('ENOSR') }}},
    ENONET: {{{ cDefine('ENONET') }}},
    ENOPKG: {{{ cDefine('ENOPKG') }}},
    EREMOTE: {{{ cDefine('EREMOTE') }}},
    ENOLINK: {{{ cDefine('ENOLINK') }}},
    EADV: {{{ cDefine('EADV') }}},
    ESRMNT: {{{ cDefine('ESRMNT') }}},
    ECOMM: {{{ cDefine('ECOMM') }}},
    EPROTO: {{{ cDefine('EPROTO') }}},
    EMULTIHOP: {{{ cDefine('EMULTIHOP') }}},
    EDOTDOT: {{{ cDefine('EDOTDOT') }}},
    EBADMSG: {{{ cDefine('EBADMSG') }}},
    ENOTUNIQ: {{{ cDefine('ENOTUNIQ') }}},
    EBADFD: {{{ cDefine('EBADFD') }}},
    EREMCHG: {{{ cDefine('EREMCHG') }}},
    ELIBACC: {{{ cDefine('ELIBACC') }}},
    ELIBBAD: {{{ cDefine('ELIBBAD') }}},
    ELIBSCN: {{{ cDefine('ELIBSCN') }}},
    ELIBMAX: {{{ cDefine('ELIBMAX') }}},
    ELIBEXEC: {{{ cDefine('ELIBEXEC') }}},
    ENOSYS: {{{ cDefine('ENOSYS') }}},
    ENOTEMPTY: {{{ cDefine('ENOTEMPTY') }}},
    ENAMETOOLONG: {{{ cDefine('ENAMETOOLONG') }}},
    ELOOP: {{{ cDefine('ELOOP') }}},
    EOPNOTSUPP: {{{ cDefine('EOPNOTSUPP') }}},
    EPFNOSUPPORT: {{{ cDefine('EPFNOSUPPORT') }}},
    ECONNRESET: {{{ cDefine('ECONNRESET') }}},
    ENOBUFS: {{{ cDefine('ENOBUFS') }}},
    EAFNOSUPPORT: {{{ cDefine('EAFNOSUPPORT') }}},
    EPROTOTYPE: {{{ cDefine('EPROTOTYPE') }}},
    ENOTSOCK: {{{ cDefine('ENOTSOCK') }}},
    ENOPROTOOPT: {{{ cDefine('ENOPROTOOPT') }}},
    ESHUTDOWN: {{{ cDefine('ESHUTDOWN') }}},
    ECONNREFUSED: {{{ cDefine('ECONNREFUSED') }}},
    EADDRINUSE: {{{ cDefine('EADDRINUSE') }}},
    ECONNABORTED: {{{ cDefine('ECONNABORTED') }}},
    ENETUNREACH: {{{ cDefine('ENETUNREACH') }}},
    ENETDOWN: {{{ cDefine('ENETDOWN') }}},
    ETIMEDOUT: {{{ cDefine('ETIMEDOUT') }}},
    EHOSTDOWN: {{{ cDefine('EHOSTDOWN') }}},
    EHOSTUNREACH: {{{ cDefine('EHOSTUNREACH') }}},
    EINPROGRESS: {{{ cDefine('EINPROGRESS') }}},
    EALREADY: {{{ cDefine('EALREADY') }}},
    EDESTADDRREQ: {{{ cDefine('EDESTADDRREQ') }}},
    EMSGSIZE: {{{ cDefine('EMSGSIZE') }}},
    EPROTONOSUPPORT: {{{ cDefine('EPROTONOSUPPORT') }}},
    ESOCKTNOSUPPORT: {{{ cDefine('ESOCKTNOSUPPORT') }}},
    EADDRNOTAVAIL: {{{ cDefine('EADDRNOTAVAIL') }}},
    ENETRESET: {{{ cDefine('ENETRESET') }}},
    EISCONN: {{{ cDefine('EISCONN') }}},
    ENOTCONN: {{{ cDefine('ENOTCONN') }}},
    ETOOMANYREFS: {{{ cDefine('ETOOMANYREFS') }}},
    EUSERS: {{{ cDefine('EUSERS') }}},
    EDQUOT: {{{ cDefine('EDQUOT') }}},
    ESTALE: {{{ cDefine('ESTALE') }}},
    ENOTSUP: {{{ cDefine('ENOTSUP') }}},
    ENOMEDIUM: {{{ cDefine('ENOMEDIUM') }}},
    EILSEQ: {{{ cDefine('EILSEQ') }}},
    EOVERFLOW: {{{ cDefine('EOVERFLOW') }}},
    ECANCELED: {{{ cDefine('ECANCELED') }}},
    ENOTRECOVERABLE: {{{ cDefine('ENOTRECOVERABLE') }}},
    EOWNERDEAD: {{{ cDefine('EOWNERDEAD') }}},
    ESTRPIPE: {{{ cDefine('ESTRPIPE') }}},
  },
  $ERRNO_MESSAGES: {
    0: 'Success',
    {{{ cDefine('EPERM') }}}: 'Not super-user',
    {{{ cDefine('ENOENT') }}}: 'No such file or directory',
    {{{ cDefine('ESRCH') }}}: 'No such process',
    {{{ cDefine('EINTR') }}}: 'Interrupted system call',
    {{{ cDefine('EIO') }}}: 'I/O error',
    {{{ cDefine('ENXIO') }}}: 'No such device or address',
    {{{ cDefine('E2BIG') }}}: 'Arg list too long',
    {{{ cDefine('ENOEXEC') }}}: 'Exec format error',
    {{{ cDefine('EBADF') }}}: 'Bad file number',
    {{{ cDefine('ECHILD') }}}: 'No children',
    {{{ cDefine('EWOULDBLOCK') }}}: 'No more processes',
    {{{ cDefine('ENOMEM') }}}: 'Not enough core',
    {{{ cDefine('EACCES') }}}: 'Permission denied',
    {{{ cDefine('EFAULT') }}}: 'Bad address',
    {{{ cDefine('ENOTBLK') }}}: 'Block device required',
    {{{ cDefine('EBUSY') }}}: 'Mount device busy',
    {{{ cDefine('EEXIST') }}}: 'File exists',
    {{{ cDefine('EXDEV') }}}: 'Cross-device link',
    {{{ cDefine('ENODEV') }}}: 'No such device',
    {{{ cDefine('ENOTDIR') }}}: 'Not a directory',
    {{{ cDefine('EISDIR') }}}: 'Is a directory',
    {{{ cDefine('EINVAL') }}}: 'Invalid argument',
    {{{ cDefine('ENFILE') }}}: 'Too many open files in system',
    {{{ cDefine('EMFILE') }}}: 'Too many open files',
    {{{ cDefine('ENOTTY') }}}: 'Not a typewriter',
    {{{ cDefine('ETXTBSY') }}}: 'Text file busy',
    {{{ cDefine('EFBIG') }}}: 'File too large',
    {{{ cDefine('ENOSPC') }}}: 'No space left on device',
    {{{ cDefine('ESPIPE') }}}: 'Illegal seek',
    {{{ cDefine('EROFS') }}}: 'Read only file system',
    {{{ cDefine('EMLINK') }}}: 'Too many links',
    {{{ cDefine('EPIPE') }}}: 'Broken pipe',
    {{{ cDefine('EDOM') }}}: 'Math arg out of domain of func',
    {{{ cDefine('ERANGE') }}}: 'Math result not representable',
    {{{ cDefine('ENOMSG') }}}: 'No message of desired type',
    {{{ cDefine('EIDRM') }}}: 'Identifier removed',
    {{{ cDefine('ECHRNG') }}}: 'Channel number out of range',
    {{{ cDefine('EL2NSYNC') }}}: 'Level 2 not synchronized',
    {{{ cDefine('EL3HLT') }}}: 'Level 3 halted',
    {{{ cDefine('EL3RST') }}}: 'Level 3 reset',
    {{{ cDefine('ELNRNG') }}}: 'Link number out of range',
    {{{ cDefine('EUNATCH') }}}: 'Protocol driver not attached',
    {{{ cDefine('ENOCSI') }}}: 'No CSI structure available',
    {{{ cDefine('EL2HLT') }}}: 'Level 2 halted',
    {{{ cDefine('EDEADLK') }}}: 'Deadlock condition',
    {{{ cDefine('ENOLCK') }}}: 'No record locks available',
    {{{ cDefine('EBADE') }}}: 'Invalid exchange',
    {{{ cDefine('EBADR') }}}: 'Invalid request descriptor',
    {{{ cDefine('EXFULL') }}}: 'Exchange full',
    {{{ cDefine('ENOANO') }}}: 'No anode',
    {{{ cDefine('EBADRQC') }}}: 'Invalid request code',
    {{{ cDefine('EBADSLT') }}}: 'Invalid slot',
    {{{ cDefine('EDEADLOCK') }}}: 'File locking deadlock error',
    {{{ cDefine('EBFONT') }}}: 'Bad font file fmt',
    {{{ cDefine('ENOSTR') }}}: 'Device not a stream',
    {{{ cDefine('ENODATA') }}}: 'No data (for no delay io)',
    {{{ cDefine('ETIME') }}}: 'Timer expired',
    {{{ cDefine('ENOSR') }}}: 'Out of streams resources',
    {{{ cDefine('ENONET') }}}: 'Machine is not on the network',
    {{{ cDefine('ENOPKG') }}}: 'Package not installed',
    {{{ cDefine('EREMOTE') }}}: 'The object is remote',
    {{{ cDefine('ENOLINK') }}}: 'The link has been severed',
    {{{ cDefine('EADV') }}}: 'Advertise error',
    {{{ cDefine('ESRMNT') }}}: 'Srmount error',
    {{{ cDefine('ECOMM') }}}: 'Communication error on send',
    {{{ cDefine('EPROTO') }}}: 'Protocol error',
    {{{ cDefine('EMULTIHOP') }}}: 'Multihop attempted',
    {{{ cDefine('EDOTDOT') }}}: 'Cross mount point (not really error)',
    {{{ cDefine('EBADMSG') }}}: 'Trying to read unreadable message',
    {{{ cDefine('ENOTUNIQ') }}}: 'Given log. name not unique',
    {{{ cDefine('EBADFD') }}}: 'f.d. invalid for this operation',
    {{{ cDefine('EREMCHG') }}}: 'Remote address changed',
    {{{ cDefine('ELIBACC') }}}: 'Can   access a needed shared lib',
    {{{ cDefine('ELIBBAD') }}}: 'Accessing a corrupted shared lib',
    {{{ cDefine('ELIBSCN') }}}: '.lib section in a.out corrupted',
    {{{ cDefine('ELIBMAX') }}}: 'Attempting to link in too many libs',
    {{{ cDefine('ELIBEXEC') }}}: 'Attempting to exec a shared library',
    {{{ cDefine('ENOSYS') }}}: 'Function not implemented',
    {{{ cDefine('ENOTEMPTY') }}}: 'Directory not empty',
    {{{ cDefine('ENAMETOOLONG') }}}: 'File or path name too long',
    {{{ cDefine('ELOOP') }}}: 'Too many symbolic links',
    {{{ cDefine('EOPNOTSUPP') }}}: 'Operation not supported on transport endpoint',
    {{{ cDefine('EPFNOSUPPORT') }}}: 'Protocol family not supported',
    {{{ cDefine('ECONNRESET') }}}: 'Connection reset by peer',
    {{{ cDefine('ENOBUFS') }}}: 'No buffer space available',
    {{{ cDefine('EAFNOSUPPORT') }}}: 'Address family not supported by protocol family',
    {{{ cDefine('EPROTOTYPE') }}}: 'Protocol wrong type for socket',
    {{{ cDefine('ENOTSOCK') }}}: 'Socket operation on non-socket',
    {{{ cDefine('ENOPROTOOPT') }}}: 'Protocol not available',
    {{{ cDefine('ESHUTDOWN') }}}: 'Can\'t send after socket shutdown',
    {{{ cDefine('ECONNREFUSED') }}}: 'Connection refused',
    {{{ cDefine('EADDRINUSE') }}}: 'Address already in use',
    {{{ cDefine('ECONNABORTED') }}}: 'Connection aborted',
    {{{ cDefine('ENETUNREACH') }}}: 'Network is unreachable',
    {{{ cDefine('ENETDOWN') }}}: 'Network interface is not configured',
    {{{ cDefine('ETIMEDOUT') }}}: 'Connection timed out',
    {{{ cDefine('EHOSTDOWN') }}}: 'Host is down',
    {{{ cDefine('EHOSTUNREACH') }}}: 'Host is unreachable',
    {{{ cDefine('EINPROGRESS') }}}: 'Connection already in progress',
    {{{ cDefine('EALREADY') }}}: 'Socket already connected',
    {{{ cDefine('EDESTADDRREQ') }}}: 'Destination address required',
    {{{ cDefine('EMSGSIZE') }}}: 'Message too long',
    {{{ cDefine('EPROTONOSUPPORT') }}}: 'Unknown protocol',
    {{{ cDefine('ESOCKTNOSUPPORT') }}}: 'Socket type not supported',
    {{{ cDefine('EADDRNOTAVAIL') }}}: 'Address not available',
    {{{ cDefine('ENETRESET') }}}: 'Connection reset by network',
    {{{ cDefine('EISCONN') }}}: 'Socket is already connected',
    {{{ cDefine('ENOTCONN') }}}: 'Socket is not connected',
    {{{ cDefine('ETOOMANYREFS') }}}: 'Too many references',
    {{{ cDefine('EUSERS') }}}: 'Too many users',
    {{{ cDefine('EDQUOT') }}}: 'Quota exceeded',
    {{{ cDefine('ESTALE') }}}: 'Stale file handle',
    {{{ cDefine('ENOTSUP') }}}: 'Not supported',
    {{{ cDefine('ENOMEDIUM') }}}: 'No medium (in tape drive)',
    {{{ cDefine('EILSEQ') }}}: 'Illegal byte sequence',
    {{{ cDefine('EOVERFLOW') }}}: 'Value too large for defined data type',
    {{{ cDefine('ECANCELED') }}}: 'Operation canceled',
    {{{ cDefine('ENOTRECOVERABLE') }}}: 'State not recoverable',
    {{{ cDefine('EOWNERDEAD') }}}: 'Previous owner died',
    {{{ cDefine('ESTRPIPE') }}}: 'Streams pipe error',
  },
#if SUPPORT_ERRNO
  $setErrNo__deps: ['__errno_location'],
  $setErrNo: function(value) {
    {{{makeSetValue("___errno_location()", 0, 'value', 'i32') }}};
    return value;
  },
#else
  $setErrNo: function(value) {
#if ASSERTIONS
    err('failed to set errno from JS');
#endif
    return 0;
  },
#endif

  // ==========================================================================
  // arpa/inet.h
  // ==========================================================================

#if PROXY_POSIX_SOCKETS == 0
  // old ipv4 only functions
  inet_addr__deps: ['_inet_pton4_raw'],
  inet_addr: function(ptr) {
    var addr = __inet_pton4_raw(UTF8ToString(ptr));
    if (addr === null) {
      return -1;
    }
    return addr;
  },

  // ==========================================================================
  // netdb.h
  // ==========================================================================

  _inet_pton4_raw: function(str) {
    var b = str.split('.');
    for (var i = 0; i < 4; i++) {
      var tmp = Number(b[i]);
      if (isNaN(tmp)) return null;
      b[i] = tmp;
    }
    return (b[0] | (b[1] << 8) | (b[2] << 16) | (b[3] << 24)) >>> 0;
  },
  _inet_ntop4_raw: function(addr) {
    return (addr & 0xff) + '.' + ((addr >> 8) & 0xff) + '.' + ((addr >> 16) & 0xff) + '.' + ((addr >> 24) & 0xff)
  },
  _inet_pton6_raw__deps: ['htons', 'ntohs', '$jstoi_q'],
  _inet_pton6_raw: function(str) {
    var words;
    var w, offset, z, i;
    /* http://home.deds.nl/~aeron/regex/ */
    var valid6regx = /^((?=.*::)(?!.*::.+::)(::)?([\dA-F]{1,4}:(:|\b)|){5}|([\dA-F]{1,4}:){6})((([\dA-F]{1,4}((?!\3)::|:\b|$))|(?!\2\3)){2}|(((2[0-4]|1\d|[1-9])?\d|25[0-5])\.?\b){4})$/i
    var parts = [];
    if (!valid6regx.test(str)) {
      return null;
    }
    if (str === "::") {
      return [0, 0, 0, 0, 0, 0, 0, 0];
    }
    // Z placeholder to keep track of zeros when splitting the string on ":"
    if (str.indexOf("::") === 0) {
      str = str.replace("::", "Z:"); // leading zeros case
    } else {
      str = str.replace("::", ":Z:");
    }

    if (str.indexOf(".") > 0) {
      // parse IPv4 embedded stress
      str = str.replace(new RegExp('[.]', 'g'), ":");
      words = str.split(":");
      words[words.length-4] = jstoi_q(words[words.length-4]) + jstoi_q(words[words.length-3])*256;
      words[words.length-3] = jstoi_q(words[words.length-2]) + jstoi_q(words[words.length-1])*256;
      words = words.slice(0, words.length-2);
    } else {
      words = str.split(":");
    }

    offset = 0; z = 0;
    for (w=0; w < words.length; w++) {
      if (typeof words[w] === 'string') {
        if (words[w] === 'Z') {
          // compressed zeros - write appropriate number of zero words
          for (z = 0; z < (8 - words.length+1); z++) {
            parts[w+z] = 0;
          }
          offset = z-1;
        } else {
          // parse hex to field to 16-bit value and write it in network byte-order
          parts[w+offset] = _htons(parseInt(words[w],16));
        }
      } else {
        // parsed IPv4 words
        parts[w+offset] = words[w];
      }
    }
    return [
      (parts[1] << 16) | parts[0],
      (parts[3] << 16) | parts[2],
      (parts[5] << 16) | parts[4],
      (parts[7] << 16) | parts[6]
    ];
  },
  _inet_pton6__deps: ['_inet_pton6_raw'],
  _inet_pton6: function(src, dst) {
    var ints = __inet_pton6_raw(UTF8ToString(src));
    if (ints === null) {
      return 0;
    }
    for (var i = 0; i < 4; i++) {
      {{{ makeSetValue('dst', 'i*4', 'ints[i]', 'i32') }}};
    }
    return 1;
  },
  _inet_ntop6_raw__deps: ['_inet_ntop4_raw'],
  _inet_ntop6_raw: function(ints) {
    //  ref:  http://www.ietf.org/rfc/rfc2373.txt - section 2.5.4
    //  Format for IPv4 compatible and mapped  128-bit IPv6 Addresses
    //  128-bits are split into eight 16-bit words
    //  stored in network byte order (big-endian)
    //  |                80 bits               | 16 |      32 bits        |
    //  +-----------------------------------------------------------------+
    //  |               10 bytes               |  2 |      4 bytes        |
    //  +--------------------------------------+--------------------------+
    //  +               5 words                |  1 |      2 words        |
    //  +--------------------------------------+--------------------------+
    //  |0000..............................0000|0000|    IPv4 ADDRESS     | (compatible)
    //  +--------------------------------------+----+---------------------+
    //  |0000..............................0000|FFFF|    IPv4 ADDRESS     | (mapped)
    //  +--------------------------------------+----+---------------------+
    var str = "";
    var word = 0;
    var longest = 0;
    var lastzero = 0;
    var zstart = 0;
    var len = 0;
    var i = 0;
    var parts = [
      ints[0] & 0xffff,
      (ints[0] >> 16),
      ints[1] & 0xffff,
      (ints[1] >> 16),
      ints[2] & 0xffff,
      (ints[2] >> 16),
      ints[3] & 0xffff,
      (ints[3] >> 16)
    ];

    // Handle IPv4-compatible, IPv4-mapped, loopback and any/unspecified addresses

    var hasipv4 = true;
    var v4part = "";
    // check if the 10 high-order bytes are all zeros (first 5 words)
    for (i = 0; i < 5; i++) {
      if (parts[i] !== 0) { hasipv4 = false; break; }
    }

    if (hasipv4) {
      // low-order 32-bits store an IPv4 address (bytes 13 to 16) (last 2 words)
      v4part = __inet_ntop4_raw(parts[6] | (parts[7] << 16));
      // IPv4-mapped IPv6 address if 16-bit value (bytes 11 and 12) == 0xFFFF (6th word)
      if (parts[5] === -1) {
        str = "::ffff:";
        str += v4part;
        return str;
      }
      // IPv4-compatible IPv6 address if 16-bit value (bytes 11 and 12) == 0x0000 (6th word)
      if (parts[5] === 0) {
        str = "::";
        //special case IPv6 addresses
        if(v4part === "0.0.0.0") v4part = ""; // any/unspecified address
        if(v4part === "0.0.0.1") v4part = "1";// loopback address
        str += v4part;
        return str;
      }
    }

    // Handle all other IPv6 addresses

    // first run to find the longest contiguous zero words
    for (word = 0; word < 8; word++) {
      if (parts[word] === 0) {
        if (word - lastzero > 1) {
          len = 0;
        }
        lastzero = word;
        len++;
      }
      if (len > longest) {
        longest = len;
        zstart = word - longest + 1;
      }
    }

    for (word = 0; word < 8; word++) {
      if (longest > 1) {
        // compress contiguous zeros - to produce "::"
        if (parts[word] === 0 && word >= zstart && word < (zstart + longest) ) {
          if (word === zstart) {
            str += ":";
            if (zstart === 0) str += ":"; //leading zeros case
          }
          continue;
        }
      }
      // converts 16-bit words from big-endian to little-endian before converting to hex string
      str += Number(_ntohs(parts[word] & 0xffff)).toString(16);
      str += word < 7 ? ":" : "";
    }
    return str;
  },

  _read_sockaddr__deps: ['$Sockets', '_inet_ntop4_raw', '_inet_ntop6_raw', 'ntohs'],
  _read_sockaddr: function (sa, salen) {
    // family / port offsets are common to both sockaddr_in and sockaddr_in6
    var family = {{{ makeGetValue('sa', C_STRUCTS.sockaddr_in.sin_family, 'i16') }}};
    var port = _ntohs({{{ makeGetValue('sa', C_STRUCTS.sockaddr_in.sin_port, 'i16', undefined, true) }}});
    var addr;

    switch (family) {
      case {{{ cDefine('AF_INET') }}}:
        if (salen !== {{{ C_STRUCTS.sockaddr_in.__size__ }}}) {
          return { errno: {{{ cDefine('EINVAL') }}} };
        }
        addr = {{{ makeGetValue('sa', C_STRUCTS.sockaddr_in.sin_addr.s_addr, 'i32') }}};
        addr = __inet_ntop4_raw(addr);
        break;
      case {{{ cDefine('AF_INET6') }}}:
        if (salen !== {{{ C_STRUCTS.sockaddr_in6.__size__ }}}) {
          return { errno: {{{ cDefine('EINVAL') }}} };
        }
        addr = [
          {{{ makeGetValue('sa', C_STRUCTS.sockaddr_in6.sin6_addr.__in6_union.__s6_addr+0, 'i32') }}},
          {{{ makeGetValue('sa', C_STRUCTS.sockaddr_in6.sin6_addr.__in6_union.__s6_addr+4, 'i32') }}},
          {{{ makeGetValue('sa', C_STRUCTS.sockaddr_in6.sin6_addr.__in6_union.__s6_addr+8, 'i32') }}},
          {{{ makeGetValue('sa', C_STRUCTS.sockaddr_in6.sin6_addr.__in6_union.__s6_addr+12, 'i32') }}}
        ];
        addr = __inet_ntop6_raw(addr);
        break;
      default:
        return { errno: {{{ cDefine('EAFNOSUPPORT') }}} };
    }

    return { family: family, addr: addr, port: port };
  },
  _write_sockaddr__deps: ['$Sockets', '_inet_pton4_raw', '_inet_pton6_raw'],
  _write_sockaddr: function (sa, family, addr, port) {
    switch (family) {
      case {{{ cDefine('AF_INET') }}}:
        addr = __inet_pton4_raw(addr);
        {{{ makeSetValue('sa', C_STRUCTS.sockaddr_in.sin_family, 'family', 'i16') }}};
        {{{ makeSetValue('sa', C_STRUCTS.sockaddr_in.sin_addr.s_addr, 'addr', 'i32') }}};
        {{{ makeSetValue('sa', C_STRUCTS.sockaddr_in.sin_port, '_htons(port)', 'i16') }}};
        break;
      case {{{ cDefine('AF_INET6') }}}:
        addr = __inet_pton6_raw(addr);
        {{{ makeSetValue('sa', C_STRUCTS.sockaddr_in6.sin6_family, 'family', 'i32') }}};
        {{{ makeSetValue('sa', C_STRUCTS.sockaddr_in6.sin6_addr.__in6_union.__s6_addr+0, 'addr[0]', 'i32') }}};
        {{{ makeSetValue('sa', C_STRUCTS.sockaddr_in6.sin6_addr.__in6_union.__s6_addr+4, 'addr[1]', 'i32') }}};
        {{{ makeSetValue('sa', C_STRUCTS.sockaddr_in6.sin6_addr.__in6_union.__s6_addr+8, 'addr[2]', 'i32') }}};
        {{{ makeSetValue('sa', C_STRUCTS.sockaddr_in6.sin6_addr.__in6_union.__s6_addr+12, 'addr[3]', 'i32') }}};
        {{{ makeSetValue('sa', C_STRUCTS.sockaddr_in6.sin6_port, '_htons(port)', 'i16') }}};
        {{{ makeSetValue('sa', C_STRUCTS.sockaddr_in6.sin6_flowinfo, '0', 'i32') }}};
        {{{ makeSetValue('sa', C_STRUCTS.sockaddr_in6.sin6_scope_id, '0', 'i32') }}};
        break;
      default:
        return { errno: {{{ cDefine('EAFNOSUPPORT') }}} };
    }
    // kind of lame, but let's match _read_sockaddr's interface
    return {};
  },

  // We can't actually resolve hostnames in the browser, so instead
  // we're generating fake IP addresses with lookup_name that we can
  // resolve later on with lookup_addr.
  // We do the aliasing in 172.29.*.*, giving us 65536 possibilities.
  $DNS__deps: ['_inet_pton4_raw', '_inet_pton6_raw'],
  $DNS: {
    address_map: {
      id: 1,
      addrs: {},
      names: {}
    },

    lookup_name: function (name) {
      // If the name is already a valid ipv4 / ipv6 address, don't generate a fake one.
      var res = __inet_pton4_raw(name);
      if (res !== null) {
        return name;
      }
      res = __inet_pton6_raw(name);
      if (res !== null) {
        return name;
      }

      // See if this name is already mapped.
      var addr;

      if (DNS.address_map.addrs[name]) {
        addr = DNS.address_map.addrs[name];
      } else {
        var id = DNS.address_map.id++;
        assert(id < 65535, 'exceeded max address mappings of 65535');

        addr = '172.29.' + (id & 0xff) + '.' + (id & 0xff00);

        DNS.address_map.names[addr] = name;
        DNS.address_map.addrs[name] = addr;
      }

      return addr;
    },

    lookup_addr: function (addr) {
      if (DNS.address_map.names[addr]) {
        return DNS.address_map.names[addr];
      }

      return null;
    }
  },

  // note: lots of leaking here!
  gethostbyaddr__deps: ['$DNS', '$getHostByName', '_inet_ntop4_raw'],
  gethostbyaddr__proxy: 'sync',
  gethostbyaddr__sig: 'iiii',
  gethostbyaddr: function (addr, addrlen, type) {
    if (type !== {{{ cDefine('AF_INET') }}}) {
      setErrNo({{{ cDefine('EAFNOSUPPORT') }}});
      // TODO: set h_errno
      return null;
    }
    addr = {{{ makeGetValue('addr', '0', 'i32') }}}; // addr is in_addr
    var host = __inet_ntop4_raw(addr);
    var lookup = DNS.lookup_addr(host);
    if (lookup) {
      host = lookup;
    }
    return getHostByName(host);
  },

  gethostbyname__deps: ['$DNS', '_inet_pton4_raw', '$getHostByName'],
  gethostbyname__proxy: 'sync',
  gethostbyname__sig: 'ii',
  gethostbyname: function(name) {
    return getHostByName(UTF8ToString(name));
  },

  $getHostByName: function(name) {
    // generate hostent
    var ret = _malloc({{{ C_STRUCTS.hostent.__size__ }}}); // XXX possibly leaked, as are others here
    var nameBuf = {{{ makeMalloc('getHostByName', 'name.length+1') }}};
    stringToUTF8(name, nameBuf, name.length+1);
    {{{ makeSetValue('ret', C_STRUCTS.hostent.h_name, 'nameBuf', 'i8*') }}};
    var aliasesBuf = _malloc(4);
    {{{ makeSetValue('aliasesBuf', '0', '0', 'i8*') }}};
    {{{ makeSetValue('ret', C_STRUCTS.hostent.h_aliases, 'aliasesBuf', 'i8**') }}};
    var afinet = {{{ cDefine('AF_INET') }}};
    {{{ makeSetValue('ret', C_STRUCTS.hostent.h_addrtype, 'afinet', 'i32') }}};
    {{{ makeSetValue('ret', C_STRUCTS.hostent.h_length, '4', 'i32') }}};
    var addrListBuf = _malloc(12);
    {{{ makeSetValue('addrListBuf', '0', 'addrListBuf+8', 'i32*') }}};
    {{{ makeSetValue('addrListBuf', '4', '0', 'i32*') }}};
    {{{ makeSetValue('addrListBuf', '8', '__inet_pton4_raw(DNS.lookup_name(name))', 'i32') }}};
    {{{ makeSetValue('ret', C_STRUCTS.hostent.h_addr_list, 'addrListBuf', 'i8**') }}};
    return ret;
  },

  gethostbyname_r__deps: ['gethostbyname'],
  gethostbyname_r__proxy: 'sync',
  gethostbyname_r__sig: 'iiiiiii',
  gethostbyname_r: function(name, ret, buf, buflen, out, err) {
    var data = _gethostbyname(name);
    _memcpy(ret, data, {{{ C_STRUCTS.hostent.__size__ }}});
    _free(data);
    {{{ makeSetValue('err', '0', '0', 'i32') }}};
    {{{ makeSetValue('out', '0', 'ret', '*') }}};
    return 0;
  },

  getaddrinfo__deps: ['$Sockets', '$DNS', '_inet_pton4_raw', '_inet_ntop4_raw', '_inet_pton6_raw', '_inet_ntop6_raw', '_write_sockaddr'],
  getaddrinfo__proxy: 'sync',
  getaddrinfo__sig: 'iiiii',
  getaddrinfo: function(node, service, hint, out) {
    // Note getaddrinfo currently only returns a single addrinfo with ai_next defaulting to NULL. When NULL
    // hints are specified or ai_family set to AF_UNSPEC or ai_socktype or ai_protocol set to 0 then we
    // really should provide a linked list of suitable addrinfo values.
    var addrs = [];
    var canon = null;
    var addr = 0;
    var port = 0;
    var flags = 0;
    var family = {{{ cDefine('AF_UNSPEC') }}};
    var type = 0;
    var proto = 0;
    var ai, last;

    function allocaddrinfo(family, type, proto, canon, addr, port) {
      var sa, salen, ai;
      var res;

      salen = family === {{{ cDefine('AF_INET6') }}} ?
        {{{ C_STRUCTS.sockaddr_in6.__size__ }}} :
        {{{ C_STRUCTS.sockaddr_in.__size__ }}};
      addr = family === {{{ cDefine('AF_INET6') }}} ?
        __inet_ntop6_raw(addr) :
        __inet_ntop4_raw(addr);
      sa = _malloc(salen);
      res = __write_sockaddr(sa, family, addr, port);
      assert(!res.errno);

      ai = _malloc({{{ C_STRUCTS.addrinfo.__size__ }}});
      {{{ makeSetValue('ai', C_STRUCTS.addrinfo.ai_family, 'family', 'i32') }}};
      {{{ makeSetValue('ai', C_STRUCTS.addrinfo.ai_socktype, 'type', 'i32') }}};
      {{{ makeSetValue('ai', C_STRUCTS.addrinfo.ai_protocol, 'proto', 'i32') }}};
      {{{ makeSetValue('ai', C_STRUCTS.addrinfo.ai_canonname, 'canon', 'i32') }}};
      {{{ makeSetValue('ai', C_STRUCTS.addrinfo.ai_addr, 'sa', '*') }}};
      if (family === {{{ cDefine('AF_INET6') }}}) {
        {{{ makeSetValue('ai', C_STRUCTS.addrinfo.ai_addrlen, C_STRUCTS.sockaddr_in6.__size__, 'i32') }}};
      } else {
        {{{ makeSetValue('ai', C_STRUCTS.addrinfo.ai_addrlen, C_STRUCTS.sockaddr_in.__size__, 'i32') }}};
      }
      {{{ makeSetValue('ai', C_STRUCTS.addrinfo.ai_next, '0', 'i32') }}};

      return ai;
    }

    if (hint) {
      flags = {{{ makeGetValue('hint', C_STRUCTS.addrinfo.ai_flags, 'i32') }}};
      family = {{{ makeGetValue('hint', C_STRUCTS.addrinfo.ai_family, 'i32') }}};
      type = {{{ makeGetValue('hint', C_STRUCTS.addrinfo.ai_socktype, 'i32') }}};
      proto = {{{ makeGetValue('hint', C_STRUCTS.addrinfo.ai_protocol, 'i32') }}};
    }
    if (type && !proto) {
      proto = type === {{{ cDefine('SOCK_DGRAM') }}} ? {{{ cDefine('IPPROTO_UDP') }}} : {{{ cDefine('IPPROTO_TCP') }}};
    }
    if (!type && proto) {
      type = proto === {{{ cDefine('IPPROTO_UDP') }}} ? {{{ cDefine('SOCK_DGRAM') }}} : {{{ cDefine('SOCK_STREAM') }}};
    }

    // If type or proto are set to zero in hints we should really be returning multiple addrinfo values, but for
    // now default to a TCP STREAM socket so we can at least return a sensible addrinfo given NULL hints.
    if (proto === 0) {
      proto = {{{ cDefine('IPPROTO_TCP') }}};
    }
    if (type === 0) {
      type = {{{ cDefine('SOCK_STREAM') }}};
    }

    if (!node && !service) {
      return {{{ cDefine('EAI_NONAME') }}};
    }
    if (flags & ~({{{ cDefine('AI_PASSIVE') }}}|{{{ cDefine('AI_CANONNAME') }}}|{{{ cDefine('AI_NUMERICHOST') }}}|
        {{{ cDefine('AI_NUMERICSERV') }}}|{{{ cDefine('AI_V4MAPPED') }}}|{{{ cDefine('AI_ALL') }}}|{{{ cDefine('AI_ADDRCONFIG') }}})) {
      return {{{ cDefine('EAI_BADFLAGS') }}};
    }
    if (hint !== 0 && ({{{ makeGetValue('hint', C_STRUCTS.addrinfo.ai_flags, 'i32') }}} & {{{ cDefine('AI_CANONNAME') }}}) && !node) {
      return {{{ cDefine('EAI_BADFLAGS') }}};
    }
    if (flags & {{{ cDefine('AI_ADDRCONFIG') }}}) {
      // TODO
      return {{{ cDefine('EAI_NONAME') }}};
    }
    if (type !== 0 && type !== {{{ cDefine('SOCK_STREAM') }}} && type !== {{{ cDefine('SOCK_DGRAM') }}}) {
      return {{{ cDefine('EAI_SOCKTYPE') }}};
    }
    if (family !== {{{ cDefine('AF_UNSPEC') }}} && family !== {{{ cDefine('AF_INET') }}} && family !== {{{ cDefine('AF_INET6') }}}) {
      return {{{ cDefine('EAI_FAMILY') }}};
    }

    if (service) {
      service = UTF8ToString(service);
      port = parseInt(service, 10);

      if (isNaN(port)) {
        if (flags & {{{ cDefine('AI_NUMERICSERV') }}}) {
          return {{{ cDefine('EAI_NONAME') }}};
        }
        // TODO support resolving well-known service names from:
        // http://www.iana.org/assignments/service-names-port-numbers/service-names-port-numbers.txt
        return {{{ cDefine('EAI_SERVICE') }}};
      }
    }

    if (!node) {
      if (family === {{{ cDefine('AF_UNSPEC') }}}) {
        family = {{{ cDefine('AF_INET') }}};
      }
      if ((flags & {{{ cDefine('AI_PASSIVE') }}}) === 0) {
        if (family === {{{ cDefine('AF_INET') }}}) {
          addr = _htonl({{{ cDefine('INADDR_LOOPBACK') }}});
        } else {
          addr = [0, 0, 0, 1];
        }
      }
      ai = allocaddrinfo(family, type, proto, null, addr, port);
      {{{ makeSetValue('out', '0', 'ai', '*') }}};
      return 0;
    }

    //
    // try as a numeric address
    //
    node = UTF8ToString(node);
    addr = __inet_pton4_raw(node);
    if (addr !== null) {
      // incoming node is a valid ipv4 address
      if (family === {{{ cDefine('AF_UNSPEC') }}} || family === {{{ cDefine('AF_INET') }}}) {
        family = {{{ cDefine('AF_INET') }}};
      }
      else if (family === {{{ cDefine('AF_INET6') }}} && (flags & {{{ cDefine('AI_V4MAPPED') }}})) {
        addr = [0, 0, _htonl(0xffff), addr];
        family = {{{ cDefine('AF_INET6') }}};
      } else {
        return {{{ cDefine('EAI_NONAME') }}};
      }
    } else {
      addr = __inet_pton6_raw(node);
      if (addr !== null) {
        // incoming node is a valid ipv6 address
        if (family === {{{ cDefine('AF_UNSPEC') }}} || family === {{{ cDefine('AF_INET6') }}}) {
          family = {{{ cDefine('AF_INET6') }}};
        } else {
          return {{{ cDefine('EAI_NONAME') }}};
        }
      }
    }
    if (addr != null) {
      ai = allocaddrinfo(family, type, proto, node, addr, port);
      {{{ makeSetValue('out', '0', 'ai', '*') }}};
      return 0;
    }
    if (flags & {{{ cDefine('AI_NUMERICHOST') }}}) {
      return {{{ cDefine('EAI_NONAME') }}};
    }

    //
    // try as a hostname
    //
    // resolve the hostname to a temporary fake address
    node = DNS.lookup_name(node);
    addr = __inet_pton4_raw(node);
    if (family === {{{ cDefine('AF_UNSPEC') }}}) {
      family = {{{ cDefine('AF_INET') }}};
    } else if (family === {{{ cDefine('AF_INET6') }}}) {
      addr = [0, 0, _htonl(0xffff), addr];
    }
    ai = allocaddrinfo(family, type, proto, null, addr, port);
    {{{ makeSetValue('out', '0', 'ai', '*') }}};
    return 0;
  },

  getnameinfo__deps: ['$Sockets', '$DNS', '_read_sockaddr'],
  getnameinfo: function (sa, salen, node, nodelen, serv, servlen, flags) {
    var info = __read_sockaddr(sa, salen);
    if (info.errno) {
      return {{{ cDefine('EAI_FAMILY') }}};
    }
    var port = info.port;
    var addr = info.addr;

    var overflowed = false;

    if (node && nodelen) {
      var lookup;
      if ((flags & {{{ cDefine('NI_NUMERICHOST') }}}) || !(lookup = DNS.lookup_addr(addr))) {
        if (flags & {{{ cDefine('NI_NAMEREQD') }}}) {
          return {{{ cDefine('EAI_NONAME') }}};
        }
      } else {
        addr = lookup;
      }
      var numBytesWrittenExclNull = stringToUTF8(addr, node, nodelen);

      if (numBytesWrittenExclNull+1 >= nodelen) {
        overflowed = true;
      }
    }

    if (serv && servlen) {
      port = '' + port;
      var numBytesWrittenExclNull = stringToUTF8(port, serv, servlen);

      if (numBytesWrittenExclNull+1 >= servlen) {
        overflowed = true;
      }
    }

    if (overflowed) {
      // Note: even when we overflow, getnameinfo() is specced to write out the truncated results.
      return {{{ cDefine('EAI_OVERFLOW') }}};
    }

    return 0;
  },
  // Can't use a literal for $GAI_ERRNO_MESSAGES as was done for $ERRNO_MESSAGES as the keys (e.g. EAI_BADFLAGS)
  // are actually negative numbers and you can't have expressions as keys in JavaScript literals.
  $GAI_ERRNO_MESSAGES: {},

  gai_strerror__deps: ['$GAI_ERRNO_MESSAGES'
#if MINIMAL_RUNTIME
    , '$writeAsciiToMemory'
#endif
  ],
  gai_strerror: function(val) {
    var buflen = 256;

    // On first call to gai_strerror we initialise the buffer and populate the error messages.
    if (!_gai_strerror.buffer) {
        _gai_strerror.buffer = _malloc(buflen);

        GAI_ERRNO_MESSAGES['0'] = 'Success';
        GAI_ERRNO_MESSAGES['' + {{{ cDefine('EAI_BADFLAGS') }}}] = 'Invalid value for \'ai_flags\' field';
        GAI_ERRNO_MESSAGES['' + {{{ cDefine('EAI_NONAME') }}}] = 'NAME or SERVICE is unknown';
        GAI_ERRNO_MESSAGES['' + {{{ cDefine('EAI_AGAIN') }}}] = 'Temporary failure in name resolution';
        GAI_ERRNO_MESSAGES['' + {{{ cDefine('EAI_FAIL') }}}] = 'Non-recoverable failure in name res';
        GAI_ERRNO_MESSAGES['' + {{{ cDefine('EAI_FAMILY') }}}] = '\'ai_family\' not supported';
        GAI_ERRNO_MESSAGES['' + {{{ cDefine('EAI_SOCKTYPE') }}}] = '\'ai_socktype\' not supported';
        GAI_ERRNO_MESSAGES['' + {{{ cDefine('EAI_SERVICE') }}}] = 'SERVICE not supported for \'ai_socktype\'';
        GAI_ERRNO_MESSAGES['' + {{{ cDefine('EAI_MEMORY') }}}] = 'Memory allocation failure';
        GAI_ERRNO_MESSAGES['' + {{{ cDefine('EAI_SYSTEM') }}}] = 'System error returned in \'errno\'';
        GAI_ERRNO_MESSAGES['' + {{{ cDefine('EAI_OVERFLOW') }}}] = 'Argument buffer overflow';
    }

    var msg = 'Unknown error';

    if (val in GAI_ERRNO_MESSAGES) {
      if (GAI_ERRNO_MESSAGES[val].length > buflen - 1) {
        msg = 'Message too long'; // EMSGSIZE message. This should never occur given the GAI_ERRNO_MESSAGES above.
      } else {
        msg = GAI_ERRNO_MESSAGES[val];
      }
    }

    writeAsciiToMemory(msg, _gai_strerror.buffer);
    return _gai_strerror.buffer;
  },

  // Implement netdb.h protocol entry (getprotoent, getprotobyname, getprotobynumber, setprotoent, endprotoent)
  // http://pubs.opengroup.org/onlinepubs/9699919799/functions/getprotobyname.html
  // The Protocols object holds our 'fake' protocols 'database'.
  $Protocols: {
    list: [],
    map: {}
  },
  setprotoent__deps: ['$Protocols'
#if MINIMAL_RUNTIME
    , '$writeAsciiToMemory'
#endif
  ],
  setprotoent: function(stayopen) {
    // void setprotoent(int stayopen);

    // Allocate and populate a protoent structure given a name, protocol number and array of aliases
    function allocprotoent(name, proto, aliases) {
      // write name into buffer
      var nameBuf = _malloc(name.length + 1);
      writeAsciiToMemory(name, nameBuf);

      // write aliases into buffer
      var j = 0;
      var length = aliases.length;
      var aliasListBuf = _malloc((length + 1) * 4); // Use length + 1 so we have space for the terminating NULL ptr.

      for (var i = 0; i < length; i++, j += 4) {
        var alias = aliases[i];
        var aliasBuf = _malloc(alias.length + 1);
        writeAsciiToMemory(alias, aliasBuf);
        {{{ makeSetValue('aliasListBuf', 'j', 'aliasBuf', 'i8*') }}};
      }
      {{{ makeSetValue('aliasListBuf', 'j', '0', 'i8*') }}}; // Terminating NULL pointer.

      // generate protoent
      var pe = _malloc({{{ C_STRUCTS.protoent.__size__ }}});
      {{{ makeSetValue('pe', C_STRUCTS.protoent.p_name, 'nameBuf', 'i8*') }}};
      {{{ makeSetValue('pe', C_STRUCTS.protoent.p_aliases, 'aliasListBuf', 'i8**') }}};
      {{{ makeSetValue('pe', C_STRUCTS.protoent.p_proto, 'proto', 'i32') }}};
      return pe;
    };

    // Populate the protocol 'database'. The entries are limited to tcp and udp, though it is fairly trivial
    // to add extra entries from /etc/protocols if desired - though not sure if that'd actually be useful.
    var list = Protocols.list;
    var map  = Protocols.map;
    if (list.length === 0) {
        var entry = allocprotoent('tcp', 6, ['TCP']);
        list.push(entry);
        map['tcp'] = map['6'] = entry;
        entry = allocprotoent('udp', 17, ['UDP']);
        list.push(entry);
        map['udp'] = map['17'] = entry;
    }

    _setprotoent.index = 0;
  },

  endprotoent: function() {
    // void endprotoent(void);
    // We're not using a real protocol database so we don't do a real close.
  },

  getprotoent__deps: ['setprotoent', '$Protocols'],
  getprotoent: function(number) {
    // struct protoent *getprotoent(void);
    // reads the  next  entry  from  the  protocols 'database' or return NULL if 'eof'
    if (_setprotoent.index === Protocols.list.length) {
      return 0;
    } else {
      var result = Protocols.list[_setprotoent.index++];
      return result;
    }
  },

  getprotobyname__deps: ['setprotoent', '$Protocols'],
  getprotobyname: function(name) {
    // struct protoent *getprotobyname(const char *);
    name = UTF8ToString(name);
    _setprotoent(true);
    var result = Protocols.map[name];
    return result;
  },

  getprotobynumber__deps: ['setprotoent', '$Protocols'],
  getprotobynumber: function(number) {
    // struct protoent *getprotobynumber(int proto);
    _setprotoent(true);
    var result = Protocols.map[number];
    return result;
  },

  // ==========================================================================
  // sockets. Note that the implementation assumes all sockets are always
  // nonblocking
  // ==========================================================================
#if SOCKET_WEBRTC
  $Sockets__deps: ['$setErrNo',
    function() { return 'var SocketIO = ' + read('socket.io.js') + ';\n' },
    function() { return 'var Peer = ' + read('wrtcp.js') + ';\n' }],
#else
  $Sockets__deps: ['$setErrNo'],
#endif
  $Sockets: {
    BUFFER_SIZE: 10*1024, // initial size
    MAX_BUFFER_SIZE: 10*1024*1024, // maximum size we will grow the buffer

    nextFd: 1,
    fds: {},
    nextport: 1,
    maxport: 65535,
    peer: null,
    connections: {},
    portmap: {},
    localAddr: 0xfe00000a, // Local address is always 10.0.0.254
    addrPool: [            0x0200000a, 0x0300000a, 0x0400000a, 0x0500000a,
               0x0600000a, 0x0700000a, 0x0800000a, 0x0900000a, 0x0a00000a,
               0x0b00000a, 0x0c00000a, 0x0d00000a, 0x0e00000a] /* 0x0100000a is reserved */
  },

#endif // PROXY_POSIX_SOCKETS == 0

  // pwd.h

  getpwnam: function() { throw 'getpwnam: TODO' },
  getpwnam_r: function() { throw 'getpwnam_r: TODO' },
  getpwuid: function() { throw 'getpwuid: TODO' },
  getpwuid_r: function() { throw 'getpwuid_r: TODO' },
  setpwent: function() { throw 'setpwent: TODO' },
  getpwent: function() { throw 'getpwent: TODO' },
  endpwent: function() { throw 'endpwent: TODO' },

  // grp.h

  getgrgid: function() { throw 'getgrgid: TODO' },
  getgrgid_r: function() { throw 'getgrgid_r: TODO' },
  getgrnam: function() { throw 'getgrnam: TODO' },
  getgrnam_r: function() { throw 'getgrnam_r: TODO' },
  getgrent: function() { throw 'getgrent: TODO' },
  endgrent: function() { throw 'endgrent: TODO' },
  setgrent: function() { throw 'setgrent: TODO' },

  // random.h

  // TODO: consider allowing the API to get a parameter for the number of
  // bytes.
  $getRandomDevice: function() {
    if (typeof crypto === 'object' && typeof crypto['getRandomValues'] === 'function') {
      // for modern web browsers
      var randomBuffer = new Uint8Array(1);
      return function() { crypto.getRandomValues(randomBuffer); return randomBuffer[0]; };
    } else
#if ENVIRONMENT_MAY_BE_NODE
    if (ENVIRONMENT_IS_NODE) {
      // for nodejs with or without crypto support included
      try {
        var crypto_module = require('crypto');
        // nodejs has crypto support
        return function() { return crypto_module['randomBytes'](1)[0]; };
      } catch (e) {
        // nodejs doesn't have crypto support
      }
    }
#endif // ENVIRONMENT_MAY_BE_NODE
    // we couldn't find a proper implementation, as Math.random() is not suitable for /dev/random, see emscripten-core/emscripten/pull/7096
#if ASSERTIONS
    return function() { abort("no cryptographic support found for randomDevice. consider polyfilling it if you want to use something insecure like Math.random(), e.g. put this in a --pre-js: var crypto = { getRandomValues: function(array) { for (var i = 0; i < array.length; i++) array[i] = (Math.random()*256)|0 } };"); };
#else
    return function() { abort("randomDevice"); };
#endif
  },

  getentropy__deps: ['$getRandomDevice'],
  getentropy: function(buffer, size) {
    if (!_getentropy.randomDevice) {
      _getentropy.randomDevice = getRandomDevice();
    }
    for (var i = 0; i < size; i++) {
      {{{ makeSetValue('buffer', 'i', '_getentropy.randomDevice()', 'i8') }}}
    }
    return 0;
  },

  // ==========================================================================
  // emscripten.h
  // ==========================================================================

  emscripten_run_script: function(ptr) {
    {{{ makeEval('eval(UTF8ToString(ptr));') }}}
  },

  emscripten_run_script_int__docs: '/** @suppress{checkTypes} */',
  emscripten_run_script_int: function(ptr) {
    {{{ makeEval('return eval(UTF8ToString(ptr))|0;') }}}
  },

  emscripten_run_script_string: function(ptr) {
    {{{ makeEval("var s = eval(UTF8ToString(ptr));") }}}
    if (s == null) {
      return 0;
    }
    s += '';
    var me = _emscripten_run_script_string;
    var len = lengthBytesUTF8(s);
    if (!me.bufferSize || me.bufferSize < len+1) {
      if (me.bufferSize) _free(me.buffer);
      me.bufferSize = len+1;
      me.buffer = _malloc(me.bufferSize);
    }
    stringToUTF8(s, me.buffer, me.bufferSize);
    return me.buffer;
  },

  emscripten_random: function() {
    return Math.random();
  },

  emscripten_get_now__import: true,
  emscripten_get_now: ';' +
#if ENVIRONMENT_MAY_BE_NODE
                               "if (ENVIRONMENT_IS_NODE) {\n" +
                               "  _emscripten_get_now = function() {\n" +
                               "    var t = process['hrtime']();\n" +
                               "    return t[0] * 1e3 + t[1] / 1e6;\n" +
                               "  };\n" +
                               "} else " +
#endif
#if USE_PTHREADS
// Pthreads need their clocks synchronized to the execution of the main thread, so give them a special form of the function.
                               "if (ENVIRONMENT_IS_PTHREAD) {\n" +
                               "  _emscripten_get_now = function() { return performance.now() - Module['__performance_now_clock_drift']; };\n" +
                               "} else " +
#endif
#if ENVIRONMENT_MAY_BE_SHELL
                               "if (typeof dateNow !== 'undefined') {\n" +
                               "  _emscripten_get_now = dateNow;\n" +
                               "} else " +
#endif
#if MIN_IE_VERSION <= 9 || MIN_FIREFOX_VERSION <= 14 || MIN_CHROME_VERSION <= 23 || MIN_SAFARI_VERSION <= 80400 // https://caniuse.com/#feat=high-resolution-time
                               "if (typeof performance !== 'undefined' && performance.now) {\n" +
                               "  _emscripten_get_now = function() { return performance.now(); }\n" +
                               "} else {\n" +
                               "  _emscripten_get_now = Date.now;\n" +
                               "}",
#else
                               // Modern environment where performance.now() is supported:
                               // N.B. a shorter form "_emscripten_get_now = return performance.now;" is unfortunately not allowed even in current browsers (e.g. FF Nightly 75).
                               "_emscripten_get_now = function() { return performance.now(); }\n",
#endif

  emscripten_get_now_res: function() { // return resolution of get_now, in nanoseconds
#if ENVIRONMENT_MAY_BE_NODE
    if (ENVIRONMENT_IS_NODE) {
      return 1; // nanoseconds
    } else
#endif
#if ENVIRONMENT_MAY_BE_SHELL
    if (typeof dateNow !== 'undefined') {
      return 1000; // microseconds (1/1000 of a millisecond)
    } else
#endif
#if MIN_IE_VERSION <= 9 || MIN_FIREFOX_VERSION <= 14 || MIN_CHROME_VERSION <= 23 || MIN_SAFARI_VERSION <= 80400 // https://caniuse.com/#feat=high-resolution-time
    if (typeof performance === 'object' && performance && typeof performance['now'] === 'function') {
      return 1000; // microseconds (1/1000 of a millisecond)
    } else {
      return 1000*1000; // milliseconds
    }
#else
    // Modern environment where performance.now() is supported:
    return 1000; // microseconds (1/1000 of a millisecond)
#endif
  },

  // Represents whether emscripten_get_now is guaranteed monotonic; the Date.now
  // implementation is not :(
#if MIN_IE_VERSION <= 9 || MIN_FIREFOX_VERSION <= 14 || MIN_CHROME_VERSION <= 23 || MIN_SAFARI_VERSION <= 80400 // https://caniuse.com/#feat=high-resolution-time
  emscripten_get_now_is_monotonic: `
     ((typeof performance === 'object' && performance && typeof performance['now'] === 'function')
#if ENVIRONMENT_MAY_BE_NODE
      || ENVIRONMENT_IS_NODE
#endif
#if ENVIRONMENT_MAY_BE_SHELL
      || (typeof dateNow !== 'undefined')
#endif
    );`,
#else
  // Modern environment where performance.now() is supported: (rely on minifier to return true unconditionally from this function)
  emscripten_get_now_is_monotonic: 'true;',
#endif

#if MINIMAL_RUNTIME
  $warnOnce: function(text) {
    if (!warnOnce.shown) warnOnce.shown = {};
    if (!warnOnce.shown[text]) {
      warnOnce.shown[text] = 1;
      err(text);
    }
  },
#endif

  // Returns [parentFuncArguments, functionName, paramListName]
  $traverseStack: function(args) {
    if (!args || !args.callee || !args.callee.name) {
      return [null, '', ''];
    }

    var funstr = args.callee.toString();
    var funcname = args.callee.name;
    var str = '(';
    var first = true;
    for (var i in args) {
      var a = args[i];
      if (!first) {
        str += ", ";
      }
      first = false;
      if (typeof a === 'number' || typeof a === 'string') {
        str += a;
      } else {
        str += '(' + typeof a + ')';
      }
    }
    str += ')';
    var caller = args.callee.caller;
    args = caller ? caller.arguments : [];
    if (first)
      str = '';
    return [args, funcname, str];
  },

  emscripten_get_callstack_js__deps: ['$traverseStack', '$jsStackTrace', '$demangle'
#if MINIMAL_RUNTIME
    , '$warnOnce'
#endif
  ],
  emscripten_get_callstack_js__docs: '/** @param {number=} flags */',
  emscripten_get_callstack_js: function(flags) {
    var callstack = jsStackTrace();

    // Find the symbols in the callstack that corresponds to the functions that report callstack information, and remove everything up to these from the output.
    var iThisFunc = callstack.lastIndexOf('_emscripten_log');
    var iThisFunc2 = callstack.lastIndexOf('_emscripten_get_callstack');
    var iNextLine = callstack.indexOf('\n', Math.max(iThisFunc, iThisFunc2))+1;
    callstack = callstack.slice(iNextLine);

    // If user requested to see the original source stack, but no source map information is available, just fall back to showing the JS stack.
    if (flags & 8/*EM_LOG_C_STACK*/ && typeof emscripten_source_map === 'undefined') {
      warnOnce('Source map information is not available, emscripten_log with EM_LOG_C_STACK will be ignored. Build with "--pre-js $EMSCRIPTEN/src/emscripten-source-map.min.js" linker flag to add source map loading to code.');
      flags ^= 8/*EM_LOG_C_STACK*/;
      flags |= 16/*EM_LOG_JS_STACK*/;
    }

    var stack_args = null;
    if (flags & 128 /*EM_LOG_FUNC_PARAMS*/) {
      // To get the actual parameters to the functions, traverse the stack via the unfortunately deprecated 'arguments.callee' method, if it works:
      stack_args = traverseStack(arguments);
      while (stack_args[1].indexOf('_emscripten_') >= 0)
        stack_args = traverseStack(stack_args[0]);
    }

    // Process all lines:
    var lines = callstack.split('\n');
    callstack = '';
    var newFirefoxRe = new RegExp('\\s*(.*?)@(.*?):([0-9]+):([0-9]+)'); // New FF30 with column info: extract components of form '       Object._main@http://server.com:4324:12'
    var firefoxRe = new RegExp('\\s*(.*?)@(.*):(.*)(:(.*))?'); // Old FF without column info: extract components of form '       Object._main@http://server.com:4324'
    var chromeRe = new RegExp('\\s*at (.*?) \\\((.*):(.*):(.*)\\\)'); // Extract components of form '    at Object._main (http://server.com/file.html:4324:12)'

    for (var l in lines) {
      var line = lines[l];

      var jsSymbolName = '';
      var file = '';
      var lineno = 0;
      var column = 0;

      var parts = chromeRe.exec(line);
      if (parts && parts.length == 5) {
        jsSymbolName = parts[1];
        file = parts[2];
        lineno = parts[3];
        column = parts[4];
      } else {
        parts = newFirefoxRe.exec(line);
        if (!parts) parts = firefoxRe.exec(line);
        if (parts && parts.length >= 4) {
          jsSymbolName = parts[1];
          file = parts[2];
          lineno = parts[3];
          column = parts[4]|0; // Old Firefox doesn't carry column information, but in new FF30, it is present. See https://bugzilla.mozilla.org/show_bug.cgi?id=762556
        } else {
          // Was not able to extract this line for demangling/sourcemapping purposes. Output it as-is.
          callstack += line + '\n';
          continue;
        }
      }

      // Try to demangle the symbol, but fall back to showing the original JS symbol name if not available.
      var cSymbolName = (flags & 32/*EM_LOG_DEMANGLE*/) ? demangle(jsSymbolName) : jsSymbolName;
      if (!cSymbolName) {
        cSymbolName = jsSymbolName;
      }

      var haveSourceMap = false;

      if (flags & 8/*EM_LOG_C_STACK*/) {
        var orig = emscripten_source_map.originalPositionFor({line: lineno, column: column});
        haveSourceMap = (orig && orig.source);
        if (haveSourceMap) {
          if (flags & 64/*EM_LOG_NO_PATHS*/) {
            orig.source = orig.source.substring(orig.source.replace(/\\/g, "/").lastIndexOf('/')+1);
          }
          callstack += '    at ' + cSymbolName + ' (' + orig.source + ':' + orig.line + ':' + orig.column + ')\n';
        }
      }
      if ((flags & 16/*EM_LOG_JS_STACK*/) || !haveSourceMap) {
        if (flags & 64/*EM_LOG_NO_PATHS*/) {
          file = file.substring(file.replace(/\\/g, "/").lastIndexOf('/')+1);
        }
        callstack += (haveSourceMap ? ('     = '+jsSymbolName) : ('    at '+cSymbolName)) + ' (' + file + ':' + lineno + ':' + column + ')\n';
      }

      // If we are still keeping track with the callstack by traversing via 'arguments.callee', print the function parameters as well.
      if (flags & 128 /*EM_LOG_FUNC_PARAMS*/ && stack_args[0]) {
        if (stack_args[1] == jsSymbolName && stack_args[2].length > 0) {
          callstack = callstack.replace(/\s+$/, '');
          callstack += ' with values: ' + stack_args[1] + stack_args[2] + '\n';
        }
        stack_args = traverseStack(stack_args[0]);
      }
    }
    // Trim extra whitespace at the end of the output.
    callstack = callstack.replace(/\s+$/, '');
    return callstack;
  },

  emscripten_get_callstack__deps: ['emscripten_get_callstack_js'],
  emscripten_get_callstack: function(flags, str, maxbytes) {
    var callstack = _emscripten_get_callstack_js(flags);
    // User can query the required amount of bytes to hold the callstack.
    if (!str || maxbytes <= 0) {
      return lengthBytesUTF8(callstack)+1;
    }
    // Output callstack string as C string to HEAP.
    var bytesWrittenExcludingNull = stringToUTF8(callstack, str, maxbytes);

    // Return number of bytes written, including null.
    return bytesWrittenExcludingNull+1;
  },

  emscripten_log_js__deps: ['emscripten_get_callstack_js'],
  emscripten_log_js: function(flags, str) {
    if (flags & 24/*EM_LOG_C_STACK | EM_LOG_JS_STACK*/) {
      str = str.replace(/\s+$/, ''); // Ensure the message and the callstack are joined cleanly with exactly one newline.
      str += (str.length > 0 ? '\n' : '') + _emscripten_get_callstack_js(flags);
    }

    if (flags & 1 /*EM_LOG_CONSOLE*/) {
      if (flags & 4 /*EM_LOG_ERROR*/) {
        console.error(str);
      } else if (flags & 2 /*EM_LOG_WARN*/) {
        console.warn(str);
      } else if (flags & 512 /*EM_LOG_INFO*/) {
        console.info(str);
      } else if (flags & 256 /*EM_LOG_DEBUG*/) {
        console.debug(str);
      } else {
        console.log(str);
      }
    } else if (flags & 6 /*EM_LOG_ERROR|EM_LOG_WARN*/) {
      err(str);
    } else {
      out(str);
    }
  },

  emscripten_log__deps: ['$formatString', 'emscripten_log_js'],
  emscripten_log: function(flags, format, varargs) {
    var result = formatString(format, varargs);
    var str = UTF8ArrayToString(result, 0);
    _emscripten_log_js(flags, str);
  },

  emscripten_get_compiler_setting: function(name) {
    name = UTF8ToString(name);

    var ret = getCompilerSetting(name);
    if (typeof ret === 'number') return ret;

    if (!_emscripten_get_compiler_setting.cache) _emscripten_get_compiler_setting.cache = {};
    var cache = _emscripten_get_compiler_setting.cache;
    var fullname = name + '__str';
    var fullret = cache[fullname];
    if (fullret) return fullret;
    return cache[fullname] = allocate(intArrayFromString(ret + ''), ALLOC_NORMAL);
  },

  emscripten_has_asyncify: function() {
    return {{{ ASYNCIFY }}};
  },

  emscripten_debugger: function() {
    debugger;
  },

  emscripten_print_double: function(x, to, max) {
    var str = x + '';
    if (to) return stringToUTF8(str, to, max);
    else return lengthBytesUTF8(str);
  },

  // Generates a representation of the program counter from a line of stack trace.
  // The exact return value depends in whether we are running WASM or JS, and whether
  // the engine supports offsets into WASM. See the function body for details.
  emscripten_generate_pc: function(frame) {
#if !USE_OFFSET_CONVERTER
    abort('Cannot use emscripten_generate_pc (needed by __builtin_return_address) without -s USE_OFFSET_CONVERTER');
#endif
    var match;

    if (match = /\bwasm-function\[\d+\]:(0x[0-9a-f]+)/.exec(frame)) {
      // some engines give the binary offset directly, so we use that as return address
      return +match[1];
    } else if (match = /\bwasm-function\[(\d+)\]:(\d+)/.exec(frame)) {
      // other engines only give function index and offset in the function,
      // so we try using the offset converter. If that doesn't work,
      // we pack index and offset into a "return address"
      return wasmOffsetConverter.convert(+match[1], +match[2]);
    } else if (match = /:(\d+):\d+(?:\)|$)/.exec(frame)) {
      // if we are in js, we can use the js line number as the "return address"
      // this should work for wasm2js and fastcomp
      // we tag the high bit to distinguish this from wasm addresses
      return 0x80000000 | +match[1];
    } else {
      // return 0 if we can't find any
      return 0;
    }
  },

  // Returns a representation of a call site of the caller of this function, in a manner
  // similar to __builtin_return_address. If level is 0, we return the call site of the
  // caller of this function.
  emscripten_return_address__deps: ['emscripten_generate_pc'],
  emscripten_return_address: function(level) {
    var callstack = new Error().stack.split('\n');
    if (callstack[0] == 'Error') {
      callstack.shift();
    }
    // skip this function and the caller to get caller's return address
    return _emscripten_generate_pc(callstack[level + 2]);
  },

  $UNWIND_CACHE: {},

  // This function pulls the JavaScript stack trace and updates UNWIND_CACHE so that
  // our representation of the program counter is mapped to the line of the stack trace
  // for every line in the stack trace. This allows emscripten_pc_get_* to lookup the
  // line of the stack trace from the PC and return meaningful information.
  //
  // Additionally, it saves a copy of the entire stack trace and the return address of
  // the caller. This is because there are two common forms of a stack trace.
  // The first form starts the stack trace at the caller of the function requesting a stack
  // trace. In this case, the function can simply walk down the stack from the return address
  // using emscripten_return_address with increasing values for level.
  // The second form starts the stack trace at the current function. This requires a helper
  // function to get the program counter. This helper function will return the return address.
  // This is the program counter at the call site. But there is a problem: when calling into
  // code that performs stack unwinding, the program counter has changed since execution
  // continued from calling the helper function. So we can't just walk down the stack and expect
  // to see.the PC value we got. By caching the call stack, we can call emscripten_stack_unwind
  // with the PC value and use that to unwind the cached stack. Naturally, the PC helper function
  // will have to call emscripten_stack_snapshot to cache the stack. We also return the return
  // address of the caller so the PC helper function does not need to call
  // emscripten_return_address, saving a lot of time.
  //
  // One might expect that a sensible solution is to call the stack unwinder and explicitly tell it
  // how many functions to skip from the stack. However, existing libraries do not work this way.
  // For example, compiler-rt's sanitizer_common library has macros GET_CALLER_PC_BP_SP and
  // GET_CURRENT_PC_BP_SP, which obtains the PC value for the two common cases stated above,
  // respectively. Then, it passes the PC, BP, SP values along until some other function uses them
  // to unwind. On standard machines, the stack can be unwound by treating BP as a linked list.
  // This makes PC unnecessary to walk the stack, since walking is done with BP, which remains
  // valid until the function returns. But on Emscripten, BP does not exist, at least in
  // JavaScript frames, so we have to rely on PC values. Therefore, we must be able to unwind from
  // a PC value that may no longer be on the execution stack, and so we are forced to cache the
  // entire call stack.
  emscripten_stack_snapshot__deps: ['emscripten_generate_pc', '$UNWIND_CACHE', '_emscripten_save_in_unwind_cache'],
  emscripten_stack_snapshot: function () {
    var callstack = new Error().stack.split('\n');
    if (callstack[0] == 'Error') {
      callstack.shift();
    }
    __emscripten_save_in_unwind_cache(callstack);

    // Caches the stack snapshot so that emscripten_stack_unwind_buffer() can unwind from this spot.
    UNWIND_CACHE.last_addr = _emscripten_generate_pc(callstack[2]);
    UNWIND_CACHE.last_stack = callstack;
    return UNWIND_CACHE.last_addr;
  },

  _emscripten_save_in_unwind_cache__deps: ['$UNWIND_CACHE', 'emscripten_generate_pc'],
  _emscripten_save_in_unwind_cache: function (callstack) {
    callstack.forEach(function (frame) {
      var pc = _emscripten_generate_pc(frame);
      if (pc) {
        UNWIND_CACHE[pc] = frame;
      }
    });
  },

  // Unwinds the stack from a cached PC value. See emscripten_stack_snapshot for how this is used.
  // addr must be the return address of the last call to emscripten_stack_snapshot, or this
  // function will instead use the current call stack.
  emscripten_stack_unwind_buffer__deps: ['$UNWIND_CACHE', '_emscripten_save_in_unwind_cache', 'emscripten_generate_pc'],
  emscripten_stack_unwind_buffer: function (addr, buffer, count) {
    var stack;
    if (UNWIND_CACHE.last_addr == addr) {
      stack = UNWIND_CACHE.last_stack;
    } else {
      stack = new Error().stack.split('\n');
      if (stack[0] == 'Error') {
        stack.shift();
      }
      __emscripten_save_in_unwind_cache(stack);
    }

    var offset = 2;
    while (stack[offset] && _emscripten_generate_pc(stack[offset]) != addr) {
      ++offset;
    }

    for (var i = 0; i < count && stack[i+offset]; ++i) {
      {{{ makeSetValue('buffer', 'i*4', '_emscripten_generate_pc(stack[i + offset])', 'i32', 0, true) }}};
    }
    return i;
  },

  // Look up the function name from our stack frame cache with our PC representation.
  emscripten_pc_get_function__deps: ['$UNWIND_CACHE', '$withBuiltinMalloc'
#if MINIMAL_RUNTIME
    , '$allocateUTF8'
#endif
  ],
  emscripten_pc_get_function: function (pc) {
#if !USE_OFFSET_CONVERTER
    abort('Cannot use emscripten_pc_get_function without -s USE_OFFSET_CONVERTER');
#endif
    var name;
    if (pc & 0x80000000) {
      // If this is a JavaScript function, try looking it up in the unwind cache.
      var frame = UNWIND_CACHE[pc];
      if (!frame) return 0;

      var match;
      if (match = /^\s+at (.*) \(.*\)$/.exec(frame)) {
        name = match[1];
      } else if (match = /^(.+?)@/.exec(frame)) {
        name = match[1];
      } else {
        return 0;
      }
    } else {
      name = wasmOffsetConverter.getName(pc);
    }
    withBuiltinMalloc(function () {
      if (_emscripten_pc_get_function.ret) _free(_emscripten_pc_get_function.ret);
      _emscripten_pc_get_function.ret = allocateUTF8(name);
    });
    return _emscripten_pc_get_function.ret;
  },

  emscripten_pc_get_source_js__deps: ['$UNWIND_CACHE', 'emscripten_generate_pc'],
  emscripten_pc_get_source_js: function (pc) {
    if (UNWIND_CACHE.last_get_source_pc == pc) return UNWIND_CACHE.last_source;

    var match;
    var source;
#if LOAD_SOURCE_MAP
    if (wasmSourceMap) {
      var info = wasmSourceMap.lookup(pc);
      if (info) {
        source = {file: info.source, line: info.line, column: info.column};
      }
    }
#endif

    if (!source) {
      var frame = UNWIND_CACHE[pc];
      if (!frame) return null;
      // Example: at callMain (a.out.js:6335:22)
      if (match = /\((.*):(\d+):(\d+)\)$/.exec(frame)) {
        source = {file: match[1], line: match[2], column: match[3]};
      // Example: main@a.out.js:1337:42
      } else if (match = /@(.*):(\d+):(\d+)/.exec(frame)) {
        source = {file: match[1], line: match[2], column: match[3]};
      }
    }
    UNWIND_CACHE.last_get_source_pc = pc;
    UNWIND_CACHE.last_source = source;
    return source;
  },

  // Look up the file name from our stack frame cache with our PC representation.
  emscripten_pc_get_file__deps: ['emscripten_pc_get_source_js', '$withBuiltinMalloc',
#if MINIMAL_RUNTIME
    '$allocateUTF8',
#endif
  ],
  emscripten_pc_get_file: function (pc) {
    var result = _emscripten_pc_get_source_js(pc);
    if (!result) return 0;

    withBuiltinMalloc(function () {
      if (_emscripten_pc_get_file.ret) _free(_emscripten_pc_get_file.ret);
      _emscripten_pc_get_file.ret = allocateUTF8(result.file);
    });
    return _emscripten_pc_get_file.ret;
  },

  // Look up the line number from our stack frame cache with our PC representation.
  emscripten_pc_get_line__deps: ['emscripten_pc_get_source_js'],
  emscripten_pc_get_line: function (pc) {
    var result = _emscripten_pc_get_source_js(pc);
    return result ? result.line : 0;
  },

  // Look up the column number from our stack frame cache with our PC representation.
  emscripten_pc_get_column__deps: ['emscripten_pc_get_source_js'],
  emscripten_pc_get_column: function (pc) {
    var result = _emscripten_pc_get_source_js(pc);
    return result ? result.column || 0 : 0;
  },

  emscripten_get_module_name: function(buf, length) {
#if MINIMAL_RUNTIME
    return stringToUTF8('{{{ TARGET_BASENAME }}}.wasm', buf, length);
#else
    return stringToUTF8(wasmBinaryFile, buf, length);
#endif
  },

  $withBuiltinMalloc__deps: ['emscripten_builtin_malloc', 'emscripten_builtin_free', 'emscripten_builtin_memalign'
#if USE_ASAN
                             , 'emscripten_builtin_memset'
#endif
                            ],
  $withBuiltinMalloc__docs: '/** @suppress{checkTypes} */',
  $withBuiltinMalloc: function (func) {
    var prev_malloc = typeof _malloc !== 'undefined' ? _malloc : undefined;
    var prev_memalign = typeof _memalign !== 'undefined' ? _memalign : undefined;
    var prev_free = typeof _free !== 'undefined' ? _free : undefined;
    _malloc = _emscripten_builtin_malloc;
    _memalign = _emscripten_builtin_memalign;
    _free = _emscripten_builtin_free;
#if USE_ASAN
    var prev_memset = typeof _memset !== 'undefined' ? _memset : undefined
    _memset = _emscripten_builtin_memset;
#endif
    try {
      return func();
    } finally {
      _malloc = prev_malloc;
      _memalign = prev_memalign;
      _free = prev_free;
#if USE_ASAN
      _memset = prev_memset;
#endif
    }
  },

  emscripten_builtin_mmap2__deps: ['$withBuiltinMalloc', '$syscallMmap2'],
  emscripten_builtin_mmap2: function (addr, len, prot, flags, fd, off) {
    return withBuiltinMalloc(function () {
      return syscallMmap2(addr, len, prot, flags, fd, off);
    });
  },

  emscripten_builtin_munmap__deps: ['$withBuiltinMalloc', '$syscallMunmap'],
  emscripten_builtin_munmap: function (addr, len) {
    return withBuiltinMalloc(function () {
      return syscallMunmap(addr, len);
    });
  },

  $readAsmConstArgsArray: '=[]',
  $readAsmConstArgs__deps: ['$readAsmConstArgsArray'],
  $readAsmConstArgs: function(sigPtr, buf) {
#if ASSERTIONS
    // Nobody should have mutated _readAsmConstArgsArray underneath us to be something else than an array.
    assert(Array.isArray(readAsmConstArgsArray));
    // The input buffer is allocated on the stack, so it must be stack-aligned.
    assert(buf % {{{ STACK_ALIGN }}} == 0);
#endif
    readAsmConstArgsArray.length = 0;
    var ch;
    // Most arguments are i32s, so shift the buffer pointer so it is a plain
    // index into HEAP32.
    buf >>= 2;
    while (ch = HEAPU8[sigPtr++]) {
#if ASSERTIONS
      assert(ch === 100/*'d'*/ || ch === 102/*'f'*/ || ch === 105 /*'i'*/);
#endif
      // A double takes two 32-bit slots, and must also be aligned - the backend
      // will emit padding to avoid that.
      var double = ch < 105;
      if (double && (buf & 1)) buf++;
      readAsmConstArgsArray.push(double ? HEAPF64[buf++ >> 1] : HEAP32[buf]);
      ++buf;
    }
    return readAsmConstArgsArray;
  },

  emscripten_asm_const_int__sig: 'iiii',
  emscripten_asm_const_int: function(code, sigPtr, argbuf) {
#if RELOCATABLE
    code -= {{{ GLOBAL_BASE }}};
#endif
    var args = readAsmConstArgs(sigPtr, argbuf);
    return ASM_CONSTS[code].apply(null, args);
  },
  emscripten_asm_const_double: 'emscripten_asm_const_int',
  $mainThreadEM_ASM: function(code, sigPtr, argbuf, sync) {
#if RELOCATABLE
    code -= {{{ GLOBAL_BASE }}};
#endif
    var args = readAsmConstArgs(sigPtr, argbuf);
#if USE_PTHREADS
    if (ENVIRONMENT_IS_PTHREAD) {
      // EM_ASM functions are variadic, receiving the actual arguments as a buffer
      // in memory. the last parameter (argBuf) points to that data. We need to
      // always un-variadify that, *before proxying*, as in the async case this
      // is a stack allocation that LLVM made, which may go away before the main
      // thread gets the message. For that reason we handle proxying *after* the
      // call to readAsmConstArgs, and therefore we do that manually here instead
      // of using __proxy. (And dor simplicity, do the same in the sync
      // case as well, even though it's not strictly necessary, to keep the two
      // code paths as similar as possible on both sides.)
      // -1 - code is the encoding of a proxied EM_ASM, as a negative number
      // (positive numbers are non-EM_ASM calls).
      return _emscripten_proxy_to_main_thread_js.apply(null, [-1 - code, sync].concat(args));
    }
#endif
    return ASM_CONSTS[code].apply(null, args);
  },
  emscripten_asm_const_int_sync_on_main_thread__deps: ['$mainThreadEM_ASM'],
  emscripten_asm_const_int_sync_on_main_thread__sig: 'iiii',
  emscripten_asm_const_int_sync_on_main_thread: function(code, sigPtr, argbuf) {
    return mainThreadEM_ASM(code, sigPtr, argbuf, 1);
  },
  emscripten_asm_const_double_sync_on_main_thread: 'emscripten_asm_const_int_sync_on_main_thread',
  emscripten_asm_const_async_on_main_thread__deps: ['$mainThreadEM_ASM'],
  emscripten_asm_const_async_on_main_thread: function(code, sigPtr, argbuf) {
    return mainThreadEM_ASM(code, sigPtr, argbuf, 0);
  },

#if !DECLARE_ASM_MODULE_EXPORTS
  // When DECLARE_ASM_MODULE_EXPORTS is not set we export native symbols
  // at runtime rather than statically in JS code.
  $exportAsmFunctions: function(asm) {
    var asmjsMangle = function(x) {
      var unmangledSymbols = {{{ buildStringArray(WASM_SYSTEM_EXPORTS) }}};
      return x.indexOf('dynCall_') == 0 || unmangledSymbols.indexOf(x) != -1 ? x : '_' + x;
    };

#if ENVIRONMENT_MAY_BE_NODE
#if ENVIRONMENT_MAY_BE_WEB
    var global_object = (typeof process !== "undefined" ? global : this);
#else
    var global_object = global;
#endif
#else
    var global_object = this;
#endif

    for (var __exportedFunc in asm) {
      var jsname = asmjsMangle(__exportedFunc);
#if MINIMAL_RUNTIME
      global_object[jsname] = asm[__exportedFunc];
#else
      global_object[jsname] = Module[jsname] = asm[__exportedFunc];
#endif
    }

  },
#endif

  // Parses as much of the given JS string to an integer, with quiet error
  // handling (returns a NaN on error). E.g. jstoi_q("123abc") returns 123.
  // Note that "smart" radix handling is employed for input string:
  // "0314" is parsed as octal, and "0x1234" is parsed as base-16.
  $jstoi_q__docs: '/** @suppress {checkTypes} */',
  $jstoi_q: function(str) {
    return parseInt(str);
  },

  // Converts a JS string to an integer base-10, with signaling error
  // handling (throws a JS exception on error). E.g. jstoi_s("123abc")
  // throws an exception.
  $jstoi_s: function(str) {
    return Number(str);
  },

  // libunwind

  _Unwind_Backtrace__deps: ['emscripten_get_callstack_js'],
  _Unwind_Backtrace: function(func, arg) {
    var trace = _emscripten_get_callstack_js();
    var parts = trace.split('\n');
    for (var i = 0; i < parts.length; i++) {
      var ret = {{{ makeDynCall('iii', 'func') }}}(0, arg);
      if (ret !== 0) return;
    }
  },

  _Unwind_GetIPInfo: function() {
    abort('Unwind_GetIPInfo');
  },

  _Unwind_FindEnclosingFunction: function() {
    return 0; // we cannot succeed
  },

  _Unwind_RaiseException__deps: ['__cxa_throw'],
  _Unwind_RaiseException: function(ex) {
    err('Warning: _Unwind_RaiseException is not correctly implemented');
    return ___cxa_throw(ex, 0, 0);
  },

  _Unwind_DeleteException: function(ex) {
    err('TODO: Unwind_DeleteException');
  },

  // autodebugging

  emscripten_autodebug_i64: function(line, valuel, valueh) {
    out('AD:' + [line, valuel, valueh]);
  },
  emscripten_autodebug_i32: function(line, value) {
    out('AD:' + [line, value]);
  },
  emscripten_autodebug_i16: function(line, value) {
    out('AD:' + [line, value]);
  },
  emscripten_autodebug_i8: function(line, value) {
    out('AD:' + [line, value]);
  },
  emscripten_autodebug_float: function(line, value) {
    out('AD:' + [line, value]);
  },
  emscripten_autodebug_double: function(line, value) {
    out('AD:' + [line, value]);
  },

  // special runtime support

  emscripten_scan_stack: function(func) {
    var base = STACK_BASE; // TODO verify this is right on pthreads
    var end = stackSave();
    {{{ makeDynCall('vii', 'func') }}}(Math.min(base, end), Math.max(base, end));
  },

  // misc definitions to avoid unnecessary unresolved symbols being reported
  // by fastcomp or wasm-ld
#if SUPPORT_LONGJMP
  emscripten_prep_setjmp: function() {},
  emscripten_cleanup_setjmp: function() {},
  emscripten_check_longjmp: function() {},
  emscripten_get_longjmp_result: function() {},
  emscripten_setjmp: function() {},
#endif
  emscripten_preinvoke: function() {},
  emscripten_postinvoke: function() {},
  emscripten_resume: function() {},
  emscripten_landingpad: function() {},
  getHigh32: function() {},
  setHigh32: function() {},
  FtoILow: function() {},
  FtoIHigh: function() {},
  DtoILow: function() {},
  DtoIHigh: function() {},
  BDtoILow: function() {},
  BDtoIHigh: function() {},
  SItoF: function() {},
  UItoF: function() {},
  SItoD: function() {},
  UItoD: function() {},
  BItoD: function() {},
  llvm_dbg_value: function() {},
  llvm_debugtrap: function() {},
  llvm_ctlz_i32: function() {},

  __handle_stack_overflow: function() {
    abort('stack overflow')
  },

  $getExecutableName: function() {
#if MINIMAL_RUNTIME // MINIMAL_RUNTIME does not have a global runtime variable thisProgram
#if ENVIRONMENT_MAY_BE_NODE
    if (ENVIRONMENT_IS_NODE && process['argv'].length > 1) {
      return process['argv'][1].replace(/\\/g, '/');
    }
#endif
    return "./this.program";
#else
    return thisProgram || './this.program';
#endif
  },

  $listenOnce: function(object, event, func) {
#if MIN_CHROME_VERSION < 55 || MIN_EDGE_VERSION < 18 || MIN_FIREFOX_VERSION < 50 || MIN_IE_VERSION != TARGET_NOT_SUPPORTED // https://developer.mozilla.org/en-US/docs/Web/API/EventTarget/addEventListener
    object.addEventListener(event, function handler() {
      func();
      object.removeEventListener(event, handler);
    });
#else
    object.addEventListener(event, func, { 'once': true });
#endif
  },

  // Receives a Web Audio context plus a set of elements to listen for user
  // input events on, and registers a context resume() for them. This lets
  // audio work properly in an automatic way, as browsers won't let audio run
  // without user interaction.
  // If @elements is not provided, we default to the document and canvas
  // elements, which handle common use cases.
  $autoResumeAudioContext__deps: ['$listenOnce'],
  $autoResumeAudioContext: function(ctx, elements) {
    if (!elements) {
      elements = [document, document.getElementById('canvas')];
    }
    ['keydown', 'mousedown', 'touchstart'].forEach(function(event) {
      elements.forEach(function(element) {
        if (element) {
          listenOnce(element, event, function() {
            if (ctx.state === 'suspended') ctx.resume();
          });
        }
      });
    });
  },

#if USE_LEGACY_DYNCALLS || !WASM_BIGINT
  $dynCallLegacy: function(sig, ptr, args) {
#if ASSERTIONS
    assert(('dynCall_' + sig) in Module, 'bad function pointer type - no table for sig \'' + sig + '\'');
    if (args && args.length) {
      // j (64-bit integer) must be passed in as two numbers [low 32, high 32].
      assert(args.length === sig.substring(1).replace(/j/g, '--').length);
    } else {
      assert(sig.length == 1);
    }
#endif
    if (args && args.length) {
      return Module['dynCall_' + sig].apply(null, [ptr].concat(args));
    }
    return Module['dynCall_' + sig].call(null, ptr);
  },
  $dynCall__deps: ['$dynCallLegacy'],

  // Used in library code to get JS function from wasm function pointer.
  // All callers should use direct table access where possible and only fall
  // back to this function if needed.
  $getDynCaller__deps: ['$dynCall'],
  $getDynCaller: function(sig, ptr) {
#if !USE_LEGACY_DYNCALLS
    assert(sig.indexOf('j') >= 0, 'getDynCaller should only be called with i64 sigs')
#endif
    var argCache = [];
    return function() {
      argCache.length = arguments.length;
      for (var i = 0; i < arguments.length; i++) {
        argCache[i] = arguments[i];
      }
      return dynCall(sig, ptr, argCache);
    };
  },
#endif

  $dynCall: function (sig, ptr, args) {
#if USE_LEGACY_DYNCALLS
    return dynCallLegacy(sig, ptr, args);
#else
#if !WASM_BIGINT
    // Without WASM_BIGINT support we cannot directly call function with i64 as
    // part of thier signature, so we rely the dynCall functions generated by
    // wasm-emscripten-finalize
    if (sig.indexOf('j') != -1) {
      return dynCallLegacy(sig, ptr, args);
    }
#endif

    return wasmTable.get(ptr).apply(null, args)
#endif
  },

  $callRuntimeCallbacks: function(callbacks) {
    while(callbacks.length > 0) {
      var callback = callbacks.shift();
      if (typeof callback == 'function') {
        callback(Module); // Pass the module as the first argument.
        continue;
      }
      var func = callback.func;
      if (typeof func === 'number') {
        if (callback.arg === undefined) {
          {{{ makeDynCall('v', 'func') }}}();
        } else {
          {{{ makeDynCall('vi', 'func') }}}(callback.arg);
        }
      } else {
        func(callback.arg === undefined ? null : callback.arg);
      }
    }
  },
};

function autoAddDeps(object, name) {
  for (var item in object) {
    if (item.substr(-6) != '__deps') {
      if (!object[item + '__deps']) {
        object[item + '__deps'] = [name];
      } else {
        object[item + '__deps'].push(name); // add to existing list
      }
    }
  }
}<|MERGE_RESOLUTION|>--- conflicted
+++ resolved
@@ -1772,10 +1772,6 @@
     _setThrew(env, value || 1);
     throw 'longjmp';
   },
-<<<<<<< HEAD
-  emscripten_longjmp: 'longjmp',
-#endif
-=======
 #else
   longjmp__deps: [function() {
     error('longjmp support was disabled (SUPPORT_LONGJMP=0), but it is required by the code (either set SUPPORT_LONGJMP=1, or remove uses of it in the project)');
@@ -1790,8 +1786,6 @@
   // they each have a different signature - it is only at the wasm level that
   // they become identical).
   emscripten_longjmp: 'longjmp',
-  emscripten_longjmp_jmpbuf: 'longjmp',
->>>>>>> a1cbde29
 
   // ==========================================================================
   // sys/wait.h
