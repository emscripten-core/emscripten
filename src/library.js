--- conflicted
+++ resolved
@@ -3201,13 +3201,9 @@
 #if ASSERTIONS
 #if MINIMAL_RUNTIME
     assert(typeof dynCalls != 'undefined', 'Global dynCalls dictionary was not generated in the build! Pass -sDEFAULT_LIBRARY_FUNCS_TO_INCLUDE=$dynCall linker flag to include it!');
-<<<<<<< HEAD
-    assert(sig in dynCalls, 'bad function pointer type - no table for sig \'' + sig + '\'');
-=======
     assert(sig in dynCalls, 'bad function pointer type - sig is not in dynCalls: \'' + sig + '\'');
 #else
     assert(('dynCall_' + sig) in Module, 'bad function pointer type - dynCall function not found for sig \'' + sig + '\'');
->>>>>>> 5109eddb
 #endif
     if (args && args.length) {
       // j (64-bit integer) must be passed in as two numbers [low 32, high 32].
