--- conflicted
+++ resolved
@@ -4638,13 +4638,8 @@
   },
 
   // C calling interface.
-<<<<<<< HEAD
-  ccall__deps: ['$UTF8ToString', '$getCFunc'],
-  ccall: function(ident, returnType, argTypes, args, opts) {
-=======
   $ccall__deps: ['$getCFunc', '$JSfuncs'],
   $ccall: function(ident, returnType, argTypes, args, opts) {
->>>>>>> 02d14b20
     // For fast lookup of conversion functions
     var toC = {
       'string': JSfuncs['stringToC'],
@@ -4699,13 +4694,8 @@
     return ret;
   },
 
-<<<<<<< HEAD
-  cwrap__deps: ['$ccall'],
-  cwrap: function(ident, returnType, argTypes, opts) {
-=======
   $cwrap__deps: ['$ccall'],
   $cwrap: function(ident, returnType, argTypes, opts) {
->>>>>>> 02d14b20
 #if !ASSERTIONS
     argTypes = argTypes || [];
     // When the function takes numbers and returns a number, we can just return
