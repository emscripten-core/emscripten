--- conflicted
+++ resolved
@@ -296,13 +296,8 @@
   }
   throw 'Finished up all reserved function pointers. Use a higher value for RESERVED_FUNCTION_POINTERS.';
 #else
-<<<<<<< HEAD
 #if WASM
-  // we can simply appent to the wasm table
-=======
-#if BINARYEN
   // we can simply append to the wasm table
->>>>>>> 286b22c6
   var table = Module['wasmTable'];
   var ret = table.length;
   table.grow(1);
