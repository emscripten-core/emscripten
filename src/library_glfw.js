/**
 * @license
 * Copyright 2013 The Emscripten Authors
 * SPDX-License-Identifier: MIT
 */

/*
 * EMSCRIPTEN GLFW 2.x-3.x emulation.
 * It tries to emulate the behavior described in
 * http://www.glfw.org/docs/latest/
 *
 * This also implements parts of GLFW 2.x on top of GLFW 3.x.
 *
 * What it does:
 * - Creates a GL context.
 * - Manage keyboard and mouse events.
 * - GL Extensions support.
 *
 * What it does not but should probably do:
 * - Transmit events when glfwPollEvents, glfwWaitEvents or glfwSwapBuffers is
 *    called. Events callbacks are called as soon as event are received.
 * - Input modes.
 * - Gamma ramps.
 * - Video modes.
 * - Monitors.
 * - Clipboard (not possible from javascript?).
 * - Multiple windows.
 * - Error codes && messages through callback.
 * - Thread emulation. (removed in GLFW3).
 * - Image/Texture I/O support (removed in GLFW 3).
 *
 * Authors:
 * - Jari Vetoniemi <mailroxas@gmail.com>
 * - Éloi Rivard <eloi.rivard@gmail.com>
 * - Thomas Borsos <thomasborsos@gmail.com>
 */

var LibraryGLFW = {
  $GLFW_Window__docs: '/** @constructor */',
  $GLFW_Window: function(id, width, height, title, monitor, share) {
      this.id = id;
      this.x = 0;
      this.y = 0;
      this.fullscreen = false; // Used to determine if app in fullscreen mode
      this.storedX = 0; // Used to store X before fullscreen
      this.storedY = 0; // Used to store Y before fullscreen
      this.width = width;
      this.height = height;
      this.storedWidth = width; // Used to store width before fullscreen
      this.storedHeight = height; // Used to store height before fullscreen
      this.title = title;
      this.monitor = monitor;
      this.share = share;
      this.attributes = GLFW.hints;
      this.inputModes = {
        0x00033001:0x00034001, // GLFW_CURSOR (GLFW_CURSOR_NORMAL)
        0x00033002:0, // GLFW_STICKY_KEYS
        0x00033003:0, // GLFW_STICKY_MOUSE_BUTTONS
      };
      this.buttons = 0;
      this.keys = new Array();
      this.domKeys = new Array();
      this.shouldClose = 0;
      this.title = null;
      this.windowPosFunc = null; // GLFWwindowposfun
      this.windowSizeFunc = null; // GLFWwindowsizefun
      this.windowCloseFunc = null; // GLFWwindowclosefun
      this.windowRefreshFunc = null; // GLFWwindowrefreshfun
      this.windowFocusFunc = null; // GLFWwindowfocusfun
      this.windowIconifyFunc = null; // GLFWwindowiconifyfun
      this.windowMaximizeFunc = null; // GLFWwindowmaximizefun
      this.framebufferSizeFunc = null; // GLFWframebuffersizefun
      this.windowContentScaleFunc = null; // GLFWwindowcontentscalefun
      this.mouseButtonFunc = null; // GLFWmousebuttonfun
      this.cursorPosFunc = null; // GLFWcursorposfun
      this.cursorEnterFunc = null; // GLFWcursorenterfun
      this.scrollFunc = null; // GLFWscrollfun
      this.dropFunc = null; // GLFWdropfun
      this.keyFunc = null; // GLFWkeyfun
      this.charFunc = null; // GLFWcharfun
      this.userptr = null;
    },

  $GLFW__deps: ['emscripten_webgl_do_create_context', 'emscripten_webgl_make_context_current', 'emscripten_get_now', '$GL', '$Browser', '$GLFW_Window',
    '$stringToNewUTF8',
    'emscripten_set_window_title',
#if FILESYSTEM
    '$FS',
#endif
  ],
  $GLFW: {
    WindowFromId: (id) => {
      if (id <= 0 || !GLFW.windows) return null;
      return GLFW.windows[id - 1];
    },

    joystickFunc: null, // GLFWjoystickfun
    errorFunc: null, // GLFWerrorfun
    monitorFunc: null, // GLFWmonitorfun
    active: null, // active window
    scale: null,
    windows: null,
    monitors: null,
    monitorString: null,
    versionString: null,
    initialTime: null,
    extensions: null,
    hints: null,
    defaultHints: {
      0x00020001:0, // GLFW_FOCUSED
      0x00020002:0, // GLFW_ICONIFIED
      0x00020003:1, // GLFW_RESIZABLE
      0x00020004:1, // GLFW_VISIBLE
      0x00020005:1, // GLFW_DECORATED
      0x0002000A:0, // GLFW_TRANSPARENT_FRAMEBUFFER
      0x0002200C:0, // GLFW_SCALE_TO_MONITOR. can we emulate this?

      0x00021001:8, // GLFW_RED_BITS
      0x00021002:8, // GLFW_GREEN_BITS
      0x00021003:8, // GLFW_BLUE_BITS
      0x00021004:8, // GLFW_ALPHA_BITS
      0x00021005:24, // GLFW_DEPTH_BITS
      0x00021006:8, // GLFW_STENCIL_BITS
      0x00021007:0, // GLFW_ACCUM_RED_BITS
      0x00021008:0, // GLFW_ACCUM_GREEN_BITS
      0x00021009:0, // GLFW_ACCUM_BLUE_BITS
      0x0002100A:0, // GLFW_ACCUM_ALPHA_BITS
      0x0002100B:0, // GLFW_AUX_BUFFERS
      0x0002100C:0, // GLFW_STEREO
      0x0002100D:0, // GLFW_SAMPLES
      0x0002100E:0, // GLFW_SRGB_CAPABLE
      0x0002100F:0, // GLFW_REFRESH_RATE

      0x00022001:0x00030001, // GLFW_CLIENT_API (GLFW_OPENGL_API)
      0x00022002:1, // GLFW_CONTEXT_VERSION_MAJOR
      0x00022003:0, // GLFW_CONTEXT_VERSION_MINOR
      0x00022004:0, // GLFW_CONTEXT_REVISION
      0x00022005:0, // GLFW_CONTEXT_ROBUSTNESS
      0x00022006:0, // GLFW_OPENGL_FORWARD_COMPAT
      0x00022007:0, // GLFW_OPENGL_DEBUG_CONTEXT
      0x00022008:0, // GLFW_OPENGL_PROFILE
    },

/*******************************************************************************
 * DOM EVENT CALLBACKS
 ******************************************************************************/

    /* https://developer.mozilla.org/en/Document_Object_Model_%28DOM%29/KeyboardEvent and GLFW/glfw3.h */
    DOMToGLFWKeyCode: (keycode) => {
      switch (keycode) {
        // these keycodes are only defined for GLFW3, assume they are the same for GLFW2
        case 0x20:return 32; // DOM_VK_SPACE -> GLFW_KEY_SPACE
        case 0xDE:return 39; // DOM_VK_QUOTE -> GLFW_KEY_APOSTROPHE
        case 0xBC:return 44; // DOM_VK_COMMA -> GLFW_KEY_COMMA
        case 0xAD:return 45; // DOM_VK_HYPHEN_MINUS -> GLFW_KEY_MINUS
        case 0xBD:return 45; // DOM_VK_MINUS -> GLFW_KEY_MINUS
        case 0xBE:return 46; // DOM_VK_PERIOD -> GLFW_KEY_PERIOD
        case 0xBF:return 47; // DOM_VK_SLASH -> GLFW_KEY_SLASH
        case 0x30:return 48; // DOM_VK_0 -> GLFW_KEY_0
        case 0x31:return 49; // DOM_VK_1 -> GLFW_KEY_1
        case 0x32:return 50; // DOM_VK_2 -> GLFW_KEY_2
        case 0x33:return 51; // DOM_VK_3 -> GLFW_KEY_3
        case 0x34:return 52; // DOM_VK_4 -> GLFW_KEY_4
        case 0x35:return 53; // DOM_VK_5 -> GLFW_KEY_5
        case 0x36:return 54; // DOM_VK_6 -> GLFW_KEY_6
        case 0x37:return 55; // DOM_VK_7 -> GLFW_KEY_7
        case 0x38:return 56; // DOM_VK_8 -> GLFW_KEY_8
        case 0x39:return 57; // DOM_VK_9 -> GLFW_KEY_9
        case 0x3B:return 59; // DOM_VK_SEMICOLON -> GLFW_KEY_SEMICOLON
        case 0x3D:return 61; // DOM_VK_EQUALS -> GLFW_KEY_EQUAL
        case 0xBB:return 61; // DOM_VK_EQUALS -> GLFW_KEY_EQUAL
        case 0x41:return 65; // DOM_VK_A -> GLFW_KEY_A
        case 0x42:return 66; // DOM_VK_B -> GLFW_KEY_B
        case 0x43:return 67; // DOM_VK_C -> GLFW_KEY_C
        case 0x44:return 68; // DOM_VK_D -> GLFW_KEY_D
        case 0x45:return 69; // DOM_VK_E -> GLFW_KEY_E
        case 0x46:return 70; // DOM_VK_F -> GLFW_KEY_F
        case 0x47:return 71; // DOM_VK_G -> GLFW_KEY_G
        case 0x48:return 72; // DOM_VK_H -> GLFW_KEY_H
        case 0x49:return 73; // DOM_VK_I -> GLFW_KEY_I
        case 0x4A:return 74; // DOM_VK_J -> GLFW_KEY_J
        case 0x4B:return 75; // DOM_VK_K -> GLFW_KEY_K
        case 0x4C:return 76; // DOM_VK_L -> GLFW_KEY_L
        case 0x4D:return 77; // DOM_VK_M -> GLFW_KEY_M
        case 0x4E:return 78; // DOM_VK_N -> GLFW_KEY_N
        case 0x4F:return 79; // DOM_VK_O -> GLFW_KEY_O
        case 0x50:return 80; // DOM_VK_P -> GLFW_KEY_P
        case 0x51:return 81; // DOM_VK_Q -> GLFW_KEY_Q
        case 0x52:return 82; // DOM_VK_R -> GLFW_KEY_R
        case 0x53:return 83; // DOM_VK_S -> GLFW_KEY_S
        case 0x54:return 84; // DOM_VK_T -> GLFW_KEY_T
        case 0x55:return 85; // DOM_VK_U -> GLFW_KEY_U
        case 0x56:return 86; // DOM_VK_V -> GLFW_KEY_V
        case 0x57:return 87; // DOM_VK_W -> GLFW_KEY_W
        case 0x58:return 88; // DOM_VK_X -> GLFW_KEY_X
        case 0x59:return 89; // DOM_VK_Y -> GLFW_KEY_Y
        case 0x5a:return 90; // DOM_VK_Z -> GLFW_KEY_Z
        case 0xDB:return 91; // DOM_VK_OPEN_BRACKET -> GLFW_KEY_LEFT_BRACKET
        case 0xDC:return 92; // DOM_VK_BACKSLASH -> GLFW_KEY_BACKSLASH
        case 0xDD:return 93; // DOM_VK_CLOSE_BRACKET -> GLFW_KEY_RIGHT_BRACKET
        case 0xC0:return 96; // DOM_VK_BACK_QUOTE -> GLFW_KEY_GRAVE_ACCENT

#if USE_GLFW == 2
        //#define GLFW_KEY_SPECIAL      256
        case 0x1B:return (256+1); // DOM_VK_ESCAPE -> GLFW_KEY_ESC
        case 0x70:return (256+2); // DOM_VK_F1 -> GLFW_KEY_F1
        case 0x71:return (256+3); // DOM_VK_F2 -> GLFW_KEY_F2
        case 0x72:return (256+4); // DOM_VK_F3 -> GLFW_KEY_F3
        case 0x73:return (256+5); // DOM_VK_F4 -> GLFW_KEY_F4
        case 0x74:return (256+6); // DOM_VK_F5 -> GLFW_KEY_F5
        case 0x75:return (256+7); // DOM_VK_F6 -> GLFW_KEY_F6
        case 0x76:return (256+8); // DOM_VK_F7 -> GLFW_KEY_F7
        case 0x77:return (256+9); // DOM_VK_F8 -> GLFW_KEY_F8
        case 0x78:return (256+10); // DOM_VK_F9 -> GLFW_KEY_F9
        case 0x79:return (256+11); // DOM_VK_F10 -> GLFW_KEY_F10
        case 0x7A:return (256+12); // DOM_VK_F11 -> GLFW_KEY_F11
        case 0x7B:return (256+13); // DOM_VK_F12 -> GLFW_KEY_F12
        case 0x7C:return (256+14); // DOM_VK_F13 -> GLFW_KEY_F13
        case 0x7D:return (256+15); // DOM_VK_F14 -> GLFW_KEY_F14
        case 0x7E:return (256+16); // DOM_VK_F15 -> GLFW_KEY_F15
        case 0x7F:return (256+17); // DOM_VK_F16 -> GLFW_KEY_F16
        case 0x80:return (256+18); // DOM_VK_F17 -> GLFW_KEY_F17
        case 0x81:return (256+19); // DOM_VK_F18 -> GLFW_KEY_F18
        case 0x82:return (256+20); // DOM_VK_F19 -> GLFW_KEY_F19
        case 0x83:return (256+21); // DOM_VK_F20 -> GLFW_KEY_F20
        case 0x84:return (256+22); // DOM_VK_F21 -> GLFW_KEY_F21
        case 0x85:return (256+23); // DOM_VK_F22 -> GLFW_KEY_F22
        case 0x86:return (256+24); // DOM_VK_F23 -> GLFW_KEY_F23
        case 0x87:return (256+25); // DOM_VK_F24 -> GLFW_KEY_F24
        case 0x88:return (256+26); // 0x88 (not used?) -> GLFW_KEY_F25
        case 0x27:return (256+30); // DOM_VK_RIGHT -> GLFW_KEY_RIGHT
        case 0x25:return (256+29); // DOM_VK_LEFT -> GLFW_KEY_LEFT
        case 0x28:return (256+28); // DOM_VK_DOWN -> GLFW_KEY_DOWN
        case 0x26:return (256+27); // DOM_VK_UP -> GLFW_KEY_UP
        case 0x10:return (256+31); // DOM_VK_SHIFT -> GLFW_KEY_LSHIFT
        // #define GLFW_KEY_RSHIFT       (GLFW_KEY_SPECIAL+32)
        case 0x11:return (256+33); // DOM_VK_CONTROL -> GLFW_KEY_LCTRL
        // #define GLFW_KEY_RCTRL        (GLFW_KEY_SPECIAL+34)
        case 0x12:return (256+35); // DOM_VK_ALT -> GLFW_KEY_LALT
        // #define GLFW_KEY_RALT         (GLFW_KEY_SPECIAL+36)
        case 0x09:return (256+37); // DOM_VK_TAB -> GLFW_KEY_TAB
        case 0x0D:return (256+38); // DOM_VK_RETURN -> GLFW_KEY_ENTER
        case 0x08:return (256+39); // DOM_VK_BACK -> GLFW_KEY_BACKSPACE
        case 0x2D:return (256+40); // DOM_VK_INSERT -> GLFW_KEY_INSERT
        case 0x2E:return (256+41); // DOM_VK_DELETE -> GLFW_KEY_DEL
        case 0x21:return (256+42); // DOM_VK_PAGE_UP -> GLFW_KEY_PAGEUP
        case 0x22:return (256+43); // DOM_VK_PAGE_DOWN -> GLFW_KEY_PAGEDOWN
        case 0x24:return (256+44); // DOM_VK_HOME -> GLFW_KEY_HOME
        case 0x23:return (256+45); // DOM_VK_END -> GLFW_KEY_END
        case 0x60:return (256+46); // DOM_VK_NUMPAD0 -> GLFW_KEY_KP_0
        case 0x61:return (256+47); // DOM_VK_NUMPAD1 -> GLFW_KEY_KP_1
        case 0x62:return (256+48); // DOM_VK_NUMPAD2 -> GLFW_KEY_KP_2
        case 0x63:return (256+49); // DOM_VK_NUMPAD3 -> GLFW_KEY_KP_3
        case 0x64:return (256+50); // DOM_VK_NUMPAD4 -> GLFW_KEY_KP_4
        case 0x65:return (256+51); // DOM_VK_NUMPAD5 -> GLFW_KEY_KP_5
        case 0x66:return (256+52); // DOM_VK_NUMPAD6 -> GLFW_KEY_KP_6
        case 0x67:return (256+53); // DOM_VK_NUMPAD7 -> GLFW_KEY_KP_7
        case 0x68:return (256+54); // DOM_VK_NUMPAD8 -> GLFW_KEY_KP_8
        case 0x69:return (256+55); // DOM_VK_NUMPAD9 -> GLFW_KEY_KP_9
        case 0x6F:return (256+56); // DOM_VK_DIVIDE -> GLFW_KEY_KP_DIVIDE
        case 0x6A:return (256+57); // DOM_VK_MULTIPLY -> GLFW_KEY_KP_MULTIPLY
        case 0x6D:return (256+58); // DOM_VK_SUBTRACT -> GLFW_KEY_KP_SUBTRACT
        case 0x6B:return (256+59); // DOM_VK_ADD -> GLFW_KEY_KP_ADD
        case 0x6E:return (256+60); // DOM_VK_DECIMAL -> GLFW_KEY_KP_DECIMAL
        // #define GLFW_KEY_KP_EQUAL     (GLFW_KEY_SPECIAL+61)
        // #define GLFW_KEY_KP_ENTER     (GLFW_KEY_SPECIAL+62)
        case 0x90:return (256+63); // DOM_VK_NUM_LOCK -> GLFW_KEY_KP_NUM_LOCK
        case 0x14:return (256+64); // DOM_VK_CAPS_LOCK -> GLFW_KEY_CAPS_LOCK
        case 0x91:return (256+65); // DOM_VK_SCROLL_LOCK -> GLFW_KEY_SCROLL_LOCK
        case 0x13:return (256+66); // DOM_VK_PAUSE -> GLFW_KEY_PAUSE
        case 0x5B:return (256+67); // DOM_VK_WIN -> GLFW_KEY_LSUPER
        // #define GLFW_KEY_RSUPER       (GLFW_KEY_SPECIAL+68)
        case 0x5D:return (256+69); // DOM_VK_CONTEXT_MENU -> GLFW_KEY_MENU
#endif

#if USE_GLFW == 3
        case 0x1B:return 256; // DOM_VK_ESCAPE -> GLFW_KEY_ESCAPE
        case 0x0D:return 257; // DOM_VK_RETURN -> GLFW_KEY_ENTER
        case 0x09:return 258; // DOM_VK_TAB -> GLFW_KEY_TAB
        case 0x08:return 259; // DOM_VK_BACK -> GLFW_KEY_BACKSPACE
        case 0x2D:return 260; // DOM_VK_INSERT -> GLFW_KEY_INSERT
        case 0x2E:return 261; // DOM_VK_DELETE -> GLFW_KEY_DELETE
        case 0x27:return 262; // DOM_VK_RIGHT -> GLFW_KEY_RIGHT
        case 0x25:return 263; // DOM_VK_LEFT -> GLFW_KEY_LEFT
        case 0x28:return 264; // DOM_VK_DOWN -> GLFW_KEY_DOWN
        case 0x26:return 265; // DOM_VK_UP -> GLFW_KEY_UP
        case 0x21:return 266; // DOM_VK_PAGE_UP -> GLFW_KEY_PAGE_UP
        case 0x22:return 267; // DOM_VK_PAGE_DOWN -> GLFW_KEY_PAGE_DOWN
        case 0x24:return 268; // DOM_VK_HOME -> GLFW_KEY_HOME
        case 0x23:return 269; // DOM_VK_END -> GLFW_KEY_END
        case 0x14:return 280; // DOM_VK_CAPS_LOCK -> GLFW_KEY_CAPS_LOCK
        case 0x91:return 281; // DOM_VK_SCROLL_LOCK -> GLFW_KEY_SCROLL_LOCK
        case 0x90:return 282; // DOM_VK_NUM_LOCK -> GLFW_KEY_NUM_LOCK
        case 0x2C:return 283; // DOM_VK_SNAPSHOT -> GLFW_KEY_PRINT_SCREEN
        case 0x13:return 284; // DOM_VK_PAUSE -> GLFW_KEY_PAUSE
        case 0x70:return 290; // DOM_VK_F1 -> GLFW_KEY_F1
        case 0x71:return 291; // DOM_VK_F2 -> GLFW_KEY_F2
        case 0x72:return 292; // DOM_VK_F3 -> GLFW_KEY_F3
        case 0x73:return 293; // DOM_VK_F4 -> GLFW_KEY_F4
        case 0x74:return 294; // DOM_VK_F5 -> GLFW_KEY_F5
        case 0x75:return 295; // DOM_VK_F6 -> GLFW_KEY_F6
        case 0x76:return 296; // DOM_VK_F7 -> GLFW_KEY_F7
        case 0x77:return 297; // DOM_VK_F8 -> GLFW_KEY_F8
        case 0x78:return 298; // DOM_VK_F9 -> GLFW_KEY_F9
        case 0x79:return 299; // DOM_VK_F10 -> GLFW_KEY_F10
        case 0x7A:return 300; // DOM_VK_F11 -> GLFW_KEY_F11
        case 0x7B:return 301; // DOM_VK_F12 -> GLFW_KEY_F12
        case 0x7C:return 302; // DOM_VK_F13 -> GLFW_KEY_F13
        case 0x7D:return 303; // DOM_VK_F14 -> GLFW_KEY_F14
        case 0x7E:return 304; // DOM_VK_F15 -> GLFW_KEY_F15
        case 0x7F:return 305; // DOM_VK_F16 -> GLFW_KEY_F16
        case 0x80:return 306; // DOM_VK_F17 -> GLFW_KEY_F17
        case 0x81:return 307; // DOM_VK_F18 -> GLFW_KEY_F18
        case 0x82:return 308; // DOM_VK_F19 -> GLFW_KEY_F19
        case 0x83:return 309; // DOM_VK_F20 -> GLFW_KEY_F20
        case 0x84:return 310; // DOM_VK_F21 -> GLFW_KEY_F21
        case 0x85:return 311; // DOM_VK_F22 -> GLFW_KEY_F22
        case 0x86:return 312; // DOM_VK_F23 -> GLFW_KEY_F23
        case 0x87:return 313; // DOM_VK_F24 -> GLFW_KEY_F24
        case 0x88:return 314; // 0x88 (not used?) -> GLFW_KEY_F25
        case 0x60:return 320; // DOM_VK_NUMPAD0 -> GLFW_KEY_KP_0
        case 0x61:return 321; // DOM_VK_NUMPAD1 -> GLFW_KEY_KP_1
        case 0x62:return 322; // DOM_VK_NUMPAD2 -> GLFW_KEY_KP_2
        case 0x63:return 323; // DOM_VK_NUMPAD3 -> GLFW_KEY_KP_3
        case 0x64:return 324; // DOM_VK_NUMPAD4 -> GLFW_KEY_KP_4
        case 0x65:return 325; // DOM_VK_NUMPAD5 -> GLFW_KEY_KP_5
        case 0x66:return 326; // DOM_VK_NUMPAD6 -> GLFW_KEY_KP_6
        case 0x67:return 327; // DOM_VK_NUMPAD7 -> GLFW_KEY_KP_7
        case 0x68:return 328; // DOM_VK_NUMPAD8 -> GLFW_KEY_KP_8
        case 0x69:return 329; // DOM_VK_NUMPAD9 -> GLFW_KEY_KP_9
        case 0x6E:return 330; // DOM_VK_DECIMAL -> GLFW_KEY_KP_DECIMAL
        case 0x6F:return 331; // DOM_VK_DIVIDE -> GLFW_KEY_KP_DIVIDE
        case 0x6A:return 332; // DOM_VK_MULTIPLY -> GLFW_KEY_KP_MULTIPLY
        case 0x6D:return 333; // DOM_VK_SUBTRACT -> GLFW_KEY_KP_SUBTRACT
        case 0x6B:return 334; // DOM_VK_ADD -> GLFW_KEY_KP_ADD
        // case 0x0D:return 335; // DOM_VK_RETURN -> GLFW_KEY_KP_ENTER (DOM_KEY_LOCATION_RIGHT)
        // case 0x61:return 336; // DOM_VK_EQUALS -> GLFW_KEY_KP_EQUAL (DOM_KEY_LOCATION_RIGHT)
        case 0x10:return 340; // DOM_VK_SHIFT -> GLFW_KEY_LEFT_SHIFT
        case 0x11:return 341; // DOM_VK_CONTROL -> GLFW_KEY_LEFT_CONTROL
        case 0x12:return 342; // DOM_VK_ALT -> GLFW_KEY_LEFT_ALT
        case 0x5B:return 343; // DOM_VK_WIN -> GLFW_KEY_LEFT_SUPER
        // case 0x10:return 344; // DOM_VK_SHIFT -> GLFW_KEY_RIGHT_SHIFT (DOM_KEY_LOCATION_RIGHT)
        // case 0x11:return 345; // DOM_VK_CONTROL -> GLFW_KEY_RIGHT_CONTROL (DOM_KEY_LOCATION_RIGHT)
        // case 0x12:return 346; // DOM_VK_ALT -> GLFW_KEY_RIGHT_ALT (DOM_KEY_LOCATION_RIGHT)
        // case 0x5B:return 347; // DOM_VK_WIN -> GLFW_KEY_RIGHT_SUPER (DOM_KEY_LOCATION_RIGHT)
        case 0x5D:return 348; // DOM_VK_CONTEXT_MENU -> GLFW_KEY_MENU
        // XXX: GLFW_KEY_WORLD_1, GLFW_KEY_WORLD_2 what are these?
#endif
        default:return -1; // GLFW_KEY_UNKNOWN
      };
    },

    getModBits: (win) => {
      var mod = 0;
      if (win.keys[340]) mod |= 0x0001; // GLFW_MOD_SHIFT
      if (win.keys[341]) mod |= 0x0002; // GLFW_MOD_CONTROL
      if (win.keys[342]) mod |= 0x0004; // GLFW_MOD_ALT
      if (win.keys[343]) mod |= 0x0008; // GLFW_MOD_SUPER
      // add caps and num lock keys? only if lock_key_mod is set
      return mod;
    },

    onKeyPress: (event) => {
      if (!GLFW.active || !GLFW.active.charFunc) return;
      if (event.ctrlKey || event.metaKey) return;

      // correct unicode charCode is only available with onKeyPress event
      var charCode = event.charCode;
      if (charCode == 0 || (charCode >= 0x00 && charCode <= 0x1F)) return;

#if USE_GLFW == 2
      {{{ makeDynCall('vii', 'GLFW.active.charFunc') }}}(charCode, 1);
#endif
#if USE_GLFW == 3
      {{{ makeDynCall('vii', 'GLFW.active.charFunc') }}}(GLFW.active.id, charCode);
#endif
    },

    onKeyChanged: (keyCode, status) => {
      if (!GLFW.active) return;

      var key = GLFW.DOMToGLFWKeyCode(keyCode);
      if (key == -1) return;

#if USE_GLFW == 3
      var repeat = status && GLFW.active.keys[key];
#endif
      GLFW.active.keys[key] = status;
      GLFW.active.domKeys[keyCode] = status;

      if (GLFW.active.keyFunc) {
#if USE_GLFW == 2
        {{{ makeDynCall('vii', 'GLFW.active.keyFunc') }}}(key, status);
#endif
#if USE_GLFW == 3
        if (repeat) status = 2; // GLFW_REPEAT
        {{{ makeDynCall('viiiii', 'GLFW.active.keyFunc') }}}(GLFW.active.id, key, keyCode, status, GLFW.getModBits(GLFW.active));
#endif
      }
    },

    onGamepadConnected: (event) => {
      GLFW.refreshJoysticks();
    },

    onGamepadDisconnected: (event) => {
      GLFW.refreshJoysticks();
    },

    onKeydown: (event) => {
      GLFW.onKeyChanged(event.keyCode, 1); // GLFW_PRESS or GLFW_REPEAT

      // This logic comes directly from the sdl implementation. We cannot
      // call preventDefault on all keydown events otherwise onKeyPress will
      // not get called
      if (event.keyCode === 8 /* backspace */ || event.keyCode === 9 /* tab */) {
        event.preventDefault();
      }
    },

    onKeyup: (event) => {
      GLFW.onKeyChanged(event.keyCode, 0); // GLFW_RELEASE
    },

    onBlur: (event) => {
      if (!GLFW.active) return;

      for (var i = 0; i < GLFW.active.domKeys.length; ++i) {
        if (GLFW.active.domKeys[i]) {
          GLFW.onKeyChanged(i, 0); // GLFW_RELEASE
        }
      }
    },

    onMousemove: (event) => {
      if (!GLFW.active) return;

      Browser.calculateMouseEvent(event);

      if (event.target != Module["canvas"] || !GLFW.active.cursorPosFunc) return;

      if (GLFW.active.cursorPosFunc) {
#if USE_GLFW == 2
        {{{ makeDynCall('vii', 'GLFW.active.cursorPosFunc') }}}(Browser.mouseX, Browser.mouseY);
#endif
#if USE_GLFW == 3
        {{{ makeDynCall('vidd', 'GLFW.active.cursorPosFunc') }}}(GLFW.active.id, Browser.mouseX, Browser.mouseY);
#endif
      }
    },

    DOMToGLFWMouseButton: (event) => {
      // DOM and glfw have different button codes.
      // See http://www.w3schools.com/jsref/event_button.asp.
      var eventButton = event['button'];
      if (eventButton > 0) {
        if (eventButton == 1) {
          eventButton = 2;
        } else {
          eventButton = 1;
        }
      }
      return eventButton;
    },

    onMouseenter: (event) => {
      if (!GLFW.active) return;

      if (event.target != Module["canvas"]) return;

#if USE_GLFW == 3
      if (GLFW.active.cursorEnterFunc) {
        {{{ makeDynCall('vii', 'GLFW.active.cursorEnterFunc') }}}(GLFW.active.id, 1);
      }
#endif
    },

    onMouseleave: (event) => {
      if (!GLFW.active) return;

      if (event.target != Module["canvas"]) return;

#if USE_GLFW == 3
      if (GLFW.active.cursorEnterFunc) {
        {{{ makeDynCall('vii', 'GLFW.active.cursorEnterFunc') }}}(GLFW.active.id, 0);
      }
#endif
    },

    onMouseButtonChanged: (event, status) => {
      if (!GLFW.active) return;

      Browser.calculateMouseEvent(event);

      if (event.target != Module["canvas"]) return;

      var eventButton = GLFW.DOMToGLFWMouseButton(event);

      if (status == 1) { // GLFW_PRESS
        GLFW.active.buttons |= (1 << eventButton);
        try {
          event.target.setCapture();
        } catch (e) {}
      } else {  // GLFW_RELEASE
        GLFW.active.buttons &= ~(1 << eventButton);
      }

      if (GLFW.active.mouseButtonFunc) {
#if USE_GLFW == 2
        {{{ makeDynCall('vii', 'GLFW.active.mouseButtonFunc') }}}(eventButton, status);
#endif
#if USE_GLFW == 3
        {{{ makeDynCall('viiii', 'GLFW.active.mouseButtonFunc') }}}(GLFW.active.id, eventButton, status, GLFW.getModBits(GLFW.active));
#endif
      }
    },

    onMouseButtonDown: (event) => {
      if (!GLFW.active) return;
      GLFW.onMouseButtonChanged(event, 1); // GLFW_PRESS
    },

    onMouseButtonUp: (event) => {
      if (!GLFW.active) return;
      GLFW.onMouseButtonChanged(event, 0); // GLFW_RELEASE
    },

    onMouseWheel: (event) => {
      // Note the minus sign that flips browser wheel direction (positive direction scrolls page down) to native wheel direction (positive direction is mouse wheel up)
      var delta = -Browser.getMouseWheelDelta(event);
      delta = (delta == 0) ? 0 : (delta > 0 ? Math.max(delta, 1) : Math.min(delta, -1)); // Quantize to integer so that minimum scroll is at least +/- 1.
      GLFW.wheelPos += delta;

      if (!GLFW.active || !GLFW.active.scrollFunc || event.target != Module['canvas']) return;
#if USE_GLFW == 2
      {{{ makeDynCall('vi', 'GLFW.active.scrollFunc') }}}(GLFW.wheelPos);
#endif
#if USE_GLFW == 3
      var sx = 0;
      var sy = delta;
      if (event.type == 'mousewheel') {
        sx = event.wheelDeltaX;
      } else {
        sx = event.deltaX;
      }

      {{{ makeDynCall('vidd', 'GLFW.active.scrollFunc') }}}(GLFW.active.id, sx, sy);
#endif

      event.preventDefault();
    },

    onCanvasResize: (width, height) => {
      if (!GLFW.active) return;

      var resizeNeeded = true;

      // If the client is requesting fullscreen mode
      if (document["fullscreen"] || document["fullScreen"] || document["mozFullScreen"] || document["webkitIsFullScreen"]) {
        GLFW.active.storedX = GLFW.active.x;
        GLFW.active.storedY = GLFW.active.y;
        GLFW.active.storedWidth = GLFW.active.width;
        GLFW.active.storedHeight = GLFW.active.height;
        GLFW.active.x = GLFW.active.y = 0;
        GLFW.active.width = screen.width;
        GLFW.active.height = screen.height;
        GLFW.active.fullscreen = true;

      // If the client is reverting from fullscreen mode
      } else if (GLFW.active.fullscreen == true) {
        GLFW.active.x = GLFW.active.storedX;
        GLFW.active.y = GLFW.active.storedY;
        GLFW.active.width = GLFW.active.storedWidth;
        GLFW.active.height = GLFW.active.storedHeight;
        GLFW.active.fullscreen = false;

      // If the width/height values do not match current active window sizes
      } else if (GLFW.active.width != width || GLFW.active.height != height) {
          GLFW.active.width = width;
          GLFW.active.height = height;
      } else {
        resizeNeeded = false;
      }

      // If any of the above conditions were true, we need to resize the canvas
      if (resizeNeeded) {
        // resets the canvas size to counter the aspect preservation of Browser.updateCanvasDimensions
        Browser.setCanvasSize(GLFW.active.width, GLFW.active.height, true);
        // TODO: Client dimensions (clientWidth/clientHeight) vs pixel dimensions (width/height) of
        // the canvas should drive window and framebuffer size respectfully.
        GLFW.onWindowSizeChanged();
        GLFW.onFramebufferSizeChanged();
      }
    },

    onWindowSizeChanged: () => {
      if (!GLFW.active) return;

      if (GLFW.active.windowSizeFunc) {
#if USE_GLFW == 2
        {{{ makeDynCall('vii', 'GLFW.active.windowSizeFunc') }}}(GLFW.active.width, GLFW.active.height);
#endif
#if USE_GLFW == 3
        {{{ makeDynCall('viii', 'GLFW.active.windowSizeFunc') }}}(GLFW.active.id, GLFW.active.width, GLFW.active.height);
#endif
      }
    },

    onFramebufferSizeChanged: () => {
      if (!GLFW.active) return;

#if USE_GLFW == 3
      if (GLFW.active.framebufferSizeFunc) {
        {{{ makeDynCall('viii', 'GLFW.active.framebufferSizeFunc') }}}(GLFW.active.id, GLFW.active.width, GLFW.active.height);
      }
#endif
    },

    onWindowContentScaleChanged: (scale) => {
      GLFW.scale = scale;
      if (!GLFW.active) return;

#if USE_GLFW == 3
      if (GLFW.active.windowContentScaleFunc) {
        {{{ makeDynCall('viff', 'GLFW.active.windowContentScaleFunc') }}}(GLFW.active.id, GLFW.scale, GLFW.scale);
      }
#endif
    },

    getTime: () => {
      return _emscripten_get_now() / 1000;
    },

    /* GLFW2 wrapping */

    setWindowTitle: (winid, title) => {
      var win = GLFW.WindowFromId(winid);
      if (!win) return;

      win.title = title;
      if (GLFW.active.id == win.id) {
        _emscripten_set_window_title(title);
      }
    },

    setJoystickCallback: (cbfun) => {
      GLFW.joystickFunc = cbfun;
      GLFW.refreshJoysticks();
    },

    joys: {}, // glfw joystick data
    lastGamepadState: [],
    lastGamepadStateFrame: null, // The integer value of Browser.mainLoop.currentFrameNumber of when the last gamepad state was produced.

    refreshJoysticks: () => {
      // Produce a new Gamepad API sample if we are ticking a new game frame, or if not using emscripten_set_main_loop() at all to drive animation.
      if (Browser.mainLoop.currentFrameNumber !== GLFW.lastGamepadStateFrame || !Browser.mainLoop.currentFrameNumber) {
        GLFW.lastGamepadState = navigator.getGamepads ? navigator.getGamepads() : (navigator.webkitGetGamepads ? navigator.webkitGetGamepads : []);
        GLFW.lastGamepadStateFrame = Browser.mainLoop.currentFrameNumber;

        for (var joy = 0; joy < GLFW.lastGamepadState.length; ++joy) {
          var gamepad = GLFW.lastGamepadState[joy];

          if (gamepad) {
            if (!GLFW.joys[joy]) {
              out('glfw joystick connected:',joy);
              GLFW.joys[joy] = {
                id: stringToNewUTF8(gamepad.id),
                buttonsCount: gamepad.buttons.length,
                axesCount: gamepad.axes.length,
                buttons: _malloc(gamepad.buttons.length),
                axes: _malloc(gamepad.axes.length*4),
              };

              if (GLFW.joystickFunc) {
                {{{ makeDynCall('vii', 'GLFW.joystickFunc') }}}(joy, 0x00040001); // GLFW_CONNECTED
              }
            }

            var data = GLFW.joys[joy];

            for (var i = 0; i < gamepad.buttons.length;  ++i) {
              {{{ makeSetValue('data.buttons + i', '0', 'gamepad.buttons[i].pressed', 'i8') }}};
            }

            for (var i = 0; i < gamepad.axes.length; ++i) {
              {{{ makeSetValue('data.axes + i*4', '0', 'gamepad.axes[i]', 'float') }}};
            }
          } else {
            if (GLFW.joys[joy]) {
              out('glfw joystick disconnected',joy);

              if (GLFW.joystickFunc) {
                {{{ makeDynCall('vii', 'GLFW.joystickFunc') }}}(joy, 0x00040002); // GLFW_DISCONNECTED
              }

              _free(GLFW.joys[joy].id);
              _free(GLFW.joys[joy].buttons);
              _free(GLFW.joys[joy].axes);

              delete GLFW.joys[joy];
            }
          }
        }
      }
    },

    setKeyCallback: (winid, cbfun) => {
      var win = GLFW.WindowFromId(winid);
      if (!win) return null;
      var prevcbfun = win.keyFunc;
      win.keyFunc = cbfun;
      return prevcbfun;
    },

    setCharCallback: (winid, cbfun) => {
      var win = GLFW.WindowFromId(winid);
      if (!win) return null;
      var prevcbfun = win.charFunc;
      win.charFunc = cbfun;
      return prevcbfun;
    },

    setMouseButtonCallback: (winid, cbfun) => {
      var win = GLFW.WindowFromId(winid);
      if (!win) return null;
      var prevcbfun = win.mouseButtonFunc;
      win.mouseButtonFunc = cbfun;
      return prevcbfun;
    },

    setCursorPosCallback: (winid, cbfun) => {
      var win = GLFW.WindowFromId(winid);
      if (!win) return null;
      var prevcbfun = win.cursorPosFunc;
      win.cursorPosFunc = cbfun;
      return prevcbfun;
    },

    setScrollCallback: (winid, cbfun) => {
      var win = GLFW.WindowFromId(winid);
      if (!win) return null;
      var prevcbfun = win.scrollFunc;
      win.scrollFunc = cbfun;
      return prevcbfun;
    },

    setDropCallback: (winid, cbfun) => {
      var win = GLFW.WindowFromId(winid);
      if (!win) return null;
      var prevcbfun = win.dropFunc;
      win.dropFunc = cbfun;
      return prevcbfun;
    },

    onDrop: (event) => {
      if (!GLFW.active || !GLFW.active.dropFunc) return;
      if (!event.dataTransfer || !event.dataTransfer.files || event.dataTransfer.files.length == 0) return;

      event.preventDefault();

#if FILESYSTEM
      var filenames = _malloc(event.dataTransfer.files.length*4);
      var filenamesArray = [];
      var count = event.dataTransfer.files.length;

      // Read and save the files to emscripten's FS
      var written = 0;
      var drop_dir = '.glfw_dropped_files';
      FS.createPath('/', drop_dir);

      function save(file) {
        var path = '/' + drop_dir + '/' + file.name.replace(/\//g, '_');
        var reader = new FileReader();
        reader.onloadend = (e) => {
          if (reader.readyState != 2) { // not DONE
            ++written;
            out('failed to read dropped file: '+file.name+': '+reader.error);
            return;
          }

          var data = e.target.result;
          FS.writeFile(path, new Uint8Array(data));
          if (++written === count) {
            {{{ makeDynCall('viii', 'GLFW.active.dropFunc') }}}(GLFW.active.id, count, filenames);

            for (var i = 0; i < filenamesArray.length; ++i) {
              _free(filenamesArray[i]);
            }
            _free(filenames);
          }
        };
        reader.readAsArrayBuffer(file);

        var filename = stringToNewUTF8(path);
        filenamesArray.push(filename);
        {{{ makeSetValue('filenames + i*4', '0', 'filename', POINTER_TYPE) }}};
      }

      for (var i = 0; i < count; ++i) {
        save(event.dataTransfer.files[i]);
      }
#endif // FILESYSTEM

      return false;
    },

    onDragover: (event) => {
      if (!GLFW.active || !GLFW.active.dropFunc) return;

      event.preventDefault();
      return false;
    },

    setWindowSizeCallback: (winid, cbfun) => {
      var win = GLFW.WindowFromId(winid);
      if (!win) return null;
      var prevcbfun = win.windowSizeFunc;
      win.windowSizeFunc = cbfun;

#if USE_GLFW == 2
      // As documented in GLFW2 API (http://www.glfw.org/GLFWReference27.pdf#page=22), when size
      // callback function is set, it will be called with the current window size before this
      // function returns.
      // GLFW3 on the over hand doesn't have this behavior (https://github.com/glfw/glfw/issues/62).
      if (!win.windowSizeFunc) return null;
      {{{ makeDynCall('vii', 'win.windowSizeFunc') }}}(win.width, win.height);
#endif

      return prevcbfun;
    },

    setWindowCloseCallback: (winid, cbfun) => {
      var win = GLFW.WindowFromId(winid);
      if (!win) return null;
      var prevcbfun = win.windowCloseFunc;
      win.windowCloseFunc = cbfun;
      return prevcbfun;
    },

    setWindowRefreshCallback: (winid, cbfun) => {
      var win = GLFW.WindowFromId(winid);
      if (!win) return null;
      var prevcbfun = win.windowRefreshFunc;
      win.windowRefreshFunc = cbfun;
      return prevcbfun;
    },

    onClickRequestPointerLock: (e) => {
      if (!Browser.pointerLock && Module['canvas'].requestPointerLock) {
        Module['canvas'].requestPointerLock();
        e.preventDefault();
      }
    },

    setInputMode: (winid, mode, value) => {
      var win = GLFW.WindowFromId(winid);
      if (!win) return;

      switch (mode) {
        case 0x00033001: { // GLFW_CURSOR
          switch (value) {
            case 0x00034001: { // GLFW_CURSOR_NORMAL
              win.inputModes[mode] = value;
              Module['canvas'].removeEventListener('click', GLFW.onClickRequestPointerLock, true);
              Module['canvas'].exitPointerLock();
              break;
            }
            case 0x00034002: { // GLFW_CURSOR_HIDDEN
              err('glfwSetInputMode called with GLFW_CURSOR_HIDDEN value not implemented');
              break;
            }
            case 0x00034003: { // GLFW_CURSOR_DISABLED
              win.inputModes[mode] = value;
              Module['canvas'].addEventListener('click', GLFW.onClickRequestPointerLock, true);
              Module['canvas'].requestPointerLock();
              break;
            }
            default: {
              err(`glfwSetInputMode called with unknown value parameter value: ${value}`);
              break;
            }
          }
          break;
        }
        case 0x00033002: { // GLFW_STICKY_KEYS
          err('glfwSetInputMode called with GLFW_STICKY_KEYS mode not implemented');
          break;
        }
        case 0x00033003: { // GLFW_STICKY_MOUSE_BUTTONS
          err('glfwSetInputMode called with GLFW_STICKY_MOUSE_BUTTONS mode not implemented');
          break;
        }
        case 0x00033004: { // GLFW_LOCK_KEY_MODS
          err('glfwSetInputMode called with GLFW_LOCK_KEY_MODS mode not implemented');
          break;
        }
        case 0x000330005: { // GLFW_RAW_MOUSE_MOTION
          err('glfwSetInputMode called with GLFW_RAW_MOUSE_MOTION mode not implemented');
          break;
        }
        default: {
          err(`glfwSetInputMode called with unknown mode parameter value: ${mode}`);
          break;
        }
      }
    },

    getKey: (winid, key) => {
      var win = GLFW.WindowFromId(winid);
      if (!win) return 0;
      return win.keys[key];
    },

    getMouseButton: (winid, button) => {
      var win = GLFW.WindowFromId(winid);
      if (!win) return 0;
      return (win.buttons & (1 << button)) > 0;
    },

    getCursorPos: (winid, x, y) => {
      {{{ makeSetValue('x', '0', 'Browser.mouseX', 'double') }}};
      {{{ makeSetValue('y', '0', 'Browser.mouseY', 'double') }}};
    },

    getMousePos: (winid, x, y) => {
      {{{ makeSetValue('x', '0', 'Browser.mouseX', 'i32') }}};
      {{{ makeSetValue('y', '0', 'Browser.mouseY', 'i32') }}};
    },

    setCursorPos: (winid, x, y) => {
    },

    getWindowPos: (winid, x, y) => {
      var wx = 0;
      var wy = 0;

      var win = GLFW.WindowFromId(winid);
      if (win) {
        wx = win.x;
        wy = win.y;
      }

      if (x) {
        {{{ makeSetValue('x', '0', 'wx', 'i32') }}};
      }

      if (y) {
        {{{ makeSetValue('y', '0', 'wy', 'i32') }}};
      }
    },

    setWindowPos: (winid, x, y) => {
      var win = GLFW.WindowFromId(winid);
      if (!win) return;
      win.x = x;
      win.y = y;
    },

    getWindowSize: (winid, width, height) => {
      var ww = 0;
      var wh = 0;

      var win = GLFW.WindowFromId(winid);
      if (win) {
        ww = win.width;
        wh = win.height;
      }

      if (width) {
        {{{ makeSetValue('width', '0', 'ww', 'i32') }}};
      }

      if (height) {
        {{{ makeSetValue('height', '0', 'wh', 'i32') }}};
      }
    },

    setWindowSize: (winid, width, height) => {
      var win = GLFW.WindowFromId(winid);
      if (!win) return;

      if (GLFW.active.id == win.id) {
        if (width == screen.width && height == screen.height) {
          Browser.requestFullscreen();
        } else {
          Browser.exitFullscreen();
          Browser.setCanvasSize(width, height);
          win.width = width;
          win.height = height;
        }
      }

      if (win.windowSizeFunc) {
#if USE_GLFW == 2
        {{{ makeDynCall('vii', 'win.windowSizeFunc') }}}(width, height);
#endif
#if USE_GLFW == 3
        {{{ makeDynCall('viii', 'win.windowSizeFunc') }}}(win.id, width, height);
#endif
      }
    },

    createWindow: (width, height, title, monitor, share) => {
      var i, id;
      for (i = 0; i < GLFW.windows.length && GLFW.windows[i] !== null; i++) {
        // no-op
      }

      // id for window
      id = i + 1;

      // not valid
      if (width <= 0 || height <= 0) return 0;
      var canvasID = 'canvas' + (id - 1);
      var ctxID = 'ctx' + (id - 1);

      if (!document.getElementById('canvas')) {
        mainCanvas = document.createElement('canvas');
        mainCanvas.id = 'canvas';
        mainCanvas.width = width;
        mainCanvas.height = height;
        Module['canvas'] = mainCanvas;
      }


      var useWebGL = GLFW.hints[0x00022001] > 0; // Use WebGL when we are told to based on GLFW_CLIENT_API
      if (useWebGL) {
        var contextAttributes = {
          antialias: (GLFW.hints[0x0002100D] > 1), // GLFW_SAMPLES
          depth: (GLFW.hints[0x00021005] > 0),     // GLFW_DEPTH_BITS
          stencil: (GLFW.hints[0x00021006] > 0),   // GLFW_STENCIL_BITS
          alpha: (GLFW.hints[0x00021004] > 0),      // GLFW_ALPHA_BITS
        }
#if OFFSCREEN_FRAMEBUFFER
        // TODO: Make GLFW explicitly aware of whether it is being proxied or not, and set these to true only when proxying is being performed.
        GL.enableOffscreenFramebufferAttributes(contextAttributes);
#endif

        if (Module['ctx'] === undefined)
          Module['ctx'] = _emscripten_webgl_do_create_context(stringToNewUTF8('#canvas'), contextAttributes);


        if (id <= 1) {
          Module['canvas0'] = Module['canvas'];
          Module['ctx0'] = Module['ctx'];
          _emscripten_webgl_make_context_current(Module['ctx0']);
        } else {
          var canvasElement = document.getElementById(canvasID);
          if (!canvasElement) {
            canvasElement = document.createElement('canvas');
            canvasElement.id = canvasID;
            canvasElement.width = width;
            canvasElement.height = height;
            canvasElement.style.display = "none";

            var body = document.getElementsByTagName("body")[0];
            body.appendChild(canvasElement);
          }

          Module[canvasID] = canvasElement;
          Module[ctxID] = _emscripten_webgl_do_create_context(stringToNewUTF8('#' + canvasID), contextAttributes);
          _emscripten_webgl_make_context_current(Module[ctxID]);
        }
      } else {
        Browser.init();
      }

      if (monitor) {
        Browser.requestFullscreen();
      } else {
        Browser.setCanvasSize(width, height);
      }

      // Create context when there are no existing alive windows
      for (i = 0; i < GLFW.windows.length && GLFW.windows[i] == null; i++) {
        // no-op
      }

      // If context creation failed, do not return a valid window
      if (!Module[ctxID] && useWebGL) return 0;

      // Get non alive id
      var win = new GLFW_Window(id, width, height, title, monitor, share);

      // Set window to array
      if (id - 1 == GLFW.windows.length) {
        GLFW.windows.push(win);
      } else {
        GLFW.windows[id - 1] = win;
      }

      GLFW.active = win;
      return win.id;
    },

    destroyWindow: (winid) => {
      var win = GLFW.WindowFromId(winid);
      if (!win) return;

#if USE_GLFW == 3
      if (win.windowCloseFunc) {
        {{{ makeDynCall('vi', 'win.windowCloseFunc') }}}(win.id);
      }
#endif

      GLFW.windows[win.id - 1] = null;
      if (GLFW.active.id == win.id)
        GLFW.active = null;

      // Destroy context when no alive windows
      for (var i = 0; i < GLFW.windows.length; i++)
        if (GLFW.windows[i] !== null) return;

      Module.ctx = Browser.destroyContext(Module['canvas'], true, true);
    },

    swapBuffers: (winid) => {
    },

    GLFW2ParamToGLFW3Param: (param) => {
      var table = {
        0x00030001:0, // GLFW_MOUSE_CURSOR
        0x00030002:0, // GLFW_STICKY_KEYS
        0x00030003:0, // GLFW_STICKY_MOUSE_BUTTONS
        0x00030004:0, // GLFW_SYSTEM_KEYS
        0x00030005:0, // GLFW_KEY_REPEAT
        0x00030006:0, // GLFW_AUTO_POLL_EVENTS
        0x00020001:0, // GLFW_OPENED
        0x00020002:0, // GLFW_ACTIVE
        0x00020003:0, // GLFW_ICONIFIED
        0x00020004:0, // GLFW_ACCELERATED
        0x00020005:0x00021001, // GLFW_RED_BITS
        0x00020006:0x00021002, // GLFW_GREEN_BITS
        0x00020007:0x00021003, // GLFW_BLUE_BITS
        0x00020008:0x00021004, // GLFW_ALPHA_BITS
        0x00020009:0x00021005, // GLFW_DEPTH_BITS
        0x0002000A:0x00021006, // GLFW_STENCIL_BITS
        0x0002000B:0x0002100F, // GLFW_REFRESH_RATE
        0x0002000C:0x00021007, // GLFW_ACCUM_RED_BITS
        0x0002000D:0x00021008, // GLFW_ACCUM_GREEN_BITS
        0x0002000E:0x00021009, // GLFW_ACCUM_BLUE_BITS
        0x0002000F:0x0002100A, // GLFW_ACCUM_ALPHA_BITS
        0x00020010:0x0002100B, // GLFW_AUX_BUFFERS
        0x00020011:0x0002100C, // GLFW_STEREO
        0x00020012:0, // GLFW_WINDOW_NO_RESIZE
        0x00020013:0x0002100D, // GLFW_FSAA_SAMPLES
        0x00020014:0x00022002, // GLFW_OPENGL_VERSION_MAJOR
        0x00020015:0x00022003, // GLFW_OPENGL_VERSION_MINOR
        0x00020016:0x00022006, // GLFW_OPENGL_FORWARD_COMPAT
        0x00020017:0x00022007, // GLFW_OPENGL_DEBUG_CONTEXT
        0x00020018:0x00022008, // GLFW_OPENGL_PROFILE
      };
      return table[param];
    }
  },

/*******************************************************************************
 * GLFW FUNCTIONS
 ******************************************************************************/
  glfwInit__deps: ['emscripten_get_device_pixel_ratio', 'malloc', 'free'],
  glfwInit: () => {
    if (GLFW.windows) return 1; // GL_TRUE

    GLFW.initialTime = GLFW.getTime();
    GLFW.hints = GLFW.defaultHints;
    GLFW.windows = new Array()
    GLFW.active = null;
    GLFW.scale  = _emscripten_get_device_pixel_ratio();


    window.addEventListener("gamepadconnected", GLFW.onGamepadConnected, true);
    window.addEventListener("gamepaddisconnected", GLFW.onGamepadDisconnected, true);
    window.addEventListener("keydown", GLFW.onKeydown, true);
    window.addEventListener("keypress", GLFW.onKeyPress, true);
    window.addEventListener("keyup", GLFW.onKeyup, true);
    window.addEventListener("blur", GLFW.onBlur, true);
    // from https://stackoverflow.com/a/70514686/7484780 . maybe add this to browser.js?
    // no idea how to remove this listener.
    (function updatePixelRatio(){
      window.matchMedia("(resolution: " + window.devicePixelRatio + "dppx)")
      .addEventListener('change', updatePixelRatio, {once: true});
      GLFW.onWindowContentScaleChanged(_emscripten_get_device_pixel_ratio());
      })();
    Module["canvas"].addEventListener("touchmove", GLFW.onMousemove, true);
    Module["canvas"].addEventListener("touchstart", GLFW.onMouseButtonDown, true);
    Module["canvas"].addEventListener("touchcancel", GLFW.onMouseButtonUp, true);
    Module["canvas"].addEventListener("touchend", GLFW.onMouseButtonUp, true);
    Module["canvas"].addEventListener("mousemove", GLFW.onMousemove, true);
    Module["canvas"].addEventListener("mousedown", GLFW.onMouseButtonDown, true);
    Module["canvas"].addEventListener("mouseup", GLFW.onMouseButtonUp, true);
    Module["canvas"].addEventListener('wheel', GLFW.onMouseWheel, true);
    Module["canvas"].addEventListener('mousewheel', GLFW.onMouseWheel, true);
    Module["canvas"].addEventListener('mouseenter', GLFW.onMouseenter, true);
    Module["canvas"].addEventListener('mouseleave', GLFW.onMouseleave, true);
    Module["canvas"].addEventListener('drop', GLFW.onDrop, true);
    Module["canvas"].addEventListener('dragover', GLFW.onDragover, true);

    Browser.resizeListeners.push((width, height) => {
       GLFW.onCanvasResize(width, height);
    });
    return 1; // GL_TRUE
  },

  glfwTerminate: () => {
    window.removeEventListener("gamepadconnected", GLFW.onGamepadConnected, true);
    window.removeEventListener("gamepaddisconnected", GLFW.onGamepadDisconnected, true);
    window.removeEventListener("keydown", GLFW.onKeydown, true);
    window.removeEventListener("keypress", GLFW.onKeyPress, true);
    window.removeEventListener("keyup", GLFW.onKeyup, true);
    window.removeEventListener("blur", GLFW.onBlur, true);
    Module["canvas"].removeEventListener("touchmove", GLFW.onMousemove, true);
    Module["canvas"].removeEventListener("touchstart", GLFW.onMouseButtonDown, true);
    Module["canvas"].removeEventListener("touchcancel", GLFW.onMouseButtonUp, true);
    Module["canvas"].removeEventListener("touchend", GLFW.onMouseButtonUp, true);
    Module["canvas"].removeEventListener("mousemove", GLFW.onMousemove, true);
    Module["canvas"].removeEventListener("mousedown", GLFW.onMouseButtonDown, true);
    Module["canvas"].removeEventListener("mouseup", GLFW.onMouseButtonUp, true);
    Module["canvas"].removeEventListener('wheel', GLFW.onMouseWheel, true);
    Module["canvas"].removeEventListener('mousewheel', GLFW.onMouseWheel, true);
    Module["canvas"].removeEventListener('mouseenter', GLFW.onMouseenter, true);
    Module["canvas"].removeEventListener('mouseleave', GLFW.onMouseleave, true);
    Module["canvas"].removeEventListener('drop', GLFW.onDrop, true);
    Module["canvas"].removeEventListener('dragover', GLFW.onDragover, true);


    Module["canvas"].width = Module["canvas"].height = 1;
    GLFW.windows = null;
    GLFW.active = null;
  },

  glfwGetVersion: (major, minor, rev) => {
#if USE_GLFW == 2
    {{{ makeSetValue('major', '0', '2', 'i32') }}};
    {{{ makeSetValue('minor', '0', '7', 'i32') }}};
    {{{ makeSetValue('rev', '0', '7', 'i32') }}};
#endif

#if USE_GLFW == 3
    {{{ makeSetValue('major', '0', '3', 'i32') }}};
    {{{ makeSetValue('minor', '0', '2', 'i32') }}};
    {{{ makeSetValue('rev', '0', '1', 'i32') }}};
#endif
  },

  glfwPollEvents: () => {},

  glfwWaitEvents: () => {},

  glfwGetTime: () => GLFW.getTime() - GLFW.initialTime,

  glfwSetTime: (time) => {
    GLFW.initialTime = GLFW.getTime() - time;
  },

  glfwExtensionSupported__deps: ['glGetString'],
  glfwExtensionSupported: (extension) => {
    if (!GLFW.extensions) {
      GLFW.extensions = UTF8ToString(_glGetString(0x1F03)).split(' ');
    }

    if (GLFW.extensions.includes(extension)) return 1;

    // extensions from GLEmulations do not come unprefixed
    // so, try with prefix
    return (GLFW.extensions.includes("GL_" + extension));
  },

  glfwSwapInterval__deps: ['emscripten_set_main_loop_timing'],
  glfwSwapInterval: (interval) => {
    interval = Math.abs(interval); // GLFW uses negative values to enable GLX_EXT_swap_control_tear, which we don't have, so just treat negative and positive the same.
    if (interval == 0) _emscripten_set_main_loop_timing({{{ cDefs.EM_TIMING_SETTIMEOUT }}}, 0);
    else _emscripten_set_main_loop_timing({{{ cDefs.EM_TIMING_RAF }}}, interval);
  },

#if USE_GLFW == 3
  glfwGetVersionString: () => {
    if (!GLFW.versionString) {
      GLFW.versionString = stringToNewUTF8("3.2.1 JS WebGL Emscripten");
    }
    return GLFW.versionString;
  },

  glfwSetErrorCallback: (cbfun) => {
    var prevcbfun = GLFW.errorFunc;
    GLFW.errorFunc = cbfun;
    return prevcbfun;
  },

  glfwWaitEventsTimeout: (timeout) => {},

  glfwPostEmptyEvent: () => {},

  glfwGetMonitors__deps: ['malloc'],
  glfwGetMonitors: (count) => {
    {{{ makeSetValue('count', '0', '1', 'i32') }}};
    if (!GLFW.monitors) {
      GLFW.monitors = _malloc({{{ POINTER_SIZE }}});
      {{{ makeSetValue('GLFW.monitors', '0', '1', 'i32') }}};
    }
    return GLFW.monitors;
  },

  glfwGetPrimaryMonitor: () => 1,

  glfwGetMonitorPos: (monitor, x, y) => {
    {{{ makeSetValue('x', '0', '0', 'i32') }}};
    {{{ makeSetValue('y', '0', '0', 'i32') }}};
  },

  glfwGetMonitorWorkarea: (monitor, x, y, w, h) => {
    {{{ makeSetValue('x', '0', '0', 'i32') }}};
    {{{ makeSetValue('y', '0', '0', 'i32') }}};

    {{{ makeSetValue('w', '0', 'screen.availWidth', 'i32') }}};
    {{{ makeSetValue('h', '0', 'screen.availHeight', 'i32') }}};
  },

  glfwGetMonitorPhysicalSize: (monitor, width, height) => {
    // AFAIK there is no way to do this in javascript
    // Maybe with platform specific ccalls?
    //
    // Lets report 0 now which is wrong as it can get for end user.
    {{{ makeSetValue('width', '0', '0', 'i32') }}};
    {{{ makeSetValue('height', '0', '0', 'i32') }}};
  },

  glfwGetMonitorContentScale: (monitor, x, y) => {
    {{{ makeSetValue('x', '0', 'GLFW.scale', 'float') }}};
    {{{ makeSetValue('y', '0', 'GLFW.scale', 'float') }}};
  },

  glfwGetMonitorName: (mon) => {
    if (!GLFW.monitorString) {
      GLFW.monitorString = stringToNewUTF8("HTML5 WebGL Canvas");
    }
    return GLFW.monitorString;
  },

  glfwSetMonitorCallback: (cbfun) => {
    var prevcbfun = GLFW.monitorFunc;
    GLFW.monitorFunc = cbfun;
    return prevcbfun;
  },

  // TODO: implement
  glfwGetVideoModes: (monitor, count) => {
    {{{ makeSetValue('count', '0', '0', 'i32') }}};
    return 0;
  },

  // TODO: implement
  glfwGetVideoMode: (monitor) => 0,

  // TODO: implement
  glfwSetGamma: (monitor, gamma) => {},

  glfwGetGammaRamp: (monitor) => { throw "glfwGetGammaRamp not implemented."; },

  glfwSetGammaRamp: (monitor, ramp) => { throw "glfwSetGammaRamp not implemented."; },

  glfwDefaultWindowHints: () => {
    GLFW.hints = GLFW.defaultHints;
  },

  glfwWindowHint: (target, hint) => {
    GLFW.hints[target] = hint;
  },

  glfwWindowHintString: (hint, value) => {
    // from glfw docs -> we just ignore this.
    // Some hints are platform specific.  These may be set on any platform but they
    // will only affect their specific platform.  Other platforms will ignore them.
  },

  glfwCreateWindow: (width, height, title, monitor, share) => GLFW.createWindow(width, height, title, monitor, share),

  glfwDestroyWindow: (winid) => GLFW.destroyWindow(winid),

  glfwWindowShouldClose: (winid) => {
    var win = GLFW.WindowFromId(winid);
    if (!win) return 0;
    return win.shouldClose;
  },

  glfwSetWindowShouldClose: (winid, value) => {
    var win = GLFW.WindowFromId(winid);
    if (!win) return;
    win.shouldClose = value;
  },

  glfwSetWindowTitle: (winid, title) => GLFW.setWindowTitle(winid, title),

  glfwGetWindowPos: (winid, x, y) => GLFW.getWindowPos(winid, x, y),

  glfwSetWindowPos: (winid, x, y) => GLFW.setWindowPos(winid, x, y),

  glfwGetWindowSize: (winid, width, height) => GLFW.getWindowSize(winid, width, height),

  glfwSetWindowSize: (winid, width, height) => GLFW.setWindowSize(winid, width, height),

  glfwGetFramebufferSize: (winid, width, height) => {
    var ww = 0;
    var wh = 0;

    var win = GLFW.WindowFromId(winid);
    if (win) {
      ww = win.width;
      wh = win.height;
    }

    if (width) {
      {{{ makeSetValue('width', '0', 'ww', 'i32') }}};
    }

    if (height) {
      {{{ makeSetValue('height', '0', 'wh', 'i32') }}};
    }
  },

  glfwGetWindowContentScale: (winid, x, y) => {
    // winid doesn't matter. all windows will use same scale anyway.
    // hope i used this makeSetValue correctly
    {{{ makeSetValue('x', '0', 'GLFW.scale', 'float') }}};
    {{{ makeSetValue('y', '0', 'GLFW.scale', 'float') }}};
  },

  glfwGetWindowOpacity: (winid) => 1.0,

  glfwSetWindowOpacity: (winid, opacity) => { /* error */ },

  glfwIconifyWindow: (winid) => {
#if ASSERTIONS
    warnOnce('glfwIconifyWindow is not implemented');
#endif
  },

  glfwRestoreWindow: (winid) => {
#if ASSERTIONS
    warnOnce('glfwRestoreWindow is not implemented');
#endif
  },

  glfwShowWindow: (winid) => {},

  glfwHideWindow: (winid) => {},

  glfwGetWindowMonitor: (winid) => {
    var win = GLFW.WindowFromId(winid);
    if (!win) return 0;
    return win.monitor;
  },

  glfwGetWindowAttrib: (winid, attrib) => {
    var win = GLFW.WindowFromId(winid);
    if (!win) return 0;
    return win.attributes[attrib];
  },

  glfwSetWindowAttrib: (winid, attrib, value) => {
    var win = GLFW.WindowFromId(winid);
    if (!win) return;
    win.attributes[attrib] = value;
  },

  glfwSetWindowUserPointer: (winid, ptr) => {
    var win = GLFW.WindowFromId(winid);
    if (!win) return;
    win.userptr = ptr;
  },

  glfwGetWindowUserPointer: (winid) => {
    var win = GLFW.WindowFromId(winid);
    if (!win) return 0;
    return win.userptr;
  },

  glfwSetWindowPosCallback: (winid, cbfun) => {
    var win = GLFW.WindowFromId(winid);
    if (!win) return null;
    var prevcbfun = win.windowPosFunc;
    win.windowPosFunc = cbfun;
    return prevcbfun;
  },

  glfwSetWindowSizeCallback: (winid, cbfun) => GLFW.setWindowSizeCallback(winid, cbfun),

  glfwSetWindowCloseCallback: (winid, cbfun) => GLFW.setWindowCloseCallback(winid, cbfun),

  glfwSetWindowRefreshCallback: (winid, cbfun) => GLFW.setWindowRefreshCallback(winid, cbfun),

  glfwSetWindowFocusCallback: (winid, cbfun) => {
    var win = GLFW.WindowFromId(winid);
    if (!win) return null;
    var prevcbfun = win.windowFocusFunc;
    win.windowFocusFunc = cbfun;
    return prevcbfun;
  },

  glfwSetWindowIconifyCallback: (winid, cbfun) => {
    var win = GLFW.WindowFromId(winid);
    if (!win) return null;
    var prevcbfun = win.windowIconifyFunc;
    win.windowIconifyFunc = cbfun;
    return prevcbfun;
  },

  glfwSetWindowMaximizeCallback: (winid, cbfun) => {
    var win = GLFW.WindowFromId(winid);
    if (!win) return null;
    var prevcbfun = win.windowMaximizeFunc;
    win.windowMaximizeFunc = cbfun;
    return prevcbfun;
  },

  glfwSetWindowIcon: (winid, count, images) => {},

  glfwSetWindowSizeLimits: (winid, minwidth, minheight, maxwidth, maxheight) => {},

  glfwSetWindowAspectRatio: (winid, numer, denom) => {},

  glfwGetWindowFrameSize: (winid, left, top, right, bottom) => { throw "glfwGetWindowFrameSize not implemented."; },

  glfwMaximizeWindow: (winid) => {},

  glfwFocusWindow: (winid) => {},

  glfwRequestWindowAttention: (winid) => {}, // maybe do window.focus()?

  glfwSetWindowMonitor: (winid, monitor, xpos, ypos, width, height, refreshRate) => { throw "glfwSetWindowMonitor not implemented."; },

  glfwCreateCursor: (image, xhot, yhot) => {},

  glfwCreateStandardCursor: (shape) => {},

  glfwDestroyCursor: (cursor) => {},

  glfwSetCursor: (winid, cursor) => {},

  glfwSetFramebufferSizeCallback: (winid, cbfun) => {
    var win = GLFW.WindowFromId(winid);
    if (!win) return null;
    var prevcbfun = win.framebufferSizeFunc;
    win.framebufferSizeFunc = cbfun;
    return prevcbfun;
  },

  glfwSetWindowContentScaleCallback: (winid, cbfun) => {
    var win = GLFW.WindowFromId(winid);
    if (!win) return null;
    var prevcbfun = win.windowContentScaleFunc;
    win.windowContentScaleFunc = cbfun;
    return prevcbfun;
  },

  glfwGetInputMode: (winid, mode) => {
    var win = GLFW.WindowFromId(winid);
    if (!win) return;

    switch (mode) {
      case 0x00033001: { // GLFW_CURSOR
        if (Browser.pointerLock) {
          win.inputModes[mode] = 0x00034003; // GLFW_CURSOR_DISABLED
        } else {
          win.inputModes[mode] = 0x00034001; // GLFW_CURSOR_NORMAL
        }
      }
    }

    return win.inputModes[mode];
  },

  glfwSetInputMode: (winid, mode, value) => {
    GLFW.setInputMode(winid, mode, value);
  },

  glfwRawMouseMotionSupported: () => 0,

  glfwGetKey: (winid, key) => GLFW.getKey(winid, key),

  glfwGetKeyName: (key, scancode) => { throw "glfwGetKeyName not implemented."; },

  glfwGetKeyScancode: (key) => { throw "glfwGetKeyScancode not implemented."; },

  glfwGetMouseButton: (winid, button) => GLFW.getMouseButton(winid, button),

  glfwGetCursorPos: (winid, x, y) => GLFW.getCursorPos(winid, x, y),

  // I believe it is not possible to move the mouse with javascript
  glfwSetCursorPos: (winid, x, y) => GLFW.setCursorPos(winid, x, y),

  glfwSetKeyCallback: (winid, cbfun) => GLFW.setKeyCallback(winid, cbfun),

  glfwSetCharCallback: (winid, cbfun) => GLFW.setCharCallback(winid, cbfun),

  glfwSetCharModsCallback: (winid, cbfun) => { throw "glfwSetCharModsCallback not implemented."; },

  glfwSetMouseButtonCallback: (winid, cbfun) => GLFW.setMouseButtonCallback(winid, cbfun),

  glfwSetCursorPosCallback: (winid, cbfun) => GLFW.setCursorPosCallback(winid, cbfun),

  glfwSetCursorEnterCallback: (winid, cbfun) => {
    var win = GLFW.WindowFromId(winid);
    if (!win) return null;
    var prevcbfun = win.cursorEnterFunc;
    win.cursorEnterFunc = cbfun;
    return prevcbfun;
  },

  glfwSetScrollCallback: (winid, cbfun) => GLFW.setScrollCallback(winid, cbfun),

  glfwVulkanSupported: () => 0,

  glfwSetDropCallback: (winid, cbfun) => GLFW.setDropCallback(winid, cbfun),

  glfwGetTimerValue: () => { throw "glfwGetTimerValue is not implemented."; },

  glfwGetTimerFrequency: () => { throw "glfwGetTimerFrequency is not implemented."; },

  glfwGetRequiredInstanceExtensions: (count) => { throw "glfwGetRequiredInstanceExtensions is not implemented."; },

  glfwJoystickPresent: (joy) => {
    GLFW.refreshJoysticks();

    return GLFW.joys[joy] !== undefined;
  },

  glfwGetJoystickAxes: (joy, count) => {
    GLFW.refreshJoysticks();

    var state = GLFW.joys[joy];
    if (!state || !state.axes) {
      {{{ makeSetValue('count', '0', '0', 'i32') }}};
      return;
    }

    {{{ makeSetValue('count', '0', 'state.axesCount', 'i32') }}};
    return state.axes;
  },

  glfwGetJoystickButtons: (joy, count) => {
    GLFW.refreshJoysticks();

    var state = GLFW.joys[joy];
    if (!state || !state.buttons) {
      {{{ makeSetValue('count', '0', '0', 'i32') }}};
      return;
    }

    {{{ makeSetValue('count', '0', 'state.buttonsCount', 'i32') }}};
    return state.buttons;
  },

  glfwGetJoystickHats: (joy, count) => { throw "glfwGetJoystickHats is not implemented"; },

  glfwGetJoystickName: (joy) => {
    if (GLFW.joys[joy]) {
      return GLFW.joys[joy].id;
    }
    return 0;
  },

  glfwGetJoystickGUID: (jid) => { throw "glfwGetJoystickGUID not implemented"; },

  glfwSetJoystickUserPointer: (jid, ptr) => { throw "glfwSetJoystickUserPointer not implemented"; },

  glfwGetJoystickUserPointer: (jid) => { throw "glfwGetJoystickUserPointer not implemented"; },

  glfwJoystickIsGamepad: (jid) => { throw "glfwJoystickIsGamepad not implemented"; },

  glfwSetJoystickCallback: (cbfun) => GLFW.setJoystickCallback(cbfun),

  glfwSetClipboardString: (win, string) => {},

  glfwGetClipboardString: (win) => {},

<<<<<<< HEAD
  glfwMakeContextCurrent: function(winid) {
    if (winid !== null && GLFW.windows !== null) {
      for (var i in GLFW.windows) {
        if (GLFW.windows[i].id == winid) {
          Module['ctx'] = Module['ctx' + (winid - 1)];
          break;
        }
      }
    } else {
        Module['ctx'] = Module['ctx0'];
    }
    GL.makeContextCurrent(Module['ctx']);
  },
=======
  glfwMakeContextCurrent: (winid) => {},
>>>>>>> 0be5b609

  glfwGetCurrentContext: () => GLFW.active ? GLFW.active.id : 0,

  glfwSwapBuffers: (winid) => GLFW.swapBuffers(winid),

#elif USE_GLFW == 2
  glfwOpenWindow: (width, height, redbits, greenbits, bluebits, alphabits, depthbits, stencilbits, mode) => {
    GLFW.hints[0x00021001] = redbits;     // GLFW_RED_BITS
    GLFW.hints[0x00021002] = greenbits;   // GLFW_GREEN_BITS
    GLFW.hints[0x00021003] = bluebits;    // GLFW_BLUE_BITS
    GLFW.hints[0x00021004] = alphabits;   // GLFW_ALPHA_BITS
    GLFW.hints[0x00021005] = depthbits;   // GLFW_DEPTH_BITS
    GLFW.hints[0x00021006] = stencilbits; // GLFW_STENCIL_BITS
    GLFW.createWindow(width, height, "GLFW2 Window", 0, 0);
    return 1; // GL_TRUE
  },

  glfwCloseWindow: () => GLFW.destroyWindow(GLFW.active.id),

  glfwOpenWindowHint: (target, hint) => {
    target = GLFW.GLFW2ParamToGLFW3Param(target);
    GLFW.hints[target] = hint;
  },

  glfwGetWindowSize_v2: (width, height) => GLFW.getWindowSize(GLFW.active.id, width, height),

  glfwSetWindowSize_v2: (width, height) => GLFW.setWindowSize(GLFW.active.id, width, height),

  glfwSetWindowPos_v2: (x, y) => GLFW.setWindowPos(GLFW.active.id, x, y),

  glfwSetWindowTitle_v2: (title) => GLFW.setWindowTitle(GLFW.active.id, title),

  glfwIconifyWindow_v2: () => {
#if ASSERTIONS
    warnOnce('glfwIconifyWindow is not implemented');
#endif
  },

  glfwRestoreWindow_v2: () => {
#if ASSERTIONS
    warnOnce('glfwRestoreWindow is not implemented');
#endif
  },

  glfwSwapBuffers_v2: () => GLFW.swapBuffers(GLFW.active.id),

  glfwGetWindowParam: (param) => {
    param = GLFW.GLFW2ParamToGLFW3Param(param);
    return GLFW.hints[param];
  },

  glfwSetWindowSizeCallback_v2: (cbfun) => {
    GLFW.setWindowSizeCallback(GLFW.active.id, cbfun);
  },

  glfwSetWindowCloseCallback_v2: (cbfun) => {
    GLFW.setWindowCloseCallback(GLFW.active.id, cbfun);
  },

  glfwSetWindowRefreshCallback_v2: (cbfun) => GLFW.setWindowRefreshCallback(GLFW.active.id, cbfun),

  glfwGetKey_v2: (key) => GLFW.getKey(GLFW.active.id, key),

  glfwGetMouseButton_v2: (button) => GLFW.getMouseButton(GLFW.active.id, button),

  glfwGetMousePos: (x, y) => {
    GLFW.getMousePos(GLFW.active.id, x, y);
  },

  glfwSetMousePos: (x, y) => {
    GLFW.setCursorPos(GLFW.active.id, x, y);
  },

  glfwGetMouseWheel: () => 0,

  glfwSetMouseWheel: (pos) => {},

  glfwSetKeyCallback_v2: (cbfun) => {
    GLFW.setKeyCallback(GLFW.active.id, cbfun);
  },

  glfwSetCharCallback_v2: (cbfun) => {
    GLFW.setCharCallback(GLFW.active.id, cbfun);
  },

  glfwSetMouseButtonCallback_v2: (cbfun) => {
    GLFW.setMouseButtonCallback(GLFW.active.id, cbfun);
  },

  glfwSetMousePosCallback: (cbfun) => {
    GLFW.setCursorPosCallback(GLFW.active.id, cbfun);
  },

  glfwSetMouseWheelCallback: (cbfun) => {
    GLFW.setScrollCallback(GLFW.active.id, cbfun);
  },

  glfwGetDesktopMode: (mode) => { throw "glfwGetDesktopMode is not implemented."; },

  glfwSleep__deps: ['sleep'],
  glfwSleep: (time) => _sleep(time),

  glfwEnable: (target) => {
    target = GLFW.GLFW2ParamToGLFW3Param(target);
    GLFW.hints[target] = false;
  },

  glfwDisable: (target) => {
    target = GLFW.GLFW2ParamToGLFW3Param(target);
    GLFW.hints[target] = true;
  },

  glfwGetGLVersion: (major, minor, rev) => {
    {{{ makeSetValue('major', '0', '0', 'i32') }}};
    {{{ makeSetValue('minor', '0', '0', 'i32') }}};
    {{{ makeSetValue('rev', '0', '1', 'i32') }}};
  },

  glfwCreateThread: (fun, arg) => {
    {{{ makeDynCall('vi', 'fun') }}}(arg);
    // One single thread
    return 0;
  },

  glfwDestroyThread: (ID) => {},

  glfwWaitThread: (ID, waitmode) => {},

  // One single thread
  glfwGetThreadID: () => 0,

  glfwCreateMutex: () => { throw "glfwCreateMutex is not implemented."; },

  glfwDestroyMutex: (mutex) => { throw "glfwDestroyMutex is not implemented."; },

  glfwLockMutex: (mutex) => { throw "glfwLockMutex is not implemented."; },

  glfwUnlockMutex: (mutex) => { throw "glfwUnlockMutex is not implemented."; },

  glfwCreateCond: () => { throw "glfwCreateCond is not implemented."; },

  glfwDestroyCond: (cond) => { throw "glfwDestroyCond is not implemented."; },

  glfwWaitCond: (cond, mutex, timeout) => { throw "glfwWaitCond is not implemented."; },

  glfwSignalCond: (cond) => { throw "glfwSignalCond is not implemented."; },

  glfwBroadcastCond: (cond) => { throw "glfwBroadcastCond is not implemented."; },

  glfwGetNumberOfProcessors: () => 1, // Threads are disabled anyway…

  glfwReadImage: (name, img, flags) => { throw "glfwReadImage is not implemented."; },

  glfwReadMemoryImage: (data, size, img, flags) => { throw "glfwReadMemoryImage is not implemented."; },

  glfwFreeImage: (img) => { throw "glfwFreeImage is not implemented."; },

  glfwLoadTexture2D: (name, flags) => { throw "glfwLoadTexture2D is not implemented."; },

  glfwLoadMemoryTexture2D: (data, size, flags) => { throw "glfwLoadMemoryTexture2D is not implemented."; },

  glfwLoadTextureImage2D: (img, flags) => { throw "glfwLoadTextureImage2D is not implemented."; },
#endif // GLFW2
};

autoAddDeps(LibraryGLFW, '$GLFW');
addToLibrary(LibraryGLFW);<|MERGE_RESOLUTION|>--- conflicted
+++ resolved
@@ -1674,7 +1674,6 @@
 
   glfwGetClipboardString: (win) => {},
 
-<<<<<<< HEAD
   glfwMakeContextCurrent: function(winid) {
     if (winid !== null && GLFW.windows !== null) {
       for (var i in GLFW.windows) {
@@ -1688,9 +1687,6 @@
     }
     GL.makeContextCurrent(Module['ctx']);
   },
-=======
-  glfwMakeContextCurrent: (winid) => {},
->>>>>>> 0be5b609
 
   glfwGetCurrentContext: () => GLFW.active ? GLFW.active.id : 0,
 
