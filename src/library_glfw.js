--- conflicted
+++ resolved
@@ -615,11 +615,7 @@
 
 #if USE_GLFW == 3
       if (GLFW.active.framebufferSizeFunc) {
-<<<<<<< HEAD
-        {{{ makeDynCall('vpii', 'GLFW.active.framebufferSizeFunc') }}}(GLFW.active.id, GLFW.active.width, GLFW.active.height);
-=======
-        {{{ makeDynCall('viii', 'GLFW.active.framebufferSizeFunc') }}}(GLFW.active.id, GLFW.active.framebufferWidth, GLFW.active.framebufferHeight);
->>>>>>> e38a34c6
+        {{{ makeDynCall('vpii', 'GLFW.active.framebufferSizeFunc') }}}(GLFW.active.id, GLFW.active.framebufferWidth, GLFW.active.framebufferHeight);
       }
 #endif
     },
