/*******************************************************************************
 * EMSCRIPTEN GLFW 2.x-3.x emulation.
 * It tries to emulate the behavior described in
 * http://www.glfw.org/docs/latest/
 *
 * This also implements parts of GLFW 2.x on top of GLFW 3.x.
 *
 * What it does:
 * - Creates a GL context.
 * - Manage keyboard and mouse events.
 * - GL Extensions support.
 *
 * What it does not but should probably do:
 * - Transmit events when glfwPollEvents, glfwWaitEvents or glfwSwapBuffers is
 *    called. Events callbacks are called as soon as event are received.
 * - Joystick support.
 * - Input modes.
 * - Gamma ramps.
 * - Video modes.
 * - Monitors.
 * - Clipboard (not possible from javascript?).
 * - Multiple windows.
 * - Error codes && messages through callback.
 * - Thread emulation. (removed in GLFW3).
 * - Image/Texture I/O support (removed in GLFW 3).
 *
 * Authors:
 * - Jari Vetoniemi <mailroxas@gmail.com>
 * - Éloi Rivard <eloi.rivard@gmail.com>
 * - Thomas Borsos <thomasborsos@gmail.com>
 *
 ******************************************************************************/

var LibraryGLFW = {
  $GLFW__deps: ['emscripten_get_now', '$GL', '$Browser'],
  $GLFW: {

    Window: function(id, width, height, title, monitor, share) {
      this.id = id;
      this.x = 0;
      this.y = 0;
      this.fullscreen = false; // Used to determine if app in fullscreen mode
      this.storedX = 0; // Used to store X before fullscreen
      this.storedY = 0; // Used to store Y before fullscreen
      this.width = width;
      this.height = height;
      this.storedWidth = width; // Used to store width before fullscreen
      this.storedHeight = height; // Used to store height before fullscreen
      this.title = title;
      this.monitor = monitor;
      this.share = share;
      this.attributes = GLFW.hints;
      this.inputModes = {
        0x00033001:0x00034001, // GLFW_CURSOR (GLFW_CURSOR_NORMAL)
        0x00033002:0, // GLFW_STICKY_KEYS
        0x00033003:0, // GLFW_STICKY_MOUSE_BUTTONS
      };
      this.buttons = 0;
      this.keys = new Array();
      this.shouldClose = 0;
      this.title = null;
      this.windowPosFunc = null; // GLFWwindowposfun
      this.windowSizeFunc = null; // GLFWwindowsizefun
      this.windowCloseFunc = null; // GLFWwindowclosefun
      this.windowRefreshFunc = null; // GLFWwindowrefreshfun
      this.windowFocusFunc = null; // GLFWwindowfocusfun
      this.windowIconifyFunc = null; // GLFWwindowiconifyfun
      this.framebufferSizeFunc = null; // GLFWframebuffersizefun
      this.mouseButtonFunc = null; // GLFWmousebuttonfun
      this.cursorPosFunc = null; // GLFWcursorposfun
      this.cursorEnterFunc = null; // GLFWcursorenterfun
      this.scrollFunc = null; // GLFWscrollfun
      this.keyFunc = null; // GLFWkeyfun
      this.charFunc = null; // GLFWcharfun
      this.userptr = null;
    },

    WindowFromId: function(id) {
      if (id <= 0 || !GLFW.windows) return null;
      return GLFW.windows[id - 1];
    },

    errorFunc: null, // GLFWerrorfun
    monitorFunc: null, // GLFWmonitorfun
    active: null, // active window
    windows: null,
    monitors: null,
    monitorString: null,
    versionString: null,
    initialTime: null,
    extensions: null,
    hints: null,
    defaultHints: {
      0x00020001:0, // GLFW_FOCUSED
      0x00020002:0, // GLFW_ICONIFIED
      0x00020003:1, // GLFW_RESIZABLE
      0x00020004:1, // GLFW_VISIBLE
      0x00020005:1, // GLFW_DECORATED

      0x00021001:8, // GLFW_RED_BITS
      0x00021002:8, // GLFW_GREEN_BITS
      0x00021003:8, // GLFW_BLUE_BITS
      0x00021004:8, // GLFW_ALPHA_BITS
      0x00021005:24, // GLFW_DEPTH_BITS
      0x00021006:8, // GLFW_STENCIL_BITS
      0x00021007:0, // GLFW_ACCUM_RED_BITS
      0x00021008:0, // GLFW_ACCUM_GREEN_BITS
      0x00021009:0, // GLFW_ACCUM_BLUE_BITS
      0x0002100A:0, // GLFW_ACCUM_ALPHA_BITS
      0x0002100B:0, // GLFW_AUX_BUFFERS
      0x0002100C:0, // GLFW_STEREO
      0x0002100D:0, // GLFW_SAMPLES
      0x0002100E:0, // GLFW_SRGB_CAPABLE
      0x0002100F:0, // GLFW_REFRESH_RATE

      0x00022001:0x00030001, // GLFW_CLIENT_API (GLFW_OPENGL_API)
      0x00022002:1, // GLFW_CONTEXT_VERSION_MAJOR
      0x00022003:0, // GLFW_CONTEXT_VERSION_MINOR
      0x00022004:0, // GLFW_CONTEXT_REVISION
      0x00022005:0, // GLFW_CONTEXT_ROBUSTNESS
      0x00022006:0, // GLFW_OPENGL_FORWARD_COMPAT
      0x00022007:0, // GLFW_OPENGL_DEBUG_CONTEXT
      0x00022008:0, // GLFW_OPENGL_PROFILE
    },

/*******************************************************************************
 * DOM EVENT CALLBACKS
 ******************************************************************************/

    /* https://developer.mozilla.org/en/Document_Object_Model_%28DOM%29/KeyboardEvent and GLFW/glfw3.h */
    DOMToGLFWKeyCode: function(keycode) {
      switch (keycode) {
        // these keycodes are only defined for GLFW3, assume they are the same for GLFW2
        case 0x20:return 32; // DOM_VK_SPACE -> GLFW_KEY_SPACE
        case 0xDE:return 39; // DOM_VK_QUOTE -> GLFW_KEY_APOSTROPHE
        case 0xBC:return 44; // DOM_VK_COMMA -> GLFW_KEY_COMMA
        case 0xAD:return 45; // DOM_VK_HYPHEN_MINUS -> GLFW_KEY_MINUS
        case 0xBE:return 46; // DOM_VK_PERIOD -> GLFW_KEY_PERIOD
        case 0xBF:return 47; // DOM_VK_SLASH -> GLFW_KEY_SLASH
        case 0x30:return 48; // DOM_VK_0 -> GLFW_KEY_0
        case 0x31:return 49; // DOM_VK_1 -> GLFW_KEY_1
        case 0x32:return 50; // DOM_VK_2 -> GLFW_KEY_2
        case 0x33:return 51; // DOM_VK_3 -> GLFW_KEY_3
        case 0x34:return 52; // DOM_VK_4 -> GLFW_KEY_4
        case 0x35:return 53; // DOM_VK_5 -> GLFW_KEY_5
        case 0x36:return 54; // DOM_VK_6 -> GLFW_KEY_6
        case 0x37:return 55; // DOM_VK_7 -> GLFW_KEY_7
        case 0x38:return 56; // DOM_VK_8 -> GLFW_KEY_8
        case 0x39:return 57; // DOM_VK_9 -> GLFW_KEY_9
        case 0x3B:return 59; // DOM_VK_SEMICOLON -> GLFW_KEY_SEMICOLON
        case 0x61:return 61; // DOM_VK_EQUALS -> GLFW_KEY_EQUAL
        case 0x41:return 65; // DOM_VK_A -> GLFW_KEY_A
        case 0x42:return 66; // DOM_VK_B -> GLFW_KEY_B
        case 0x43:return 67; // DOM_VK_C -> GLFW_KEY_C
        case 0x44:return 68; // DOM_VK_D -> GLFW_KEY_D
        case 0x45:return 69; // DOM_VK_E -> GLFW_KEY_E
        case 0x46:return 70; // DOM_VK_F -> GLFW_KEY_F
        case 0x47:return 71; // DOM_VK_G -> GLFW_KEY_G
        case 0x48:return 72; // DOM_VK_H -> GLFW_KEY_H
        case 0x49:return 73; // DOM_VK_I -> GLFW_KEY_I
        case 0x4A:return 74; // DOM_VK_J -> GLFW_KEY_J
        case 0x4B:return 75; // DOM_VK_K -> GLFW_KEY_K
        case 0x4C:return 76; // DOM_VK_L -> GLFW_KEY_L
        case 0x4D:return 77; // DOM_VK_M -> GLFW_KEY_M
        case 0x4E:return 78; // DOM_VK_N -> GLFW_KEY_N
        case 0x4F:return 79; // DOM_VK_O -> GLFW_KEY_O
        case 0x50:return 80; // DOM_VK_P -> GLFW_KEY_P
        case 0x51:return 81; // DOM_VK_Q -> GLFW_KEY_Q
        case 0x52:return 82; // DOM_VK_R -> GLFW_KEY_R
        case 0x53:return 83; // DOM_VK_S -> GLFW_KEY_S
        case 0x54:return 84; // DOM_VK_T -> GLFW_KEY_T
        case 0x55:return 85; // DOM_VK_U -> GLFW_KEY_U
        case 0x56:return 86; // DOM_VK_V -> GLFW_KEY_V
        case 0x57:return 87; // DOM_VK_W -> GLFW_KEY_W
        case 0x58:return 88; // DOM_VK_X -> GLFW_KEY_X
        case 0x59:return 89; // DOM_VK_Y -> GLFW_KEY_Y
        case 0x5a:return 90; // DOM_VK_Z -> GLFW_KEY_Z
        case 0xDB:return 91; // DOM_VK_OPEN_BRACKET -> GLFW_KEY_LEFT_BRACKET
        case 0xDC:return 92; // DOM_VK_BACKSLASH -> GLFW_KEY_BACKSLASH
        case 0xDD:return 93; // DOM_VK_CLOSE_BRACKET -> GLFW_KEY_RIGHT_BRACKET
        case 0xC0:return 94; // DOM_VK_BACK_QUOTE -> GLFW_KEY_GRAVE_ACCENT
        
#if USE_GLFW == 2
        //#define GLFW_KEY_SPECIAL      256
        case 0x1B:return (256+1); // DOM_VK_ESCAPE -> GLFW_KEY_ESC
        case 0x70:return (256+2); // DOM_VK_F1 -> GLFW_KEY_F1
        case 0x71:return (256+3); // DOM_VK_F2 -> GLFW_KEY_F2
        case 0x72:return (256+4); // DOM_VK_F3 -> GLFW_KEY_F3
        case 0x73:return (256+5); // DOM_VK_F4 -> GLFW_KEY_F4
        case 0x74:return (256+6); // DOM_VK_F5 -> GLFW_KEY_F5
        case 0x75:return (256+7); // DOM_VK_F6 -> GLFW_KEY_F6
        case 0x76:return (256+8); // DOM_VK_F7 -> GLFW_KEY_F7
        case 0x77:return (256+9); // DOM_VK_F8 -> GLFW_KEY_F8
        case 0x78:return (256+10); // DOM_VK_F9 -> GLFW_KEY_F9
        case 0x79:return (256+11); // DOM_VK_F10 -> GLFW_KEY_F10
        case 0x7A:return (256+12); // DOM_VK_F11 -> GLFW_KEY_F11
        case 0x7B:return (256+13); // DOM_VK_F12 -> GLFW_KEY_F12
        case 0x7C:return (256+14); // DOM_VK_F13 -> GLFW_KEY_F13
        case 0x7D:return (256+15); // DOM_VK_F14 -> GLFW_KEY_F14
        case 0x7E:return (256+16); // DOM_VK_F15 -> GLFW_KEY_F15
        case 0x7F:return (256+17); // DOM_VK_F16 -> GLFW_KEY_F16
        case 0x80:return (256+18); // DOM_VK_F17 -> GLFW_KEY_F17
        case 0x81:return (256+19); // DOM_VK_F18 -> GLFW_KEY_F18
        case 0x82:return (256+20); // DOM_VK_F19 -> GLFW_KEY_F19
        case 0x83:return (256+21); // DOM_VK_F20 -> GLFW_KEY_F20
        case 0x84:return (256+22); // DOM_VK_F21 -> GLFW_KEY_F21
        case 0x85:return (256+23); // DOM_VK_F22 -> GLFW_KEY_F22
        case 0x86:return (256+24); // DOM_VK_F23 -> GLFW_KEY_F23
        case 0x87:return (256+25); // DOM_VK_F24 -> GLFW_KEY_F24
        case 0x88:return (256+26); // 0x88 (not used?) -> GLFW_KEY_F25
        case 0x27:return (256+27); // DOM_VK_RIGHT -> GLFW_KEY_RIGHT
        case 0x25:return (256+28); // DOM_VK_LEFT -> GLFW_KEY_LEFT
        case 0x28:return (256+29); // DOM_VK_DOWN -> GLFW_KEY_DOWN
        case 0x26:return (256+30); // DOM_VK_UP -> GLFW_KEY_UP
        case 0x10:return (256+31); // DOM_VK_SHIFT -> GLFW_KEY_LSHIFT
        // #define GLFW_KEY_RSHIFT       (GLFW_KEY_SPECIAL+32)
        case 0x11:return (256+33); // DOM_VK_CONTROL -> GLFW_KEY_LCTRL
        // #define GLFW_KEY_RCTRL        (GLFW_KEY_SPECIAL+34)
        case 0x12:return (256+35); // DOM_VK_ALT -> GLFW_KEY_LALT
        // #define GLFW_KEY_RALT         (GLFW_KEY_SPECIAL+36)
        case 0x09:return (256+37); // DOM_VK_TAB -> GLFW_KEY_TAB
        case 0x0D:return (256+38); // DOM_VK_RETURN -> GLFW_KEY_ENTER
        case 0x08:return (256+39); // DOM_VK_BACK -> GLFW_KEY_BACKSPACE
        case 0x2D:return (256+40); // DOM_VK_INSERT -> GLFW_KEY_INSERT
        case 0x2E:return (256+41); // DOM_VK_DELETE -> GLFW_KEY_DEL
        case 0x21:return (256+42); // DOM_VK_PAGE_UP -> GLFW_KEY_PAGEUP
        case 0x22:return (256+43); // DOM_VK_PAGE_DOWN -> GLFW_KEY_PAGEDOWN
        case 0x24:return (256+44); // DOM_VK_HOME -> GLFW_KEY_HOME
        case 0x23:return (256+45); // DOM_VK_END -> GLFW_KEY_END
        case 0x60:return (256+46); // DOM_VK_NUMPAD0 -> GLFW_KEY_KP_0
        case 0x61:return (256+47); // DOM_VK_NUMPAD1 -> GLFW_KEY_KP_1
        case 0x62:return (256+48); // DOM_VK_NUMPAD2 -> GLFW_KEY_KP_2
        case 0x63:return (256+49); // DOM_VK_NUMPAD3 -> GLFW_KEY_KP_3
        case 0x64:return (256+50); // DOM_VK_NUMPAD4 -> GLFW_KEY_KP_4
        case 0x65:return (256+51); // DOM_VK_NUMPAD5 -> GLFW_KEY_KP_5
        case 0x66:return (256+52); // DOM_VK_NUMPAD6 -> GLFW_KEY_KP_6
        case 0x67:return (256+53); // DOM_VK_NUMPAD7 -> GLFW_KEY_KP_7
        case 0x68:return (256+54); // DOM_VK_NUMPAD8 -> GLFW_KEY_KP_8
        case 0x69:return (256+55); // DOM_VK_NUMPAD9 -> GLFW_KEY_KP_9
        case 0x6F:return (256+56); // DOM_VK_DIVIDE -> GLFW_KEY_KP_DIVIDE
        case 0x6A:return (256+57); // DOM_VK_MULTIPLY -> GLFW_KEY_KP_MULTIPLY
        case 0x6D:return (256+58); // DOM_VK_SUBTRACT -> GLFW_KEY_KP_SUBTRACT
        case 0x6B:return (256+59); // DOM_VK_ADD -> GLFW_KEY_KP_ADD
        case 0x6E:return (256+60); // DOM_VK_DECIMAL -> GLFW_KEY_KP_DECIMAL
        // #define GLFW_KEY_KP_EQUAL     (GLFW_KEY_SPECIAL+61)
        // #define GLFW_KEY_KP_ENTER     (GLFW_KEY_SPECIAL+62)
        case 0x90:return (256+63); // DOM_VK_NUM_LOCK -> GLFW_KEY_KP_NUM_LOCK
        case 0x14:return (256+64); // DOM_VK_CAPS_LOCK -> GLFW_KEY_CAPS_LOCK
        case 0x91:return (256+65); // DOM_VK_SCROLL_LOCK -> GLFW_KEY_SCROLL_LOCK
        case 0x13:return (256+66); // DOM_VK_PAUSE -> GLFW_KEY_PAUSE
        case 0x5B:return (256+67); // DOM_VK_WIN -> GLFW_KEY_LSUPER
        // #define GLFW_KEY_RSUPER       (GLFW_KEY_SPECIAL+68)
        case 0x5D:return (256+69); // DOM_VK_CONTEXT_MENU -> GLFW_KEY_MENU
#endif

#if USE_GLFW == 3
        case 0x1B:return 256; // DOM_VK_ESCAPE -> GLFW_KEY_ESCAPE
        case 0x0D:return 257; // DOM_VK_RETURN -> GLFW_KEY_ENTER
        case 0x09:return 258; // DOM_VK_TAB -> GLFW_KEY_TAB
        case 0x08:return 259; // DOM_VK_BACK -> GLFW_KEY_BACKSPACE
        case 0x2D:return 260; // DOM_VK_INSERT -> GLFW_KEY_INSERT
        case 0x2E:return 261; // DOM_VK_DELETE -> GLFW_KEY_DELETE
        case 0x27:return 262; // DOM_VK_RIGHT -> GLFW_KEY_RIGHT
        case 0x25:return 263; // DOM_VK_LEFT -> GLFW_KEY_LEFT
        case 0x28:return 264; // DOM_VK_DOWN -> GLFW_KEY_DOWN
        case 0x26:return 265; // DOM_VK_UP -> GLFW_KEY_UP
        case 0x21:return 266; // DOM_VK_PAGE_UP -> GLFW_KEY_PAGE_UP
        case 0x22:return 267; // DOM_VK_PAGE_DOWN -> GLFW_KEY_PAGE_DOWN
        case 0x24:return 268; // DOM_VK_HOME -> GLFW_KEY_HOME
        case 0x23:return 269; // DOM_VK_END -> GLFW_KEY_END
        case 0x14:return 280; // DOM_VK_CAPS_LOCK -> GLFW_KEY_CAPS_LOCK
        case 0x91:return 281; // DOM_VK_SCROLL_LOCK -> GLFW_KEY_SCROLL_LOCK
        case 0x90:return 282; // DOM_VK_NUM_LOCK -> GLFW_KEY_NUM_LOCK
        case 0x2C:return 283; // DOM_VK_SNAPSHOT -> GLFW_KEY_PRINT_SCREEN
        case 0x13:return 284; // DOM_VK_PAUSE -> GLFW_KEY_PAUSE
        case 0x70:return 290; // DOM_VK_F1 -> GLFW_KEY_F1
        case 0x71:return 291; // DOM_VK_F2 -> GLFW_KEY_F2
        case 0x72:return 292; // DOM_VK_F3 -> GLFW_KEY_F3
        case 0x73:return 293; // DOM_VK_F4 -> GLFW_KEY_F4
        case 0x74:return 294; // DOM_VK_F5 -> GLFW_KEY_F5
        case 0x75:return 295; // DOM_VK_F6 -> GLFW_KEY_F6
        case 0x76:return 296; // DOM_VK_F7 -> GLFW_KEY_F7
        case 0x77:return 297; // DOM_VK_F8 -> GLFW_KEY_F8
        case 0x78:return 298; // DOM_VK_F9 -> GLFW_KEY_F9
        case 0x79:return 299; // DOM_VK_F10 -> GLFW_KEY_F10
        case 0x7A:return 300; // DOM_VK_F11 -> GLFW_KEY_F11
        case 0x7B:return 301; // DOM_VK_F12 -> GLFW_KEY_F12
        case 0x7C:return 302; // DOM_VK_F13 -> GLFW_KEY_F13
        case 0x7D:return 303; // DOM_VK_F14 -> GLFW_KEY_F14
        case 0x7E:return 304; // DOM_VK_F15 -> GLFW_KEY_F15
        case 0x7F:return 305; // DOM_VK_F16 -> GLFW_KEY_F16
        case 0x80:return 306; // DOM_VK_F17 -> GLFW_KEY_F17
        case 0x81:return 307; // DOM_VK_F18 -> GLFW_KEY_F18
        case 0x82:return 308; // DOM_VK_F19 -> GLFW_KEY_F19
        case 0x83:return 309; // DOM_VK_F20 -> GLFW_KEY_F20
        case 0x84:return 310; // DOM_VK_F21 -> GLFW_KEY_F21
        case 0x85:return 311; // DOM_VK_F22 -> GLFW_KEY_F22
        case 0x86:return 312; // DOM_VK_F23 -> GLFW_KEY_F23
        case 0x87:return 313; // DOM_VK_F24 -> GLFW_KEY_F24
        case 0x88:return 314; // 0x88 (not used?) -> GLFW_KEY_F25
        case 0x60:return 320; // DOM_VK_NUMPAD0 -> GLFW_KEY_KP_0
        case 0x61:return 321; // DOM_VK_NUMPAD1 -> GLFW_KEY_KP_1
        case 0x62:return 322; // DOM_VK_NUMPAD2 -> GLFW_KEY_KP_2
        case 0x63:return 323; // DOM_VK_NUMPAD3 -> GLFW_KEY_KP_3
        case 0x64:return 324; // DOM_VK_NUMPAD4 -> GLFW_KEY_KP_4
        case 0x65:return 325; // DOM_VK_NUMPAD5 -> GLFW_KEY_KP_5
        case 0x66:return 326; // DOM_VK_NUMPAD6 -> GLFW_KEY_KP_6
        case 0x67:return 327; // DOM_VK_NUMPAD7 -> GLFW_KEY_KP_7
        case 0x68:return 328; // DOM_VK_NUMPAD8 -> GLFW_KEY_KP_8
        case 0x69:return 329; // DOM_VK_NUMPAD9 -> GLFW_KEY_KP_9
        case 0x6E:return 330; // DOM_VK_DECIMAL -> GLFW_KEY_KP_DECIMAL
        case 0x6F:return 331; // DOM_VK_DIVIDE -> GLFW_KEY_KP_DIVIDE
        case 0x6A:return 332; // DOM_VK_MULTIPLY -> GLFW_KEY_KP_MULTIPLY
        case 0x6D:return 333; // DOM_VK_SUBTRACT -> GLFW_KEY_KP_SUBTRACT
        case 0x6B:return 334; // DOM_VK_ADD -> GLFW_KEY_KP_ADD
        // case 0x0D:return 335; // DOM_VK_RETURN -> GLFW_KEY_KP_ENTER (DOM_KEY_LOCATION_RIGHT)
        // case 0x61:return 336; // DOM_VK_EQUALS -> GLFW_KEY_KP_EQUAL (DOM_KEY_LOCATION_RIGHT)
        case 0x10:return 340; // DOM_VK_SHIFT -> GLFW_KEY_LEFT_SHIFT
        case 0x11:return 341; // DOM_VK_CONTROL -> GLFW_KEY_LEFT_CONTROL
        case 0x12:return 342; // DOM_VK_ALT -> GLFW_KEY_LEFT_ALT
        case 0x5B:return 343; // DOM_VK_WIN -> GLFW_KEY_LEFT_SUPER
        // case 0x10:return 344; // DOM_VK_SHIFT -> GLFW_KEY_RIGHT_SHIFT (DOM_KEY_LOCATION_RIGHT)
        // case 0x11:return 345; // DOM_VK_CONTROL -> GLFW_KEY_RIGHT_CONTROL (DOM_KEY_LOCATION_RIGHT)
        // case 0x12:return 346; // DOM_VK_ALT -> GLFW_KEY_RIGHT_ALT (DOM_KEY_LOCATION_RIGHT)
        // case 0x5B:return 347; // DOM_VK_WIN -> GLFW_KEY_RIGHT_SUPER (DOM_KEY_LOCATION_RIGHT)
        case 0x5D:return 348; // DOM_VK_CONTEXT_MENU -> GLFW_KEY_MENU
        // XXX: GLFW_KEY_WORLD_1, GLFW_KEY_WORLD_2 what are these?
#endif
        default:return -1; // GLFW_KEY_UNKNOWN
      };
    },

    getModBits: function(win) {
      var mod = 0;
      if (win.keys[340]) mod |= 0x0001; // GLFW_MOD_SHIFT
      if (win.keys[341]) mod |= 0x0002; // GLFW_MOD_CONTROL
      if (win.keys[342]) mod |= 0x0004; // GLFW_MOD_ALT
      if (win.keys[343]) mod |= 0x0008; // GLFW_MOD_SUPER
      return mod;
    },

    onKeyPress: function(event) {
      if (!GLFW.active || !GLFW.active.charFunc) return;

      // correct unicode charCode is only available with onKeyPress event
      var charCode = event.charCode;
      if (charCode == 0 || (charCode >= 0x00 && charCode <= 0x1F)) return;

#if USE_GLFW == 2
      Runtime.dynCall('vii', GLFW.active.charFunc, [charCode, 1]);
#endif

#if USE_GLFW == 3
      Runtime.dynCall('vii', GLFW.active.charFunc, [GLFW.active.id, charCode]);
#endif
    },

    onKeyChanged: function(event, status) {
      if (!GLFW.active) return;

      var key = GLFW.DOMToGLFWKeyCode(event.keyCode);
      if (key == -1) return;

#if USE_GLFW == 3
      var repeat = status && GLFW.active.keys[key];
#endif
      GLFW.active.keys[key] = status;
      if (!GLFW.active.keyFunc) return;

#if USE_GLFW == 2
      Runtime.dynCall('vii', GLFW.active.keyFunc, [key, status]);
#endif

#if USE_GLFW == 3
      if (repeat) status = 2; // GLFW_REPEAT
      Runtime.dynCall('viiiii', GLFW.active.keyFunc, [GLFW.active.id, key, event.keyCode, status, GLFW.getModBits(GLFW.active)]);
#endif
    },

    onKeydown: function(event) {
      GLFW.onKeyChanged(event, 1); // GLFW_PRESS or GLFW_REPEAT

      // This logic comes directly from the sdl implementation. We cannot
      // call preventDefault on all keydown events otherwise onKeyPress will
      // not get called
      if (event.keyCode === 8 /* backspace */ || event.keyCode === 9 /* tab */) {
        event.preventDefault();
      }
    },

    onKeyup: function(event) {
      GLFW.onKeyChanged(event, 0); // GLFW_RELEASE
    },

    onMousemove: function(event) {
      if (!GLFW.active) return;

      Browser.calculateMouseEvent(event);

      if (event.target != Module["canvas"] || !GLFW.active.cursorPosFunc) return;

#if USE_GLFW == 2
      Runtime.dynCall('vii', GLFW.active.cursorPosFunc, [Browser.mouseX, Browser.mouseY]);
#endif

#if USE_GLFW == 3
      Runtime.dynCall('vidd', GLFW.active.cursorPosFunc, [GLFW.active.id, Browser.mouseX, Browser.mouseY]);
#endif
    },

<<<<<<< HEAD
    DOMToGLFWMouseButton: function(event) {
      // DOM and glfw have different button codes.
      // See http://www.w3schools.com/jsref/event_button.asp.
      var eventButton = event['button'];
      if (eventButton > 0) {
        if (eventButton == 1) {
          eventButton = 2;
        } else {
          eventButton = 1;
        }
      }
      return eventButton;
=======
    onMouseenter: function(event) {
      if (!GLFW.active) return;

      if (event.target != Module["canvas"] || !GLFW.active.cursorEnterFunc) return;

#if USE_GLFW == 3
      Runtime.dynCall('vii', GLFW.active.cursorEnterFunc, [GLFW.active.id, 1]);
#endif
    },

    onMouseleave: function(event) {
      if (!GLFW.active) return;

      if (event.target != Module["canvas"] || !GLFW.active.cursorEnterFunc) return;

#if USE_GLFW == 3
      Runtime.dynCall('vii', GLFW.active.cursorEnterFunc, [GLFW.active.id, 0]);
#endif
>>>>>>> 1b7fcc58
    },

    onMouseButtonChanged: function(event, status) {
      if (!GLFW.active || !GLFW.active.mouseButtonFunc) return;

      Browser.calculateMouseEvent(event);

      if (event.target != Module["canvas"]) return;

      if (status == 1) { // GLFW_PRESS
        try {
          event.target.setCapture();
        } catch (e) {}
      }

      eventButton = GLFW.DOMToGLFWMouseButton(event);

#if USE_GLFW == 2
      Runtime.dynCall('vii', GLFW.active.mouseButtonFunc, [eventButton, status]);
#endif

#if USE_GLFW == 3
      Runtime.dynCall('viiii', GLFW.active.mouseButtonFunc, [GLFW.active.id, eventButton, status, GLFW.getModBits(GLFW.active)]);
#endif
    },

    onMouseButtonDown: function(event) {
      if (!GLFW.active) return;
      GLFW.active.buttons |= (1 << GLFW.DOMToGLFWMouseButton(event));
      GLFW.onMouseButtonChanged(event, 1); // GLFW_PRESS
    },

    onMouseButtonUp: function(event) {
      if (!GLFW.active) return;
      GLFW.active.buttons &= ~(1 << GLFW.DOMToGLFWMouseButton(event));
      GLFW.onMouseButtonChanged(event, 0); // GLFW_RELEASE
    },

    onMouseWheel: function(event) {
      // Note the minus sign that flips browser wheel direction (positive direction scrolls page down) to native wheel direction (positive direction is mouse wheel up)
      var delta = -Browser.getMouseWheelDelta(event);
      delta = (delta == 0) ? 0 : (delta > 0 ? Math.max(delta, 1) : Math.min(delta, -1)); // Quantize to integer so that minimum scroll is at least +/- 1.
      GLFW.wheelPos += delta;

      if (!GLFW.active || !GLFW.active.scrollFunc || event.target != Module['canvas']) return;

#if USE_GLFW == 2
      Runtime.dynCall('vi', GLFW.active.scrollFunc, [GLFW.wheelPos]);
#endif

#if USE_GLFW == 3
      var sx = 0;
      var sy = 0;
      if (event.type == 'mousewheel') {
        sx = event.wheelDeltaX;
        sy = event.wheelDeltaY;
      } else {
        sx = event.deltaX;
        sy = event.deltaY;
      }

      Runtime.dynCall('vidd', GLFW.active.scrollFunc, [GLFW.active.id, sx, sy]);
#endif

      event.preventDefault();
    },

    onCanvasResize: function(width, height) {
      if (!GLFW.active) return;

      var resizeNeeded = true;

      // If the client is requestiong fullscreen mode
      if (document["fullscreen"] || document["fullScreen"] || document["mozFullScreen"] || document["webkitIsFullScreen"]) {
        GLFW.active.storedX = GLFW.active.x;
        GLFW.active.storedY = GLFW.active.y;
        GLFW.active.storedWidth = GLFW.active.width;
        GLFW.active.storedHeight = GLFW.active.height;
        GLFW.active.x = GLFW.active.y = 0;
        GLFW.active.width = screen.width;
        GLFW.active.height = screen.height;
        GLFW.active.fullscreen = true;

      // If the client is reverting from fullscreen mode
      } else if (GLFW.active.fullscreen == true) {
        GLFW.active.x = GLFW.active.storedX;
        GLFW.active.y = GLFW.active.storedY;
        GLFW.active.width = GLFW.active.storedWidth;
        GLFW.active.height = GLFW.active.storedHeight;
        GLFW.active.fullscreen = false;

      // If the width/height values do not match current active window sizes
      } else if (GLFW.active.width != width || GLFW.active.height != height) {
          GLFW.active.width = width;
          GLFW.active.height = height;
      } else {
        resizeNeeded = false;
      }

      // If any of the above conditions were true, we need to resize the canvas
      if (resizeNeeded) {
        // resets the canvas size to counter the aspect preservation of Browser.updateCanvasDimensions
        Browser.setCanvasSize(GLFW.active.width, GLFW.active.height);
        // TODO: Client dimensions (clientWidth/clientHeight) vs pixel dimensions (width/height) of
        // the canvas should drive window and framebuffer size respectfully.
        GLFW.onWindowSizeChanged();
        GLFW.onFramebufferSizeChanged();
      }
    },

    onWindowSizeChanged: function() {
      if (!GLFW.active) return;

      if (!GLFW.active.windowSizeFunc) return;

#if USE_GLFW == 2
      Runtime.dynCall('vii', GLFW.active.windowSizeFunc, [GLFW.active.width, GLFW.active.height]);
#endif

#if USE_GLFW == 3
      Runtime.dynCall('viii', GLFW.active.windowSizeFunc, [GLFW.active.id, GLFW.active.width, GLFW.active.height]);
#endif
    },

    onFramebufferSizeChanged: function() {
      if (!GLFW.active) return;

      if (!GLFW.active.framebufferSizeFunc) return;

#if USE_GLFW == 3
      Runtime.dynCall('viii', GLFW.active.framebufferSizeFunc, [GLFW.active.id, GLFW.active.width, GLFW.active.height]);
#endif
    },

    requestFullscreen: function() {
      var RFS = Module["canvas"]['requestFullscreen'] ||
                Module["canvas"]['mozRequestFullScreen'] ||
                Module["canvas"]['webkitRequestFullScreen'] ||
                (function() {});
      RFS.apply(Module["canvas"], []);
    },

    requestFullScreen: function() {
      Module.printErr('GLFW.requestFullScreen() is deprecated. Please call GLFW.requestFullscreen instead.');
      GLFW.requestFullScreen = function() {
        return GLFW.requestFullscreen();
      }
      return GLFW.requestFullscreen();
    },

    exitFullscreen: function() {
      var CFS = document['exitFullscreen'] ||
                document['cancelFullScreen'] ||
                document['mozCancelFullScreen'] ||
                document['webkitCancelFullScreen'] ||
          (function() {});
      CFS.apply(document, []);
    },

    cancelFullScreen: function() {
      Module.printErr('GLFW.cancelFullScreen() is deprecated. Please call GLFW.exitFullscreen instead.');
      GLFW.cancelFullScreen = function() {
        return GLFW.exitFullscreen();
      }
      return GLFW.exitFullscreen();
    },

    getTime: function() {
      return _emscripten_get_now() / 1000;
    },

    /* GLFW2 wrapping */

    setWindowTitle: function(winid, title) {
      var win = GLFW.WindowFromId(winid);
      if (!win) return;

      win.title = Pointer_stringify(title);
      if (GLFW.active.id == win.id) {
        document.title = win.title;
      }
    },

    setKeyCallback: function(winid, cbfun) {
      var win = GLFW.WindowFromId(winid);
      if (!win) return;
      win.keyFunc = cbfun;
    },

    setCharCallback: function(winid, cbfun) {
      var win = GLFW.WindowFromId(winid);
      if (!win) return;
      win.charFunc = cbfun;
    },

    setMouseButtonCallback: function(winid, cbfun) {
      var win = GLFW.WindowFromId(winid);
      if (!win) return;
      win.mouseButtonFunc = cbfun;
    },

    setCursorPosCallback: function(winid, cbfun) {
      var win = GLFW.WindowFromId(winid);
      if (!win) return;
      win.cursorPosFunc = cbfun;
    },

    setScrollCallback: function(winid, cbfun) {
      var win = GLFW.WindowFromId(winid);
      if (!win) return;
      win.scrollFunc = cbfun;
    },

    setWindowSizeCallback: function(winid, cbfun) {
      var win = GLFW.WindowFromId(winid);
      if (!win) return;
      win.windowSizeFunc = cbfun;
     
#if USE_GLFW == 2
      // As documented in GLFW2 API (http://www.glfw.org/GLFWReference27.pdf#page=22), when size
      // callback function is set, it will be called with the current window size before this
      // function returns.
      // GLFW3 on the over hand doesn't have this behavior (https://github.com/glfw/glfw/issues/62).
      if (!win.windowSizeFunc) return;
      Runtime.dynCall('vii', win.windowSizeFunc, [win.width, win.height]);
#endif
    },

    setWindowCloseCallback: function(winid, cbfun) {
      var win = GLFW.WindowFromId(winid);
      if (!win) return;
      win.windowCloseFunc = cbfun;
    },

    setWindowRefreshCallback: function(winid, cbfun) {
      var win = GLFW.WindowFromId(winid);
      if (!win) return;
      win.windowRefreshFunc = cbfun;
    },

    onClickRequestPointerLock: function(e) {
      if (!Browser.pointerLock && Module['canvas'].requestPointerLock) {
        Module['canvas'].requestPointerLock();
        e.preventDefault();
      }
    },

    setInputMode: function(winid, mode, value) {
      var win = GLFW.WindowFromId(winid);
      if (!win) return;

      switch(mode) {
        case 0x00033001: { // GLFW_CURSOR
          switch(value) {
            case 0x00034001: { // GLFW_CURSOR_NORMAL
              win.inputModes[mode] = value;
              Module['canvas'].removeEventListener('click', GLFW.onClickRequestPointerLock, true);
              Module['canvas'].exitPointerLock();
              break;
            }
            case 0x00034002: { // GLFW_CURSOR_HIDDEN
              console.log("glfwSetInputMode called with GLFW_CURSOR_HIDDEN value not implemented.");
              break;
            }
            case 0x00034003: { // GLFW_CURSOR_DISABLED
              win.inputModes[mode] = value;
              Module['canvas'].addEventListener('click', GLFW.onClickRequestPointerLock, true);
              Module['canvas'].requestPointerLock();
              break;
            }
            default: {
              console.log("glfwSetInputMode called with unknown value parameter value: " + value + ".");
              break;
            }
          }
          break;
        }
        case 0x00033002: { // GLFW_STICKY_KEYS
          console.log("glfwSetInputMode called with GLFW_STICKY_KEYS mode not implemented.");
          break;
        }
        case 0x00033003: { // GLFW_STICKY_MOUSE_BUTTONS
          console.log("glfwSetInputMode called with GLFW_STICKY_MOUSE_BUTTONS mode not implemented.");
          break;
        }
        default: {
          console.log("glfwSetInputMode called with unknown mode parameter value: " + mode + ".");
          break;
        }
      }
    },

    getKey: function(winid, key) {
      var win = GLFW.WindowFromId(winid);
      if (!win) return 0;
      return win.keys[key];
    },

    getMouseButton: function(winid, button) {
      var win = GLFW.WindowFromId(winid);
      if (!win) return 0;
      return (win.buttons & (1 << button)) > 0;
    },

    getCursorPos: function(winid, x, y) {
      setValue(x, Browser.mouseX, 'double');
      setValue(y, Browser.mouseY, 'double');
    },

    getMousePos: function(winid, x, y) {
      setValue(x, Browser.mouseX, 'i32');
      setValue(y, Browser.mouseY, 'i32');
    },

    setCursorPos: function(winid, x, y) {
    },

    getWindowPos: function(winid, x, y) {
      var wx = 0;
      var wy = 0;

      var win = GLFW.WindowFromId(winid);
      if (win) {
        wx = win.x;
        wy = win.y;
      }

      setValue(x, wx, 'i32');
      setValue(y, wy, 'i32');
    },

    setWindowPos: function(winid, x, y) {
      var win = GLFW.WindowFromId(winid);
      if (!win) return;
      win.x = x;
      win.y = y;
    },

    getWindowSize: function(winid, width, height) {
      var ww = 0;
      var wh = 0;

      var win = GLFW.WindowFromId(winid);
      if (win) {
        ww = win.width;
        wh = win.height;
      }

      setValue(width, ww, 'i32');
      setValue(height, wh, 'i32');
    },

    setWindowSize: function(winid, width, height) {
      var win = GLFW.WindowFromId(winid);
      if (!win) return;

      if (GLFW.active.id == win.id) {
        if (width == screen.width && height == screen.height) {
          GLFW.requestFullscreen();
        } else {
          GLFW.exitFullscreen();
          Browser.setCanvasSize(width, height);
          win.width = width;
          win.height = height;
        }
      }

      if (!win.windowSizeFunc) return;

#if USE_GLFW == 2
      Runtime.dynCall('vii', win.windowSizeFunc, [width, height]);
#endif

#if USE_GLFW == 3
      Runtime.dynCall('viii', win.windowSizeFunc, [win.id, width, height]);
#endif
    },

    createWindow: function(width, height, title, monitor, share) {
      var i, id;
      for (i = 0; i < GLFW.windows.length && GLFW.windows[i] !== null; i++);
      if (i > 0) throw "glfwCreateWindow only supports one window at time currently";

      // id for window
      id = i + 1;

      // not valid
      if (width <= 0 || height <= 0) return 0;

      if (monitor) {
        GLFW.requestFullscreen();
      } else {
        Browser.setCanvasSize(width, height);
      }

      // Create context when there are no existing alive windows
      for (i = 0; i < GLFW.windows.length && GLFW.windows[i] == null; i++);
      if (i == GLFW.windows.length) {
        var contextAttributes = {
          antialias: (GLFW.hints[0x0002100D] > 1), // GLFW_SAMPLES
          depth: (GLFW.hints[0x00021005] > 0),     // GLFW_DEPTH_BITS
          stencil: (GLFW.hints[0x00021006] > 0),   // GLFW_STENCIL_BITS
          alpha: (GLFW.hints[0x00021004] > 0)      // GLFW_ALPHA_BITS 
        }
        Module.ctx = Browser.createContext(Module['canvas'], true, true, contextAttributes);
      }

      // If context creation failed, do not return a valid window
      if (!Module.ctx) return 0;

      // Get non alive id
      var win = new GLFW.Window(id, width, height, title, monitor, share);

      // Set window to array
      if (id - 1 == GLFW.windows.length) {
        GLFW.windows.push(win);
      } else {
        GLFW.windows[id - 1] = win;
      }

      GLFW.active = win;
      return win.id;
    },

    destroyWindow: function(winid) {
      var win = GLFW.WindowFromId(winid);
      if (!win) return;

#if USE_GLFW == 3
      if (win.windowCloseFunc)
        Runtime.dynCall('vi', win.windowCloseFunc, [win.id]);
#endif

      GLFW.windows[win.id - 1] = null;
      if (GLFW.active.id == win.id)
        GLFW.active = null;

      // Destroy context when no alive windows
      for (var i = 0; i < GLFW.windows.length; i++)
        if (GLFW.windows[i] !== null) return;

      Module.ctx = Browser.destroyContext(Module['canvas'], true, true);
    },

    swapBuffers: function(winid) {
    },

    GLFW2ParamToGLFW3Param: function(param) {
      table = {
        0x00030001:0, // GLFW_MOUSE_CURSOR
        0x00030002:0, // GLFW_STICKY_KEYS
        0x00030003:0, // GLFW_STICKY_MOUSE_BUTTONS
        0x00030004:0, // GLFW_SYSTEM_KEYS
        0x00030005:0, // GLFW_KEY_REPEAT
        0x00030006:0, // GLFW_AUTO_POLL_EVENTS
        0x00020001:0, // GLFW_OPENED
        0x00020002:0, // GLFW_ACTIVE
        0x00020003:0, // GLFW_ICONIFIED
        0x00020004:0, // GLFW_ACCELERATED
        0x00020005:0x00021001, // GLFW_RED_BITS
        0x00020006:0x00021002, // GLFW_GREEN_BITS
        0x00020007:0x00021003, // GLFW_BLUE_BITS
        0x00020008:0x00021004, // GLFW_ALPHA_BITS
        0x00020009:0x00021005, // GLFW_DEPTH_BITS
        0x0002000A:0x00021006, // GLFW_STENCIL_BITS
        0x0002000B:0x0002100F, // GLFW_REFRESH_RATE
        0x0002000C:0x00021007, // GLFW_ACCUM_RED_BITS
        0x0002000D:0x00021008, // GLFW_ACCUM_GREEN_BITS
        0x0002000E:0x00021009, // GLFW_ACCUM_BLUE_BITS
        0x0002000F:0x0002100A, // GLFW_ACCUM_ALPHA_BITS
        0x00020010:0x0002100B, // GLFW_AUX_BUFFERS
        0x00020011:0x0002100C, // GLFW_STEREO
        0x00020012:0, // GLFW_WINDOW_NO_RESIZE
        0x00020013:0x0002100D, // GLFW_FSAA_SAMPLES
        0x00020014:0x00022002, // GLFW_OPENGL_VERSION_MAJOR
        0x00020015:0x00022003, // GLFW_OPENGL_VERSION_MINOR
        0x00020016:0x00022006, // GLFW_OPENGL_FORWARD_COMPAT
        0x00020017:0x00022007, // GLFW_OPENGL_DEBUG_CONTEXT
        0x00020018:0x00022008, // GLFW_OPENGL_PROFILE
      };
      return table[param];
    }
  },

/*******************************************************************************
 * GLFW FUNCTIONS
 ******************************************************************************/

  glfwInit: function() {
    if (GLFW.windows) return 1; // GL_TRUE

    GLFW.initialTime = GLFW.getTime();
    GLFW.hints = GLFW.defaultHints;
    GLFW.windows = new Array()
    GLFW.active = null;

    window.addEventListener("keydown", GLFW.onKeydown, true);
    window.addEventListener("keypress", GLFW.onKeyPress, true);
    window.addEventListener("keyup", GLFW.onKeyup, true);
    Module["canvas"].addEventListener("mousemove", GLFW.onMousemove, true);
    Module["canvas"].addEventListener("mousedown", GLFW.onMouseButtonDown, true);
    Module["canvas"].addEventListener("mouseup", GLFW.onMouseButtonUp, true);
    Module["canvas"].addEventListener('wheel', GLFW.onMouseWheel, true);
    Module["canvas"].addEventListener('mousewheel', GLFW.onMouseWheel, true);
    Module["canvas"].addEventListener('mouseenter', GLFW.onMouseenter, true);
    Module["canvas"].addEventListener('mouseleave', GLFW.onMouseleave, true);

    Browser.resizeListeners.push(function(width, height) {
       GLFW.onCanvasResize(width, height);
    });
    return 1; // GL_TRUE
  },

  glfwTerminate: function() {
    window.removeEventListener("keydown", GLFW.onKeydown, true);
    window.removeEventListener("keypress", GLFW.onKeyPress, true);
    window.removeEventListener("keyup", GLFW.onKeyup, true);
    Module["canvas"].removeEventListener("mousemove", GLFW.onMousemove, true);
    Module["canvas"].removeEventListener("mousedown", GLFW.onMouseButtonDown, true);
    Module["canvas"].removeEventListener("mouseup", GLFW.onMouseButtonUp, true);
    Module["canvas"].removeEventListener('wheel', GLFW.onMouseWheel, true);
    Module["canvas"].removeEventListener('mousewheel', GLFW.onMouseWheel, true);
    Module["canvas"].removeEventListener('mouseenter', GLFW.onMouseenter, true);
    Module["canvas"].removeEventListener('mouseleave', GLFW.onMouseleave, true);
    Module["canvas"].width = Module["canvas"].height = 1;
    GLFW.windows = null;
    GLFW.active = null;
  },

  glfwGetVersion: function(major, minor, rev) {
#if USE_GLFW == 2
    setValue(major, 2, 'i32');
    setValue(minor, 7, 'i32');
    setValue(rev, 7, 'i32');
#endif

#if USE_GLFW == 3
    setValue(major, 3, 'i32');
    setValue(minor, 0, 'i32');
    setValue(rev, 0, 'i32');
#endif
  },

  glfwPollEvents: function() {},

  glfwWaitEvents: function() {},

  glfwGetTime: function() {
    return GLFW.getTime() - GLFW.initialTime;
  },

  glfwSetTime: function(time) {
    GLFW.initialTime = GLFW.getTime() + time;
  },

  glfwExtensionSupported: function(extension) {
    if (!GLFW.extensions) {
      GLFW.extensions = Pointer_stringify(_glGetString(0x1F03)).split(' ');
    }

    if (GLFW.extensions.indexOf(extension) != -1) return 1;

    // extensions from GLEmulations do not come unprefixed
    // so, try with prefix
    return (GLFW.extensions.indexOf("GL_" + extension) != -1);
  },

  glfwGetProcAddress__deps: ['emscripten_GetProcAddress'],
  glfwGetProcAddress: function(procname) {
    return _emscripten_GetProcAddress(procname);
  },

  glfwSwapInterval__deps: ['emscripten_set_main_loop_timing'],
  glfwSwapInterval: function(interval) {
    interval = Math.abs(interval); // GLFW uses negative values to enable GLX_EXT_swap_control_tear, which we don't have, so just treat negative and positive the same.
    if (interval == 0) _emscripten_set_main_loop_timing(0/*EM_TIMING_SETTIMEOUT*/, 0);
    else _emscripten_set_main_loop_timing(1/*EM_TIMING_RAF*/, interval);
  },

#if USE_GLFW == 3
  glfwGetVersionString: function() {
    if (!GLFW.versionString) {
      GLFW.versionString = allocate(intArrayFromString("3.0.0 JS WebGL Emscripten"), 'i8', ALLOC_NORMAL);
    }
    return GLFW.versionString;
  },

  glfwSetErrorCallback: function(cbfun) {
    GLFW.errorFunc = cbfun;
  },

  glfwGetMonitors: function(count) {
    setValue(count, 1, 'i32');
    if (!GLFW.monitors) {
      GLFW.monitors = allocate([1, 0, 0, 0], 'i32', ALLOC_NORMAL);
    }
    return GLFW.monitors;
  },

  glfwGetPrimaryMonitor: function() {
    return 1;
  },

  glfwGetMonitorPos: function(monitor, x, y) {
    setValue(x, 0, 'i32');
    setValue(y, 0, 'i32');
  },

  glfwGetMonitorPhysicalSize: function(monitor, width, height) {
    // AFAIK there is no way to do this in javascript
    // Maybe with platform specific ccalls?
    //
    // Lets report 0 now which is wrong as it can get for end user.
    setValue(width, 0, 'i32');
    setValue(height, 0, 'i32');
  },

  glfwGetMonitorName: function(mon) {
    if (!GLFW.monitorString) {
      GLFW.monitorString = allocate(intArrayFromString("HTML5 WebGL Canvas"), 'i8', ALLOC_NORMAL);
    }
    return GLFW.monitorString;
  },

  glfwSetMonitorCallback: function(cbfun) {
    GLFW.monitorFunc = cbfun;
  },

  // TODO: implement
  glfwGetVideoModes: function(monitor, count) {
    setValue(count, 0, 'i32');
    return 0;
  },

  // TODO: implement
  glfwGetVideoMode: function(monitor) { return 0; },

  // TODO: implement
  glfwSetGamma: function(monitor, gamma) { },

  glfwGetGammaRamp: function(monitor) {
    throw "glfwGetGammaRamp not implemented.";
  },

  glfwSetGammaRamp: function(monitor, ramp) {
    throw "glfwSetGammaRamp not implemented.";
  },

  glfwDefaultWindowHints: function() {
    GLFW.hints = GLFW.defaultHints;
  },

  glfwWindowHint: function(target, hint) {
    GLFW.hints[target] = hint;
  },

  glfwCreateWindow: function(width, height, title, monitor, share) {
    return GLFW.createWindow(width, height, title, monitor, share);
  },

  glfwDestroyWindow: function(winid) {
    return GLFW.destroyWindow(winid);
  },

  glfwWindowShouldClose: function(winid) {
    var win = GLFW.WindowFromId(winid);
    if (!win) return 0;
    return win.shouldClose;
  },

  glfwSetWindowShouldClose: function(winid, value) {
    var win = GLFW.WindowFromId(winid);
    if (!win) return;
    win.shouldClose = value;
  },

  glfwSetWindowTitle: function(winid, title) {
    GLFW.setWindowTitle(winid, title);
  },

  glfwGetWindowPos: function(winid, x, y) {
    GLFW.getWindowPos(winid, x, y);
  },

  glfwSetWindowPos: function(winid, x, y) {
    GLFW.setWindowPos(winid, x, y);
  },

  glfwGetWindowSize: function(winid, width, height) {
    GLFW.getWindowSize(winid, width, height);
  },

  glfwSetWindowSize: function(winid, width, height) {
    GLFW.setWindowSize(winid, width, height);
  },

  glfwGetFramebufferSize: function(winid, width, height) {
    var ww = 0;
    var wh = 0;

    var win = GLFW.WindowFromId(winid);
    if (win) {
      ww = win.width;
      wh = win.height;
    }

    setValue(width, ww, 'i32');
    setValue(height, wh, 'i32');
  },

  glfwIconifyWindow: function(winid) {
    GLFW.iconifyWindow(winid);
  },

  glfwRestoreWindow: function(winid) {
    GLFW.restoreWindow(winid);
  },

  glfwShowWindow: function(winid) {},

  glfwHideWindow: function(winid) {},

  glfwGetWindowMonitor: function(winid) {
    var win = GLFW.WindowFromId(winid);
    if (!win) return 0;
    return win.monitor;
  },

  glfwGetWindowAttrib: function(winid, attrib) {
    var win = GLFW.WindowFromId(winid);
    if (!win) return 0;
    return win.attributes[attrib];
  },

  glfwSetWindowUserPointer: function(winid, ptr) {
    var win = GLFW.WindowFromId(winid);
    if (!win) return;
    win.userptr = ptr;
  },

  glfwGetWindowUserPointer: function(winid) {
    var win = GLFW.WindowFromId(winid);
    if (!win) return 0;
    return win.userptr;
  },

  glfwSetWindowPosCallback: function(winid, cbfun) {
    var win = GLFW.WindowFromId(winid);
    if (!win) return;
    win.windowPosFunc = cbfun;
  },

  glfwSetWindowSizeCallback: function(winid, cbfun) {
    GLFW.setWindowSizeCallback(winid, cbfun);
  },

  glfwSetWindowCloseCallback: function(winid, cbfun) {
    GLFW.setWindowCloseCallback(winid, cbfun);
  },

  glfwSetWindowRefreshCallback: function(winid, cbfun) {
    GLFW.setWindowRefreshCallback(winid, cbfun);
  },

  glfwSetWindowFocusCallback: function(winid, cbfun) {
    var win = GLFW.WindowFromId(winid);
    if (!win) return;
    win.windowFocusFunc = cbfun;
  },

  glfwSetWindowIconifyCallback: function(winid, cbfun) {
    var win = GLFW.WindowFromId(winid);
    if (!win) return;
    win.windowIconifyFunc = cbfun;
  },

  glfwSetFramebufferSizeCallback: function(winid, cbfun) {
    var win = GLFW.WindowFromId(winid);
    if (!win) return;
    win.framebufferSizeFunc = cbfun;
  },

  glfwGetInputMode: function(winid, mode) {
    var win = GLFW.WindowFromId(winid);
    if (!win) return;
    return win.inputModes[mode];
  },

  glfwSetInputMode: function(winid, mode, value) {
    GLFW.setInputMode(winid, mode, value);
  },

  glfwGetKey: function(winid, key) {
    return GLFW.getKey(winid, key);
  },

  glfwGetMouseButton: function(winid, button) {
    return GLFW.getMouseButton(winid, button);
  },

  glfwGetCursorPos: function(winid, x, y) {
    GLFW.getCursorPos(winid, x, y);
  },

  // I believe it is not possible to move the mouse with javascript
  glfwSetCursorPos: function(winid, x, y) {
    GLFW.setCursorPos(winid, x, y);
  },

  glfwSetKeyCallback: function(winid, cbfun) {
    GLFW.setKeyCallback(winid, cbfun);
  },

  glfwSetCharCallback: function(winid, cbfun) {
    GLFW.setCharCallback(winid, cbfun);
  },

  glfwSetMouseButtonCallback: function(winid, cbfun) {
    GLFW.setMouseButtonCallback(winid, cbfun);
  },

  glfwSetCursorPosCallback: function(winid, cbfun) {
    GLFW.setCursorPosCallback(winid, cbfun);
  },

  glfwSetCursorEnterCallback: function(winid, cbfun) {
    var win = GLFW.WindowFromId(winid);
    if (!win) return;
    win.cursorEnterFunc = cbfun;
  },

  glfwSetScrollCallback: function(winid, cbfun) {
    GLFW.setScrollCallback(winid, cbfun);
  },

  glfwJoystickPresent: function(joy) { throw "glfwJoystickPresent is not implemented."; },

  glfwGetJoystickAxes: function(joy, count) { throw "glfwGetJoystickAxes is not implemented."; },

  glfwGetJoystickButtons: function(joy, count) { throw "glfwGetJoystickButtons is not implemented."; },

  glfwGetJoystickName: function(joy) { throw "glfwGetJoystickName is not implemented."; },

  glfwSetClipboardString: function(win, string) {},

  glfwGetClipboardString: function(win) {},

  glfwMakeContextCurrent: function(winid) {},

  glfwGetCurrentContext: function() {
    return GLFW.active.id;
  },

  glfwSwapBuffers: function(winid) {
    GLFW.swapBuffers(winid);
  },

#endif // GLFW 3

#if USE_GLFW == 2
  glfwOpenWindow: function(width, height, redbits, greenbits, bluebits, alphabits, depthbits, stencilbits, mode) {
    GLFW.hints[0x00021001] = redbits;     // GLFW_RED_BITS
    GLFW.hints[0x00021002] = greenbits;   // GLFW_GREEN_BITS
    GLFW.hints[0x00021003] = bluebits;    // GLFW_BLUE_BITS
    GLFW.hints[0x00021004] = alphabits;   // GLFW_ALPHA_BITS
    GLFW.hints[0x00021005] = depthbits;   // GLFW_DEPTH_BITS
    GLFW.hints[0x00021006] = stencilbits; // GLFW_STENCIL_BITS
    GLFW.createWindow(width, height, "GLFW2 Window", 0, 0);
    return 1; // GL_TRUE
  },

  glfwCloseWindow: function() {
    GLFW.destroyWindow(GLFW.active.id);
  },

  glfwOpenWindowHint: function(target, hint) {
    target = GLFW.GLFW2ParamToGLFW3Param(target);
    GLFW.hints[target] = hint;
  },

  glfwGetWindowSize: function(width, height) {
    GLFW.getWindowSize(GLFW.active.id, width, height);
  },

  glfwSetWindowSize: function(width, height) {
    GLFW.setWindowSize(GLFW.active.id, width, height);
  },

  glfwGetWindowPos: function(x, y) {
    GLFW.getWindowPos(GLFW.active.id, x, y);
  },

  glfwSetWindowPos: function(x, y) {
    GLFW.setWindowPos(GLFW.active.id, x, y);
  },

  glfwSetWindowTitle: function(title) {
    GLFW.setWindowTitle(GLFW.active.id, title);
  },

  glfwIconifyWindow: function() {
    GLFW.iconifyWindow(GLFW.active.id);
  },

  glfwRestoreWindow: function() {
    GLFW.restoreWindow(GLFW.active.id);
  },

  glfwSwapBuffers: function() {
    GLFW.swapBuffers(GLFW.active.id);
  },

  glfwGetWindowParam: function(param) {
    param = GLFW.GLFW2ParamToGLFW3Param(param);
    return GLFW.hints[param];
  },

  glfwSetWindowSizeCallback: function(cbfun) {
    GLFW.setWindowSizeCallback(GLFW.active.id, cbfun);
  },

  glfwSetWindowCloseCallback: function(cbfun) {
    GLFW.setWindowCloseCallback(GLFW.active.id, cbfun);
  },

  glfwSetWindowRefreshCallback: function(cbfun) {
    GLFW.setWindowRefreshCallback(GLFW.active.id, cbfun);
  },

  glfwGetKey: function(key) {
    return GLFW.getKey(GLFW.active.id, key);
  },

  glfwGetMouseButton: function(button) {
    return GLFW.getMouseButton(GLFW.active.id, button);
  },

  glfwGetMousePos: function(x, y) {
    GLFW.getMousePos(GLFW.active.id, x, y);
  },

  glfwSetMousePos: function(x, y) {
    GLFW.setCursorPos(GLFW.active.id, x, y);
  },

  glfwGetMouseWheel: function() {
    return 0;
  },

  glfwSetMouseWheel: function(pos) {
  },

  glfwSetKeyCallback: function(cbfun) {
    GLFW.setKeyCallback(GLFW.active.id, cbfun);
  },

  glfwSetCharCallback: function(cbfun) {
    GLFW.setCharCallback(GLFW.active.id, cbfun);
  },

  glfwSetMouseButtonCallback: function(cbfun) {
    GLFW.setMouseButtonCallback(GLFW.active.id, cbfun);
  },

  glfwSetMousePosCallback: function(cbfun) {
    GLFW.setCursorPosCallback(GLFW.active.id, cbfun);
  },

  glfwSetMouseWheelCallback: function(cbfun) {
    GLFW.setScrollCallback(GLFW.active.id, cbfun);
  },

  glfwGetDesktopMode: function(mode) {
    throw "glfwGetDesktopMode is not implemented.";
  },

  glfwSleep__deps: ['sleep'],
  glfwSleep: function(time) {
    _sleep(time);
  },

  glfwEnable: function(target) {
    target = GLFW.GLFW2ParamToGLFW3Param(target);
    GLFW.hints[target] = false;
  },

  glfwDisable: function(target) {
    target = GLFW.GLFW2ParamToGLFW3Param(target);
    GLFW.hints[target] = true;
  },

  glfwGetGLVersion: function(major, minor, rev) {
    setValue(major, 0, 'i32');
    setValue(minor, 0, 'i32');
    setValue(rev, 1, 'i32');
  },

  glfwCreateThread: function(fun, arg) {
    var str = 'v';
    for (var i in arg) {
      str += 'i';
    }
    Runtime.dynCall(str, fun, arg);
    // One single thread
    return 0;
  },

  glfwDestroyThread: function(ID) {},

  glfwWaitThread: function(ID, waitmode) {},

  glfwGetThreadID: function() {
    // One single thread
    return 0;
  },

  glfwCreateMutex: function() { throw "glfwCreateMutex is not implemented."; },

  glfwDestroyMutex: function(mutex) { throw "glfwDestroyMutex is not implemented."; },

  glfwLockMutex: function(mutex) { throw "glfwLockMutex is not implemented."; },

  glfwUnlockMutex: function(mutex) { throw "glfwUnlockMutex is not implemented."; },

  glfwCreateCond: function() { throw "glfwCreateCond is not implemented."; },

  glfwDestroyCond: function(cond) { throw "glfwDestroyCond is not implemented."; },

  glfwWaitCond: function(cond, mutex, timeout) { throw "glfwWaitCond is not implemented."; },

  glfwSignalCond: function(cond) { throw "glfwSignalCond is not implemented."; },

  glfwBroadcastCond: function(cond) { throw "glfwBroadcastCond is not implemented."; },

  glfwGetNumberOfProcessors: function() {
    // Threads are disabled anyway…
    return 1;
  },

  glfwReadImage: function(name, img, flags) { throw "glfwReadImage is not implemented."; },

  glfwReadMemoryImage: function(data, size, img, flags) { throw "glfwReadMemoryImage is not implemented."; },

  glfwFreeImage: function(img) { throw "glfwFreeImage is not implemented."; },

  glfwLoadTexture2D: function(name, flags) { throw "glfwLoadTexture2D is not implemented."; },

  glfwLoadMemoryTexture2D: function(data, size, flags) { throw "glfwLoadMemoryTexture2D is not implemented."; },

  glfwLoadTextureImage2D: function(img, flags) { throw "glfwLoadTextureImage2D is not implemented."; },
#endif // GLFW2
};

autoAddDeps(LibraryGLFW, '$GLFW');
mergeInto(LibraryManager.library, LibraryGLFW);<|MERGE_RESOLUTION|>--- conflicted
+++ resolved
@@ -408,7 +408,6 @@
 #endif
     },
 
-<<<<<<< HEAD
     DOMToGLFWMouseButton: function(event) {
       // DOM and glfw have different button codes.
       // See http://www.w3schools.com/jsref/event_button.asp.
@@ -421,7 +420,8 @@
         }
       }
       return eventButton;
-=======
+    },
+
     onMouseenter: function(event) {
       if (!GLFW.active) return;
 
@@ -440,7 +440,6 @@
 #if USE_GLFW == 3
       Runtime.dynCall('vii', GLFW.active.cursorEnterFunc, [GLFW.active.id, 0]);
 #endif
->>>>>>> 1b7fcc58
     },
 
     onMouseButtonChanged: function(event, status) {
