--- conflicted
+++ resolved
@@ -459,11 +459,8 @@
       } else {  // GLFW_RELEASE
         GLFW.active.buttons &= ~(1 << eventButton);
       }
-<<<<<<< HEAD
 
       if (!GLFW.active.mouseButtonFunc) return;
-=======
->>>>>>> 834d78e0
 
 #if USE_GLFW == 2
       Runtime.dynCall('vii', GLFW.active.mouseButtonFunc, [eventButton, status]);
