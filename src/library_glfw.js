/**
 * @license
 * Copyright 2013 The Emscripten Authors
 * SPDX-License-Identifier: MIT
 */

/*
 * EMSCRIPTEN GLFW 2.x-3.x emulation.
 * It tries to emulate the behavior described in
 * http://www.glfw.org/docs/latest/
 *
 * This also implements parts of GLFW 2.x on top of GLFW 3.x.
 *
 * What it does:
 * - Creates a GL context.
 * - Manage keyboard and mouse events.
 * - GL Extensions support.
 *
 * What it does not but should probably do:
 * - Transmit events when glfwPollEvents, glfwWaitEvents or glfwSwapBuffers is
 *    called. Events callbacks are called as soon as event are received.
 * - Input modes.
 * - Gamma ramps.
 * - Video modes.
 * - Monitors.
 * - Clipboard (not possible from javascript?).
 * - Multiple windows.
 * - Error codes && messages through callback.
 * - Thread emulation. (removed in GLFW3).
 * - Image/Texture I/O support (removed in GLFW 3).
 *
 * Authors:
 * - Jari Vetoniemi <mailroxas@gmail.com>
 * - Éloi Rivard <eloi.rivard@gmail.com>
 * - Thomas Borsos <thomasborsos@gmail.com>
 */

var LibraryGLFW = {
  $GLFW_Window__docs: '/** @constructor */',
  $GLFW_Window: function(id, width, height, framebufferWidth, framebufferHeight, title, monitor, share) {
      this.id = id;
      this.x = 0;
      this.y = 0;
      this.fullscreen = false; // Used to determine if app in fullscreen mode
      this.storedX = 0; // Used to store X before fullscreen
      this.storedY = 0; // Used to store Y before fullscreen
      this.width = width;
      this.height = height;
      this.framebufferWidth = framebufferWidth;
      this.framebufferHeight = framebufferHeight;
      this.storedWidth = width; // Used to store width before fullscreen
      this.storedHeight = height; // Used to store height before fullscreen
      this.title = title;
      this.monitor = monitor;
      this.share = share;
      this.attributes = GLFW.hints;
      this.inputModes = {
        0x00033001:0x00034001, // GLFW_CURSOR (GLFW_CURSOR_NORMAL)
        0x00033002:0, // GLFW_STICKY_KEYS
        0x00033003:0, // GLFW_STICKY_MOUSE_BUTTONS
      };
      this.buttons = 0;
      this.keys = new Array();
      this.domKeys = new Array();
      this.shouldClose = 0;
      this.title = null;
      this.windowPosFunc = 0; // GLFWwindowposfun
      this.windowSizeFunc = 0; // GLFWwindowsizefun
      this.windowCloseFunc = 0; // GLFWwindowclosefun
      this.windowRefreshFunc = 0; // GLFWwindowrefreshfun
      this.windowFocusFunc = 0; // GLFWwindowfocusfun
      this.windowIconifyFunc = 0; // GLFWwindowiconifyfun
      this.windowMaximizeFunc = 0; // GLFWwindowmaximizefun
      this.framebufferSizeFunc = 0; // GLFWframebuffersizefun
      this.windowContentScaleFunc = 0; // GLFWwindowcontentscalefun
      this.mouseButtonFunc = 0; // GLFWmousebuttonfun
      this.cursorPosFunc = 0; // GLFWcursorposfun
      this.cursorEnterFunc = 0; // GLFWcursorenterfun
      this.scrollFunc = 0; // GLFWscrollfun
      this.dropFunc = 0; // GLFWdropfun
      this.keyFunc = 0; // GLFWkeyfun
      this.charFunc = 0; // GLFWcharfun
      this.userptr = 0;
    },

  $GLFW__deps: ['emscripten_get_now', '$GL', '$Browser', '$GLFW_Window',
    '$stringToNewUTF8',
    'emscripten_set_window_title',
#if FILESYSTEM
    '$FS',
#endif
  ],
  $GLFW: {
    WindowFromId: (id) => {
      if (id <= 0 || !GLFW.windows) return null;
      return GLFW.windows[id - 1];
    },

    joystickFunc: 0, // GLFWjoystickfun
    errorFunc: 0, // GLFWerrorfun
    monitorFunc: 0, // GLFWmonitorfun
    active: null, // active window
    scale: null,
    windows: null,
    monitors: null,
    monitorString: null,
    versionString: null,
    initialTime: null,
    extensions: null,
    hints: null,
    defaultHints: {
      0x00020001:0, // GLFW_FOCUSED
      0x00020002:0, // GLFW_ICONIFIED
      0x00020003:1, // GLFW_RESIZABLE
      0x00020004:1, // GLFW_VISIBLE
      0x00020005:1, // GLFW_DECORATED
      0x0002000A:0, // GLFW_TRANSPARENT_FRAMEBUFFER
      0x0002200C:0, // GLFW_SCALE_TO_MONITOR. can we emulate this?

      0x00021001:8, // GLFW_RED_BITS
      0x00021002:8, // GLFW_GREEN_BITS
      0x00021003:8, // GLFW_BLUE_BITS
      0x00021004:8, // GLFW_ALPHA_BITS
      0x00021005:24, // GLFW_DEPTH_BITS
      0x00021006:8, // GLFW_STENCIL_BITS
      0x00021007:0, // GLFW_ACCUM_RED_BITS
      0x00021008:0, // GLFW_ACCUM_GREEN_BITS
      0x00021009:0, // GLFW_ACCUM_BLUE_BITS
      0x0002100A:0, // GLFW_ACCUM_ALPHA_BITS
      0x0002100B:0, // GLFW_AUX_BUFFERS
      0x0002100C:0, // GLFW_STEREO
      0x0002100D:0, // GLFW_SAMPLES
      0x0002100E:0, // GLFW_SRGB_CAPABLE
      0x0002100F:0, // GLFW_REFRESH_RATE

      0x00022001:0x00030001, // GLFW_CLIENT_API (GLFW_OPENGL_API)
      0x00022002:1, // GLFW_CONTEXT_VERSION_MAJOR
      0x00022003:0, // GLFW_CONTEXT_VERSION_MINOR
      0x00022004:0, // GLFW_CONTEXT_REVISION
      0x00022005:0, // GLFW_CONTEXT_ROBUSTNESS
      0x00022006:0, // GLFW_OPENGL_FORWARD_COMPAT
      0x00022007:0, // GLFW_OPENGL_DEBUG_CONTEXT
      0x00022008:0, // GLFW_OPENGL_PROFILE
    },

/*******************************************************************************
 * DOM EVENT CALLBACKS
 ******************************************************************************/

    /* https://developer.mozilla.org/en/Document_Object_Model_%28DOM%29/KeyboardEvent and GLFW/glfw3.h */
    DOMToGLFWKeyCode: (keycode) => {
      switch (keycode) {
        // these keycodes are only defined for GLFW3, assume they are the same for GLFW2
        case 0x20:return 32; // DOM_VK_SPACE -> GLFW_KEY_SPACE
        case 0xDE:return 39; // DOM_VK_QUOTE -> GLFW_KEY_APOSTROPHE
        case 0xBC:return 44; // DOM_VK_COMMA -> GLFW_KEY_COMMA
        case 0xAD:return 45; // DOM_VK_HYPHEN_MINUS -> GLFW_KEY_MINUS
        case 0xBD:return 45; // DOM_VK_MINUS -> GLFW_KEY_MINUS
        case 0xBE:return 46; // DOM_VK_PERIOD -> GLFW_KEY_PERIOD
        case 0xBF:return 47; // DOM_VK_SLASH -> GLFW_KEY_SLASH
        case 0x30:return 48; // DOM_VK_0 -> GLFW_KEY_0
        case 0x31:return 49; // DOM_VK_1 -> GLFW_KEY_1
        case 0x32:return 50; // DOM_VK_2 -> GLFW_KEY_2
        case 0x33:return 51; // DOM_VK_3 -> GLFW_KEY_3
        case 0x34:return 52; // DOM_VK_4 -> GLFW_KEY_4
        case 0x35:return 53; // DOM_VK_5 -> GLFW_KEY_5
        case 0x36:return 54; // DOM_VK_6 -> GLFW_KEY_6
        case 0x37:return 55; // DOM_VK_7 -> GLFW_KEY_7
        case 0x38:return 56; // DOM_VK_8 -> GLFW_KEY_8
        case 0x39:return 57; // DOM_VK_9 -> GLFW_KEY_9
        case 0x3B:return 59; // DOM_VK_SEMICOLON -> GLFW_KEY_SEMICOLON
        case 0x3D:return 61; // DOM_VK_EQUALS -> GLFW_KEY_EQUAL
        case 0xBB:return 61; // DOM_VK_EQUALS -> GLFW_KEY_EQUAL
        case 0x41:return 65; // DOM_VK_A -> GLFW_KEY_A
        case 0x42:return 66; // DOM_VK_B -> GLFW_KEY_B
        case 0x43:return 67; // DOM_VK_C -> GLFW_KEY_C
        case 0x44:return 68; // DOM_VK_D -> GLFW_KEY_D
        case 0x45:return 69; // DOM_VK_E -> GLFW_KEY_E
        case 0x46:return 70; // DOM_VK_F -> GLFW_KEY_F
        case 0x47:return 71; // DOM_VK_G -> GLFW_KEY_G
        case 0x48:return 72; // DOM_VK_H -> GLFW_KEY_H
        case 0x49:return 73; // DOM_VK_I -> GLFW_KEY_I
        case 0x4A:return 74; // DOM_VK_J -> GLFW_KEY_J
        case 0x4B:return 75; // DOM_VK_K -> GLFW_KEY_K
        case 0x4C:return 76; // DOM_VK_L -> GLFW_KEY_L
        case 0x4D:return 77; // DOM_VK_M -> GLFW_KEY_M
        case 0x4E:return 78; // DOM_VK_N -> GLFW_KEY_N
        case 0x4F:return 79; // DOM_VK_O -> GLFW_KEY_O
        case 0x50:return 80; // DOM_VK_P -> GLFW_KEY_P
        case 0x51:return 81; // DOM_VK_Q -> GLFW_KEY_Q
        case 0x52:return 82; // DOM_VK_R -> GLFW_KEY_R
        case 0x53:return 83; // DOM_VK_S -> GLFW_KEY_S
        case 0x54:return 84; // DOM_VK_T -> GLFW_KEY_T
        case 0x55:return 85; // DOM_VK_U -> GLFW_KEY_U
        case 0x56:return 86; // DOM_VK_V -> GLFW_KEY_V
        case 0x57:return 87; // DOM_VK_W -> GLFW_KEY_W
        case 0x58:return 88; // DOM_VK_X -> GLFW_KEY_X
        case 0x59:return 89; // DOM_VK_Y -> GLFW_KEY_Y
        case 0x5a:return 90; // DOM_VK_Z -> GLFW_KEY_Z
        case 0xDB:return 91; // DOM_VK_OPEN_BRACKET -> GLFW_KEY_LEFT_BRACKET
        case 0xDC:return 92; // DOM_VK_BACKSLASH -> GLFW_KEY_BACKSLASH
        case 0xDD:return 93; // DOM_VK_CLOSE_BRACKET -> GLFW_KEY_RIGHT_BRACKET
        case 0xC0:return 96; // DOM_VK_BACK_QUOTE -> GLFW_KEY_GRAVE_ACCENT

#if USE_GLFW == 2
        //#define GLFW_KEY_SPECIAL      256
        case 0x1B:return (256+1); // DOM_VK_ESCAPE -> GLFW_KEY_ESC
        case 0x70:return (256+2); // DOM_VK_F1 -> GLFW_KEY_F1
        case 0x71:return (256+3); // DOM_VK_F2 -> GLFW_KEY_F2
        case 0x72:return (256+4); // DOM_VK_F3 -> GLFW_KEY_F3
        case 0x73:return (256+5); // DOM_VK_F4 -> GLFW_KEY_F4
        case 0x74:return (256+6); // DOM_VK_F5 -> GLFW_KEY_F5
        case 0x75:return (256+7); // DOM_VK_F6 -> GLFW_KEY_F6
        case 0x76:return (256+8); // DOM_VK_F7 -> GLFW_KEY_F7
        case 0x77:return (256+9); // DOM_VK_F8 -> GLFW_KEY_F8
        case 0x78:return (256+10); // DOM_VK_F9 -> GLFW_KEY_F9
        case 0x79:return (256+11); // DOM_VK_F10 -> GLFW_KEY_F10
        case 0x7A:return (256+12); // DOM_VK_F11 -> GLFW_KEY_F11
        case 0x7B:return (256+13); // DOM_VK_F12 -> GLFW_KEY_F12
        case 0x7C:return (256+14); // DOM_VK_F13 -> GLFW_KEY_F13
        case 0x7D:return (256+15); // DOM_VK_F14 -> GLFW_KEY_F14
        case 0x7E:return (256+16); // DOM_VK_F15 -> GLFW_KEY_F15
        case 0x7F:return (256+17); // DOM_VK_F16 -> GLFW_KEY_F16
        case 0x80:return (256+18); // DOM_VK_F17 -> GLFW_KEY_F17
        case 0x81:return (256+19); // DOM_VK_F18 -> GLFW_KEY_F18
        case 0x82:return (256+20); // DOM_VK_F19 -> GLFW_KEY_F19
        case 0x83:return (256+21); // DOM_VK_F20 -> GLFW_KEY_F20
        case 0x84:return (256+22); // DOM_VK_F21 -> GLFW_KEY_F21
        case 0x85:return (256+23); // DOM_VK_F22 -> GLFW_KEY_F22
        case 0x86:return (256+24); // DOM_VK_F23 -> GLFW_KEY_F23
        case 0x87:return (256+25); // DOM_VK_F24 -> GLFW_KEY_F24
        case 0x88:return (256+26); // 0x88 (not used?) -> GLFW_KEY_F25
        case 0x27:return (256+30); // DOM_VK_RIGHT -> GLFW_KEY_RIGHT
        case 0x25:return (256+29); // DOM_VK_LEFT -> GLFW_KEY_LEFT
        case 0x28:return (256+28); // DOM_VK_DOWN -> GLFW_KEY_DOWN
        case 0x26:return (256+27); // DOM_VK_UP -> GLFW_KEY_UP
        case 0x10:return (256+31); // DOM_VK_SHIFT -> GLFW_KEY_LSHIFT
        // #define GLFW_KEY_RSHIFT       (GLFW_KEY_SPECIAL+32)
        case 0x11:return (256+33); // DOM_VK_CONTROL -> GLFW_KEY_LCTRL
        // #define GLFW_KEY_RCTRL        (GLFW_KEY_SPECIAL+34)
        case 0x12:return (256+35); // DOM_VK_ALT -> GLFW_KEY_LALT
        // #define GLFW_KEY_RALT         (GLFW_KEY_SPECIAL+36)
        case 0x09:return (256+37); // DOM_VK_TAB -> GLFW_KEY_TAB
        case 0x0D:return (256+38); // DOM_VK_RETURN -> GLFW_KEY_ENTER
        case 0x08:return (256+39); // DOM_VK_BACK -> GLFW_KEY_BACKSPACE
        case 0x2D:return (256+40); // DOM_VK_INSERT -> GLFW_KEY_INSERT
        case 0x2E:return (256+41); // DOM_VK_DELETE -> GLFW_KEY_DEL
        case 0x21:return (256+42); // DOM_VK_PAGE_UP -> GLFW_KEY_PAGEUP
        case 0x22:return (256+43); // DOM_VK_PAGE_DOWN -> GLFW_KEY_PAGEDOWN
        case 0x24:return (256+44); // DOM_VK_HOME -> GLFW_KEY_HOME
        case 0x23:return (256+45); // DOM_VK_END -> GLFW_KEY_END
        case 0x60:return (256+46); // DOM_VK_NUMPAD0 -> GLFW_KEY_KP_0
        case 0x61:return (256+47); // DOM_VK_NUMPAD1 -> GLFW_KEY_KP_1
        case 0x62:return (256+48); // DOM_VK_NUMPAD2 -> GLFW_KEY_KP_2
        case 0x63:return (256+49); // DOM_VK_NUMPAD3 -> GLFW_KEY_KP_3
        case 0x64:return (256+50); // DOM_VK_NUMPAD4 -> GLFW_KEY_KP_4
        case 0x65:return (256+51); // DOM_VK_NUMPAD5 -> GLFW_KEY_KP_5
        case 0x66:return (256+52); // DOM_VK_NUMPAD6 -> GLFW_KEY_KP_6
        case 0x67:return (256+53); // DOM_VK_NUMPAD7 -> GLFW_KEY_KP_7
        case 0x68:return (256+54); // DOM_VK_NUMPAD8 -> GLFW_KEY_KP_8
        case 0x69:return (256+55); // DOM_VK_NUMPAD9 -> GLFW_KEY_KP_9
        case 0x6F:return (256+56); // DOM_VK_DIVIDE -> GLFW_KEY_KP_DIVIDE
        case 0x6A:return (256+57); // DOM_VK_MULTIPLY -> GLFW_KEY_KP_MULTIPLY
        case 0x6D:return (256+58); // DOM_VK_SUBTRACT -> GLFW_KEY_KP_SUBTRACT
        case 0x6B:return (256+59); // DOM_VK_ADD -> GLFW_KEY_KP_ADD
        case 0x6E:return (256+60); // DOM_VK_DECIMAL -> GLFW_KEY_KP_DECIMAL
        // #define GLFW_KEY_KP_EQUAL     (GLFW_KEY_SPECIAL+61)
        // #define GLFW_KEY_KP_ENTER     (GLFW_KEY_SPECIAL+62)
        case 0x90:return (256+63); // DOM_VK_NUM_LOCK -> GLFW_KEY_KP_NUM_LOCK
        case 0x14:return (256+64); // DOM_VK_CAPS_LOCK -> GLFW_KEY_CAPS_LOCK
        case 0x91:return (256+65); // DOM_VK_SCROLL_LOCK -> GLFW_KEY_SCROLL_LOCK
        case 0x13:return (256+66); // DOM_VK_PAUSE -> GLFW_KEY_PAUSE
        case 0x5B:return (256+67); // DOM_VK_WIN -> GLFW_KEY_LSUPER
        // #define GLFW_KEY_RSUPER       (GLFW_KEY_SPECIAL+68)
        case 0x5D:return (256+69); // DOM_VK_CONTEXT_MENU -> GLFW_KEY_MENU
#endif

#if USE_GLFW == 3
        case 0x1B:return 256; // DOM_VK_ESCAPE -> GLFW_KEY_ESCAPE
        case 0x0D:return 257; // DOM_VK_RETURN -> GLFW_KEY_ENTER
        case 0x09:return 258; // DOM_VK_TAB -> GLFW_KEY_TAB
        case 0x08:return 259; // DOM_VK_BACK -> GLFW_KEY_BACKSPACE
        case 0x2D:return 260; // DOM_VK_INSERT -> GLFW_KEY_INSERT
        case 0x2E:return 261; // DOM_VK_DELETE -> GLFW_KEY_DELETE
        case 0x27:return 262; // DOM_VK_RIGHT -> GLFW_KEY_RIGHT
        case 0x25:return 263; // DOM_VK_LEFT -> GLFW_KEY_LEFT
        case 0x28:return 264; // DOM_VK_DOWN -> GLFW_KEY_DOWN
        case 0x26:return 265; // DOM_VK_UP -> GLFW_KEY_UP
        case 0x21:return 266; // DOM_VK_PAGE_UP -> GLFW_KEY_PAGE_UP
        case 0x22:return 267; // DOM_VK_PAGE_DOWN -> GLFW_KEY_PAGE_DOWN
        case 0x24:return 268; // DOM_VK_HOME -> GLFW_KEY_HOME
        case 0x23:return 269; // DOM_VK_END -> GLFW_KEY_END
        case 0x14:return 280; // DOM_VK_CAPS_LOCK -> GLFW_KEY_CAPS_LOCK
        case 0x91:return 281; // DOM_VK_SCROLL_LOCK -> GLFW_KEY_SCROLL_LOCK
        case 0x90:return 282; // DOM_VK_NUM_LOCK -> GLFW_KEY_NUM_LOCK
        case 0x2C:return 283; // DOM_VK_SNAPSHOT -> GLFW_KEY_PRINT_SCREEN
        case 0x13:return 284; // DOM_VK_PAUSE -> GLFW_KEY_PAUSE
        case 0x70:return 290; // DOM_VK_F1 -> GLFW_KEY_F1
        case 0x71:return 291; // DOM_VK_F2 -> GLFW_KEY_F2
        case 0x72:return 292; // DOM_VK_F3 -> GLFW_KEY_F3
        case 0x73:return 293; // DOM_VK_F4 -> GLFW_KEY_F4
        case 0x74:return 294; // DOM_VK_F5 -> GLFW_KEY_F5
        case 0x75:return 295; // DOM_VK_F6 -> GLFW_KEY_F6
        case 0x76:return 296; // DOM_VK_F7 -> GLFW_KEY_F7
        case 0x77:return 297; // DOM_VK_F8 -> GLFW_KEY_F8
        case 0x78:return 298; // DOM_VK_F9 -> GLFW_KEY_F9
        case 0x79:return 299; // DOM_VK_F10 -> GLFW_KEY_F10
        case 0x7A:return 300; // DOM_VK_F11 -> GLFW_KEY_F11
        case 0x7B:return 301; // DOM_VK_F12 -> GLFW_KEY_F12
        case 0x7C:return 302; // DOM_VK_F13 -> GLFW_KEY_F13
        case 0x7D:return 303; // DOM_VK_F14 -> GLFW_KEY_F14
        case 0x7E:return 304; // DOM_VK_F15 -> GLFW_KEY_F15
        case 0x7F:return 305; // DOM_VK_F16 -> GLFW_KEY_F16
        case 0x80:return 306; // DOM_VK_F17 -> GLFW_KEY_F17
        case 0x81:return 307; // DOM_VK_F18 -> GLFW_KEY_F18
        case 0x82:return 308; // DOM_VK_F19 -> GLFW_KEY_F19
        case 0x83:return 309; // DOM_VK_F20 -> GLFW_KEY_F20
        case 0x84:return 310; // DOM_VK_F21 -> GLFW_KEY_F21
        case 0x85:return 311; // DOM_VK_F22 -> GLFW_KEY_F22
        case 0x86:return 312; // DOM_VK_F23 -> GLFW_KEY_F23
        case 0x87:return 313; // DOM_VK_F24 -> GLFW_KEY_F24
        case 0x88:return 314; // 0x88 (not used?) -> GLFW_KEY_F25
        case 0x60:return 320; // DOM_VK_NUMPAD0 -> GLFW_KEY_KP_0
        case 0x61:return 321; // DOM_VK_NUMPAD1 -> GLFW_KEY_KP_1
        case 0x62:return 322; // DOM_VK_NUMPAD2 -> GLFW_KEY_KP_2
        case 0x63:return 323; // DOM_VK_NUMPAD3 -> GLFW_KEY_KP_3
        case 0x64:return 324; // DOM_VK_NUMPAD4 -> GLFW_KEY_KP_4
        case 0x65:return 325; // DOM_VK_NUMPAD5 -> GLFW_KEY_KP_5
        case 0x66:return 326; // DOM_VK_NUMPAD6 -> GLFW_KEY_KP_6
        case 0x67:return 327; // DOM_VK_NUMPAD7 -> GLFW_KEY_KP_7
        case 0x68:return 328; // DOM_VK_NUMPAD8 -> GLFW_KEY_KP_8
        case 0x69:return 329; // DOM_VK_NUMPAD9 -> GLFW_KEY_KP_9
        case 0x6E:return 330; // DOM_VK_DECIMAL -> GLFW_KEY_KP_DECIMAL
        case 0x6F:return 331; // DOM_VK_DIVIDE -> GLFW_KEY_KP_DIVIDE
        case 0x6A:return 332; // DOM_VK_MULTIPLY -> GLFW_KEY_KP_MULTIPLY
        case 0x6D:return 333; // DOM_VK_SUBTRACT -> GLFW_KEY_KP_SUBTRACT
        case 0x6B:return 334; // DOM_VK_ADD -> GLFW_KEY_KP_ADD
        // case 0x0D:return 335; // DOM_VK_RETURN -> GLFW_KEY_KP_ENTER (DOM_KEY_LOCATION_RIGHT)
        // case 0x61:return 336; // DOM_VK_EQUALS -> GLFW_KEY_KP_EQUAL (DOM_KEY_LOCATION_RIGHT)
        case 0x10:return 340; // DOM_VK_SHIFT -> GLFW_KEY_LEFT_SHIFT
        case 0x11:return 341; // DOM_VK_CONTROL -> GLFW_KEY_LEFT_CONTROL
        case 0x12:return 342; // DOM_VK_ALT -> GLFW_KEY_LEFT_ALT
        case 0x5B:return 343; // DOM_VK_WIN -> GLFW_KEY_LEFT_SUPER
        // case 0x10:return 344; // DOM_VK_SHIFT -> GLFW_KEY_RIGHT_SHIFT (DOM_KEY_LOCATION_RIGHT)
        // case 0x11:return 345; // DOM_VK_CONTROL -> GLFW_KEY_RIGHT_CONTROL (DOM_KEY_LOCATION_RIGHT)
        // case 0x12:return 346; // DOM_VK_ALT -> GLFW_KEY_RIGHT_ALT (DOM_KEY_LOCATION_RIGHT)
        // case 0x5B:return 347; // DOM_VK_WIN -> GLFW_KEY_RIGHT_SUPER (DOM_KEY_LOCATION_RIGHT)
        case 0x5D:return 348; // DOM_VK_CONTEXT_MENU -> GLFW_KEY_MENU
        // XXX: GLFW_KEY_WORLD_1, GLFW_KEY_WORLD_2 what are these?
#endif
        default:return -1; // GLFW_KEY_UNKNOWN
      };
    },

    getModBits: (win) => {
      var mod = 0;
      if (win.keys[340]) mod |= 0x0001; // GLFW_MOD_SHIFT
      if (win.keys[341]) mod |= 0x0002; // GLFW_MOD_CONTROL
      if (win.keys[342]) mod |= 0x0004; // GLFW_MOD_ALT
      if (win.keys[343]) mod |= 0x0008; // GLFW_MOD_SUPER
      // add caps and num lock keys? only if lock_key_mod is set
      return mod;
    },

    onKeyPress: (event) => {
      if (!GLFW.active || !GLFW.active.charFunc) return;
      if (event.ctrlKey || event.metaKey) return;

      // correct unicode charCode is only available with onKeyPress event
      var charCode = event.charCode;
      if (charCode == 0 || (charCode >= 0x00 && charCode <= 0x1F)) return;

#if USE_GLFW == 2
      {{{ makeDynCall('vii', 'GLFW.active.charFunc') }}}(charCode, 1);
#endif
#if USE_GLFW == 3
      {{{ makeDynCall('vpi', 'GLFW.active.charFunc') }}}(GLFW.active.id, charCode);
#endif
    },

    onKeyChanged: (keyCode, status) => {
      if (!GLFW.active) return;

      var key = GLFW.DOMToGLFWKeyCode(keyCode);
      if (key == -1) return;

#if USE_GLFW == 3
      var repeat = status && GLFW.active.keys[key];
#endif
      GLFW.active.keys[key] = status;
      GLFW.active.domKeys[keyCode] = status;

      if (GLFW.active.keyFunc) {
#if USE_GLFW == 2
        {{{ makeDynCall('vii', 'GLFW.active.keyFunc') }}}(key, status);
#endif
#if USE_GLFW == 3
        if (repeat) status = 2; // GLFW_REPEAT
        {{{ makeDynCall('vpiiii', 'GLFW.active.keyFunc') }}}(GLFW.active.id, key, keyCode, status, GLFW.getModBits(GLFW.active));
#endif
      }
    },

    onGamepadConnected: (event) => {
      GLFW.refreshJoysticks();
    },

    onGamepadDisconnected: (event) => {
      GLFW.refreshJoysticks();
    },

    onKeydown: (event) => {
      GLFW.onKeyChanged(event.keyCode, 1); // GLFW_PRESS or GLFW_REPEAT

      // This logic comes directly from the sdl implementation. We cannot
      // call preventDefault on all keydown events otherwise onKeyPress will
      // not get called
      if (event.keyCode === 8 /* backspace */ || event.keyCode === 9 /* tab */) {
        event.preventDefault();
      }
    },

    onKeyup: (event) => {
      GLFW.onKeyChanged(event.keyCode, 0); // GLFW_RELEASE
    },

    onBlur: (event) => {
      if (!GLFW.active) return;

      for (var i = 0; i < GLFW.active.domKeys.length; ++i) {
        if (GLFW.active.domKeys[i]) {
          GLFW.onKeyChanged(i, 0); // GLFW_RELEASE
        }
      }
    },

    onMousemove: (event) => {
      if (!GLFW.active) return;

      Browser.calculateMouseEvent(event);

      if (event.target != Module["canvas"] || !GLFW.active.cursorPosFunc) return;

      if (GLFW.active.cursorPosFunc) {
#if USE_GLFW == 2
        {{{ makeDynCall('vii', 'GLFW.active.cursorPosFunc') }}}(Browser.mouseX, Browser.mouseY);
#endif
#if USE_GLFW == 3
        {{{ makeDynCall('vpdd', 'GLFW.active.cursorPosFunc') }}}(GLFW.active.id, Browser.mouseX, Browser.mouseY);
#endif
      }
    },

    DOMToGLFWMouseButton: (event) => {
      // DOM and glfw have different button codes.
      // See http://www.w3schools.com/jsref/event_button.asp.
      var eventButton = event['button'];
      if (eventButton > 0) {
        if (eventButton == 1) {
          eventButton = 2;
        } else {
          eventButton = 1;
        }
      }
      return eventButton;
    },

    onMouseenter: (event) => {
      if (!GLFW.active) return;

      if (event.target != Module["canvas"]) return;

#if USE_GLFW == 3
      if (GLFW.active.cursorEnterFunc) {
        {{{ makeDynCall('vpi', 'GLFW.active.cursorEnterFunc') }}}(GLFW.active.id, 1);
      }
#endif
    },

    onMouseleave: (event) => {
      if (!GLFW.active) return;

      if (event.target != Module["canvas"]) return;

#if USE_GLFW == 3
      if (GLFW.active.cursorEnterFunc) {
        {{{ makeDynCall('vpi', 'GLFW.active.cursorEnterFunc') }}}(GLFW.active.id, 0);
      }
#endif
    },

    onMouseButtonChanged: (event, status) => {
      if (!GLFW.active) return;

      Browser.calculateMouseEvent(event);

      if (event.target != Module["canvas"]) return;

      var eventButton = GLFW.DOMToGLFWMouseButton(event);

      if (status == 1) { // GLFW_PRESS
        GLFW.active.buttons |= (1 << eventButton);
        try {
          event.target.setCapture();
        } catch (e) {}
      } else {  // GLFW_RELEASE
        GLFW.active.buttons &= ~(1 << eventButton);
      }

      if (GLFW.active.mouseButtonFunc) {
#if USE_GLFW == 2
        {{{ makeDynCall('vii', 'GLFW.active.mouseButtonFunc') }}}(eventButton, status);
#endif
#if USE_GLFW == 3
        {{{ makeDynCall('vpiii', 'GLFW.active.mouseButtonFunc') }}}(GLFW.active.id, eventButton, status, GLFW.getModBits(GLFW.active));
#endif
      }
    },

    onMouseButtonDown: (event) => {
      if (!GLFW.active) return;
      GLFW.onMouseButtonChanged(event, 1); // GLFW_PRESS
    },

    onMouseButtonUp: (event) => {
      if (!GLFW.active) return;
      GLFW.onMouseButtonChanged(event, 0); // GLFW_RELEASE
    },

    onMouseWheel: (event) => {
      // Note the minus sign that flips browser wheel direction (positive direction scrolls page down) to native wheel direction (positive direction is mouse wheel up)
      var delta = -Browser.getMouseWheelDelta(event);
      delta = (delta == 0) ? 0 : (delta > 0 ? Math.max(delta, 1) : Math.min(delta, -1)); // Quantize to integer so that minimum scroll is at least +/- 1.
      GLFW.wheelPos += delta;

      if (!GLFW.active || !GLFW.active.scrollFunc || event.target != Module['canvas']) return;
#if USE_GLFW == 2
      {{{ makeDynCall('vi', 'GLFW.active.scrollFunc') }}}(GLFW.wheelPos);
#endif
#if USE_GLFW == 3
      var sx = 0;
      var sy = delta;
      if (event.type == 'mousewheel') {
        sx = event.wheelDeltaX;
      } else {
        sx = event.deltaX;
      }

      {{{ makeDynCall('vpdd', 'GLFW.active.scrollFunc') }}}(GLFW.active.id, sx, sy);
#endif

      event.preventDefault();
    },

    onCanvasResize: (width, height, framebufferWidth, framebufferHeight) => {
      if (!GLFW.active) return;

      var resizeNeeded = false;

      // If the client is requesting fullscreen mode
      if (document["fullscreen"] || document["fullScreen"] || document["mozFullScreen"] || document["webkitIsFullScreen"]) {
        if (!GLFW.active.fullscreen) {
          resizeNeeded = width != screen.width || height != screen.height;
          GLFW.active.storedX = GLFW.active.x;
          GLFW.active.storedY = GLFW.active.y;
          GLFW.active.storedWidth = GLFW.active.width;
          GLFW.active.storedHeight = GLFW.active.height;
          GLFW.active.x = GLFW.active.y = 0;
          GLFW.active.width = screen.width;
          GLFW.active.height = screen.height;
          GLFW.active.fullscreen = true;
        }
      // If the client is reverting from fullscreen mode
      } else if (GLFW.active.fullscreen == true) {
        resizeNeeded = width != GLFW.active.storedWidth || height != GLFW.active.storedHeight;
        GLFW.active.x = GLFW.active.storedX;
        GLFW.active.y = GLFW.active.storedY;
        GLFW.active.width = GLFW.active.storedWidth;
        GLFW.active.height = GLFW.active.storedHeight;
        GLFW.active.fullscreen = false;
      }

      if (resizeNeeded) {
        // width or height is changed (fullscreen / exit fullscreen) which will call this listener back
        // with proper framebufferWidth/framebufferHeight
        Browser.setCanvasSize(GLFW.active.width, GLFW.active.height);
      } else if (GLFW.active.width != width ||
                 GLFW.active.height != height ||
                 GLFW.active.framebufferWidth != framebufferWidth ||
                 GLFW.active.framebufferHeight != framebufferHeight) {
        GLFW.active.width = width;
        GLFW.active.height = height;
        GLFW.active.framebufferWidth = framebufferWidth;
        GLFW.active.framebufferHeight = framebufferHeight;
        GLFW.onWindowSizeChanged();
        GLFW.onFramebufferSizeChanged();
      }
    },

    onWindowSizeChanged: () => {
      if (!GLFW.active) return;

      if (GLFW.active.windowSizeFunc) {
#if USE_GLFW == 2
        {{{ makeDynCall('vii', 'GLFW.active.windowSizeFunc') }}}(GLFW.active.width, GLFW.active.height);
#endif
#if USE_GLFW == 3
        {{{ makeDynCall('vpii', 'GLFW.active.windowSizeFunc') }}}(GLFW.active.id, GLFW.active.width, GLFW.active.height);
#endif
      }
    },

    onFramebufferSizeChanged: () => {
      if (!GLFW.active) return;

#if USE_GLFW == 3
      if (GLFW.active.framebufferSizeFunc) {
        {{{ makeDynCall('vpii', 'GLFW.active.framebufferSizeFunc') }}}(GLFW.active.id, GLFW.active.framebufferWidth, GLFW.active.framebufferHeight);
      }
#endif
    },

    onWindowContentScaleChanged: (scale) => {
      GLFW.scale = scale;
      if (!GLFW.active) return;

#if USE_GLFW == 3
      if (GLFW.active.windowContentScaleFunc) {
        {{{ makeDynCall('vpff', 'GLFW.active.windowContentScaleFunc') }}}(GLFW.active.id, GLFW.scale, GLFW.scale);
      }
#endif
    },

    getTime: () => _emscripten_get_now() / 1000,

    /* GLFW2 wrapping */

    setWindowTitle: (winid, title) => {
      var win = GLFW.WindowFromId(winid);
      if (!win) return;

      win.title = title;
      if (GLFW.active.id == win.id) {
        _emscripten_set_window_title(title);
      }
    },

    setJoystickCallback: (cbfun) => {
      var prevcbfun = GLFW.joystickFunc;
      GLFW.joystickFunc = cbfun;
      GLFW.refreshJoysticks();
      return prevcbfun;
    },

    joys: {}, // glfw joystick data
    lastGamepadState: [],
    lastGamepadStateFrame: null, // The integer value of Browser.mainLoop.currentFrameNumber of when the last gamepad state was produced.

    refreshJoysticks: () => {
      // Produce a new Gamepad API sample if we are ticking a new game frame, or if not using emscripten_set_main_loop() at all to drive animation.
      if (Browser.mainLoop.currentFrameNumber !== GLFW.lastGamepadStateFrame || !Browser.mainLoop.currentFrameNumber) {
        GLFW.lastGamepadState = navigator.getGamepads ? navigator.getGamepads() : (navigator.webkitGetGamepads ? navigator.webkitGetGamepads : []);
        GLFW.lastGamepadStateFrame = Browser.mainLoop.currentFrameNumber;

        for (var joy = 0; joy < GLFW.lastGamepadState.length; ++joy) {
          var gamepad = GLFW.lastGamepadState[joy];

          if (gamepad) {
            if (!GLFW.joys[joy]) {
              out('glfw joystick connected:',joy);
              GLFW.joys[joy] = {
                id: stringToNewUTF8(gamepad.id),
                buttonsCount: gamepad.buttons.length,
                axesCount: gamepad.axes.length,
                buttons: _malloc(gamepad.buttons.length),
                axes: _malloc(gamepad.axes.length*4),
              };

              if (GLFW.joystickFunc) {
                {{{ makeDynCall('vii', 'GLFW.joystickFunc') }}}(joy, 0x00040001); // GLFW_CONNECTED
              }
            }

            var data = GLFW.joys[joy];

            for (var i = 0; i < gamepad.buttons.length;  ++i) {
              {{{ makeSetValue('data.buttons + i', '0', 'gamepad.buttons[i].pressed', 'i8') }}};
            }

            for (var i = 0; i < gamepad.axes.length; ++i) {
              {{{ makeSetValue('data.axes + i*4', '0', 'gamepad.axes[i]', 'float') }}};
            }
          } else {
            if (GLFW.joys[joy]) {
              out('glfw joystick disconnected',joy);

              if (GLFW.joystickFunc) {
                {{{ makeDynCall('vii', 'GLFW.joystickFunc') }}}(joy, 0x00040002); // GLFW_DISCONNECTED
              }

              _free(GLFW.joys[joy].id);
              _free(GLFW.joys[joy].buttons);
              _free(GLFW.joys[joy].axes);

              delete GLFW.joys[joy];
            }
          }
        }
      }
    },

    setKeyCallback: (winid, cbfun) => {
      var win = GLFW.WindowFromId(winid);
      if (!win) return null;
      var prevcbfun = win.keyFunc;
      win.keyFunc = cbfun;
      return prevcbfun;
    },

    setCharCallback: (winid, cbfun) => {
      var win = GLFW.WindowFromId(winid);
      if (!win) return null;
      var prevcbfun = win.charFunc;
      win.charFunc = cbfun;
      return prevcbfun;
    },

    setMouseButtonCallback: (winid, cbfun) => {
      var win = GLFW.WindowFromId(winid);
      if (!win) return null;
      var prevcbfun = win.mouseButtonFunc;
      win.mouseButtonFunc = cbfun;
      return prevcbfun;
    },

    setCursorPosCallback: (winid, cbfun) => {
      var win = GLFW.WindowFromId(winid);
      if (!win) return null;
      var prevcbfun = win.cursorPosFunc;
      win.cursorPosFunc = cbfun;
      return prevcbfun;
    },

    setScrollCallback: (winid, cbfun) => {
      var win = GLFW.WindowFromId(winid);
      if (!win) return null;
      var prevcbfun = win.scrollFunc;
      win.scrollFunc = cbfun;
      return prevcbfun;
    },

    setDropCallback: (winid, cbfun) => {
      var win = GLFW.WindowFromId(winid);
      if (!win) return null;
      var prevcbfun = win.dropFunc;
      win.dropFunc = cbfun;
      return prevcbfun;
    },

    onDrop: (event) => {
      if (!GLFW.active || !GLFW.active.dropFunc) return;
      if (!event.dataTransfer || !event.dataTransfer.files || event.dataTransfer.files.length == 0) return;

      event.preventDefault();

#if FILESYSTEM
      var filenames = _malloc(event.dataTransfer.files.length*4);
      var filenamesArray = [];
      var count = event.dataTransfer.files.length;

      // Read and save the files to emscripten's FS
      var written = 0;
      var drop_dir = '.glfw_dropped_files';
      FS.createPath('/', drop_dir);

      function save(file) {
        var path = '/' + drop_dir + '/' + file.name.replace(/\//g, '_');
        var reader = new FileReader();
        reader.onloadend = (e) => {
          if (reader.readyState != 2) { // not DONE
            ++written;
            out('failed to read dropped file: '+file.name+': '+reader.error);
            return;
          }

          var data = e.target.result;
          FS.writeFile(path, new Uint8Array(data));
          if (++written === count) {
            {{{ makeDynCall('vpii', 'GLFW.active.dropFunc') }}}(GLFW.active.id, count, filenames);

            for (var i = 0; i < filenamesArray.length; ++i) {
              _free(filenamesArray[i]);
            }
            _free(filenames);
          }
        };
        reader.readAsArrayBuffer(file);

        var filename = stringToNewUTF8(path);
        filenamesArray.push(filename);
        {{{ makeSetValue('filenames + i*4', '0', 'filename', POINTER_TYPE) }}};
      }

      for (var i = 0; i < count; ++i) {
        save(event.dataTransfer.files[i]);
      }
#endif // FILESYSTEM

      return false;
    },

    onDragover: (event) => {
      if (!GLFW.active || !GLFW.active.dropFunc) return;

      event.preventDefault();
      return false;
    },

    setWindowSizeCallback: (winid, cbfun) => {
      var win = GLFW.WindowFromId(winid);
      if (!win) return null;
      var prevcbfun = win.windowSizeFunc;
      win.windowSizeFunc = cbfun;

#if USE_GLFW == 2
      // As documented in GLFW2 API (http://www.glfw.org/GLFWReference27.pdf#page=22), when size
      // callback function is set, it will be called with the current window size before this
      // function returns.
      // GLFW3 on the over hand doesn't have this behavior (https://github.com/glfw/glfw/issues/62).
      if (!win.windowSizeFunc) return null;
      {{{ makeDynCall('vii', 'win.windowSizeFunc') }}}(win.width, win.height);
#endif

      return prevcbfun;
    },

    setWindowCloseCallback: (winid, cbfun) => {
      var win = GLFW.WindowFromId(winid);
      if (!win) return null;
      var prevcbfun = win.windowCloseFunc;
      win.windowCloseFunc = cbfun;
      return prevcbfun;
    },

    setWindowRefreshCallback: (winid, cbfun) => {
      var win = GLFW.WindowFromId(winid);
      if (!win) return null;
      var prevcbfun = win.windowRefreshFunc;
      win.windowRefreshFunc = cbfun;
      return prevcbfun;
    },

    onClickRequestPointerLock: (e) => {
      if (!Browser.pointerLock && Module['canvas'].requestPointerLock) {
        Module['canvas'].requestPointerLock();
        e.preventDefault();
      }
    },

    setInputMode: (winid, mode, value) => {
      var win = GLFW.WindowFromId(winid);
      if (!win) return;

      switch (mode) {
        case 0x00033001: { // GLFW_CURSOR
          switch (value) {
            case 0x00034001: { // GLFW_CURSOR_NORMAL
              win.inputModes[mode] = value;
              Module['canvas'].removeEventListener('click', GLFW.onClickRequestPointerLock, true);
              Module['canvas'].exitPointerLock();
              break;
            }
            case 0x00034002: { // GLFW_CURSOR_HIDDEN
              err('glfwSetInputMode called with GLFW_CURSOR_HIDDEN value not implemented');
              break;
            }
            case 0x00034003: { // GLFW_CURSOR_DISABLED
              win.inputModes[mode] = value;
              Module['canvas'].addEventListener('click', GLFW.onClickRequestPointerLock, true);
              Module['canvas'].requestPointerLock();
              break;
            }
            default: {
              err(`glfwSetInputMode called with unknown value parameter value: ${value}`);
              break;
            }
          }
          break;
        }
        case 0x00033002: { // GLFW_STICKY_KEYS
          err('glfwSetInputMode called with GLFW_STICKY_KEYS mode not implemented');
          break;
        }
        case 0x00033003: { // GLFW_STICKY_MOUSE_BUTTONS
          err('glfwSetInputMode called with GLFW_STICKY_MOUSE_BUTTONS mode not implemented');
          break;
        }
        case 0x00033004: { // GLFW_LOCK_KEY_MODS
          err('glfwSetInputMode called with GLFW_LOCK_KEY_MODS mode not implemented');
          break;
        }
        case 0x000330005: { // GLFW_RAW_MOUSE_MOTION
          err('glfwSetInputMode called with GLFW_RAW_MOUSE_MOTION mode not implemented');
          break;
        }
        default: {
          err(`glfwSetInputMode called with unknown mode parameter value: ${mode}`);
          break;
        }
      }
    },

    getKey: (winid, key) => {
      var win = GLFW.WindowFromId(winid);
      if (!win) return 0;
      return win.keys[key];
    },

    getMouseButton: (winid, button) => {
      var win = GLFW.WindowFromId(winid);
      if (!win) return 0;
      return (win.buttons & (1 << button)) > 0;
    },

    getCursorPos: (winid, x, y) => {
      {{{ makeSetValue('x', '0', 'Browser.mouseX', 'double') }}};
      {{{ makeSetValue('y', '0', 'Browser.mouseY', 'double') }}};
    },

    getMousePos: (winid, x, y) => {
      {{{ makeSetValue('x', '0', 'Browser.mouseX', 'i32') }}};
      {{{ makeSetValue('y', '0', 'Browser.mouseY', 'i32') }}};
    },

    setCursorPos: (winid, x, y) => {
    },

    getWindowPos: (winid, x, y) => {
      var wx = 0;
      var wy = 0;

      var win = GLFW.WindowFromId(winid);
      if (win) {
        wx = win.x;
        wy = win.y;
      }

      if (x) {
        {{{ makeSetValue('x', '0', 'wx', 'i32') }}};
      }

      if (y) {
        {{{ makeSetValue('y', '0', 'wy', 'i32') }}};
      }
    },

    setWindowPos: (winid, x, y) => {
      var win = GLFW.WindowFromId(winid);
      if (!win) return;
      win.x = x;
      win.y = y;
    },

    getWindowSize: (winid, width, height) => {
      var ww = 0;
      var wh = 0;

      var win = GLFW.WindowFromId(winid);
      if (win) {
        ww = win.width;
        wh = win.height;
      }

      if (width) {
        {{{ makeSetValue('width', '0', 'ww', 'i32') }}};
      }

      if (height) {
        {{{ makeSetValue('height', '0', 'wh', 'i32') }}};
      }
    },

    setWindowSize: (winid, width, height) => {
      var win = GLFW.WindowFromId(winid);
      if (!win) return;

      if (GLFW.active.id == win.id) {
<<<<<<< HEAD
        if (width == screen.width && height == screen.height) {
          Browser.requestFullscreen();
        } else {
          Browser.exitFullscreen();
          Browser.setCanvasSize(width, height);
        }
=======
        Browser.setCanvasSize(width, height);
        win.width = width;
        win.height = height;
>>>>>>> 04a0cad4
      }

      if (win.windowSizeFunc) {
#if USE_GLFW == 2
        {{{ makeDynCall('vii', 'win.windowSizeFunc') }}}(width, height);
#endif
#if USE_GLFW == 3
        {{{ makeDynCall('vpii', 'win.windowSizeFunc') }}}(win.id, width, height);
#endif
      }
    },

    createWindow: (width, height, title, monitor, share) => {
      var i, id;
      for (i = 0; i < GLFW.windows.length && GLFW.windows[i] !== null; i++) {
        // no-op
      }
      if (i > 0) throw "glfwCreateWindow only supports one window at time currently";

      // id for window
      id = i + 1;

      // not valid
      if (width <= 0 || height <= 0) return 0;

      if (monitor) {
        Browser.requestFullscreen();
      } else {
        Browser.setCanvasSize(width, height);
      }

      // Create context when there are no existing alive windows
      for (i = 0; i < GLFW.windows.length && GLFW.windows[i] == null; i++) {
        // no-op
      }
      var useWebGL = GLFW.hints[0x00022001] > 0; // Use WebGL when we are told to based on GLFW_CLIENT_API
      if (i == GLFW.windows.length) {
        if (useWebGL) {
          var contextAttributes = {
            antialias: (GLFW.hints[0x0002100D] > 1), // GLFW_SAMPLES
            depth: (GLFW.hints[0x00021005] > 0),     // GLFW_DEPTH_BITS
            stencil: (GLFW.hints[0x00021006] > 0),   // GLFW_STENCIL_BITS
            alpha: (GLFW.hints[0x00021004] > 0)      // GLFW_ALPHA_BITS
          }
#if OFFSCREEN_FRAMEBUFFER
          // TODO: Make GLFW explicitly aware of whether it is being proxied or not, and set these to true only when proxying is being performed.
          GL.enableOffscreenFramebufferAttributes(contextAttributes);
#endif
          Module.ctx = Browser.createContext(Module['canvas'], true, true, contextAttributes);
        } else {
          Browser.init();
        }
      }

      // If context creation failed, do not return a valid window
      if (!Module.ctx && useWebGL) return 0;

      // Get non alive id
      const canvas = Module['canvas'];
      var win = new GLFW_Window(id, canvas.clientWidth, canvas.clientHeight, canvas.width, canvas.height, title, monitor, share);

      // Set window to array
      if (id - 1 == GLFW.windows.length) {
        GLFW.windows.push(win);
      } else {
        GLFW.windows[id - 1] = win;
      }

      GLFW.active = win;
      return win.id;
    },

    destroyWindow: (winid) => {
      var win = GLFW.WindowFromId(winid);
      if (!win) return;

#if USE_GLFW == 3
      if (win.windowCloseFunc) {
        {{{ makeDynCall('vp', 'win.windowCloseFunc') }}}(win.id);
      }
#endif

      GLFW.windows[win.id - 1] = null;
      if (GLFW.active.id == win.id)
        GLFW.active = null;

      // Destroy context when no alive windows
      for (var i = 0; i < GLFW.windows.length; i++)
        if (GLFW.windows[i] !== null) return;

      Module.ctx = Browser.destroyContext(Module['canvas'], true, true);
    },

    swapBuffers: (winid) => {
    },

    GLFW2ParamToGLFW3Param: (param) => {
      var table = {
        0x00030001:0, // GLFW_MOUSE_CURSOR
        0x00030002:0, // GLFW_STICKY_KEYS
        0x00030003:0, // GLFW_STICKY_MOUSE_BUTTONS
        0x00030004:0, // GLFW_SYSTEM_KEYS
        0x00030005:0, // GLFW_KEY_REPEAT
        0x00030006:0, // GLFW_AUTO_POLL_EVENTS
        0x00020001:0, // GLFW_OPENED
        0x00020002:0, // GLFW_ACTIVE
        0x00020003:0, // GLFW_ICONIFIED
        0x00020004:0, // GLFW_ACCELERATED
        0x00020005:0x00021001, // GLFW_RED_BITS
        0x00020006:0x00021002, // GLFW_GREEN_BITS
        0x00020007:0x00021003, // GLFW_BLUE_BITS
        0x00020008:0x00021004, // GLFW_ALPHA_BITS
        0x00020009:0x00021005, // GLFW_DEPTH_BITS
        0x0002000A:0x00021006, // GLFW_STENCIL_BITS
        0x0002000B:0x0002100F, // GLFW_REFRESH_RATE
        0x0002000C:0x00021007, // GLFW_ACCUM_RED_BITS
        0x0002000D:0x00021008, // GLFW_ACCUM_GREEN_BITS
        0x0002000E:0x00021009, // GLFW_ACCUM_BLUE_BITS
        0x0002000F:0x0002100A, // GLFW_ACCUM_ALPHA_BITS
        0x00020010:0x0002100B, // GLFW_AUX_BUFFERS
        0x00020011:0x0002100C, // GLFW_STEREO
        0x00020012:0, // GLFW_WINDOW_NO_RESIZE
        0x00020013:0x0002100D, // GLFW_FSAA_SAMPLES
        0x00020014:0x00022002, // GLFW_OPENGL_VERSION_MAJOR
        0x00020015:0x00022003, // GLFW_OPENGL_VERSION_MINOR
        0x00020016:0x00022006, // GLFW_OPENGL_FORWARD_COMPAT
        0x00020017:0x00022007, // GLFW_OPENGL_DEBUG_CONTEXT
        0x00020018:0x00022008, // GLFW_OPENGL_PROFILE
      };
      return table[param];
    }
  },

/*******************************************************************************
 * GLFW FUNCTIONS
 ******************************************************************************/
  glfwInit__deps: ['emscripten_get_device_pixel_ratio', 'malloc', 'free'],
  glfwInit: () => {
    if (GLFW.windows) return 1; // GL_TRUE

    GLFW.initialTime = GLFW.getTime();
    GLFW.hints = GLFW.defaultHints;
    GLFW.windows = new Array()
    GLFW.active = null;
    GLFW.scale  = _emscripten_get_device_pixel_ratio();


    window.addEventListener("gamepadconnected", GLFW.onGamepadConnected, true);
    window.addEventListener("gamepaddisconnected", GLFW.onGamepadDisconnected, true);
    window.addEventListener("keydown", GLFW.onKeydown, true);
    window.addEventListener("keypress", GLFW.onKeyPress, true);
    window.addEventListener("keyup", GLFW.onKeyup, true);
    window.addEventListener("blur", GLFW.onBlur, true);
    // from https://stackoverflow.com/a/70514686/7484780 . maybe add this to browser.js?
    // no idea how to remove this listener.
    (function updatePixelRatio(){
      window.matchMedia("(resolution: " + window.devicePixelRatio + "dppx)")
      .addEventListener('change', updatePixelRatio, {once: true});
      GLFW.onWindowContentScaleChanged(_emscripten_get_device_pixel_ratio());
      })();
    Module["canvas"].addEventListener("touchmove", GLFW.onMousemove, true);
    Module["canvas"].addEventListener("touchstart", GLFW.onMouseButtonDown, true);
    Module["canvas"].addEventListener("touchcancel", GLFW.onMouseButtonUp, true);
    Module["canvas"].addEventListener("touchend", GLFW.onMouseButtonUp, true);
    Module["canvas"].addEventListener("mousemove", GLFW.onMousemove, true);
    Module["canvas"].addEventListener("mousedown", GLFW.onMouseButtonDown, true);
    Module["canvas"].addEventListener("mouseup", GLFW.onMouseButtonUp, true);
    Module["canvas"].addEventListener('wheel', GLFW.onMouseWheel, true);
    Module["canvas"].addEventListener('mousewheel', GLFW.onMouseWheel, true);
    Module["canvas"].addEventListener('mouseenter', GLFW.onMouseenter, true);
    Module["canvas"].addEventListener('mouseleave', GLFW.onMouseleave, true);
    Module["canvas"].addEventListener('drop', GLFW.onDrop, true);
    Module["canvas"].addEventListener('dragover', GLFW.onDragover, true);

    Browser.resizeListeners.push((width, height, framebufferWidth, framebufferHeight) => {
      GLFW.onCanvasResize(width, height, framebufferWidth, framebufferHeight);
    });

    return 1; // GL_TRUE
  },

  glfwTerminate: () => {
    window.removeEventListener("gamepadconnected", GLFW.onGamepadConnected, true);
    window.removeEventListener("gamepaddisconnected", GLFW.onGamepadDisconnected, true);
    window.removeEventListener("keydown", GLFW.onKeydown, true);
    window.removeEventListener("keypress", GLFW.onKeyPress, true);
    window.removeEventListener("keyup", GLFW.onKeyup, true);
    window.removeEventListener("blur", GLFW.onBlur, true);
    Module["canvas"].removeEventListener("touchmove", GLFW.onMousemove, true);
    Module["canvas"].removeEventListener("touchstart", GLFW.onMouseButtonDown, true);
    Module["canvas"].removeEventListener("touchcancel", GLFW.onMouseButtonUp, true);
    Module["canvas"].removeEventListener("touchend", GLFW.onMouseButtonUp, true);
    Module["canvas"].removeEventListener("mousemove", GLFW.onMousemove, true);
    Module["canvas"].removeEventListener("mousedown", GLFW.onMouseButtonDown, true);
    Module["canvas"].removeEventListener("mouseup", GLFW.onMouseButtonUp, true);
    Module["canvas"].removeEventListener('wheel', GLFW.onMouseWheel, true);
    Module["canvas"].removeEventListener('mousewheel', GLFW.onMouseWheel, true);
    Module["canvas"].removeEventListener('mouseenter', GLFW.onMouseenter, true);
    Module["canvas"].removeEventListener('mouseleave', GLFW.onMouseleave, true);
    Module["canvas"].removeEventListener('drop', GLFW.onDrop, true);
    Module["canvas"].removeEventListener('dragover', GLFW.onDragover, true);


    Module["canvas"].width = Module["canvas"].height = 1;
    GLFW.windows = null;
    GLFW.active = null;
  },

  glfwGetVersion: (major, minor, rev) => {
#if USE_GLFW == 2
    {{{ makeSetValue('major', '0', '2', 'i32') }}};
    {{{ makeSetValue('minor', '0', '7', 'i32') }}};
    {{{ makeSetValue('rev', '0', '7', 'i32') }}};
#endif

#if USE_GLFW == 3
    {{{ makeSetValue('major', '0', '3', 'i32') }}};
    {{{ makeSetValue('minor', '0', '2', 'i32') }}};
    {{{ makeSetValue('rev', '0', '1', 'i32') }}};
#endif
  },

  glfwPollEvents: () => {},

  glfwWaitEvents: () => {},

  glfwGetTime: () => GLFW.getTime() - GLFW.initialTime,

  glfwSetTime: (time) => {
    GLFW.initialTime = GLFW.getTime() - time;
  },

  glfwExtensionSupported__deps: ['glGetString'],
  glfwExtensionSupported: (extension) => {
    if (!GLFW.extensions) {
      GLFW.extensions = GL.getExtensions();
    }

    if (GLFW.extensions.includes(extension)) return 1;

    // extensions from GLEmulations do not come unprefixed
    // so, try with prefix
    return (GLFW.extensions.includes("GL_" + extension));
  },

  glfwSwapInterval__deps: ['emscripten_set_main_loop_timing'],
  glfwSwapInterval: (interval) => {
    interval = Math.abs(interval); // GLFW uses negative values to enable GLX_EXT_swap_control_tear, which we don't have, so just treat negative and positive the same.
    if (interval == 0) _emscripten_set_main_loop_timing({{{ cDefs.EM_TIMING_SETTIMEOUT }}}, 0);
    else _emscripten_set_main_loop_timing({{{ cDefs.EM_TIMING_RAF }}}, interval);
  },

#if USE_GLFW == 3
  glfwGetVersionString: () => {
    if (!GLFW.versionString) {
      GLFW.versionString = stringToNewUTF8("3.2.1 JS WebGL Emscripten");
    }
    return GLFW.versionString;
  },

  glfwSetErrorCallback: (cbfun) => {
    var prevcbfun = GLFW.errorFunc;
    GLFW.errorFunc = cbfun;
    return prevcbfun;
  },

  glfwWaitEventsTimeout: (timeout) => {},

  glfwPostEmptyEvent: () => {},

  glfwGetMonitors__deps: ['malloc'],
  glfwGetMonitors: (count) => {
    {{{ makeSetValue('count', '0', '1', 'i32') }}};
    if (!GLFW.monitors) {
      GLFW.monitors = _malloc({{{ POINTER_SIZE }}});
      {{{ makeSetValue('GLFW.monitors', '0', '1', 'i32') }}};
    }
    return GLFW.monitors;
  },

  glfwGetPrimaryMonitor: () => 1,

  glfwGetMonitorPos: (monitor, x, y) => {
    {{{ makeSetValue('x', '0', '0', 'i32') }}};
    {{{ makeSetValue('y', '0', '0', 'i32') }}};
  },

  glfwGetMonitorWorkarea: (monitor, x, y, w, h) => {
    {{{ makeSetValue('x', '0', '0', 'i32') }}};
    {{{ makeSetValue('y', '0', '0', 'i32') }}};

    {{{ makeSetValue('w', '0', 'screen.availWidth', 'i32') }}};
    {{{ makeSetValue('h', '0', 'screen.availHeight', 'i32') }}};
  },

  glfwGetMonitorPhysicalSize: (monitor, width, height) => {
    // AFAIK there is no way to do this in javascript
    // Maybe with platform specific ccalls?
    //
    // Lets report 0 now which is wrong as it can get for end user.
    {{{ makeSetValue('width', '0', '0', 'i32') }}};
    {{{ makeSetValue('height', '0', '0', 'i32') }}};
  },

  glfwGetMonitorContentScale: (monitor, x, y) => {
    {{{ makeSetValue('x', '0', 'GLFW.scale', 'float') }}};
    {{{ makeSetValue('y', '0', 'GLFW.scale', 'float') }}};
  },

  glfwGetMonitorName: (mon) => {
    if (!GLFW.monitorString) {
      GLFW.monitorString = stringToNewUTF8("HTML5 WebGL Canvas");
    }
    return GLFW.monitorString;
  },

  glfwSetMonitorCallback: (cbfun) => {
    var prevcbfun = GLFW.monitorFunc;
    GLFW.monitorFunc = cbfun;
    return prevcbfun;
  },

  // TODO: implement
  glfwGetVideoModes: (monitor, count) => {
    {{{ makeSetValue('count', '0', '0', 'i32') }}};
    return 0;
  },

  // TODO: implement
  glfwGetVideoMode: (monitor) => 0,

  // TODO: implement
  glfwSetGamma: (monitor, gamma) => {},

  glfwGetGammaRamp: (monitor) => { throw "glfwGetGammaRamp not implemented."; },

  glfwSetGammaRamp: (monitor, ramp) => { throw "glfwSetGammaRamp not implemented."; },

  glfwDefaultWindowHints: () => {
    GLFW.hints = GLFW.defaultHints;
  },

  glfwWindowHint: (target, hint) => {
    GLFW.hints[target] = hint;
  },

  glfwWindowHintString: (hint, value) => {
    // from glfw docs -> we just ignore this.
    // Some hints are platform specific.  These may be set on any platform but they
    // will only affect their specific platform.  Other platforms will ignore them.
  },

  glfwCreateWindow: (width, height, title, monitor, share) => GLFW.createWindow(width, height, title, monitor, share),

  glfwDestroyWindow: (winid) => GLFW.destroyWindow(winid),

  glfwWindowShouldClose: (winid) => {
    var win = GLFW.WindowFromId(winid);
    if (!win) return 0;
    return win.shouldClose;
  },

  glfwSetWindowShouldClose: (winid, value) => {
    var win = GLFW.WindowFromId(winid);
    if (!win) return;
    win.shouldClose = value;
  },

  glfwSetWindowTitle: (winid, title) => GLFW.setWindowTitle(winid, title),

  glfwGetWindowPos: (winid, x, y) => GLFW.getWindowPos(winid, x, y),

  glfwSetWindowPos: (winid, x, y) => GLFW.setWindowPos(winid, x, y),

  glfwGetWindowSize: (winid, width, height) => GLFW.getWindowSize(winid, width, height),

  glfwSetWindowSize: (winid, width, height) => GLFW.setWindowSize(winid, width, height),

  glfwGetFramebufferSize: (winid, width, height) => {
    var ww = 0;
    var wh = 0;

    var win = GLFW.WindowFromId(winid);
    if (win) {
      ww = win.framebufferWidth;
      wh = win.framebufferHeight;
    }

    if (width) {
      {{{ makeSetValue('width', '0', 'ww', 'i32') }}};
    }

    if (height) {
      {{{ makeSetValue('height', '0', 'wh', 'i32') }}};
    }
  },

  glfwGetWindowContentScale: (winid, x, y) => {
    // winid doesn't matter. all windows will use same scale anyway.
    // hope i used this makeSetValue correctly
    {{{ makeSetValue('x', '0', 'GLFW.scale', 'float') }}};
    {{{ makeSetValue('y', '0', 'GLFW.scale', 'float') }}};
  },

  glfwGetWindowOpacity: (winid) => 1.0,

  glfwSetWindowOpacity: (winid, opacity) => { /* error */ },

  glfwIconifyWindow: (winid) => {
#if ASSERTIONS
    warnOnce('glfwIconifyWindow is not implemented');
#endif
  },

  glfwRestoreWindow: (winid) => {
#if ASSERTIONS
    warnOnce('glfwRestoreWindow is not implemented');
#endif
  },

  glfwShowWindow: (winid) => {},

  glfwHideWindow: (winid) => {},

  glfwGetWindowMonitor: (winid) => {
    var win = GLFW.WindowFromId(winid);
    if (!win) return 0;
    return win.monitor;
  },

  glfwGetWindowAttrib: (winid, attrib) => {
    var win = GLFW.WindowFromId(winid);
    if (!win) return 0;
    return win.attributes[attrib];
  },

  glfwSetWindowAttrib: (winid, attrib, value) => {
    var win = GLFW.WindowFromId(winid);
    if (!win) return;
    win.attributes[attrib] = value;
  },

  glfwSetWindowUserPointer: (winid, ptr) => {
    var win = GLFW.WindowFromId(winid);
    if (!win) return;
    win.userptr = ptr;
  },

  glfwGetWindowUserPointer: (winid) => {
    var win = GLFW.WindowFromId(winid);
    if (!win) return 0;
    return win.userptr;
  },

  glfwSetWindowPosCallback: (winid, cbfun) => {
    var win = GLFW.WindowFromId(winid);
    if (!win) return null;
    var prevcbfun = win.windowPosFunc;
    win.windowPosFunc = cbfun;
    return prevcbfun;
  },

  glfwSetWindowSizeCallback: (winid, cbfun) => GLFW.setWindowSizeCallback(winid, cbfun),

  glfwSetWindowCloseCallback: (winid, cbfun) => GLFW.setWindowCloseCallback(winid, cbfun),

  glfwSetWindowRefreshCallback: (winid, cbfun) => GLFW.setWindowRefreshCallback(winid, cbfun),

  glfwSetWindowFocusCallback: (winid, cbfun) => {
    var win = GLFW.WindowFromId(winid);
    if (!win) return null;
    var prevcbfun = win.windowFocusFunc;
    win.windowFocusFunc = cbfun;
    return prevcbfun;
  },

  glfwSetWindowIconifyCallback: (winid, cbfun) => {
    var win = GLFW.WindowFromId(winid);
    if (!win) return null;
    var prevcbfun = win.windowIconifyFunc;
    win.windowIconifyFunc = cbfun;
    return prevcbfun;
  },

  glfwSetWindowMaximizeCallback: (winid, cbfun) => {
    var win = GLFW.WindowFromId(winid);
    if (!win) return null;
    var prevcbfun = win.windowMaximizeFunc;
    win.windowMaximizeFunc = cbfun;
    return prevcbfun;
  },

  glfwSetWindowIcon: (winid, count, images) => {},

  glfwSetWindowSizeLimits: (winid, minwidth, minheight, maxwidth, maxheight) => {},

  glfwSetWindowAspectRatio: (winid, numer, denom) => {},

  glfwGetWindowFrameSize: (winid, left, top, right, bottom) => { throw "glfwGetWindowFrameSize not implemented."; },

  glfwMaximizeWindow: (winid) => {},

  glfwFocusWindow: (winid) => {},

  glfwRequestWindowAttention: (winid) => {}, // maybe do window.focus()?

  glfwSetWindowMonitor: (winid, monitor, xpos, ypos, width, height, refreshRate) => { throw "glfwSetWindowMonitor not implemented."; },

  glfwCreateCursor: (image, xhot, yhot) => {},

  glfwCreateStandardCursor: (shape) => {},

  glfwDestroyCursor: (cursor) => {},

  glfwSetCursor: (winid, cursor) => {},

  glfwSetFramebufferSizeCallback: (winid, cbfun) => {
    var win = GLFW.WindowFromId(winid);
    if (!win) return null;
    var prevcbfun = win.framebufferSizeFunc;
    win.framebufferSizeFunc = cbfun;
    return prevcbfun;
  },

  glfwSetWindowContentScaleCallback: (winid, cbfun) => {
    var win = GLFW.WindowFromId(winid);
    if (!win) return null;
    var prevcbfun = win.windowContentScaleFunc;
    win.windowContentScaleFunc = cbfun;
    return prevcbfun;
  },

  glfwGetInputMode: (winid, mode) => {
    var win = GLFW.WindowFromId(winid);
    if (!win) return;

    switch (mode) {
      case 0x00033001: { // GLFW_CURSOR
        if (Browser.pointerLock) {
          win.inputModes[mode] = 0x00034003; // GLFW_CURSOR_DISABLED
        } else {
          win.inputModes[mode] = 0x00034001; // GLFW_CURSOR_NORMAL
        }
      }
    }

    return win.inputModes[mode];
  },

  glfwSetInputMode: (winid, mode, value) => {
    GLFW.setInputMode(winid, mode, value);
  },

  glfwRawMouseMotionSupported: () => 0,

  glfwGetKey: (winid, key) => GLFW.getKey(winid, key),

  glfwGetKeyName: (key, scancode) => { throw "glfwGetKeyName not implemented."; },

  glfwGetKeyScancode: (key) => { throw "glfwGetKeyScancode not implemented."; },

  glfwGetMouseButton: (winid, button) => GLFW.getMouseButton(winid, button),

  glfwGetCursorPos: (winid, x, y) => GLFW.getCursorPos(winid, x, y),

  // I believe it is not possible to move the mouse with javascript
  glfwSetCursorPos: (winid, x, y) => GLFW.setCursorPos(winid, x, y),

  glfwSetKeyCallback: (winid, cbfun) => GLFW.setKeyCallback(winid, cbfun),

  glfwSetCharCallback: (winid, cbfun) => GLFW.setCharCallback(winid, cbfun),

  glfwSetCharModsCallback: (winid, cbfun) => { throw "glfwSetCharModsCallback not implemented."; },

  glfwSetMouseButtonCallback: (winid, cbfun) => GLFW.setMouseButtonCallback(winid, cbfun),

  glfwSetCursorPosCallback: (winid, cbfun) => GLFW.setCursorPosCallback(winid, cbfun),

  glfwSetCursorEnterCallback: (winid, cbfun) => {
    var win = GLFW.WindowFromId(winid);
    if (!win) return null;
    var prevcbfun = win.cursorEnterFunc;
    win.cursorEnterFunc = cbfun;
    return prevcbfun;
  },

  glfwSetScrollCallback: (winid, cbfun) => GLFW.setScrollCallback(winid, cbfun),

  glfwVulkanSupported: () => 0,

  glfwSetDropCallback: (winid, cbfun) => GLFW.setDropCallback(winid, cbfun),

  glfwGetTimerValue: () => { throw "glfwGetTimerValue is not implemented."; },

  glfwGetTimerFrequency: () => { throw "glfwGetTimerFrequency is not implemented."; },

  glfwGetRequiredInstanceExtensions: (count) => { throw "glfwGetRequiredInstanceExtensions is not implemented."; },

  glfwJoystickPresent: (joy) => {
    GLFW.refreshJoysticks();

    return GLFW.joys[joy] !== undefined;
  },

  glfwGetJoystickAxes: (joy, count) => {
    GLFW.refreshJoysticks();

    var state = GLFW.joys[joy];
    if (!state || !state.axes) {
      {{{ makeSetValue('count', '0', '0', 'i32') }}};
      return;
    }

    {{{ makeSetValue('count', '0', 'state.axesCount', 'i32') }}};
    return state.axes;
  },

  glfwGetJoystickButtons: (joy, count) => {
    GLFW.refreshJoysticks();

    var state = GLFW.joys[joy];
    if (!state || !state.buttons) {
      {{{ makeSetValue('count', '0', '0', 'i32') }}};
      return;
    }

    {{{ makeSetValue('count', '0', 'state.buttonsCount', 'i32') }}};
    return state.buttons;
  },

  glfwGetJoystickHats: (joy, count) => { throw "glfwGetJoystickHats is not implemented"; },

  glfwGetJoystickName: (joy) => {
    if (GLFW.joys[joy]) {
      return GLFW.joys[joy].id;
    }
    return 0;
  },

  glfwGetJoystickGUID: (jid) => { throw "glfwGetJoystickGUID not implemented"; },

  glfwSetJoystickUserPointer: (jid, ptr) => { throw "glfwSetJoystickUserPointer not implemented"; },

  glfwGetJoystickUserPointer: (jid) => { throw "glfwGetJoystickUserPointer not implemented"; },

  glfwJoystickIsGamepad: (jid) => { throw "glfwJoystickIsGamepad not implemented"; },

  glfwSetJoystickCallback: (cbfun) => GLFW.setJoystickCallback(cbfun),

  glfwSetClipboardString: (win, string) => {},

  glfwGetClipboardString: (win) => {},

  glfwMakeContextCurrent: (winid) => {},

  glfwGetCurrentContext: () => GLFW.active ? GLFW.active.id : 0,

  glfwSwapBuffers: (winid) => GLFW.swapBuffers(winid),

#elif USE_GLFW == 2
  glfwOpenWindow: (width, height, redbits, greenbits, bluebits, alphabits, depthbits, stencilbits, mode) => {
    GLFW.hints[0x00021001] = redbits;     // GLFW_RED_BITS
    GLFW.hints[0x00021002] = greenbits;   // GLFW_GREEN_BITS
    GLFW.hints[0x00021003] = bluebits;    // GLFW_BLUE_BITS
    GLFW.hints[0x00021004] = alphabits;   // GLFW_ALPHA_BITS
    GLFW.hints[0x00021005] = depthbits;   // GLFW_DEPTH_BITS
    GLFW.hints[0x00021006] = stencilbits; // GLFW_STENCIL_BITS
    GLFW.createWindow(width, height, "GLFW2 Window", 0, 0);
    return 1; // GL_TRUE
  },

  glfwCloseWindow: () => GLFW.destroyWindow(GLFW.active.id),

  glfwOpenWindowHint: (target, hint) => {
    target = GLFW.GLFW2ParamToGLFW3Param(target);
    GLFW.hints[target] = hint;
  },

  glfwGetWindowSize_v2: (width, height) => GLFW.getWindowSize(GLFW.active.id, width, height),

  glfwSetWindowSize_v2: (width, height) => GLFW.setWindowSize(GLFW.active.id, width, height),

  glfwSetWindowPos_v2: (x, y) => GLFW.setWindowPos(GLFW.active.id, x, y),

  glfwSetWindowTitle_v2: (title) => GLFW.setWindowTitle(GLFW.active.id, title),

  glfwIconifyWindow_v2: () => {
#if ASSERTIONS
    warnOnce('glfwIconifyWindow is not implemented');
#endif
  },

  glfwRestoreWindow_v2: () => {
#if ASSERTIONS
    warnOnce('glfwRestoreWindow is not implemented');
#endif
  },

  glfwSwapBuffers_v2: () => GLFW.swapBuffers(GLFW.active.id),

  glfwGetWindowParam: (param) => {
    param = GLFW.GLFW2ParamToGLFW3Param(param);
    return GLFW.hints[param];
  },

  glfwSetWindowSizeCallback_v2: (cbfun) => {
    GLFW.setWindowSizeCallback(GLFW.active.id, cbfun);
  },

  glfwSetWindowCloseCallback_v2: (cbfun) => {
    GLFW.setWindowCloseCallback(GLFW.active.id, cbfun);
  },

  glfwSetWindowRefreshCallback_v2: (cbfun) => GLFW.setWindowRefreshCallback(GLFW.active.id, cbfun),

  glfwGetKey_v2: (key) => GLFW.getKey(GLFW.active.id, key),

  glfwGetMouseButton_v2: (button) => GLFW.getMouseButton(GLFW.active.id, button),

  glfwGetMousePos: (x, y) => {
    GLFW.getMousePos(GLFW.active.id, x, y);
  },

  glfwSetMousePos: (x, y) => {
    GLFW.setCursorPos(GLFW.active.id, x, y);
  },

  glfwGetMouseWheel: () => 0,

  glfwSetMouseWheel: (pos) => {},

  glfwSetKeyCallback_v2: (cbfun) => {
    GLFW.setKeyCallback(GLFW.active.id, cbfun);
  },

  glfwSetCharCallback_v2: (cbfun) => {
    GLFW.setCharCallback(GLFW.active.id, cbfun);
  },

  glfwSetMouseButtonCallback_v2: (cbfun) => {
    GLFW.setMouseButtonCallback(GLFW.active.id, cbfun);
  },

  glfwSetMousePosCallback: (cbfun) => {
    GLFW.setCursorPosCallback(GLFW.active.id, cbfun);
  },

  glfwSetMouseWheelCallback: (cbfun) => {
    GLFW.setScrollCallback(GLFW.active.id, cbfun);
  },

  glfwGetDesktopMode: (mode) => { throw "glfwGetDesktopMode is not implemented."; },

  glfwSleep__deps: ['sleep'],
  glfwSleep: (time) => _sleep(time),

  glfwEnable: (target) => {
    target = GLFW.GLFW2ParamToGLFW3Param(target);
    GLFW.hints[target] = false;
  },

  glfwDisable: (target) => {
    target = GLFW.GLFW2ParamToGLFW3Param(target);
    GLFW.hints[target] = true;
  },

  glfwGetGLVersion: (major, minor, rev) => {
    {{{ makeSetValue('major', '0', '0', 'i32') }}};
    {{{ makeSetValue('minor', '0', '0', 'i32') }}};
    {{{ makeSetValue('rev', '0', '1', 'i32') }}};
  },

  glfwCreateThread: (fun, arg) => {
    {{{ makeDynCall('vp', 'fun') }}}(arg);
    // One single thread
    return 0;
  },

  glfwDestroyThread: (ID) => {},

  glfwWaitThread: (ID, waitmode) => {},

  // One single thread
  glfwGetThreadID: () => 0,

  glfwCreateMutex: () => { throw "glfwCreateMutex is not implemented."; },

  glfwDestroyMutex: (mutex) => { throw "glfwDestroyMutex is not implemented."; },

  glfwLockMutex: (mutex) => { throw "glfwLockMutex is not implemented."; },

  glfwUnlockMutex: (mutex) => { throw "glfwUnlockMutex is not implemented."; },

  glfwCreateCond: () => { throw "glfwCreateCond is not implemented."; },

  glfwDestroyCond: (cond) => { throw "glfwDestroyCond is not implemented."; },

  glfwWaitCond: (cond, mutex, timeout) => { throw "glfwWaitCond is not implemented."; },

  glfwSignalCond: (cond) => { throw "glfwSignalCond is not implemented."; },

  glfwBroadcastCond: (cond) => { throw "glfwBroadcastCond is not implemented."; },

  glfwGetNumberOfProcessors: () => 1, // Threads are disabled anyway…

  glfwReadImage: (name, img, flags) => { throw "glfwReadImage is not implemented."; },

  glfwReadMemoryImage: (data, size, img, flags) => { throw "glfwReadMemoryImage is not implemented."; },

  glfwFreeImage: (img) => { throw "glfwFreeImage is not implemented."; },

  glfwLoadTexture2D: (name, flags) => { throw "glfwLoadTexture2D is not implemented."; },

  glfwLoadMemoryTexture2D: (data, size, flags) => { throw "glfwLoadMemoryTexture2D is not implemented."; },

  glfwLoadTextureImage2D: (img, flags) => { throw "glfwLoadTextureImage2D is not implemented."; },
#endif // GLFW2
};

autoAddDeps(LibraryGLFW, '$GLFW');
addToLibrary(LibraryGLFW);<|MERGE_RESOLUTION|>--- conflicted
+++ resolved
@@ -985,18 +985,9 @@
       if (!win) return;
 
       if (GLFW.active.id == win.id) {
-<<<<<<< HEAD
-        if (width == screen.width && height == screen.height) {
-          Browser.requestFullscreen();
-        } else {
-          Browser.exitFullscreen();
-          Browser.setCanvasSize(width, height);
-        }
-=======
         Browser.setCanvasSize(width, height);
         win.width = width;
         win.height = height;
->>>>>>> 04a0cad4
       }
 
       if (win.windowSizeFunc) {
