--- conflicted
+++ resolved
@@ -142,10 +142,7 @@
 #if PTHREADS
 // MINIMAL_RUNTIME does not support --proxy-to-worker option, so Worker and Pthread environments
 // coincide.
-<<<<<<< HEAD
-=======
 var ENVIRONMENT_IS_WORKER = !!globalThis.WorkerGlobalScope;
->>>>>>> ca307421
 var ENVIRONMENT_IS_PTHREAD = ENVIRONMENT_IS_WORKER && self.name?.startsWith('em-pthread');
 
 #if !MODULARIZE
