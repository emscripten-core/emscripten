/**
 * @license
 * Copyright 2010 The Emscripten Authors
 * SPDX-License-Identifier: MIT
 */

// Implementation of functions from emscripten/eventloop.h.

LibraryJSEventLoop = {
  emscripten_unwind_to_js_event_loop: function() {
    throw 'unwind';
  },

  // Just like setImmediate but returns an i32 that can be passed back
  // to wasm rather than a JS object.
  $setImmediateWrapped: function(func) {
    if (!setImmediateWrapped.mapping) setImmediateWrapped.mapping = [];
    var id = setImmediateWrapped.mapping.length;
    setImmediateWrapped.mapping[id] = setImmediate(() => {
      setImmediateWrapped.mapping[id] = undefined;
      func();
    });
    return id;
  },

  // Just like clearImmediate but takes an i32 rather than an object.
  $clearImmediateWrapped: function(id) {
#if ASSERTIONS
    assert(id);
    assert(setImmediateWrapped.mapping[id]);
#endif
    clearImmediate(setImmediateWrapped.mapping[id]);
    setImmediateWrapped.mapping[id] = undefined;
  },

  $polyfillSetImmediate__deps: ['$setImmediateWrapped', '$clearImmediateWrapped'],
  $polyfillSetImmediate__postset: `
    var emSetImmediate;
    var emClearImmediate;
    if (typeof setImmediate != "undefined") {
      emSetImmediate = setImmediateWrapped;
      emClearImmediate = clearImmediateWrapped;
    } else if (typeof addEventListener == "function") {
      var __setImmediate_id_counter = 0;
      var __setImmediate_queue = [];
      var __setImmediate_message_id = "_si";
      /** @param {Event} e */
      var __setImmediate_cb = (e) => {
        if (e.data === __setImmediate_message_id) {
          e.stopPropagation();
          __setImmediate_queue.shift()();
          ++__setImmediate_id_counter;
        }
      }
      addEventListener("message", __setImmediate_cb, true);
      emSetImmediate = (func) => {
        postMessage(__setImmediate_message_id, "*");
        return __setImmediate_id_counter + __setImmediate_queue.push(func) - 1;
      }
      emClearImmediate = /**@type{function(number=)}*/((id) => {
        var index = id - __setImmediate_id_counter;
        // must preserve the order and count of elements in the queue, so replace the pending callback with an empty function
        if (index >= 0 && index < __setImmediate_queue.length) __setImmediate_queue[index] = () => {};
      })
    }`,

  $polyfillSetImmediate: function() {
    // nop, used for its postset to ensure setImmediate() polyfill is
    // not duplicated between emscripten_set_immediate() and
    // emscripten_set_immediate_loop() if application links to both of them.
  },

<<<<<<< HEAD
  emscripten_set_immediate__deps: ['$polyfillSetImmediate', '$callUserCallback',
#if !MINIMAL_RUNTIME
    '$runtimeKeepalivePush', '$runtimeKeepalivePop',
#endif
  ],
  emscripten_set_immediate__sig: 'ipp',
=======
  emscripten_set_immediate__deps: ['$polyfillSetImmediate', '$callUserCallback'],
>>>>>>> 86258076
  emscripten_set_immediate: function(cb, userData) {
    polyfillSetImmediate();
    {{{ runtimeKeepalivePush(); }}}
    return emSetImmediate(function() {
      {{{ runtimeKeepalivePop(); }}}
      callUserCallback(function() {
        {{{ makeDynCall('vi', 'cb') }}}(userData);
      });
    });
  },

<<<<<<< HEAD
  emscripten_clear_immediate__deps: ['$polyfillSetImmediate',
#if !MINIMAL_RUNTIME
    '$runtimeKeepalivePop',
#endif
  ],
  emscripten_clear_immediate__sig: 'vi',
=======
  emscripten_clear_immediate__deps: ['$polyfillSetImmediate'],
>>>>>>> 86258076
  emscripten_clear_immediate: function(id) {
    {{{ runtimeKeepalivePop(); }}}
    emClearImmediate(id);
  },

<<<<<<< HEAD
  emscripten_set_immediate_loop__deps: ['$polyfillSetImmediate', '$callUserCallback',
#if !MINIMAL_RUNTIME
    '$runtimeKeepalivePush', '$runtimeKeepalivePop',
#endif
  ],
  emscripten_set_immediate_loop__sig: 'vpp' ,
=======
  emscripten_set_immediate_loop__deps: ['$polyfillSetImmediate', '$callUserCallback'],
>>>>>>> 86258076
  emscripten_set_immediate_loop: function(cb, userData) {
    polyfillSetImmediate();
    function tick() {
      {{{ runtimeKeepalivePop(); }}}
      callUserCallback(function() {
        if ({{{ makeDynCall('ii', 'cb') }}}(userData)) {
          {{{ runtimeKeepalivePush(); }}}
          emSetImmediate(tick);
        }
      });
    }
    {{{ runtimeKeepalivePush(); }}}
    return emSetImmediate(tick);
  },

<<<<<<< HEAD
  emscripten_set_timeout__deps: ['$callUserCallback',
#if !MINIMAL_RUNTIME
    '$runtimeKeepalivePush', '$runtimeKeepalivePop',
#endif
  ],
  emscripten_set_timeout__sig: 'ipdp',
=======
  emscripten_set_timeout__deps: ['$callUserCallback'],
>>>>>>> 86258076
  emscripten_set_timeout: function(cb, msecs, userData) {
    {{{ runtimeKeepalivePush() }}}
    return setTimeout(function() {
      {{{ runtimeKeepalivePop() }}}
      callUserCallback(function() {
        {{{ makeDynCall('vi', 'cb') }}}(userData);
      });
    }, msecs);
  },

  emscripten_clear_timeout__sig: 'vi',
  emscripten_clear_timeout: function(id) {
    clearTimeout(id);
  },

<<<<<<< HEAD
  emscripten_set_timeout_loop__deps: ['$callUserCallback',
#if !MINIMAL_RUNTIME
    '$runtimeKeepalivePush', '$runtimeKeepalivePop',
#endif
  ],
  emscripten_set_timeout_loop__sig: 'vpdp',
=======
  emscripten_set_timeout_loop__deps: ['$callUserCallback'],
>>>>>>> 86258076
  emscripten_set_timeout_loop: function(cb, msecs, userData) {
    function tick() {
      var t = performance.now();
      var n = t + msecs;
      {{{ runtimeKeepalivePop() }}}
      callUserCallback(function() {
        if ({{{ makeDynCall('idi', 'cb') }}}(t, userData)) {
          // Save a little bit of code space: modern browsers should treat
          // negative setTimeout as timeout of 0
          // (https://stackoverflow.com/questions/8430966/is-calling-settimeout-with-a-negative-delay-ok)
          {{{ runtimeKeepalivePush() }}}
          setTimeout(tick, n - performance.now());
        }
      });
    }
    {{{ runtimeKeepalivePush() }}}
    return setTimeout(tick, 0);
  },

<<<<<<< HEAD
  emscripten_set_interval__deps: ['$callUserCallback',
#if !MINIMAL_RUNTIME
    '$runtimeKeepalivePush', '$runtimeKeepalivePop',
#endif
  ],
  emscripten_set_interval__sig: 'ipdp',
=======
  emscripten_set_interval__deps: ['$callUserCallback'],
>>>>>>> 86258076
  emscripten_set_interval: function(cb, msecs, userData) {
    {{{ runtimeKeepalivePush() }}}
    return setInterval(function() {
      callUserCallback(function() {
        {{{ makeDynCall('vi', 'cb') }}}(userData)
      });
    }, msecs);
  },

<<<<<<< HEAD
#if !MINIMAL_RUNTIME
  emscripten_clear_interval__deps: ['$runtimeKeepalivePop'],
#endif
  emscripten_clear_interval__sig: 'vi',
=======
>>>>>>> 86258076
  emscripten_clear_interval: function(id) {
    {{{ runtimeKeepalivePop() }}}
    clearInterval(id);
  },
};

mergeInto(LibraryManager.library, LibraryJSEventLoop);<|MERGE_RESOLUTION|>--- conflicted
+++ resolved
@@ -70,16 +70,8 @@
     // emscripten_set_immediate_loop() if application links to both of them.
   },
 
-<<<<<<< HEAD
-  emscripten_set_immediate__deps: ['$polyfillSetImmediate', '$callUserCallback',
-#if !MINIMAL_RUNTIME
-    '$runtimeKeepalivePush', '$runtimeKeepalivePop',
-#endif
-  ],
   emscripten_set_immediate__sig: 'ipp',
-=======
   emscripten_set_immediate__deps: ['$polyfillSetImmediate', '$callUserCallback'],
->>>>>>> 86258076
   emscripten_set_immediate: function(cb, userData) {
     polyfillSetImmediate();
     {{{ runtimeKeepalivePush(); }}}
@@ -91,31 +83,15 @@
     });
   },
 
-<<<<<<< HEAD
-  emscripten_clear_immediate__deps: ['$polyfillSetImmediate',
-#if !MINIMAL_RUNTIME
-    '$runtimeKeepalivePop',
-#endif
-  ],
   emscripten_clear_immediate__sig: 'vi',
-=======
   emscripten_clear_immediate__deps: ['$polyfillSetImmediate'],
->>>>>>> 86258076
   emscripten_clear_immediate: function(id) {
     {{{ runtimeKeepalivePop(); }}}
     emClearImmediate(id);
   },
 
-<<<<<<< HEAD
-  emscripten_set_immediate_loop__deps: ['$polyfillSetImmediate', '$callUserCallback',
-#if !MINIMAL_RUNTIME
-    '$runtimeKeepalivePush', '$runtimeKeepalivePop',
-#endif
-  ],
   emscripten_set_immediate_loop__sig: 'vpp' ,
-=======
   emscripten_set_immediate_loop__deps: ['$polyfillSetImmediate', '$callUserCallback'],
->>>>>>> 86258076
   emscripten_set_immediate_loop: function(cb, userData) {
     polyfillSetImmediate();
     function tick() {
@@ -131,16 +107,8 @@
     return emSetImmediate(tick);
   },
 
-<<<<<<< HEAD
-  emscripten_set_timeout__deps: ['$callUserCallback',
-#if !MINIMAL_RUNTIME
-    '$runtimeKeepalivePush', '$runtimeKeepalivePop',
-#endif
-  ],
   emscripten_set_timeout__sig: 'ipdp',
-=======
   emscripten_set_timeout__deps: ['$callUserCallback'],
->>>>>>> 86258076
   emscripten_set_timeout: function(cb, msecs, userData) {
     {{{ runtimeKeepalivePush() }}}
     return setTimeout(function() {
@@ -156,16 +124,8 @@
     clearTimeout(id);
   },
 
-<<<<<<< HEAD
-  emscripten_set_timeout_loop__deps: ['$callUserCallback',
-#if !MINIMAL_RUNTIME
-    '$runtimeKeepalivePush', '$runtimeKeepalivePop',
-#endif
-  ],
   emscripten_set_timeout_loop__sig: 'vpdp',
-=======
   emscripten_set_timeout_loop__deps: ['$callUserCallback'],
->>>>>>> 86258076
   emscripten_set_timeout_loop: function(cb, msecs, userData) {
     function tick() {
       var t = performance.now();
@@ -185,16 +145,8 @@
     return setTimeout(tick, 0);
   },
 
-<<<<<<< HEAD
-  emscripten_set_interval__deps: ['$callUserCallback',
-#if !MINIMAL_RUNTIME
-    '$runtimeKeepalivePush', '$runtimeKeepalivePop',
-#endif
-  ],
   emscripten_set_interval__sig: 'ipdp',
-=======
   emscripten_set_interval__deps: ['$callUserCallback'],
->>>>>>> 86258076
   emscripten_set_interval: function(cb, msecs, userData) {
     {{{ runtimeKeepalivePush() }}}
     return setInterval(function() {
@@ -204,13 +156,7 @@
     }, msecs);
   },
 
-<<<<<<< HEAD
-#if !MINIMAL_RUNTIME
-  emscripten_clear_interval__deps: ['$runtimeKeepalivePop'],
-#endif
   emscripten_clear_interval__sig: 'vi',
-=======
->>>>>>> 86258076
   emscripten_clear_interval: function(id) {
     {{{ runtimeKeepalivePop() }}}
     clearInterval(id);
