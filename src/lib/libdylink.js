/**
 * @license
 * Copyright 2020 The Emscripten Authors
 * SPDX-License-Identifier: MIT
 *
 * Dynamic library loading
 */

#if !RELOCATABLE
#error "library_dylink.js requires RELOCATABLE"
#endif

var LibraryDylink = {
#if FILESYSTEM
  $registerWasmPlugin__deps: ['$preloadPlugins'],
  $registerWasmPlugin: () => {
    // Use string keys here to avoid minification since the plugin consumer
    // also uses string keys.
    var wasmPlugin = {
      'promiseChainEnd': Promise.resolve(),
      'canHandle': (name) => {
        return !Module['noWasmDecoding'] && name.endsWith('.so')
      },
      'handle': (byteArray, name, onload, onerror) => {
        // loadWebAssemblyModule can not load modules out-of-order, so rather
        // than just running the promises in parallel, this makes a chain of
        // promises to run in series.
        wasmPlugin['promiseChainEnd'] = wasmPlugin['promiseChainEnd'].then(
          () => loadWebAssemblyModule(byteArray, {loadAsync: true, nodelete: true}, name, {})).then(
            (exports) => {
#if DYLINK_DEBUG
              dbg(`registering preloadedWasm: ${name}`);
#endif
              preloadedWasm[name] = exports;
              onload(byteArray);
            },
            (error) => {
              err(`failed to instantiate wasm: ${name}: ${error}`);
              onerror();
            });
      }
    };
    preloadPlugins.push(wasmPlugin);
  },

  $preloadedWasm__deps: ['$registerWasmPlugin'],
  $preloadedWasm__postset: `
    registerWasmPlugin();
    `,
  $preloadedWasm: {},
#endif // FILESYSTEM

  $isSymbolDefined: (symName) => {
    // Ignore 'stub' symbols that are auto-generated as part of the original
    // `wasmImports` used to instantiate the main module.
    var existing = wasmImports[symName];
    if (!existing || existing.stub) {
      return false;
    }
#if ASYNCIFY
    // Even if a symbol exists in wasmImports, and is not itself a stub, it
    // could be an ASYNCIFY wrapper function that wraps a stub function.
    if (symName in asyncifyStubs && !asyncifyStubs[symName]) {
      return false;
    }
#endif
    return true;
  },

  // Dynamic version of shared.py:make_invoke.  This is needed for invokes
  // that originate from side modules since these are not known at JS
  // generation time.
#if !DISABLE_EXCEPTION_CATCHING || SUPPORT_LONGJMP == 'emscripten'
  $createInvokeFunction__internal: true,
  $createInvokeFunction__deps: ['$dynCall', 'setThrew', '$stackSave', '$stackRestore'],
  $createInvokeFunction: (sig) => (ptr, ...args) => {
    var sp = stackSave();
    try {
      return dynCall(sig, ptr, args);
    } catch(e) {
      stackRestore(sp);
      // Create a try-catch guard that rethrows the Emscripten EH exception.
#if EXCEPTION_STACK_TRACES
      // Exceptions thrown from C++ and longjmps will be an instance of
      // EmscriptenEH.
      if (!(e instanceof EmscriptenEH)) throw e;
#else
      // Exceptions thrown from C++ will be a pointer (number) and longjmp
      // will throw the number Infinity. Use the compact and fast "e !== e+0"
      // test to check if e was not a Number.
      if (e !== e+0) throw e;
#endif
      _setThrew(1, 0);
#if WASM_BIGINT
      // In theory this if statement could be done on
      // creating the function, but I just added this to
      // save wasting code space as it only happens on exception.
      if (sig[0] == "j") return 0n;
#endif
    }
  },
#endif

  // Resolve a global symbol by name.  This is used during module loading to
  // resolve imports, and by `dlsym` when used with `RTLD_DEFAULT`.
  // Returns both the resolved symbol (i.e. a function or a global) along with
  // the canonical name of the symbol (in some cases is modify the symbol as
  // part of the loop process, so that actual symbol looked up has a different
  // name).
  $resolveGlobalSymbol__deps: ['$isSymbolDefined',
#if !DISABLE_EXCEPTION_CATCHING || SUPPORT_LONGJMP == 'emscripten'
    '$createInvokeFunction',
#endif
  ],
  $resolveGlobalSymbol__internal: true,
  $resolveGlobalSymbol: (symName, direct = false) => {
    var sym;
#if !WASM_BIGINT
    // First look for the orig$ symbol which is the symbol without i64
    // legalization performed.
    if (direct && ('orig$' + symName in wasmImports)) {
      symName = 'orig$' + symName;
    }
#endif
    if (isSymbolDefined(symName)) {
      sym = wasmImports[symName];
    }
#if !DISABLE_EXCEPTION_CATCHING || SUPPORT_LONGJMP == 'emscripten'
    // Asm.js-style exception handling: invoke wrapper generation
    else if (symName.startsWith('invoke_')) {
      // Create (and cache) new invoke_ functions on demand.
      sym = wasmImports[symName] = createInvokeFunction(symName.split('_')[1]);
    }
#endif
#if !DISABLE_EXCEPTION_CATCHING
    else if (symName.startsWith('__cxa_find_matching_catch_')) {
      // When the main module is linked we create whichever variants of
      // `__cxa_find_matching_catch_` (see jsifier.js) that we know are needed,
      // but a side module loaded at runtime might need different/additional
      // variants so we create those dynamically.
      sym = wasmImports[symName] = (...args) => {
#if MEMORY64
        args = args.map(Number);
#endif
        var rtn = findMatchingCatch(args);
        return {{{ to64('rtn') }}};
      }
    }
#endif
    return {sym, name: symName};
  },

  $GOT: {},
  $currentModuleWeakSymbols: '=new Set({{{ JSON.stringify(Array.from(WEAK_IMPORTS)) }}})',

  // Create globals to each imported symbol.  These are all initialized to zero
  // and get assigned later in `updateGOT`
  $GOTHandler__internal: true,
  $GOTHandler__deps: ['$GOT', '$currentModuleWeakSymbols'],
  $GOTHandler: {
    get(obj, symName) {
      var rtn = GOT[symName];
      if (!rtn) {
        rtn = GOT[symName] = new WebAssembly.Global({'value': '{{{ POINTER_WASM_TYPE }}}', 'mutable': true});
#if DYLINK_DEBUG == 2
        dbg("new GOT entry: " + symName);
#endif
      }
      if (!currentModuleWeakSymbols.has(symName)) {
        // Any non-weak reference to a symbol marks it as `required`, which
        // enabled `reportUndefinedSymbols` to report undefined symbol errors
        // correctly.
        rtn.required = true;
      }
      return rtn;
    }
  },

  $isInternalSym__internal: true,
  $isInternalSym: (symName) => {
    // TODO: find a way to mark these in the binary or avoid exporting them.
    return [
      '__cpp_exception',
      '__c_longjmp',
      '__wasm_apply_data_relocs',
      '__dso_handle',
      '__tls_size',
      '__tls_align',
      '__set_stack_limits',
      '_emscripten_tls_init',
      '__wasm_init_tls',
      '__wasm_call_ctors',
      '__start_em_asm',
      '__stop_em_asm',
      '__start_em_js',
      '__stop_em_js',
    ].includes(symName) || symName.startsWith('__em_js__')
#if SPLIT_MODULE
        // Exports synthesized by wasm-split should be prefixed with '%'
        || symName[0] == '%'
#endif
    ;
  },

  $updateGOT__internal: true,
  $updateGOT__deps: ['$GOT', '$isInternalSym', '$addFunction'],
  $updateGOT: (exports, replace) => {
#if DYLINK_DEBUG
    dbg("updateGOT: adding " + Object.keys(exports).length + " symbols");
#endif
    for (var symName in exports) {
      if (isInternalSym(symName)) {
        continue;
      }

      var value = exports[symName];
#if !WASM_BIGINT
      if (symName.startsWith('orig$')) {
        symName = symName.split('$')[1];
        replace = true;
      }
#endif

      GOT[symName] ||= new WebAssembly.Global({'value': '{{{ POINTER_WASM_TYPE }}}', 'mutable': true});
      if (replace || GOT[symName].value == 0) {
#if DYLINK_DEBUG == 2
        dbg(`updateGOT: before: ${symName} : ${GOT[symName].value}`);
#endif
        if (typeof value == 'function') {
          GOT[symName].value = {{{ to64('addFunction(value)') }}};
#if DYLINK_DEBUG == 2
          dbg(`updateGOT: FUNC: ${symName} : ${GOT[symName].value}`);
#endif
        } else if (typeof value == {{{ POINTER_JS_TYPE }}}) {
          GOT[symName].value = value;
        } else {
          err(`unhandled export type for '${symName}': ${typeof value}`);
        }
#if DYLINK_DEBUG == 2
        dbg(`updateGOT:  after: ${symName} : ${GOT[symName].value} (${value})`);
#endif
      }
#if DYLINK_DEBUG
      else if (GOT[symName].value != value) {
        dbg(`updateGOT: EXISTING SYMBOL: ${symName} : ${GOT[symName].value} (${value})`);
      }
#endif
    }
#if DYLINK_DEBUG
    dbg("done updateGOT");
#endif
  },

  // Applies relocations to exported things.
  $relocateExports__internal: true,
  $relocateExports__deps: ['$updateGOT'],
  $relocateExports__docs: '/** @param {boolean=} replace */',
  $relocateExports: (exports, memoryBase, replace) => {
    var relocated = {};

    for (var e in exports) {
      var value = exports[e];
#if SPLIT_MODULE
      // Do not modify exports synthesized by wasm-split
      if (e.startsWith('%')) {
        relocated[e] = value
        continue;
      }
#endif
      if (typeof value == 'object') {
        // a breaking change in the wasm spec, globals are now objects
        // https://github.com/WebAssembly/mutable-global/issues/1
        value = value.value;
      }
      if (typeof value == {{{ POINTER_JS_TYPE }}}) {
        value += {{{ to64('memoryBase') }}};
      }
      relocated[e] = value;
    }
    updateGOT(relocated, replace);
    return relocated;
  },

  $reportUndefinedSymbols__internal: true,
  $reportUndefinedSymbols__deps: ['$GOT', '$resolveGlobalSymbol'],
  $reportUndefinedSymbols: () => {
#if DYLINK_DEBUG
    dbg('reportUndefinedSymbols');
#endif
    for (var [symName, entry] of Object.entries(GOT)) {
      if (entry.value == 0) {
        var value = resolveGlobalSymbol(symName, true).sym;
        if (!value && !entry.required) {
          // Ignore undefined symbols that are imported as weak.
#if DYLINK_DEBUG
          dbg(`ignoring undefined weak symbol: ${symName}`);
#endif
          continue;
        }
#if ASSERTIONS
        assert(value, `undefined symbol '${symName}'. perhaps a side module was not linked in? if this global was expected to arrive from a system library, try to build the MAIN_MODULE with EMCC_FORCE_STDLIBS=1 in the environment`);
#endif
#if DYLINK_DEBUG == 2
        dbg(`assigning dynamic symbol from main module: ${symName} -> ${prettyPrint(value)}`);
#endif
        if (typeof value == 'function') {
          /** @suppress {checkTypes} */
          entry.value = {{{ to64('addFunction(value, value.sig)') }}};
#if DYLINK_DEBUG == 2
          dbg(`assigning table entry for : ${symName} -> ${entry.value}`);
#endif
        } else if (typeof value == 'number') {
          entry.value = {{{ to64('value') }}};
#if MEMORY64
        } else if (typeof value == 'bigint') {
          entry.value = value;
#endif
        } else {
          throw new Error(`bad export type for '${symName}': ${typeof value}`);
        }
      }
    }
#if DYLINK_DEBUG
    dbg('done reportUndefinedSymbols');
#endif
  },

  // dynamic linker/loader (a-la ld.so on ELF systems)
  $LDSO__deps: ['$newDSO'],
  $LDSO: {
    // name -> dso [refcount, name, module, global]; Used by dlopen
    loadedLibsByName: {},
    // handle  -> dso; Used by dlsym
    loadedLibsByHandle: {},
    init() {
#if ASSERTIONS
      // This function needs to run after the initial wasmImports object
      // as been created.
      assert(wasmImports);
#endif
      newDSO('__main__', {{{ cDefs.RTLD_DEFAULT }}}, wasmImports);
    },
  },

  $dlSetError__internal: true,
  $dlSetError__deps: ['__dl_seterr', '$stringToUTF8OnStack', '$stackSave', '$stackRestore'],
  $dlSetError: (msg) => {
#if DYLINK_DEBUG
    dbg(`dlSetError: ${msg}`);
#endif
    var sp = stackSave();
    var cmsg = stringToUTF8OnStack(msg);
    ___dl_seterr(cmsg, 0);
    stackRestore(sp);
  },

  // We support some amount of allocation during startup in the case of
  // dynamic linking, which needs to allocate memory for dynamic libraries that
  // are loaded. That has to happen before the main program can start to run,
  // because the main program needs those linked in before it runs (so we can't
  // use normally malloc from the main program to do these allocations).
  //
  // Allocate memory even if malloc isn't ready yet.  The allocated memory here
  // must be zero initialized since its used for all static data, including bss.
  $getMemory__noleakcheck: true,
  $getMemory__deps: ['$GOT', '__heap_base', '$alignMemory', 'calloc'],
  $getMemory: (size) => {
    // After the runtime is initialized, we must only use sbrk() normally.
#if DYLINK_DEBUG
    dbg("getMemory: " + size + " runtimeInitialized=" + runtimeInitialized);
#endif
    if (runtimeInitialized) {
      // Currently we don't support freeing of static data when modules are
      // unloaded via dlclose.  This function is tagged as `noleakcheck` to
      // avoid having this reported as leak.
      return _calloc(size, 1);
    }
    var ret = ___heap_base;
    // Keep __heap_base stack aligned.
    var end = ret + alignMemory(size, {{{ STACK_ALIGN }}});
#if ASSERTIONS
    assert(end <= HEAP8.length, 'failure to getMemory - memory growth etc. is not supported there, call malloc/sbrk directly or increase INITIAL_MEMORY');
#endif
    ___heap_base = end;
    GOT['__heap_base'].value = {{{ to64('end') }}};
    return ret;
  },

  // returns the side module metadata as an object
  // { memorySize, memoryAlign, tableSize, tableAlign, neededDynlibs}
  $getDylinkMetadata__deps: ['$UTF8ArrayToString'],
  $getDylinkMetadata__internal: true,
  $getDylinkMetadata: (binary) => {
    var offset = 0;
    var end = 0;

    function getU8() {
      return binary[offset++];
    }

    function getLEB() {
      var ret = 0;
      var mul = 1;
      while (1) {
        var byte = binary[offset++];
        ret += ((byte & 0x7f) * mul);
        mul *= 0x80;
        if (!(byte & 0x80)) break;
      }
      return ret;
    }

    function getString() {
      var len = getLEB();
      offset += len;
      return UTF8ArrayToString(binary, offset - len, len);
    }

    function getStringList() {
      var count = getLEB();
      var rtn = []
      while (count--) rtn.push(getString());
      return rtn;
    }

    /** @param {string=} message */
    function failIf(condition, message) {
      if (condition) throw new Error(message);
    }

    if (binary instanceof WebAssembly.Module) {
      var dylinkSection = WebAssembly.Module.customSections(binary, 'dylink.0');
      failIf(dylinkSection.length === 0, 'need dylink section');
      binary = new Uint8Array(dylinkSection[0]);
      end = binary.length
    } else {
      var int32View = new Uint32Array(new Uint8Array(binary.subarray(0, 24)).buffer);
#if SUPPORT_BIG_ENDIAN
      var magicNumberFound = int32View[0] == 0x6d736100 || int32View[0] == 0x0061736d;
#else
      var magicNumberFound = int32View[0] == 0x6d736100;
#endif
      failIf(!magicNumberFound, 'need to see wasm magic number'); // \0asm
      // we should see the dylink custom section right after the magic number and wasm version
      failIf(binary[8] !== 0, 'need the dylink section to be first')
      offset = 9;
      var section_size = getLEB(); //section size
      end = offset + section_size;
      var name = getString();
      failIf(name !== 'dylink.0');
    }

    var customSection = { neededDynlibs: [], tlsExports: new Set(), weakImports: new Set(), runtimePaths: [] };
    var WASM_DYLINK_MEM_INFO = 0x1;
    var WASM_DYLINK_NEEDED = 0x2;
    var WASM_DYLINK_EXPORT_INFO = 0x3;
    var WASM_DYLINK_IMPORT_INFO = 0x4;
    var WASM_DYLINK_RUNTIME_PATH = 0x5;
    var WASM_SYMBOL_TLS = 0x100;
    var WASM_SYMBOL_BINDING_MASK = 0x3;
    var WASM_SYMBOL_BINDING_WEAK = 0x1;
    while (offset < end) {
      var subsectionType = getU8();
      var subsectionSize = getLEB();
      if (subsectionType === WASM_DYLINK_MEM_INFO) {
        customSection.memorySize = getLEB();
        customSection.memoryAlign = getLEB();
        customSection.tableSize = getLEB();
        customSection.tableAlign = getLEB();
      } else if (subsectionType === WASM_DYLINK_NEEDED) {
        customSection.neededDynlibs = getStringList();
      } else if (subsectionType === WASM_DYLINK_EXPORT_INFO) {
        var count = getLEB();
        while (count--) {
          var symname = getString();
          var flags = getLEB();
          if (flags & WASM_SYMBOL_TLS) {
            customSection.tlsExports.add(symname);
          }
        }
      } else if (subsectionType === WASM_DYLINK_IMPORT_INFO) {
        var count = getLEB();
        while (count--) {
          var modname = getString();
          var symname = getString();
          var flags = getLEB();
          if ((flags & WASM_SYMBOL_BINDING_MASK) == WASM_SYMBOL_BINDING_WEAK) {
            customSection.weakImports.add(symname);
          }
        }
      } else if (subsectionType === WASM_DYLINK_RUNTIME_PATH) {
        customSection.runtimePaths = getStringList();
      } else {
#if ASSERTIONS
        err(`unknown dylink.0 subsection: ${subsectionType}`)
#endif
        // unknown subsection
        offset += subsectionSize;
      }
    }

#if ASSERTIONS
    var tableAlign = Math.pow(2, customSection.tableAlign);
    assert(tableAlign === 1, `invalid tableAlign ${tableAlign}`);
    assert(offset == end);
#endif

#if DYLINK_DEBUG
    dbg(`dylink needed:${customSection.neededDynlibs}`);
#endif

    return customSection;
  },

#if DYNCALLS || !WASM_BIGINT
  $registerDynCallSymbols: (exports) => {
    for (var [sym, exp] of Object.entries(exports)) {
      if (sym.startsWith('dynCall_') && !Module.hasOwnProperty(sym)) {
        Module[sym] = exp;
      }
    }
  },
#endif

  // Module.symbols <- libModule.symbols (flags.global handler)
  $mergeLibSymbols__deps: ['$isSymbolDefined'],
  $mergeLibSymbols: (exports, libName) => {
#if DYNCALLS || !WASM_BIGINT
    registerDynCallSymbols(exports);
#endif
    // add symbols into global namespace TODO: weak linking etc.
    for (var [sym, exp] of Object.entries(exports)) {
#if ASSERTIONS == 2
      if (isSymbolDefined(sym)) {
        var curr = wasmImports[sym], next = exp;
        // don't warn on functions - might be odr, linkonce_odr, etc.
        if (!(typeof curr == 'function' && typeof next == 'function')) {
          err(`warning: symbol '${sym}' from '${libName}' already exists (duplicate symbol? or weak linking, which isn't supported yet?)`); // + [curr, ' vs ', next]);
        }
      }
#endif

      // When RTLD_GLOBAL is enabled, the symbols defined by this shared object
      // will be made available for symbol resolution of subsequently loaded
      // shared objects.
      //
      // We should copy the symbols (which include methods and variables) from
      // SIDE_MODULE to MAIN_MODULE.
      const setImport = (target) => {
#if ASYNCIFY
        if (target in asyncifyStubs) {
          asyncifyStubs[target] = exp;
        }
#endif
        if (!isSymbolDefined(target)) {
          wasmImports[target] = exp;
        }
      }
      setImport(sym);

#if !hasExportedSymbol('main')
      // Special case for handling of main symbol:  If a side module exports
      // `main` that also acts a definition for `__main_argc_argv` and vice
      // versa.
      const main_alias = '__main_argc_argv';
      if (sym == 'main') {
        setImport(main_alias)
      }
      if (sym == main_alias) {
        setImport('main')
      }
#endif
    }
  },

#if DYLINK_DEBUG
  $dumpTable__deps: ['$wasmTable'],
  $dumpTable: () => {
    var len = wasmTable.length;
    for (var i = {{{ toIndexType(0) }}} ; i < len; i++) {
      dbg(`table: ${i} : ${wasmTable.get(i)}`);
    }
  },
#endif
#if JSPI
  $getStubImportModule__postset: `
    var stubImportModuleCache = new Map();
  `,
  $getStubImportModule__deps: [
    "$generateFuncType",
    "$uleb128Encode"
  ],
  // We need to call out to JS to resolve the function, but then make the actual
  // onward call from WebAssembly. The JavaScript $resolve function is
  // responsible for putting the appropriate function in the table. When the sig
  // is ii, the wat for the generated module looks like this:
  //
  // (module
  //   (type $r (func ))
  //   (type $ii (func (param i32) (result i32)))
  //   (import "e" "t" (table 0 funcref))
  //   (import "e" "r" (func $resolve))
  //   (global $isResolved (mut i32) i32.const 0)
  //
  //   (func (export "o") (param $p1 i32) (result i32)
  //     global.get $isResolved
  //     i32.eqz
  //     if
  //       call $resolve
  //       i32.const 1
  //       global.set $isResolved
  //     end
  //     local.get $p1
  //     i32.const 0
  //     call_indirect (type $ii)
  //   )
  // )
  $getStubImportModule: (sig) => {
    var cached = stubImportModuleCache.get(sig);
    if (cached) {
      return cached;
    }
    const bytes = [
      0x00, 0x61, 0x73, 0x6d, // Magic number
      0x01, 0x00, 0x00, 0x00, // version 1
      0x01, // Type section code
    ];
    var typeSectionBody = [
      0x02, // count: 2
    ];

    // Type 0 is "sig"
    generateFuncType(sig, typeSectionBody);
    // Type 1 is (void) => (func ref to function of signature sig)
    typeSectionBody.push(0x60 /* form: func */);
    typeSectionBody.push(0x00); // 0 args
    typeSectionBody.push(0x01, 0x63, 0x00); // (ref nullable func type 0)

    uleb128Encode(typeSectionBody.length, bytes);
    bytes.push(...typeSectionBody);

    // static sections
    bytes.push(
      // Import section
      0x02, 0x07,
      0x01, // 1 import
        0x01, 0x65, // e
        0x01, 0x72, // r
        0x00, 0x01, // function of type 0 ('f')

      // Function section
      0x03, 0x02,
      0x01, 0x00,  // One function of type 0 (sig)

      // Globals section
      0x06, 0x07,
      0x01, // one global
      0x63, 0x00, 0x01, // (ref nullable func type 0) mutable
      0xd0, 0x00, 0x0b, // initialized to ref.null (func type 0)

      // Export section
      0x07, 0x05,
      0x01, // one export
      0x01, 0x6f, // o
      0x00, 0x01, // function at index 1
    );
    bytes.push(0x0a); // Code section
    var codeBody = [
      0x00, // 0 locals
        0x23, 0x00, // global.get 0
        0xd1, // ref.is_null
        0x04, // if
          0x40, 0x10, 0x00, // Call function 0
          0x24, 0x00, // global.set 0
        0x0b, // end
    ];
    for (let i = 0; i < sig.length - 1; i++) {
      codeBody.push(0x20, i);
    }

    codeBody.push(
        0x23, 0x00, // global.get 0
        0x14, 0x00, // call_ref type 0
      0x0b // end
    );
    var codeSectionBody = [0x01];
    uleb128Encode(codeBody.length, codeSectionBody);
    codeSectionBody.push(...codeBody);
    uleb128Encode(codeSectionBody.length, bytes);
    bytes.push(...codeSectionBody);
    var result = new WebAssembly.Module(new Uint8Array(bytes));
    stubImportModuleCache.set(sig, result);
    return result;
  },

  $wasmSigToEmscripten: (type) => {
    var lookup = {i32: 'i', i64: 'j', f32: 'f', f64: 'd', externref: 'e'};
    var sig = 'v';
    if (type.results.length) {
      sig = lookup[type.results[0]];
    }
    for (var v of type.parameters) {
      sig += lookup[v];
    }
    return sig;
  },
  $getStubImportResolver: (name, resolveSymbol) => {
    return function r() {
      var res = resolveSymbol(name);
      if (res.orig) {
        res = res.orig;
      }
      return res;
    };
  },
  $addStubImports__deps: [
    '$getStubImportModule',
    '$wasmSigToEmscripten',
    '$getStubImportResolver',
  ],
  $addStubImports: (mod, stubs, resolveSymbol) => {
    // Assumes --experimental-wasm-type-reflection to get type field of WebAssembly.Module.imports().
    // TODO: Make this work without it.
    for (const {name, kind, type} of WebAssembly.Module.imports(mod)) {
      if (kind !== 'function') {
        continue;
      }
      if (resolveSymbol(name, true)) {
        // We only need stubs for late-binding symbols.
        continue;
      }
#if !DISABLE_EXCEPTION_CATCHING || SUPPORT_LONGJMP == 'emscripten'
      if (name.startsWith("invoke_")) {
        // JSPI + JS exceptions probably doesn't work but maybe nobody will
        // attempt stack switch inside a try block.
        stubs[name] = createInvokeFunction(name.split('_')[1]);
        continue;
      }
#endif
      var sig = wasmSigToEmscripten(type);
      var mod = getStubImportModule(sig);
      const r = getStubImportResolver(name, resolveSymbol);
      const inst = new WebAssembly.Instance(mod, {e: {r}});
      stubs[name] = inst.exports.o;
    }
  },
#endif
  // Loads a side module from binary data or compiled Module. Returns the module's exports or a
  // promise that resolves to its exports if the loadAsync flag is set.
  $loadWebAssemblyModule__docs: `
   /**
    * @param {string=} libName
    * @param {Object=} localScope
    * @param {number=} handle
    */`,
  $loadWebAssemblyModule__deps: [
    '$loadDynamicLibrary', '$getMemory',
    '$relocateExports', '$resolveGlobalSymbol', '$GOTHandler',
    '$getDylinkMetadata', '$alignMemory',
    '$currentModuleWeakSymbols',
    '$updateTableMap',
    '$wasmTable',
    '$addOnPostCtor',
#if JSPI
    '$addStubImports',
#endif
  ],
  $loadWebAssemblyModule: (binary, flags, libName, localScope, handle) => {
#if DYLINK_DEBUG
    dbg(`loadWebAssemblyModule: ${libName}`);
#endif
    var metadata = getDylinkMetadata(binary);
    currentModuleWeakSymbols = metadata.weakImports;
#if ASSERTIONS
    var originalTable = wasmTable;
#endif

    // loadModule loads the wasm module after all its dependencies have been loaded.
    // can be called both sync/async.
    function loadModule() {
#if PTHREADS
      // The first thread to load a given module needs to allocate the static
      // table and memory regions.  Later threads re-use the same table region
      // and can ignore the memory region (since memory is shared between
      // threads already).
      // If `handle` is specified than it is assumed that the calling thread has
      // exclusive access to it for the duration of this function.  See the
      // locking in `dynlink.c`.
      var firstLoad = !handle || !{{{ makeGetValue('handle', C_STRUCTS.dso.mem_allocated, 'i8') }}};
      if (firstLoad) {
#endif
        // alignments are powers of 2
        var memAlign = Math.pow(2, metadata.memoryAlign);
        // prepare memory
        var memoryBase = metadata.memorySize ? alignMemory(getMemory(metadata.memorySize + memAlign), memAlign) : 0; // TODO: add to cleanups
        var tableBase = metadata.tableSize ? {{{ from64Expr('wasmTable.length') }}} : 0;
        if (handle) {
          {{{ makeSetValue('handle', C_STRUCTS.dso.mem_allocated, '1', 'i8') }}};
          {{{ makeSetValue('handle', C_STRUCTS.dso.mem_addr, 'memoryBase', '*') }}};
          {{{ makeSetValue('handle', C_STRUCTS.dso.mem_size, 'metadata.memorySize', 'i32') }}};
          {{{ makeSetValue('handle', C_STRUCTS.dso.table_addr, 'tableBase', '*') }}};
          {{{ makeSetValue('handle', C_STRUCTS.dso.table_size, 'metadata.tableSize', 'i32') }}};
        }
#if PTHREADS
      } else {
        // Read the values for tableBase and memoryBase from shared memory. The
        // thread that first loaded the DLL already set these values.
        memoryBase = {{{ makeGetValue('handle', C_STRUCTS.dso.mem_addr, '*') }}};
        tableBase = {{{ makeGetValue('handle', C_STRUCTS.dso.table_addr, '*') }}};
      }
#endif

      if (metadata.tableSize) {
#if ASSERTIONS
        assert({{{ from64Expr('wasmTable.length') }}} == tableBase, `unexpected table size while loading ${libName}: ${wasmTable.length}`);
#endif
#if DYLINK_DEBUG
        dbg("loadModule: growing table by: " + metadata.tableSize);
#endif
        wasmTable.grow({{{ toIndexType('metadata.tableSize') }}});
      }
#if DYLINK_DEBUG
      dbg(`loadModule: memory[${memoryBase}:${memoryBase + metadata.memorySize}]` +
                     ` table[${tableBasex}:${tableBase + metadata.tableSize}]`);
#endif

      // This is the export map that we ultimately return.  We declare it here
      // so it can be used within resolveSymbol.  We resolve symbols against
      // this local symbol map in the case there they are not present on the
      // global Module object.  We need this fallback because Modules sometime
      // need to import their own symbols
      var moduleExports;

      function resolveSymbol(sym, allowUndefined=false) {
        var resolved = resolveGlobalSymbol(sym).sym;
        if (!resolved && localScope) {
          resolved = localScope[sym];
        }
        if (!resolved) {
          resolved = moduleExports?.[sym];
        }
#if ASSERTIONS
        if (!allowUndefined) {
          assert(resolved, `undefined symbol '${sym}'. perhaps a side module was not linked in? if this global was expected to arrive from a system library, try to build the MAIN_MODULE with EMCC_FORCE_STDLIBS=1 in the environment`);
        }
#endif
        return resolved;
      }

      // TODO kill ↓↓↓ (except "symbols local to this module", it will likely be
      // not needed if we require that if A wants symbols from B it has to link
      // to B explicitly: similarly to -Wl,--no-undefined)
      //
      // wasm dynamic libraries are pure wasm, so they cannot assist in
      // their own loading. When side module A wants to import something
      // provided by a side module B that is loaded later, we need to
      // add a layer of indirection, but worse, we can't even tell what
      // to add the indirection for, without inspecting what A's imports
      // are. To do that here, we use a JS proxy (another option would
      // be to inspect the binary directly).
      var proxyHandler = {
        get(stubs, prop) {
          // symbols that should be local to this module
          switch (prop) {
            case '__memory_base':
              return {{{ to64('memoryBase') }}};
            case '__table_base':
              return {{{ to64('tableBase') }}};
#if MEMORY64
#if MEMORY64 == 2
            case '__memory_base32':
              return memoryBase;
#endif
            case '__table_base32':
              return tableBase;
#endif
          }
          if (prop in wasmImports && !wasmImports[prop].stub) {
            // No stub needed, symbol already exists in symbol table
            var res = wasmImports[prop];
#if ASYNCIFY
            // Asyncify wraps exports, and we need to look through those wrappers.
            if (res.orig) {
              res = res.orig;
            }
#endif
            return res;
          }
          // Return a stub function that will resolve the symbol
          // when first called.
          if (!(prop in stubs)) {
#if JSPI
#if ASSERTIONS
            assert(prop in stubs, 'missing JSPI stub');
#endif
#else
            var resolved;
            stubs[prop] = (...args) => {
              resolved ||= resolveSymbol(prop);
              return resolved(...args);
            };
#endif
          }
          return stubs[prop];
        }
      };
      const stubs = {};
      var proxy = new Proxy(stubs, proxyHandler);
      var info = {
        'GOT.mem': new Proxy({}, GOTHandler),
        'GOT.func': new Proxy({}, GOTHandler),
        'env': proxy,
        '{{{ WASI_MODULE_NAME }}}': proxy,
      };

      function postInstantiation(module, instance) {
#if ASSERTIONS
        // the table should be unchanged
        assert(wasmTable === originalTable);
#endif
#if PTHREADS
        if (!ENVIRONMENT_IS_PTHREAD && libName) {
#if DYLINK_DEBUG
          dbg(`registering sharedModules: ${libName}`)
#endif
          // cache all loaded modules in `sharedModules`, which gets passed
          // to new workers when they are created.
          sharedModules[libName] = module;
        }
#endif
        // add new entries to functionsInTableMap
        updateTableMap(tableBase, metadata.tableSize);
        moduleExports = relocateExports(instance.exports, memoryBase);
#if ASYNCIFY
        moduleExports = Asyncify.instrumentWasmExports(moduleExports);
#endif
        if (!flags.allowUndefined) {
          reportUndefinedSymbols();
        }
#if STACK_OVERFLOW_CHECK >= 2
        // If the runtime has already been initialized we set the stack limits
        // now.  Otherwise this is delayed until `setDylinkStackLimits` is
        // called after initialization.
        if (moduleExports['__set_stack_limits'] && runtimeInitialized) {
          moduleExports['__set_stack_limits']({{{ to64('_emscripten_stack_get_base()') }}}, {{{ to64('_emscripten_stack_get_end()') }}});
        }
#endif

#if MAIN_MODULE
        function addEmAsm(addr, body) {
          var args = [];
          var arity = 0;
          for (; arity < 16; arity++) {
            if (body.indexOf('$' + arity) != -1) {
              args.push('$' + arity);
            } else {
              break;
            }
          }
          args = args.join(',');
          var func = `(${args}) => { ${body} };`;
#if DYLINK_DEBUG
          dbg(`adding new EM_ASM constant at: ${ptrToString(start)}`);
#endif
          {{{ makeEval('ASM_CONSTS[start] = eval(func)') }}};
        }

        // Add any EM_ASM function that exist in the side module
        if ('__start_em_asm' in moduleExports) {
          var start = moduleExports['__start_em_asm'];
          var stop = moduleExports['__stop_em_asm'];
          {{{ from64('start') }}}
          {{{ from64('stop') }}}
          while (start < stop) {
            var jsString = UTF8ToString(start);
            addEmAsm(start, jsString);
            start = HEAPU8.indexOf(0, start) + 1;
          }
        }

        function addEmJs(name, cSig, body) {
          // The signature here is a C signature (e.g. "(int foo, char* bar)").
          // See `create_em_js` in emcc.py` for the build-time version of this
          // code.
          var jsArgs = [];
          cSig = cSig.slice(1, -1)
          if (cSig != 'void') {
            cSig = cSig.split(',');
            for (var i in cSig) {
              var jsArg = cSig[i].split(' ').pop();
              jsArgs.push(jsArg.replace('*', ''));
            }
          }
          var func = `(${jsArgs}) => ${body};`;
#if DYLINK_DEBUG
          dbg(`adding new EM_JS function: ${jsArgs} = ${func}`);
#endif
          {{{ makeEval('moduleExports[name] = eval(func)') }}};
        }

        for (var name in moduleExports) {
          if (name.startsWith('__em_js__')) {
            var start = moduleExports[name]
            var jsString = UTF8ToString({{{ from64Expr('start') }}});
            // EM_JS strings are stored in the data section in the form
            // SIG<::>BODY.
            var parts = jsString.split('<::>');
            addEmJs(name.replace('__em_js__', ''), parts[0], parts[1]);
            delete moduleExports[name];
          }
        }
#endif

        // initialize the module
#if PTHREADS
        // Only one thread should call __wasm_call_ctors, but all threads need
        // to call _emscripten_tls_init
        registerTLSInit(moduleExports['_emscripten_tls_init'], instance.exports, metadata)
        if (firstLoad) {
#endif
          var applyRelocs = moduleExports['__wasm_apply_data_relocs'];
          if (applyRelocs) {
            if (runtimeInitialized) {
#if DYLINK_DEBUG
              dbg('applyRelocs');
#endif
              applyRelocs();
            } else {
              __RELOC_FUNCS__.push(applyRelocs);
            }
          }
          var init = moduleExports['__wasm_call_ctors'];
          if (init) {
            if (runtimeInitialized) {
              init();
            } else {
              // we aren't ready to run compiled code yet
              addOnPostCtor(init);
            }
          }
#if PTHREADS
        }
#endif
        return moduleExports;
      }

      if (flags.loadAsync) {
<<<<<<< HEAD
        return (async function() {
          if (binary instanceof WebAssembly.Module) {
#if JSPI
            addStubImports(binary, stubs, resolveSymbol);
#endif
            var instance = new WebAssembly.Instance(binary, info);
            return postInstantiation(binary, instance);
          }
#if JSPI
          var module = await WebAssembly.compile(binary);
          addStubImports(module, stubs, resolveSymbol);
          var instance = await WebAssembly.instantiate(module, info);
#else
          var {module, instance} = await WebAssembly.instantiate(binary, info);
#endif
          return postInstantiation(module, instance);
=======
        return (async () => {
          var instance;
          if (binary instanceof WebAssembly.Module) {
            instance = new WebAssembly.Instance(binary, info);
          } else {
            // Destructuring assignment without declaration has to be wrapped
            // with parens or parser will treat the l-value as an object
            // literal instead.
            ({ module: binary, instance } = await WebAssembly.instantiate(binary, info));
          }
          return postInstantiation(binary, instance);
>>>>>>> 77874867
        })();
      }
      var module = binary instanceof WebAssembly.Module ? binary : new WebAssembly.Module(binary);
#if JSPI
      addStubImports(module, stubs, resolveSymbol);
#endif
      var instance = new WebAssembly.Instance(module, info);
      return postInstantiation(module, instance);
    }

    // now load needed libraries and the module itself.
    if (flags.loadAsync) {
      return metadata.neededDynlibs
        .reduce((chain, dynNeeded) => chain.then(() =>
          loadDynamicLibrary(dynNeeded, flags, localScope)
        ), Promise.resolve())
        .then(loadModule);
    }

    metadata.neededDynlibs.forEach((needed) => loadDynamicLibrary(needed, flags, localScope));
    return loadModule();
  },

#if STACK_OVERFLOW_CHECK >= 2
  // Sometimes we load libraries before runtime initialization.  In this case
  // we delay calling __set_stack_limits (which must be called for each
  // module).
  $setDylinkStackLimits: (stackTop, stackMax) => {
    for (var name in LDSO.loadedLibsByName) {
#if DYLINK_DEBUG
      dbg(`setDylinkStackLimits for '${name}'`);
#endif
      var lib = LDSO.loadedLibsByName[name];
      lib.exports['__set_stack_limits']?.({{{ to64("stackTop") }}}, {{{ to64("stackMax") }}});
    }
  },
#endif

  $newDSO: (name, handle, syms) => {
    var dso = {
      refcount: Infinity,
      name,
      exports: syms,
      global: true,
    };
    LDSO.loadedLibsByName[name] = dso;
    if (handle != undefined) {
      LDSO.loadedLibsByHandle[handle] = dso;
    }
    return dso;
  },

  // loadDynamicLibrary loads dynamic library @ lib URL / path and returns
  // handle for loaded DSO.
  //
  // Several flags affect the loading:
  //
  // - if flags.global=true, symbols from the loaded library are merged into global
  //   process namespace. Flags.global is thus similar to RTLD_GLOBAL in ELF.
  //
  // - if flags.nodelete=true, the library will be never unloaded. Flags.nodelete
  //   is thus similar to RTLD_NODELETE in ELF.
  //
  // - if flags.loadAsync=true, the loading is performed asynchronously and
  //   loadDynamicLibrary returns corresponding promise.
  //
  // If a library was already loaded, it is not loaded a second time. However
  // flags.global and flags.nodelete are handled every time a load request is made.
  // Once a library becomes "global" or "nodelete", it cannot be removed or unloaded.
  $loadDynamicLibrary__deps: ['$LDSO', '$loadWebAssemblyModule',
                              '$mergeLibSymbols', '$newDSO',
                              '$asyncLoad',
#if FILESYSTEM
                              '$preloadedWasm',
#endif
#if DYNCALLS || !WASM_BIGINT
                              '$registerDynCallSymbols',
#endif
  ],
  $loadDynamicLibrary__docs: `
    /**
     * @param {number=} handle
     * @param {Object=} localScope
     */`,
  $loadDynamicLibrary: function(libName, flags = {global: true, nodelete: true}, localScope, handle) {
#if DYLINK_DEBUG
    dbg(`loadDynamicLibrary: ${libName} handle: ${handle}`);
    dbg(`existing: ${Object.keys(LDSO.loadedLibsByName)}`);
#endif
    // when loadDynamicLibrary did not have flags, libraries were loaded
    // globally & permanently

    var dso = LDSO.loadedLibsByName[libName];
    if (dso) {
      // the library is being loaded or has been loaded already.
#if ASSERTIONS
      assert(dso.exports !== 'loading', `Attempt to load '${libName}' twice before the first load completed`);
#endif
      if (!flags.global) {
        if (localScope) {
          Object.assign(localScope, dso.exports);
        }
#if DYNCALLS || !WASM_BIGINT
        registerDynCallSymbols(dso.exports);
#endif
      } else if (!dso.global) {
        // The library was previously loaded only locally but not
        // we have a request with global=true.
        dso.global = true;
        mergeLibSymbols(dso.exports, libName)
      }
      // same for "nodelete"
      if (flags.nodelete && dso.refcount !== Infinity) {
        dso.refcount = Infinity;
      }
      dso.refcount++
      if (handle) {
        LDSO.loadedLibsByHandle[handle] = dso;
      }
      return flags.loadAsync ? Promise.resolve(true) : true;
    }

    // allocate new DSO
    dso = newDSO(libName, handle, 'loading');
    dso.refcount = flags.nodelete ? Infinity : 1;
    dso.global = flags.global;

    // libName -> libData
    function loadLibData() {
#if PTHREADS
      var sharedMod = sharedModules[libName];
#if DYLINK_DEBUG
      dbg(`checking sharedModules: ${libName}: ${sharedMod ? 'found' : 'not found'}`);
#endif
      if (sharedMod) {
        return flags.loadAsync ? Promise.resolve(sharedMod) : sharedMod;
      }
#endif

      // for wasm, we can use fetch for async, but for fs mode we can only imitate it
      if (handle) {
        var data = {{{ makeGetValue('handle', C_STRUCTS.dso.file_data, '*') }}};
        var dataSize = {{{ makeGetValue('handle', C_STRUCTS.dso.file_data_size, '*') }}};
        if (data && dataSize) {
          var libData = HEAP8.slice(data, data + dataSize);
          return flags.loadAsync ? Promise.resolve(libData) : libData;
        }
      }

      var libFile = locateFile(libName);
      if (flags.loadAsync) {
        return asyncLoad(libFile);
      }

      // load the binary synchronously
      if (!readBinary) {
        throw new Error(`${libFile}: file not found, and synchronous loading of external files is not available`);
      }
      return readBinary(libFile);
    }

    // libName -> exports
    function getExports() {
#if FILESYSTEM
      // lookup preloaded cache first
      var preloaded = preloadedWasm[libName];
#if DYLINK_DEBUG
      dbg(`checking preloadedWasm: ${libName}: ${preloaded ? 'found' : 'not found'}`);
#endif
      if (preloaded) {
        return flags.loadAsync ? Promise.resolve(preloaded) : preloaded;
      }
#endif

      // module not preloaded - load lib data and create new module from it
      if (flags.loadAsync) {
        return loadLibData().then((libData) => loadWebAssemblyModule(libData, flags, libName, localScope, handle));
      }

      return loadWebAssemblyModule(loadLibData(), flags, libName, localScope, handle);
    }

    // module for lib is loaded - update the dso & global namespace
    function moduleLoaded(exports) {
      if (dso.global) {
        mergeLibSymbols(exports, libName);
      } else if (localScope) {
        Object.assign(localScope, exports);
#if DYNCALLS || !WASM_BIGINT
        registerDynCallSymbols(exports);
#endif
      }
      dso.exports = exports;
    }

    if (flags.loadAsync) {
#if DYLINK_DEBUG
      dbg("loadDynamicLibrary: done (async)");
#endif
      return getExports().then((exports) => {
        moduleLoaded(exports);
        return true;
      });
    }

    moduleLoaded(getExports());
#if DYLINK_DEBUG
    dbg("loadDynamicLibrary: done");
#endif
    return true;
  },

  $loadDylibs__internal: true,
  $loadDylibs__deps: ['$loadDynamicLibrary', '$reportUndefinedSymbols'],
  $loadDylibs: () => {
    if (!dynamicLibraries.length) {
#if DYLINK_DEBUG
      dbg('loadDylibs: no libraries to preload');
#endif
      reportUndefinedSymbols();
      return;
    }

#if DYLINK_DEBUG
    dbg(`loadDylibs: ${dynamicLibraries}`);
#endif

    // Load binaries asynchronously
    addRunDependency('loadDylibs');
    dynamicLibraries
      .reduce((chain, lib) => chain.then(() =>
        loadDynamicLibrary(lib, {loadAsync: true, global: true, nodelete: true, allowUndefined: true})
      ), Promise.resolve())
      .then(() => {
        // we got them all, wonderful
        reportUndefinedSymbols();
        removeRunDependency('loadDylibs');
  #if DYLINK_DEBUG
        dbg('loadDylibs done!');
  #endif
      });
  },

  // void* dlopen(const char* filename, int flags);
  $dlopenInternal__deps: ['$dlSetError', '$PATH'],
  $dlopenInternal: (handle, jsflags) => {
    // void *dlopen(const char *file, int mode);
    // http://pubs.opengroup.org/onlinepubs/009695399/functions/dlopen.html
    var filename = UTF8ToString(handle + {{{ C_STRUCTS.dso.name }}});
    var flags = {{{ makeGetValue('handle', C_STRUCTS.dso.flags, 'i32') }}};
#if DYLINK_DEBUG
    dbg(`dlopenInternal: ${filename}`);
#endif
    filename = PATH.normalize(filename);
    var searchpaths = [];

    var global = Boolean(flags & {{{ cDefs.RTLD_GLOBAL }}});
    var localScope = global ? null : {};

    // We don't care about RTLD_NOW and RTLD_LAZY.
    var combinedFlags = {
      global,
      nodelete:  Boolean(flags & {{{ cDefs.RTLD_NODELETE }}}),
      loadAsync: jsflags.loadAsync,
    }

    if (jsflags.loadAsync) {
      return loadDynamicLibrary(filename, combinedFlags, localScope, handle);
    }

    try {
      return loadDynamicLibrary(filename, combinedFlags, localScope, handle)
    } catch (e) {
#if ASSERTIONS
      err(`Error in loading dynamic library ${filename}: ${e}`);
#endif
      dlSetError(`Could not load dynamic lib: ${filename}\n${e}`);
      return 0;
    }
  },

  _dlopen_js__deps: ['$dlopenInternal'],
#if ASYNCIFY
  _dlopen_js__async: true,
#endif
  _dlopen_js: {{{ asyncIf(ASYNCIFY == 2) }}} (handle) => {
#if ASYNCIFY
    return Asyncify.handleSleep((wakeUp) => {
      dlopenInternal(handle, { loadAsync: true })
        .then(wakeUp)
        .catch(() => wakeUp(0));
    });
#else
    return dlopenInternal(handle, { loadAsync: false });
#endif
  },

  // Async version of dlopen.
  _emscripten_dlopen_js__deps: ['$dlopenInternal', '$callUserCallback', '$dlSetError'],
  _emscripten_dlopen_js: (handle, onsuccess, onerror, user_data) => {
    /** @param {Object=} e */
    function errorCallback(e) {
      var filename = UTF8ToString(handle + {{{ C_STRUCTS.dso.name }}});
      dlSetError(`'Could not load dynamic lib: ${filename}\n${e}`);
      {{{ runtimeKeepalivePop() }}}
      callUserCallback(() => {{{ makeDynCall('vpp', 'onerror') }}}(handle, user_data));
    }
    function successCallback() {
      {{{ runtimeKeepalivePop() }}}
      callUserCallback(() => {{{ makeDynCall('vpp', 'onsuccess') }}}(handle, user_data));
    }

    {{{ runtimeKeepalivePush() }}}
    var promise = dlopenInternal(handle, { loadAsync: true });
    if (promise) {
      promise.then(successCallback, errorCallback);
    } else {
      errorCallback();
    }
  },

  _dlsym_catchup_js: (handle, symbolIndex) => {
#if DYLINK_DEBUG
    dbg("_dlsym_catchup: handle=" + ptrToString(handle) + " symbolIndex=" + symbolIndex);
#endif
    var lib = LDSO.loadedLibsByHandle[handle];
    var symDict = lib.exports;
    var symName = Object.keys(symDict)[symbolIndex];
    var sym = symDict[symName];
    var result = addFunction(sym, sym.sig);
#if DYLINK_DEBUG
    dbg(`_dlsym_catchup: result=${result}`);
#endif
    return result;
  },

  // void* dlsym(void* handle, const char* symbol);
  _dlsym_js__deps: ['$dlSetError', '$getFunctionAddress', '$addFunction'],
  _dlsym_js: (handle, symbol, symbolIndex) => {
    // void *dlsym(void *restrict handle, const char *restrict name);
    // http://pubs.opengroup.org/onlinepubs/009695399/functions/dlsym.html
    symbol = UTF8ToString(symbol);
#if DYLINK_DEBUG
    dbg(`dlsym_js: ${symbol}`);
#endif
    var result;
    var newSymIndex;

    var lib = LDSO.loadedLibsByHandle[handle];
#if ASSERTIONS
    assert(lib, `Tried to dlsym() from an unopened handle: ${handle}`);
#endif
    if (!lib.exports.hasOwnProperty(symbol) || lib.exports[symbol].stub) {
      dlSetError(`Tried to lookup unknown symbol "${symbol}" in dynamic lib: ${lib.name}`)
      return 0;
    }
    newSymIndex = Object.keys(lib.exports).indexOf(symbol);
#if !WASM_BIGINT
    var origSym = 'orig$' + symbol;
    result = lib.exports[origSym];
    if (result) {
      newSymIndex = Object.keys(lib.exports).indexOf(origSym);
    }
    else
#endif
    result = lib.exports[symbol];

    if (typeof result == 'function') {
#if DYLINK_DEBUG
      dbg(`dlsym_js: ${symbol} getting table slot for: ${result}`);
#endif

#if ASYNCIFY
      // Asyncify wraps exports, and we need to look through those wrappers.
      if (result.orig) {
        result = result.orig;
      }
#endif
      var addr = getFunctionAddress(result);
      if (addr) {
#if DYLINK_DEBUG
        dbg(`symbol already exists in table: ${symbol}`);
#endif
        result = addr;
      } else {
        // Insert the function into the wasm table.  If its a direct wasm
        // function the second argument will not be needed.  If its a JS
        // function we rely on the `sig` attribute being set based on the
        // `<func>__sig` specified in library JS file.
        result = addFunction(result, result.sig);
#if DYLINK_DEBUG
        dbg(`adding symbol to table: ${symbol}`);
#endif
        {{{ makeSetValue('symbolIndex', 0, 'newSymIndex', '*') }}};
      }
    }
#if DYLINK_DEBUG
    dbg(`dlsym_js: ${symbol} -> ${result}`);
#endif
    return result;
  },
};

addToLibrary(LibraryDylink);<|MERGE_RESOLUTION|>--- conflicted
+++ resolved
@@ -1045,36 +1045,26 @@
       }
 
       if (flags.loadAsync) {
-<<<<<<< HEAD
-        return (async function() {
+        return (async () => {
+          var instance;
           if (binary instanceof WebAssembly.Module) {
 #if JSPI
             addStubImports(binary, stubs, resolveSymbol);
 #endif
-            var instance = new WebAssembly.Instance(binary, info);
-            return postInstantiation(binary, instance);
-          }
-#if JSPI
-          var module = await WebAssembly.compile(binary);
-          addStubImports(module, stubs, resolveSymbol);
-          var instance = await WebAssembly.instantiate(module, info);
-#else
-          var {module, instance} = await WebAssembly.instantiate(binary, info);
-#endif
-          return postInstantiation(module, instance);
-=======
-        return (async () => {
-          var instance;
-          if (binary instanceof WebAssembly.Module) {
             instance = new WebAssembly.Instance(binary, info);
           } else {
+#if JSPI
+            binary = await WebAssembly.compile(binary);
+            addStubImports(binary, stubs, resolveSymbol);
+            instance = await WebAssembly.instantiate(binary, info);
+#else
             // Destructuring assignment without declaration has to be wrapped
             // with parens or parser will treat the l-value as an object
             // literal instead.
             ({ module: binary, instance } = await WebAssembly.instantiate(binary, info));
+#endif
           }
           return postInstantiation(binary, instance);
->>>>>>> 77874867
         })();
       }
       var module = binary instanceof WebAssembly.Module ? binary : new WebAssembly.Module(binary);
