--- conflicted
+++ resolved
@@ -981,18 +981,12 @@
         .then(loadModule);
     }
 
-<<<<<<< HEAD
-    metadata.neededDynlibs.forEach((needed) => {
+    for (var needed of metadata.neededDynlibs) {
 #if FILESYSTEM
       needed = findLibraryFS(needed, flags.rpath) ?? needed;
-#endif      
-      return loadDynamicLibrary(needed, flags, localScope);
-    });
-=======
-    for (var needed of metadata.neededDynlibs) {
+#endif
       loadDynamicLibrary(needed, flags, localScope)
     }
->>>>>>> db8daf95
     return loadModule();
   },
 
