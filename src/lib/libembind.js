--- conflicted
+++ resolved
@@ -850,15 +850,11 @@
     var signature = createJsInvokerSignature(argTypes, isClassMethodFunc, returns, isAsync);
     var invokerFn = InvokerFunctions[signature](...closureArgs);
 #else
-<<<<<<< HEAD
+
   let [args, invokerFnBody] = createJsInvoker(argTypes, isClassMethodFunc, returns, isAsync);
   args.push(invokerFnBody);
   var invokerFn = new Function(...args)(...closureArgs);
-=======
-    let [args, invokerFnBody] = createJsInvoker(argTypes, isClassMethodFunc, returns, isAsync);
-    args.push(invokerFnBody);
-    var invokerFn = newFunc(Function, args)(...closureArgs);
->>>>>>> 340aa0f4
+
 #endif
 #endif
     return createNamedFunction(humanName, invokerFn);
