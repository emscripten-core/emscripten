#if AUDIO_WORKLET && !WASM_WORKERS
#error "Building with -sAUDIO_WORKLET also requires enabling -sWASM_WORKERS!"
#endif
#if AUDIO_WORKLET && TEXTDECODER == 2
#error "-sAUDIO_WORKLET does not support -sTEXTDECODER=2 since TextDecoder is not available in AudioWorkletGlobalScope! Use e.g. -sTEXTDECODER=1 when building with -sAUDIO_WORKLET"
#endif
#if AUDIO_WORKLET && SINGLE_FILE
#error "-sAUDIO_WORKLET does not support -sSINGLE_FILE"
#endif

var LibraryWebAudio = {
  $EmAudio: {},
  $EmAudioCounter: 0,

  // Call this function from JavaScript to register a Wasm-side handle to an AudioContext that
  // you have already created manually without calling emscripten_create_audio_context().
  // Note: To let that AudioContext be garbage collected later, call the function
  // emscriptenDestroyAudioContext() to unbind it from Wasm.
  $emscriptenRegisterAudioObject__deps: ['$EmAudio', '$EmAudioCounter'],
  $emscriptenRegisterAudioObject: (object) => {
#if ASSERTIONS
    assert(object, 'Called emscriptenRegisterAudioObject() with a null object handle!');
#endif
    EmAudio[++EmAudioCounter] = object;
#if WEBAUDIO_DEBUG
    console.log(`Registered new WebAudio object ${object} with ID ${EmAudioCounter}`);
#endif
    return EmAudioCounter;
  },

  // Call this function from JavaScript to destroy a Wasm-side handle to an AudioContext.
  // After calling this function, it is no longer possible to reference this AudioContext
  // from Wasm code - and the GC can reclaim it after all references to it are cleared.
  $emscriptenDestroyAudioContext: 'emscripten_destroy_audio_context',

  // Call this function from JavaScript to get the Web Audio object corresponding to the given
  // Wasm handle ID.
  $emscriptenGetAudioObject: (objectHandle) => EmAudio[objectHandle],

  // Performs the work of getting the AudioContext's render quantum size.
  $emscriptenGetContextQuantumSize: (contextHandle) => {
    // TODO: in a future release this will be something like:
    //   return EmAudio[contextHandle].renderQuantumSize || 128;
    // It comes two caveats: it needs the hint when generating the context adding to
    // emscripten_create_audio_context(), and altering the quantum requires a secure
    // context and fallback implementing. Until then we simply use the 1.0 API value:
    return 128;
  },

  // emscripten_create_audio_context() does not itself use the
  // emscriptenGetAudioObject() function, but mark it as a dependency, because
  // the user will not be able to utilize the node unless they call
  // emscriptenGetAudioObject() on it on JS side to connect it to the graph, so
  // this avoids the user needing to manually add the dependency on the command line.
  emscripten_create_audio_context__deps: ['$emscriptenRegisterAudioObject', '$emscriptenGetAudioObject'],
  emscripten_create_audio_context: (options) => {
    var ctx = window.AudioContext || window.webkitAudioContext;
#if ASSERTIONS
    if (!ctx) console.error('emscripten_create_audio_context failed! Web Audio is not supported.');
#endif
    options >>= 2;

    var opts = options ? {
      latencyHint: HEAPU32[options] ? UTF8ToString(HEAPU32[options]) : undefined,
      sampleRate: HEAP32[options+1] || undefined
    } : undefined;

#if WEBAUDIO_DEBUG
    console.log(`Creating new WebAudio context with parameters:`);
    console.dir(opts);
#endif

    return ctx && emscriptenRegisterAudioObject(new ctx(opts));
  },

  emscripten_resume_audio_context_async: (contextHandle, callback, userData) => {
    function cb(state) {
#if WEBAUDIO_DEBUG
      console.log(`emscripten_resume_audio_context_async() callback: New audio state="${EmAudio[contextHandle].state}", ID=${state}`);
#endif
      {{{ makeDynCall('viip', 'callback') }}}(contextHandle, state, userData);
    }
#if WEBAUDIO_DEBUG
    console.log(`emscripten_resume_audio_context_async() resuming...`);
#endif
    EmAudio[contextHandle].resume().then(() => { cb(1/*running*/) }).catch(() => { cb(0/*suspended*/) });
  },

  emscripten_resume_audio_context_sync: (contextHandle) => {
#if ASSERTIONS
    assert(EmAudio[contextHandle], `Called emscripten_resume_audio_context_sync() on a nonexisting context handle ${contextHandle}`);
    assert(EmAudio[contextHandle] instanceof (window.AudioContext || window.webkitAudioContext), `Called emscripten_resume_audio_context_sync() on a context handle ${contextHandle} that is not an AudioContext, but of type ${typeof EmAudio[contextHandle]}`);
#endif
#if WEBAUDIO_DEBUG
    console.log(`AudioContext.resume() on WebAudio context with ID ${contextHandle}`);
#endif
    EmAudio[contextHandle].resume();
  },

  emscripten_audio_context_state: (contextHandle) => {
#if ASSERTIONS
    assert(EmAudio[contextHandle], `Called emscripten_audio_context_state() on a nonexisting context handle ${contextHandle}`);
    assert(EmAudio[contextHandle] instanceof (window.AudioContext || window.webkitAudioContext), `Called emscripten_audio_context_state() on a context handle ${contextHandle} that is not an AudioContext, but of type ${typeof EmAudio[contextHandle]}`);
#endif
    return ['suspended', 'running', 'closed', 'interrupted'].indexOf(EmAudio[contextHandle].state);
  },

  emscripten_destroy_audio_context: (contextHandle) => {
#if ASSERTIONS
    assert(EmAudio[contextHandle], `Called emscripten_destroy_audio_context() on an already freed context handle ${contextHandle}`);
    assert(EmAudio[contextHandle] instanceof (window.AudioContext || window.webkitAudioContext), `Called emscripten_destroy_audio_context() on a context handle ${contextHandle} that is not an AudioContext, but of type ${typeof EmAudio[contextHandle]}`);
#endif
#if WEBAUDIO_DEBUG
    console.log(`Destroyed WebAudio context with ID ${contextHandle}`);
#endif
    EmAudio[contextHandle].suspend();
    delete EmAudio[contextHandle];
  },

  emscripten_destroy_web_audio_node: (objectHandle) => {
#if ASSERTIONS
    assert(EmAudio[objectHandle], `Called emscripten_destroy_web_audio_node() on a nonexisting/already freed object handle ${objectHandle}`);
    assert(EmAudio[objectHandle].disconnect, `Called emscripten_destroy_web_audio_node() on a handle ${objectHandle} that is not an Web Audio Node, but of type ${typeof EmAudio[objectHandle]}`);
#endif
#if WEBAUDIO_DEBUG
    console.log(`Destroyed Web Audio Node with ID ${objectHandle}`);
#endif
    // Explicitly disconnect the node from Web Audio graph before letting it GC,
    // to work around browser bugs such as https://bugs.webkit.org/show_bug.cgi?id=222098#c23
    EmAudio[objectHandle].disconnect();
    delete EmAudio[objectHandle];
  },

#if AUDIO_WORKLET
  // emscripten_start_wasm_audio_worklet_thread_async() doesn't use stackAlloc,
  // etc., but the created worklet does.
  emscripten_start_wasm_audio_worklet_thread_async__deps: [
    '$_wasmWorkersID',
    '$_EmAudioDispatchProcessorCallback',
    '$stackAlloc', '$stackRestore', '$stackSave'],
  emscripten_start_wasm_audio_worklet_thread_async: (contextHandle, stackLowestAddress, stackSize, callback, userData) => {

#if ASSERTIONS
    assert(contextHandle, `Called emscripten_start_wasm_audio_worklet_thread_async() with a null Web Audio Context handle!`);
    assert(EmAudio[contextHandle], `Called emscripten_start_wasm_audio_worklet_thread_async() with a nonexisting/already freed Web Audio Context handle ${contextHandle}!`);
    assert(EmAudio[contextHandle] instanceof (window.AudioContext || window.webkitAudioContext), `Called emscripten_start_wasm_audio_worklet_thread_async() on a context handle ${contextHandle} that is not an AudioContext, but of type ${typeof EmAudio[contextHandle]}`);
#endif

    var audioContext = EmAudio[contextHandle];
    var audioWorklet = audioContext.audioWorklet;

#if ASSERTIONS
    assert(stackLowestAddress != 0, 'AudioWorklets require a dedicated stack space for audio data marshalling between Wasm and JS!');
    assert(stackLowestAddress % 16 == 0, `AudioWorklet stack should be aligned to 16 bytes! (was ${stackLowestAddress} == ${stackLowestAddress%16} mod 16) Use e.g. memalign(16, stackSize) to align the stack!`);
    assert(stackSize != 0, 'AudioWorklets require a dedicated stack space for audio data marshalling between Wasm and JS!');
    assert(stackSize % 16 == 0, `AudioWorklet stack size should be a multiple of 16 bytes! (was ${stackSize} == ${stackSize%16} mod 16)`);
    assert(!audioContext.audioWorkletInitialized, 'emscripten_create_wasm_audio_worklet() was already called for AudioContext ' + contextHandle + '! Only call this function once per AudioContext!');
    audioContext.audioWorkletInitialized = 1;
#endif

#if WEBAUDIO_DEBUG
    console.log(`emscripten_start_wasm_audio_worklet_thread_async() adding audioworklet.js...`);
#endif

    var audioWorkletCreationFailed = () => {
#if ASSERTIONS || WEBAUDIO_DEBUG
      console.error(`emscripten_start_wasm_audio_worklet_thread_async() addModule() failed!`);
#endif
      {{{ makeDynCall('viip', 'callback') }}}(contextHandle, 0/*EM_FALSE*/, userData);
    };

    // Does browser not support AudioWorklets?
    if (!audioWorklet) {
#if ASSERTIONS || WEBAUDIO_DEBUG
      if (location.protocol == 'http:') {
        console.error(`AudioWorklets are not supported. This is possibly due to running the page over unsecure http:// protocol. Try running over https://, or debug via a localhost-based server, which should also allow AudioWorklets to function.`);
      } else {
        console.error(`AudioWorklets are not supported by current browser.`);
      }
#endif
      return audioWorkletCreationFailed();
    }

    audioWorklet.addModule({{{ wasmWorkerJs }}}).then(() => {
#if WEBAUDIO_DEBUG
      console.log(`emscripten_start_wasm_audio_worklet_thread_async() addModule() completed`);
#endif
      audioWorklet.bootstrapMessage = new AudioWorkletNode(audioContext, 'em-bootstrap', {
        processorOptions: {
          // Assign the loaded AudioWorkletGlobalScope a Wasm Worker ID so that
          // it can utilized its own TLS slots, and it is recognized to not be
          // the main browser thread.
          wwID: _wasmWorkersID++,
#if MINIMAL_RUNTIME
          wasm: Module['wasm'],
#else
          wasm: wasmModule,
#endif
          wasmMemory,
          stackLowestAddress, // sb = stack base
          stackSize,          // sz = stack size
        }
      });
      audioWorklet.bootstrapMessage.port.onmessage = _EmAudioDispatchProcessorCallback;
      {{{ makeDynCall('viip', 'callback') }}}(contextHandle, 1/*EM_TRUE*/, userData);
    }).catch(audioWorkletCreationFailed);
  },

  $_EmAudioDispatchProcessorCallback__deps: ['$getWasmTableEntry'],
  $_EmAudioDispatchProcessorCallback: (e) => {
    var data = e.data;
    // '_wsc' is short for 'wasm call', trying to use an identifier name that
    // will never conflict with user code
    var wasmCall = data['_wsc'];
    wasmCall && getWasmTableEntry(wasmCall)(...data.args);
  },

  emscripten_create_wasm_audio_worklet_processor_async: (contextHandle, options, callback, userData) => {
#if ASSERTIONS
    assert(contextHandle, `Called emscripten_create_wasm_audio_worklet_processor_async() with a null Web Audio Context handle!`);
    assert(EmAudio[contextHandle], `Called emscripten_create_wasm_audio_worklet_processor_async() with a nonexisting/already freed Web Audio Context handle ${contextHandle}!`);
    assert(EmAudio[contextHandle] instanceof (window.AudioContext || window.webkitAudioContext), `Called emscripten_create_wasm_audio_worklet_processor_async() on a context handle ${contextHandle} that is not an AudioContext, but of type ${typeof EmAudio[contextHandle]}`);
#endif

<<<<<<< HEAD
    var audioParams = [],
      processorName = UTF8ToString({{{ makeGetValue('options', C_STRUCTS.WebAudioWorkletProcessorCreateOptions.name, '*') }}}),
      numAudioParams = {{{ makeGetValue('options', C_STRUCTS.WebAudioWorkletProcessorCreateOptions.numAudioParams, 'i32') }}},
      audioParamDescriptors = {{{ makeGetValue('options', C_STRUCTS.WebAudioWorkletProcessorCreateOptions.audioParamDescriptors, '*') }}},
=======
    options >>= 2;
    var audioParams = [],
      numAudioParams = HEAPU32[options+1],
      audioParamDescriptors = HEAPU32[options+2] >> 2,
>>>>>>> df9dfe01
      i = 0;

    while (numAudioParams--) {
      audioParams.push({
        name: i++,
        defaultValue: {{{ makeGetValue('audioParamDescriptors', C_STRUCTS.WebAudioParamDescriptor.defaultValue, 'float') }}},
        minValue: {{{ makeGetValue('audioParamDescriptors', C_STRUCTS.WebAudioParamDescriptor.minValue, 'float') }}},
        maxValue: {{{ makeGetValue('audioParamDescriptors', C_STRUCTS.WebAudioParamDescriptor.maxValue, 'float') }}},
        automationRate: ({{{ makeGetValue('audioParamDescriptors', C_STRUCTS.WebAudioParamDescriptor.automationRate, 'i32') }}} ? 'k' : 'a') + '-rate',
      });
      audioParamDescriptors += {{{ C_STRUCTS.WebAudioParamDescriptor.__size__ }}};
    }

#if WEBAUDIO_DEBUG
    console.log(`emscripten_create_wasm_audio_worklet_processor_async() creating a new AudioWorklet processor with name ${processorName}`);
#endif

    EmAudio[contextHandle].audioWorklet.bootstrapMessage.port.postMessage({
      // Deliberately mangled and short names used here ('_wpn', the 'Worklet
      // Processor Name' used as a 'key' to verify the message type so as to
      // not get accidentally mixed with user submitted messages, the remainder
      // for space saving reasons, abbreviated from their variable names).
      '_wpn': processorName,
      audioParams,
      contextHandle,
      callback,
      userData,
    });
  },

  emscripten_create_wasm_audio_worklet_node__deps: ['$emscriptenGetContextQuantumSize'],
  emscripten_create_wasm_audio_worklet_node: (contextHandle, name, options, callback, userData) => {
#if ASSERTIONS
    assert(contextHandle, `Called emscripten_create_wasm_audio_worklet_node() with a null Web Audio Context handle!`);
    assert(EmAudio[contextHandle], `Called emscripten_create_wasm_audio_worklet_node() with a nonexisting/already freed Web Audio Context handle ${contextHandle}!`);
    assert(EmAudio[contextHandle] instanceof (window.AudioContext || window.webkitAudioContext), `Called emscripten_create_wasm_audio_worklet_node() on a context handle ${contextHandle} that is not an AudioContext, but of type ${typeof EmAudio[contextHandle]}`);
#endif

    function readChannelCountArray(heapIndex, numOutputs) {
<<<<<<< HEAD
      if (!heapIndex) return void 0;
      heapIndex = {{{ getHeapOffset('heapIndex', 'i32') }}};
      let channelCounts = [];
=======
      var channelCounts = [];
>>>>>>> df9dfe01
      while (numOutputs--) channelCounts.push(HEAPU32[heapIndex++]);
      return channelCounts;
    }

<<<<<<< HEAD
    let optionsOutputs = options ? {{{ makeGetValue('options', C_STRUCTS.EmscriptenAudioWorkletNodeCreateOptions.numberOfOutputs, 'i32') }}} : 0;
    let opts = options ? {
      numberOfInputs: {{{ makeGetValue('options', C_STRUCTS.EmscriptenAudioWorkletNodeCreateOptions.numberOfInputs, 'i32') }}},
      numberOfOutputs: optionsOutputs,
      outputChannelCount: readChannelCountArray({{{ makeGetValue('options', C_STRUCTS.EmscriptenAudioWorkletNodeCreateOptions.outputChannelCounts, 'i32*') }}}, optionsOutputs),
=======
    var opts = options ? {
      numberOfInputs: HEAP32[options],
      numberOfOutputs: HEAP32[options+1],
      outputChannelCount: HEAPU32[options+2] ? readChannelCountArray(HEAPU32[options+2]>>2, HEAP32[options+1]) : undefined,
>>>>>>> df9dfe01
      processorOptions: {
        callback,
        userData,
        samplesPerChannel: emscriptenGetContextQuantumSize(contextHandle),
      }
    } : undefined;

#if WEBAUDIO_DEBUG
    console.log(`Creating AudioWorkletNode "${UTF8ToString(name)}" on context=${contextHandle} with options:`);
    console.dir(opts);
#endif
    return emscriptenRegisterAudioObject(new AudioWorkletNode(EmAudio[contextHandle], UTF8ToString(name), opts));
  },
#endif // ~AUDIO_WORKLET

  emscripten_audio_context_quantum_size__deps: ['$emscriptenGetContextQuantumSize'],
  emscripten_audio_context_quantum_size: (contextHandle) => {
#if ASSERTIONS
    assert(EmAudio[contextHandle], `Called emscripten_audio_context_quantum_size() with an invalid Web Audio Context handle ${contextHandle}`);
    assert(EmAudio[contextHandle] instanceof (window.AudioContext || window.webkitAudioContext), `Called emscripten_audio_context_quantum_size() on handle ${contextHandle} that is not an AudioContext, but of type ${EmAudio[contextHandle]}`);
#endif
    return emscriptenGetContextQuantumSize(contextHandle);
  },

  emscripten_audio_node_connect: (source, destination, outputIndex, inputIndex) => {
    var srcNode = EmAudio[source];
    var dstNode = EmAudio[destination];
#if ASSERTIONS
    assert(srcNode, `Called emscripten_audio_node_connect() with an invalid AudioNode handle ${source}`);
    assert(srcNode instanceof window.AudioNode, `Called emscripten_audio_node_connect() on handle ${source} that is not an AudiotNode, but of type ${srcNode}`);
    assert(dstNode, `Called emscripten_audio_node_connect() with an invalid AudioNode handle ${destination}!`);
    assert(dstNode instanceof (window.AudioContext || window.webkitAudioContext) || dstNode instanceof window.AudioNode, `Called emscripten_audio_node_connect() on handle ${destination} that is not an AudioContext or AudioNode, but of type ${dstNode}`);
#endif
#if WEBAUDIO_DEBUG
    console.log(`Connecting audio node ID ${source} to audio node ID ${destination} (${srcNode} to ${dstNode})`);
#endif
    srcNode.connect(dstNode.destination || dstNode, outputIndex, inputIndex);
  },

  emscripten_current_thread_is_audio_worklet: () => typeof AudioWorkletGlobalScope !== 'undefined',

  emscripten_audio_worklet_post_function_v: (audioContext, funcPtr) => {
    (audioContext ? EmAudio[audioContext].audioWorklet.bootstrapMessage.port : messagePort).postMessage({'_wsc': funcPtr, args: [] }); // "WaSm Call"
  },

  $emscripten_audio_worklet_post_function_1: (audioContext, funcPtr, arg0) => {
    (audioContext ? EmAudio[audioContext].audioWorklet.bootstrapMessage.port : messagePort).postMessage({'_wsc': funcPtr, args: [arg0] }); // "WaSm Call"
  },

  emscripten_audio_worklet_post_function_vi__deps: ['$emscripten_audio_worklet_post_function_1'],
  emscripten_audio_worklet_post_function_vi(audioContext, funcPtr, arg0) {
    emscripten_audio_worklet_post_function_1(audioContext, funcPtr, arg0)
  },

  emscripten_audio_worklet_post_function_vd__deps: ['$emscripten_audio_worklet_post_function_1'],
  emscripten_audio_worklet_post_function_vd(audioContext, funcPtr, arg0) {
    emscripten_audio_worklet_post_function_1(audioContext, funcPtr, arg0)
  },

  $emscripten_audio_worklet_post_function_2: (audioContext, funcPtr, arg0, arg1) => {
    (audioContext ? EmAudio[audioContext].audioWorklet.bootstrapMessage.port : messagePort).postMessage({'_wsc': funcPtr, args: [arg0, arg1] }); // "WaSm Call"
  },

  emscripten_audio_worklet_post_function_vii__deps: ['$emscripten_audio_worklet_post_function_2'],
  emscripten_audio_worklet_post_function_vii: (audioContext, funcPtr, arg0, arg1) => {
    emscripten_audio_worklet_post_function_2(audioContext, funcPtr, arg0, arg1);
  },

  emscripten_audio_worklet_post_function_vdd__deps: ['$emscripten_audio_worklet_post_function_2'],
  emscripten_audio_worklet_post_function_vdd: (audioContext, funcPtr, arg0, arg1) => {
    emscripten_audio_worklet_post_function_2(audioContext, funcPtr, arg0, arg1);
  },

  $emscripten_audio_worklet_post_function_3: (audioContext, funcPtr, arg0, arg1, arg2) => {
    (audioContext ? EmAudio[audioContext].audioWorklet.bootstrapMessage.port : messagePort).postMessage({'_wsc': funcPtr, args: [arg0, arg1, arg2] }); // "WaSm Call"
  },
  emscripten_audio_worklet_post_function_viii__deps: ['$emscripten_audio_worklet_post_function_3'],
  emscripten_audio_worklet_post_function_viii: (audioContext, funcPtr, arg0, arg1, arg2) => {
    emscripten_audio_worklet_post_function_3(audioContext, funcPtr, arg0, arg1, arg2);
  },
  emscripten_audio_worklet_post_function_vddd__deps: ['$emscripten_audio_worklet_post_function_3'],
  emscripten_audio_worklet_post_function_vddd: (audioContext, funcPtr, arg0, arg1, arg2) => {
    emscripten_audio_worklet_post_function_3(audioContext, funcPtr, arg0, arg1, arg2);
  },

  emscripten_audio_worklet_post_function_sig__deps: ['$readEmAsmArgs'],
  emscripten_audio_worklet_post_function_sig: (audioContext, funcPtr, sigPtr, varargs) => {
#if ASSERTIONS
    assert(audioContext >= 0);
    assert(funcPtr);
    assert(sigPtr);
    assert(UTF8ToString(sigPtr)[0] != 'v', 'Do NOT specify the return argument in the signature string for a call to emscripten_audio_worklet_post_function_sig(), just pass the function arguments.');
    assert(varargs);
#endif
    (audioContext ? EmAudio[audioContext].audioWorklet.bootstrapMessage.port : messagePort).postMessage({'_wsc': funcPtr, args: readEmAsmArgs(sigPtr, varargs) });
  }
};

addToLibrary(LibraryWebAudio);<|MERGE_RESOLUTION|>--- conflicted
+++ resolved
@@ -222,17 +222,10 @@
     assert(EmAudio[contextHandle] instanceof (window.AudioContext || window.webkitAudioContext), `Called emscripten_create_wasm_audio_worklet_processor_async() on a context handle ${contextHandle} that is not an AudioContext, but of type ${typeof EmAudio[contextHandle]}`);
 #endif
 
-<<<<<<< HEAD
     var audioParams = [],
       processorName = UTF8ToString({{{ makeGetValue('options', C_STRUCTS.WebAudioWorkletProcessorCreateOptions.name, '*') }}}),
       numAudioParams = {{{ makeGetValue('options', C_STRUCTS.WebAudioWorkletProcessorCreateOptions.numAudioParams, 'i32') }}},
       audioParamDescriptors = {{{ makeGetValue('options', C_STRUCTS.WebAudioWorkletProcessorCreateOptions.audioParamDescriptors, '*') }}},
-=======
-    options >>= 2;
-    var audioParams = [],
-      numAudioParams = HEAPU32[options+1],
-      audioParamDescriptors = HEAPU32[options+2] >> 2,
->>>>>>> df9dfe01
       i = 0;
 
     while (numAudioParams--) {
@@ -272,29 +265,18 @@
 #endif
 
     function readChannelCountArray(heapIndex, numOutputs) {
-<<<<<<< HEAD
-      if (!heapIndex) return void 0;
+      if (!heapIndex) return undefined;
       heapIndex = {{{ getHeapOffset('heapIndex', 'i32') }}};
-      let channelCounts = [];
-=======
       var channelCounts = [];
->>>>>>> df9dfe01
       while (numOutputs--) channelCounts.push(HEAPU32[heapIndex++]);
       return channelCounts;
     }
 
-<<<<<<< HEAD
-    let optionsOutputs = options ? {{{ makeGetValue('options', C_STRUCTS.EmscriptenAudioWorkletNodeCreateOptions.numberOfOutputs, 'i32') }}} : 0;
-    let opts = options ? {
+    var optionsOutputs = options ? {{{ makeGetValue('options', C_STRUCTS.EmscriptenAudioWorkletNodeCreateOptions.numberOfOutputs, 'i32') }}} : 0;
+    var opts = options ? {
       numberOfInputs: {{{ makeGetValue('options', C_STRUCTS.EmscriptenAudioWorkletNodeCreateOptions.numberOfInputs, 'i32') }}},
       numberOfOutputs: optionsOutputs,
       outputChannelCount: readChannelCountArray({{{ makeGetValue('options', C_STRUCTS.EmscriptenAudioWorkletNodeCreateOptions.outputChannelCounts, 'i32*') }}}, optionsOutputs),
-=======
-    var opts = options ? {
-      numberOfInputs: HEAP32[options],
-      numberOfOutputs: HEAP32[options+1],
-      outputChannelCount: HEAPU32[options+2] ? readChannelCountArray(HEAPU32[options+2]>>2, HEAP32[options+1]) : undefined,
->>>>>>> df9dfe01
       processorOptions: {
         callback,
         userData,
