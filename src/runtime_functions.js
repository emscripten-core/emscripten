/**
 * @license
 * Copyright 2020 The Emscripten Authors
 * SPDX-License-Identifier: MIT
 */

// This gives correct answers for everything less than 2^{14} = 16384
// I hope nobody is contemplating functions with 16384 arguments...
function uleb128Encode(n) {
#if ASSERTIONS
  assert(n < 16384);
#endif
  if (n < 128) {
    return [n];
  }
  return [(n % 128) | 128, n >> 7];
}

function getTypeDescription(sig) {
  var typeNames = {
    'i': 'i32',
    'j': 'i64',
    'f': 'f32',
    'd': 'f64'
  };
  var type = {
    parameters: [],
    results: sig[0] == 'v' ? [] : [typeNames[sig[0]]]
  };
  for (var i = 1; i < sig.length; ++i) {
    type.parameters.push(typeNames[sig[i]]);
  }
  return type;
}

// Wraps a JS function as a wasm function with a given signature.
function convertJsFunctionToWasm(func, sig) {
#if WASM2JS
  return func;
#else // WASM2JS

  // If the type reflection proposal is available, use the new
  // "WebAssembly.Function" constructor.
  // Otherwise, construct a minimal wasm module importing the JS function and
  // re-exporting it.
  if (typeof WebAssembly.Function == "function") {
<<<<<<< HEAD
    return new WebAssembly.Function(getTypeDescription(sig), func);
=======
    var typeNames = {
      'i': 'i32',
      'j': 'i64',
      'f': 'f32',
      'd': 'f64',
#if MEMORY64
      'p': 'i64',
#else
      'p': 'i32',
#endif
    };
    var type = {
      parameters: [],
      results: sig[0] == 'v' ? [] : [typeNames[sig[0]]]
    };
    for (var i = 1; i < sig.length; ++i) {
#if ASSERTIONS
      assert(sig[i] in typeNames, 'invalid signature char: ' + sig[i]);
#endif
      type.parameters.push(typeNames[sig[i]]);
    }
    return new WebAssembly.Function(type, func);
>>>>>>> 5c4a24f1
  }

  // The module is static, with the exception of the type section, which is
  // generated based on the signature passed in.
  var typeSection = [
    0x01, // count: 1
    0x60, // form: func
  ];
  var sigRet = sig.slice(0, 1);
  var sigParam = sig.slice(1);
  var typeCodes = {
    'i': 0x7f, // i32
#if MEMORY64
    'p': 0x7e, // i64
#else
    'p': 0x7f, // i32
#endif
    'j': 0x7e, // i64
    'f': 0x7d, // f32
    'd': 0x7c, // f64
  };

  // Parameters, length + signatures
  typeSection = typeSection.concat(uleb128Encode(sigParam.length));
  for (var i = 0; i < sigParam.length; ++i) {
#if ASSERTIONS
    assert(sigParam[i] in typeCodes, 'invalid signature char: ' + sigParam[i]);
#endif
    typeSection.push(typeCodes[sigParam[i]]);
  }

  // Return values, length + signatures
  // With no multi-return in MVP, either 0 (void) or 1 (anything else)
  if (sigRet == 'v') {
    typeSection.push(0x00);
  } else {
    typeSection = typeSection.concat([0x01, typeCodes[sigRet]]);
  }

  // Write the section code and overall length of the type section into the
  // section header
  typeSection = [0x01 /* Type section code */].concat(
    uleb128Encode(typeSection.length),
    typeSection
  );

  // Rest of the module is static
  var bytes = new Uint8Array([
    0x00, 0x61, 0x73, 0x6d, // magic ("\0asm")
    0x01, 0x00, 0x00, 0x00, // version: 1
  ].concat(typeSection, [
    0x02, 0x07, // import section
      // (import "e" "f" (func 0 (type 0)))
      0x01, 0x01, 0x65, 0x01, 0x66, 0x00, 0x00,
    0x07, 0x05, // export section
      // (export "f" (func 0 (type 0)))
      0x01, 0x01, 0x66, 0x00, 0x00,
  ]));

   // We can compile this wasm module synchronously because it is very small.
  // This accepts an import (at "e.f"), that it reroutes to an export (at "f")
  var module = new WebAssembly.Module(bytes);
  var instance = new WebAssembly.Instance(module, {
    'e': {
      'f': func
    }
  });
  var wrappedFunc = instance.exports['f'];
  return wrappedFunc;
#endif // WASM2JS
}

var freeTableIndexes = [];

// Weak map of functions in the table to their indexes, created on first use.
var functionsInTableMap;

function getEmptyTableSlot() {
  // Reuse a free index if there is one, otherwise grow.
  if (freeTableIndexes.length) {
    return freeTableIndexes.pop();
  }
  // Grow the table
  try {
    wasmTable.grow(1);
  } catch (err) {
    if (!(err instanceof RangeError)) {
      throw err;
    }
    throw 'Unable to grow wasm table. Set ALLOW_TABLE_GROWTH.';
  }
  return wasmTable.length - 1;
}

function updateTableMap(offset, count) {
  for (var i = offset; i < offset + count; i++) {
    var item = getWasmTableEntry(i);
    // Ignore null values.
    if (item) {
      functionsInTableMap.set(item, i);
    }
  }
}

/**
 * Add a function to the table.
 * 'sig' parameter is required if the function being added is a JS function.
 * @param {string=} sig
 */
function addFunction(func, sig) {
#if ASSERTIONS
  assert(typeof func != 'undefined');
#endif // ASSERTIONS

  // Check if the function is already in the table, to ensure each function
  // gets a unique index. First, create the map if this is the first use.
  if (!functionsInTableMap) {
    functionsInTableMap = new WeakMap();
    updateTableMap(0, wasmTable.length);
  }
  if (functionsInTableMap.has(func)) {
    return functionsInTableMap.get(func);
  }

  // It's not in the table, add it now.

#if ASSERTIONS >= 2
  // Make sure functionsInTableMap is actually up to date, that is, that this
  // function is not actually in the wasm Table despite not being tracked in
  // functionsInTableMap.
  for (var i = 0; i < wasmTable.length; i++) {
    assert(getWasmTableEntry(i) != func, 'function in Table but not functionsInTableMap');
  }
#endif

  var ret = getEmptyTableSlot();

  // Set the new value.
  try {
    // Attempting to call this with JS function will cause of table.set() to fail
    setWasmTableEntry(ret, func);
  } catch (err) {
    if (!(err instanceof TypeError)) {
      throw err;
    }
#if ASSERTIONS
    assert(typeof sig != 'undefined', 'Missing signature argument to addFunction: ' + func);
#endif
    var wrapped = convertJsFunctionToWasm(func, sig);
    setWasmTableEntry(ret, wrapped);
  }

  functionsInTableMap.set(func, ret);

  return ret;
}

function removeFunction(index) {
  functionsInTableMap.delete(getWasmTableEntry(index));
  freeTableIndexes.push(index);
}

<|MERGE_RESOLUTION|>--- conflicted
+++ resolved
@@ -21,7 +21,12 @@
     'i': 'i32',
     'j': 'i64',
     'f': 'f32',
-    'd': 'f64'
+    'd': 'f64',
+#if MEMORY64
+    'p': 'i64',
+#else
+    'p': 'i32',
+#endif
   };
   var type = {
     parameters: [],
@@ -44,32 +49,7 @@
   // Otherwise, construct a minimal wasm module importing the JS function and
   // re-exporting it.
   if (typeof WebAssembly.Function == "function") {
-<<<<<<< HEAD
     return new WebAssembly.Function(getTypeDescription(sig), func);
-=======
-    var typeNames = {
-      'i': 'i32',
-      'j': 'i64',
-      'f': 'f32',
-      'd': 'f64',
-#if MEMORY64
-      'p': 'i64',
-#else
-      'p': 'i32',
-#endif
-    };
-    var type = {
-      parameters: [],
-      results: sig[0] == 'v' ? [] : [typeNames[sig[0]]]
-    };
-    for (var i = 1; i < sig.length; ++i) {
-#if ASSERTIONS
-      assert(sig[i] in typeNames, 'invalid signature char: ' + sig[i]);
-#endif
-      type.parameters.push(typeNames[sig[i]]);
-    }
-    return new WebAssembly.Function(type, func);
->>>>>>> 5c4a24f1
   }
 
   // The module is static, with the exception of the type section, which is
