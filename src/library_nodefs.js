--- conflicted
+++ resolved
@@ -122,15 +122,10 @@
       getattr(node) {
         var path = NODEFS.realPath(node);
         var stat;
-<<<<<<< HEAD
-        try {
-          stat = fs.lstatSync(path);
-        } catch (e) {
-          if (!e.code) throw e;
-          throw new FS.ErrnoError(NODEFS.convertNodeCode(e));
-        }
+        NODEFS.tryFSOperation(() => stat = fs.lstatSync(path));
         if (NODEFS.isWindows) {
-          // node.js v0.10.20 doesn't report blksize and blocks on Windows. Fake them with default blksize of 4096.
+          // node.js v0.10.20 doesn't report blksize and blocks on Windows. Fake
+          // them with default blksize of 4096.
           // See http://support.microsoft.com/kb/140365
           if (!stat.blksize) {
             stat.blksize = 4096;
@@ -141,17 +136,6 @@
           // Node.js on Windows never represents permission bit 'x', so
           // propagate read bits to execute bits.
           stat.mode |= (stat.mode & {{{ cDefs.S_IRUSR | cDefs.S_IRGRP | cDefs.S_IROTH }}}) >> 2;
-=======
-        NODEFS.tryFSOperation(() => stat = fs.lstatSync(path));
-        // node.js v0.10.20 doesn't report blksize and blocks on Windows. Fake
-        // them with default blksize of 4096.
-        // See http://support.microsoft.com/kb/140365
-        if (NODEFS.isWindows && !stat.blksize) {
-          stat.blksize = 4096;
-        }
-        if (NODEFS.isWindows && !stat.blocks) {
-          stat.blocks = (stat.size+stat.blksize-1)/stat.blksize|0;
->>>>>>> 799a1cb3
         }
         return {
           dev: stat.dev,
