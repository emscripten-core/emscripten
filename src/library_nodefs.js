/**
 * @license
 * Copyright 2013 The Emscripten Authors
 * SPDX-License-Identifier: MIT
 */

addToLibrary({
#if WASMFS
  $NODEFS__deps: ['$stringToUTF8OnStack', 'wasmfs_create_node_backend'],
  $NODEFS: {
    createBackend(opts) {
      return _wasmfs_create_node_backend(stringToUTF8OnStack(opts.root));
    }
  }
#else
  $NODEFS__deps: ['$FS', '$PATH', '$ERRNO_CODES', '$mmapAlloc'],
  $NODEFS__postset: 'if (ENVIRONMENT_IS_NODE) { NODEFS.staticInit(); }',
  $NODEFS: {
    isWindows: false,
    staticInit() {
      NODEFS.isWindows = !!process.platform.match(/^win/);
      var flags = process.binding("constants");
      // Node.js 4 compatibility: it has no namespaces for constants
      if (flags["fs"]) {
        flags = flags["fs"];
      }
      NODEFS.flagsForNodeMap = {
        "{{{ cDefs.O_APPEND }}}": flags["O_APPEND"],
        "{{{ cDefs.O_CREAT }}}": flags["O_CREAT"],
        "{{{ cDefs.O_EXCL }}}": flags["O_EXCL"],
        "{{{ cDefs.O_NOCTTY }}}": flags["O_NOCTTY"],
        "{{{ cDefs.O_RDONLY }}}": flags["O_RDONLY"],
        "{{{ cDefs.O_RDWR }}}": flags["O_RDWR"],
        "{{{ cDefs.O_DSYNC }}}": flags["O_SYNC"],
        "{{{ cDefs.O_TRUNC }}}": flags["O_TRUNC"],
        "{{{ cDefs.O_WRONLY }}}": flags["O_WRONLY"],
        "{{{ cDefs.O_NOFOLLOW }}}": flags["O_NOFOLLOW"],
      };
#if ASSERTIONS
      // The 0 define must match on both sides, as otherwise we would not
      // know to add it.
      assert(NODEFS.flagsForNodeMap["0"] === 0);
#endif
    },
    convertNodeCode(e) {
      var code = e.code;
#if ASSERTIONS
      assert(code in ERRNO_CODES, `unexpected node error code: ${code} (${e})`);
#endif
      return ERRNO_CODES[code];
    },
    tryFSOperation(f) {
      try {
        return f();
      } catch (e) {
        if (!e.code) throw e;
        // node under windows can return code 'UNKNOWN' here:
        // https://github.com/emscripten-core/emscripten/issues/15468
        if (e.code === 'UNKNOWN') throw new FS.ErrnoError({{{ cDefs.EINVAL }}});
        throw new FS.ErrnoError(NODEFS.convertNodeCode(e));
      }
    },
    mount(mount) {
#if ASSERTIONS
      assert(ENVIRONMENT_IS_NODE);
#endif
      return NODEFS.createNode(null, '/', NODEFS.getMode(mount.opts.root), 0);
    },
    createNode(parent, name, mode, dev) {
      if (!FS.isDir(mode) && !FS.isFile(mode) && !FS.isLink(mode)) {
        throw new FS.ErrnoError({{{ cDefs.EINVAL }}});
      }
      var node = FS.createNode(parent, name, mode);
      node.node_ops = NODEFS.node_ops;
      node.stream_ops = NODEFS.stream_ops;
      return node;
    },
    getMode(path) {
      return NODEFS.tryFSOperation(() => {
        var mode = fs.lstatSync(path).mode;
        if (NODEFS.isWindows) {
          // Windows does not report the 'x' permission bit, so propagate read
          // bits to execute bits.
          mode |= (mode & {{{ cDefs.S_IRUGO }}}) >> 2;
        }
        return mode;
      });
    },
    realPath(node) {
      var parts = [];
      while (node.parent !== node) {
        parts.push(node.name);
        node = node.parent;
      }
      parts.push(node.mount.opts.root);
      parts.reverse();
      return PATH.join(...parts);
    },
    // This maps the integer permission modes from http://linux.die.net/man/3/open
    // to node.js-specific file open permission strings at http://nodejs.org/api/fs.html#fs_fs_open_path_flags_mode_callback
    flagsForNode(flags) {
      flags &= ~{{{ cDefs.O_PATH }}}; // Ignore this flag from musl, otherwise node.js fails to open the file.
      flags &= ~{{{ cDefs.O_NONBLOCK }}}; // Ignore this flag from musl, otherwise node.js fails to open the file.
      flags &= ~{{{ cDefs.O_LARGEFILE }}}; // Ignore this flag from musl, otherwise node.js fails to open the file.
      flags &= ~{{{ cDefs.O_CLOEXEC }}}; // Some applications may pass it; it makes no sense for a single process.
      flags &= ~{{{ cDefs.O_DIRECTORY }}}; // Node.js doesn't need this passed in, it errors.
      var newFlags = 0;
      for (var k in NODEFS.flagsForNodeMap) {
        if (flags & k) {
          newFlags |= NODEFS.flagsForNodeMap[k];
          flags ^= k;
        }
      }
      if (flags) {
        throw new FS.ErrnoError({{{ cDefs.EINVAL }}});
      }
      return newFlags;
    },
    getattr(func, node) {
      var stat = NODEFS.tryFSOperation(func);
      if (NODEFS.isWindows) {
        // node.js v0.10.20 doesn't report blksize and blocks on Windows. Fake
        // them with default blksize of 4096.
        // See http://support.microsoft.com/kb/140365
        if (!stat.blksize) {
          stat.blksize = 4096;
        }
        if (!stat.blocks) {
          stat.blocks = (stat.size+stat.blksize-1)/stat.blksize|0;
        }
        // Windows does not report the 'x' permission bit, so propagate read
        // bits to execute bits.
        stat.mode |= (stat.mode & {{{ cDefs.S_IRUGO }}}) >> 2;
      }
      return {
        dev: stat.dev,
        ino: node.id,
        mode: stat.mode,
        nlink: stat.nlink,
        uid: stat.uid,
        gid: stat.gid,
        rdev: stat.rdev,
        size: stat.size,
        atime: stat.atime,
        mtime: stat.mtime,
        ctime: stat.ctime,
        blksize: stat.blksize,
        blocks: stat.blocks
      };
    },
    // Common code for both node and stream setattr
    // For node getatrr:
    //  - arg is a native path
    //  - chmod, utimes, truncate are fs.chmodSync,  fs.utimesSync,  fs.truncateSync
    // For stream getatrr:
    //  - arg is a native file descriptor
    //  - chmod, utimes, truncate are fs.fchmodSync, fs.futimesSync, fs.ftruncateSync
    setattr(arg, node, attr, chmod, utimes, truncate, stat) {
      NODEFS.tryFSOperation(() => {
        if (attr.mode !== undefined) {
          var mode = attr.mode;
          if (NODEFS.isWindows) {
            // Windows only supports S_IREAD / S_IWRITE (S_IRUSR / S_IWUSR)
            // https://learn.microsoft.com/en-us/cpp/c-runtime-library/reference/chmod-wchmod
            mode &= {{{ cDefs.S_IRUSR | cDefs.S_IWUSR }}};
          }
          chmod(arg, mode);
          // update the common node structure mode as well
          node.mode = attr.mode;
        }
        if (typeof (attr.atime ?? attr.mtime) === "number") {
          // Unfortunately, we have to stat the current value if we don't want
          // to change it. On top of that, since the times don't round trip
          // this will only keep the value nearly unchanged not exactly
          // unchanged. See:
          // https://github.com/nodejs/node/issues/56492
          var atime = new Date(attr.atime ?? stat(arg).atime);
          var mtime = new Date(attr.mtime ?? stat(arg).mtime);
          utimes(arg, atime, mtime);
        }
        if (attr.size !== undefined) {
          truncate(arg, attr.size);
        }
      });
    },
    node_ops: {
      getattr(node) {
        var path = NODEFS.realPath(node);
        return NODEFS.getattr(() => fs.lstatSync(path), node);
      },
      setattr(node, attr) {
        var path = NODEFS.realPath(node);
<<<<<<< HEAD
        NODEFS.setattr(path, node, attr, fs.chmodSync, fs.utimesSync, fs.truncateSync, fs.lstatSync);
=======
        NODEFS.tryFSOperation(() => {
          if (attr.mode !== undefined) {
            if (attr.dontFollow) {
              throw new FS.ErrnoError({{{ cDefs.ENOSYS }}});
            }
            var mode = attr.mode;
            if (NODEFS.isWindows) {
              // Windows only supports S_IREAD / S_IWRITE (S_IRUSR / S_IWUSR)
              // https://learn.microsoft.com/en-us/cpp/c-runtime-library/reference/chmod-wchmod
              mode &= {{{ cDefs.S_IRUSR | cDefs.S_IWUSR }}};
            }
            fs.chmodSync(path, mode);
            // update the common node structure mode as well
            node.mode = attr.mode;
          }
          if (typeof (attr.atime ?? attr.mtime) === "number") {
            // Unfortunately, we have to stat the current value if we don't want
            // to change it. On top of that, since the times don't round trip
            // this will only keep the value nearly unchanged not exactly
            // unchanged. See:
            // https://github.com/nodejs/node/issues/56492
            var stat = () => fs.lstatSync(NODEFS.realPath(node));
            var atime = new Date(attr.atime ?? stat().atime);
            var mtime = new Date(attr.mtime ?? stat().mtime);
            fs.utimesSync(path, atime, mtime);
          }
          if (attr.size !== undefined) {
            fs.truncateSync(path, attr.size);
          }
        });
>>>>>>> 675698d9
      },
      lookup(parent, name) {
        var path = PATH.join2(NODEFS.realPath(parent), name);
        var mode = NODEFS.getMode(path);
        return NODEFS.createNode(parent, name, mode);
      },
      mknod(parent, name, mode, dev) {
        var node = NODEFS.createNode(parent, name, mode, dev);
        // create the backing node for this in the fs root as well
        var path = NODEFS.realPath(node);
        NODEFS.tryFSOperation(() => {
          if (FS.isDir(node.mode)) {
            fs.mkdirSync(path, node.mode);
          } else {
            fs.writeFileSync(path, '', { mode: node.mode });
          }
        });
        return node;
      },
      rename(oldNode, newDir, newName) {
        var oldPath = NODEFS.realPath(oldNode);
        var newPath = PATH.join2(NODEFS.realPath(newDir), newName);
        try {
          FS.unlink(newPath);
        } catch(e) {}
        NODEFS.tryFSOperation(() => fs.renameSync(oldPath, newPath));
        oldNode.name = newName;
      },
      unlink(parent, name) {
        var path = PATH.join2(NODEFS.realPath(parent), name);
        NODEFS.tryFSOperation(() => fs.unlinkSync(path));
      },
      rmdir(parent, name) {
        var path = PATH.join2(NODEFS.realPath(parent), name);
        NODEFS.tryFSOperation(() => fs.rmdirSync(path));
      },
      readdir(node) {
        var path = NODEFS.realPath(node);
        return NODEFS.tryFSOperation(() => fs.readdirSync(path));
      },
      symlink(parent, newName, oldPath) {
        var newPath = PATH.join2(NODEFS.realPath(parent), newName);
        NODEFS.tryFSOperation(() => fs.symlinkSync(oldPath, newPath));
      },
      readlink(node) {
        var path = NODEFS.realPath(node);
        return NODEFS.tryFSOperation(() => fs.readlinkSync(path));
      },
      statfs(path) {
        var stats = NODEFS.tryFSOperation(() => fs.statfsSync(path));
        // Node.js doesn't provide frsize (fragment size). Set it to bsize (block size)
        // as they're often the same in many file systems. May not be accurate for all.
        stats.frsize = stats.bsize;
        return stats;
      }
    },
    stream_ops: {
      getattr(stream) {
        return NODEFS.getattr(() => fs.fstatSync(stream.nfd), stream.node);
      },
      setattr(stream, attr) {
        NODEFS.setattr(stream.nfd, stream.node, attr, fs.fchmodSync, fs.futimesSync, fs.ftruncateSync, fs.fstatSync);
      },
      open(stream) {
        var path = NODEFS.realPath(stream.node);
        NODEFS.tryFSOperation(() => {
          stream.shared.refcount = 1;
          stream.nfd = fs.openSync(path, NODEFS.flagsForNode(stream.flags));
        });
      },
      close(stream) {
        NODEFS.tryFSOperation(() => {
          if (stream.nfd && --stream.shared.refcount === 0) {
            fs.closeSync(stream.nfd);
          }
        });
      },
      dup(stream) {
        stream.shared.refcount++;
      },
      read(stream, buffer, offset, length, position) {
        // Node.js < 6 compatibility: node errors on 0 length reads
        if (length === 0) return 0;
        return NODEFS.tryFSOperation(() =>
          fs.readSync(stream.nfd, new Int8Array(buffer.buffer, offset, length), 0, length, position)
        );
      },
      write(stream, buffer, offset, length, position) {
        return NODEFS.tryFSOperation(() =>
          fs.writeSync(stream.nfd, new Int8Array(buffer.buffer, offset, length), 0, length, position)
        );
      },
      llseek(stream, offset, whence) {
        var position = offset;
        if (whence === {{{ cDefs.SEEK_CUR }}}) {
          position += stream.position;
        } else if (whence === {{{ cDefs.SEEK_END }}}) {
          if (FS.isFile(stream.node.mode)) {
            NODEFS.tryFSOperation(() => {
              var stat = fs.fstatSync(stream.nfd);
              position += stat.size;
            });
          }
        }

        if (position < 0) {
          throw new FS.ErrnoError({{{ cDefs.EINVAL }}});
        }

        return position;
      },
      mmap(stream, length, position, prot, flags) {
        if (!FS.isFile(stream.node.mode)) {
          throw new FS.ErrnoError({{{ cDefs.ENODEV }}});
        }

        var ptr = mmapAlloc(length);

        NODEFS.stream_ops.read(stream, HEAP8, ptr, length, position);
        return { ptr, allocated: true };
      },
      msync(stream, buffer, offset, length, mmapFlags) {
        NODEFS.stream_ops.write(stream, buffer, 0, length, offset, false);
        // should we check if bytesWritten and length are the same?
        return 0;
      }
    }
  }
#endif
});<|MERGE_RESOLUTION|>--- conflicted
+++ resolved
@@ -190,40 +190,10 @@
       },
       setattr(node, attr) {
         var path = NODEFS.realPath(node);
-<<<<<<< HEAD
+        if (attr.mode != null && attr.dontFollow) {
+          throw new FS.ErrnoError({{{ cDefs.ENOSYS }}});
+        }
         NODEFS.setattr(path, node, attr, fs.chmodSync, fs.utimesSync, fs.truncateSync, fs.lstatSync);
-=======
-        NODEFS.tryFSOperation(() => {
-          if (attr.mode !== undefined) {
-            if (attr.dontFollow) {
-              throw new FS.ErrnoError({{{ cDefs.ENOSYS }}});
-            }
-            var mode = attr.mode;
-            if (NODEFS.isWindows) {
-              // Windows only supports S_IREAD / S_IWRITE (S_IRUSR / S_IWUSR)
-              // https://learn.microsoft.com/en-us/cpp/c-runtime-library/reference/chmod-wchmod
-              mode &= {{{ cDefs.S_IRUSR | cDefs.S_IWUSR }}};
-            }
-            fs.chmodSync(path, mode);
-            // update the common node structure mode as well
-            node.mode = attr.mode;
-          }
-          if (typeof (attr.atime ?? attr.mtime) === "number") {
-            // Unfortunately, we have to stat the current value if we don't want
-            // to change it. On top of that, since the times don't round trip
-            // this will only keep the value nearly unchanged not exactly
-            // unchanged. See:
-            // https://github.com/nodejs/node/issues/56492
-            var stat = () => fs.lstatSync(NODEFS.realPath(node));
-            var atime = new Date(attr.atime ?? stat().atime);
-            var mtime = new Date(attr.mtime ?? stat().mtime);
-            fs.utimesSync(path, atime, mtime);
-          }
-          if (attr.size !== undefined) {
-            fs.truncateSync(path, attr.size);
-          }
-        });
->>>>>>> 675698d9
       },
       lookup(parent, name) {
         var path = PATH.join2(NODEFS.realPath(parent), name);
