--- conflicted
+++ resolved
@@ -273,43 +273,7 @@
     // do audio processing.
     if (!port) port = this.port;
     /** @suppress {checkTypes} */
-<<<<<<< HEAD
     port.onmessage = audioWorkletMessageHandler;
-=======
-    messagePort.onmessage = async (msg) => {
-#if MINIMAL_RUNTIME
-      // Wait for the module instantiation before processing messages.
-      await instantiatePromise;
-#endif
-      let d = msg.data;
-      if (d['_wpn']) {
-        // '_wpn' is short for 'Worklet Processor Node', using an identifier
-        // that will never conflict with user messages
-        // Register a real AudioWorkletProcessor that will actually do audio processing.
-#if AUDIO_WORKLET_SUPPORT_AUDIO_PARAMS
-        registerProcessor(d['_wpn'], createWasmAudioWorkletProcessor(d.audioParams));
-#else
-        registerProcessor(d['_wpn'], createWasmAudioWorkletProcessor());
-#endif
-#if WEBAUDIO_DEBUG
-        console.log(`Registered a new WasmAudioWorkletProcessor "${d['_wpn']}" with AudioParams: ${d.audioParams}`);
-#endif
-        // Post a Wasm Call message back telling that we have now registered the
-        // AudioWorkletProcessor, and should trigger the user onSuccess callback
-        // of the emscripten_create_wasm_audio_worklet_processor_async() call.
-        //
-        // '_wsc' is short for 'wasm call', using an identifier that will never
-        // conflict with user messages.
-        //
-        // Note: we convert the pointer arg manually here since the call site
-        // ($_EmAudioDispatchProcessorCallback) is used with various signatures
-        // and we do not know the types in advance.
-        messagePort.postMessage({'_wsc': d.callback, args: [d.contextHandle, 1/*EM_TRUE*/, {{{ to64('d.userData') }}}] });
-      } else if (d['_wsc']) {
-        getWasmTableEntry(d['_wsc'])(...d.args);
-      };
-    }
->>>>>>> ca307421
   }
 
   // No-op, not doing audio processing in this processor. It is just for
@@ -343,7 +307,11 @@
     // '_wpn' is short for 'Worklet Processor Node', using an identifier
     // that will never conflict with user messages
     // Register a real AudioWorkletProcessor that will actually do audio processing.
+#if AUDIO_WORKLET_SUPPORT_AUDIO_PARAMS
     registerProcessor(d['_wpn'], createWasmAudioWorkletProcessor(d.audioParams));
+#else
+        registerProcessor(d['_wpn'], createWasmAudioWorkletProcessor());
+#endif
 #if WEBAUDIO_DEBUG
     console.log(`Registered a new WasmAudioWorkletProcessor "${d['_wpn']}" with AudioParams: ${d.audioParams}`);
 #endif
