/**
 * @license
 * Copyright 2011 The Emscripten Authors
 * SPDX-License-Identifier: MIT
 */

// Utilities for browser environments
var LibraryBrowser = {
  $Browser__deps: [
    '$setMainLoop',
    '$callUserCallback',
    '$safeSetTimeout',
    '$warnOnce',
    'emscripten_set_main_loop_timing',
#if FILESYSTEM
    '$preloadPlugins',
#if MAIN_MODULE
    '$preloadedWasm',
#endif
#endif
  ],
  $Browser__postset: `
    // exports
    Module["requestFullscreen"] = Browser.requestFullscreen;
#if ASSERTIONS
    Module["requestFullScreen"] = Browser.requestFullScreen;
#endif
<<<<<<< HEAD
    Module["requestAnimationFrame"] = (func) => Browser.requestAnimationFrame(func);
    Module["setCanvasSize"] = (width, height, noUpdates) => Browser.setCanvasSize(width, height, noUpdates);
    Module["setHiDPIAware"] = (isHiDPIAware) => Browser.setHiDPIAware(isHiDPIAware);
    Module["pauseMainLoop"] = () => Browser.mainLoop.pause();
    Module["resumeMainLoop"] = () => Browser.mainLoop.resume();
    Module["getUserMedia"] = () => Browser.getUserMedia();
    Module["createContext"] = (canvas, useWebGL, setInModule, webGLContextAttributes) => Browser.createContext(canvas, useWebGL, setInModule, webGLContextAttributes);
=======
    Module["requestAnimationFrame"] = Browser.requestAnimationFrame;
    Module["setCanvasSize"] = Browser.setCanvasSize;
    Module["pauseMainLoop"] = Browser.mainLoop.pause;
    Module["resumeMainLoop"] = Browser.mainLoop.resume;
    Module["getUserMedia"] = Browser.getUserMedia;
    Module["createContext"] = Browser.createContext;
>>>>>>> 1375c03a
    var preloadedImages = {};
    var preloadedAudios = {};`,

  $Browser: {
    mainLoop: {
      running: false,
      scheduler: null,
      method: '',
      // Each main loop is numbered with a ID in sequence order. Only one main
      // loop can run at a time. This variable stores the ordinal number of the
      // main loop that is currently allowed to run. All previous main loops
      // will quit themselves. This is incremented whenever a new main loop is
      // created.
      /** @type{number} */
      currentlyRunningMainloop: 0,
      // The main loop tick function that will be called at each iteration.
      func: null,
      // The argument that will be passed to the main loop. (of type void*)
      arg: 0,
      timingMode: 0,
      timingValue: 0,
      currentFrameNumber: 0,
      queue: [],
      pause() {
        Browser.mainLoop.scheduler = null;
        // Incrementing this signals the previous main loop that it's now become old, and it must return.
        Browser.mainLoop.currentlyRunningMainloop++;
      },
      resume() {
        Browser.mainLoop.currentlyRunningMainloop++;
        var timingMode = Browser.mainLoop.timingMode;
        var timingValue = Browser.mainLoop.timingValue;
        var func = Browser.mainLoop.func;
        Browser.mainLoop.func = null;
        // do not set timing and call scheduler, we will do it on the next lines
        setMainLoop(func, 0, false, Browser.mainLoop.arg, true);
        _emscripten_set_main_loop_timing(timingMode, timingValue);
        Browser.mainLoop.scheduler();
      },
      updateStatus() {
        if (Module['setStatus']) {
          var message = Module['statusMessage'] || 'Please wait...';
          var remaining = Browser.mainLoop.remainingBlockers;
          var expected = Browser.mainLoop.expectedBlockers;
          if (remaining) {
            if (remaining < expected) {
              Module['setStatus'](message + ' (' + (expected - remaining) + '/' + expected + ')');
            } else {
              Module['setStatus'](message);
            }
          } else {
            Module['setStatus']('');
          }
        }
      },
      runIter(func) {
        if (ABORT) return;
        if (Module['preMainLoop']) {
          var preRet = Module['preMainLoop']();
          if (preRet === false) {
            return; // |return false| skips a frame
          }
        }
        callUserCallback(func);
        if (Module['postMainLoop']) Module['postMainLoop']();
      }
    },
    isFullscreen: false,
    isHiDPIAware: false,
    pointerLock: false,
    moduleContextCreatedCallbacks: [],
    workers: [],

    init() {
      if (Browser.initted) return;
      Browser.initted = true;

#if FILESYSTEM
      // Support for plugins that can process preloaded files. You can add more of these to
      // your app by creating and appending to preloadPlugins.
      //
      // Each plugin is asked if it can handle a file based on the file's name. If it can,
      // it is given the file's raw data. When it is done, it calls a callback with the file's
      // (possibly modified) data. For example, a plugin might decompress a file, or it
      // might create some side data structure for use later (like an Image element, etc.).

      var imagePlugin = {};
      imagePlugin['canHandle'] = function imagePlugin_canHandle(name) {
        return !Module.noImageDecoding && /\.(jpg|jpeg|png|bmp)$/i.test(name);
      };
      imagePlugin['handle'] = function imagePlugin_handle(byteArray, name, onload, onerror) {
        var b = new Blob([byteArray], { type: Browser.getMimetype(name) });
        if (b.size !== byteArray.length) { // Safari bug #118630
          // Safari's Blob can only take an ArrayBuffer
          b = new Blob([(new Uint8Array(byteArray)).buffer], { type: Browser.getMimetype(name) });
        }
        var url = URL.createObjectURL(b);
#if ASSERTIONS
        assert(typeof url == 'string', 'createObjectURL must return a url as a string');
#endif
        var img = new Image();
        img.onload = () => {
          assert(img.complete, `Image ${name} could not be decoded`);
          var canvas = /** @type {!HTMLCanvasElement} */ (document.createElement('canvas'));
          canvas.width = img.width;
          canvas.height = img.height;
          var ctx = canvas.getContext('2d');
          ctx.drawImage(img, 0, 0);
          preloadedImages[name] = canvas;
          URL.revokeObjectURL(url);
          if (onload) onload(byteArray);
        };
        img.onerror = (event) => {
          err(`Image ${url} could not be decoded`);
          if (onerror) onerror();
        };
        img.src = url;
      };
      preloadPlugins.push(imagePlugin);

      var audioPlugin = {};
      audioPlugin['canHandle'] = function audioPlugin_canHandle(name) {
        return !Module.noAudioDecoding && name.substr(-4) in { '.ogg': 1, '.wav': 1, '.mp3': 1 };
      };
      audioPlugin['handle'] = function audioPlugin_handle(byteArray, name, onload, onerror) {
        var done = false;
        function finish(audio) {
          if (done) return;
          done = true;
          preloadedAudios[name] = audio;
          if (onload) onload(byteArray);
        }
        function fail() {
          if (done) return;
          done = true;
          preloadedAudios[name] = new Audio(); // empty shim
          if (onerror) onerror();
        }
        var b = new Blob([byteArray], { type: Browser.getMimetype(name) });
        var url = URL.createObjectURL(b); // XXX we never revoke this!
#if ASSERTIONS
        assert(typeof url == 'string', 'createObjectURL must return a url as a string');
#endif
        var audio = new Audio();
        audio.addEventListener('canplaythrough', () => finish(audio), false); // use addEventListener due to chromium bug 124926
        audio.onerror = function audio_onerror(event) {
          if (done) return;
          err(`warning: browser could not fully decode audio ${name}, trying slower base64 approach`);
          function encode64(data) {
            var BASE = 'ABCDEFGHIJKLMNOPQRSTUVWXYZabcdefghijklmnopqrstuvwxyz0123456789+/';
            var PAD = '=';
            var ret = '';
            var leftchar = 0;
            var leftbits = 0;
            for (var i = 0; i < data.length; i++) {
              leftchar = (leftchar << 8) | data[i];
              leftbits += 8;
              while (leftbits >= 6) {
                var curr = (leftchar >> (leftbits-6)) & 0x3f;
                leftbits -= 6;
                ret += BASE[curr];
              }
            }
            if (leftbits == 2) {
              ret += BASE[(leftchar&3) << 4];
              ret += PAD + PAD;
            } else if (leftbits == 4) {
              ret += BASE[(leftchar&0xf) << 2];
              ret += PAD;
            }
            return ret;
          }
          audio.src = 'data:audio/x-' + name.substr(-3) + ';base64,' + encode64(byteArray);
          finish(audio); // we don't wait for confirmation this worked - but it's worth trying
        };
        audio.src = url;
        // workaround for chrome bug 124926 - we do not always get oncanplaythrough or onerror
        safeSetTimeout(() => {
          finish(audio); // try to use it even though it is not necessarily ready to play
        }, 10000);
      };
      preloadPlugins.push(audioPlugin);
#endif

      // Canvas event setup

      function pointerLockChange() {
        Browser.pointerLock = document['pointerLockElement'] === Module['canvas'] ||
                              document['mozPointerLockElement'] === Module['canvas'] ||
                              document['webkitPointerLockElement'] === Module['canvas'] ||
                              document['msPointerLockElement'] === Module['canvas'];
      }
      var canvas = Module['canvas'];
      if (canvas) {
        // forced aspect ratio can be enabled by defining 'forcedAspectRatio' on Module
        // Module['forcedAspectRatio'] = 4 / 3;

        canvas.requestPointerLock = canvas['requestPointerLock'] ||
                                    canvas['mozRequestPointerLock'] ||
                                    canvas['webkitRequestPointerLock'] ||
                                    canvas['msRequestPointerLock'] ||
                                    (() => {});
        canvas.exitPointerLock = document['exitPointerLock'] ||
                                 document['mozExitPointerLock'] ||
                                 document['webkitExitPointerLock'] ||
                                 document['msExitPointerLock'] ||
                                 (() => {}); // no-op if function does not exist
        canvas.exitPointerLock = canvas.exitPointerLock.bind(document);

        document.addEventListener('pointerlockchange', pointerLockChange, false);
        document.addEventListener('mozpointerlockchange', pointerLockChange, false);
        document.addEventListener('webkitpointerlockchange', pointerLockChange, false);
        document.addEventListener('mspointerlockchange', pointerLockChange, false);

        if (Module['elementPointerLock']) {
          canvas.addEventListener("click", (ev) => {
            if (!Browser.pointerLock && Module['canvas'].requestPointerLock) {
              Module['canvas'].requestPointerLock();
              ev.preventDefault();
            }
          }, false);
        }
      }
    },

    createContext(/** @type {HTMLCanvasElement} */ canvas, useWebGL, setInModule, webGLContextAttributes) {
      if (useWebGL && Module.ctx && canvas == Module.canvas) return Module.ctx; // no need to recreate GL context if it's already been created for this canvas.

      var ctx;
      var contextHandle;
      if (useWebGL) {
        // For GLES2/desktop GL compatibility, adjust a few defaults to be different to WebGL defaults, so that they align better with the desktop defaults.
        var contextAttributes = {
          antialias: false,
          alpha: false,
#if MIN_WEBGL_VERSION >= 2
          majorVersion: 2,
#elif MAX_WEBGL_VERSION >= 2 // library_browser.js defaults: use the WebGL version chosen at compile time (unless overridden below)
          majorVersion: (typeof WebGL2RenderingContext != 'undefined') ? 2 : 1,
#else
          majorVersion: 1,
#endif
        };

        if (webGLContextAttributes) {
          for (var attribute in webGLContextAttributes) {
            contextAttributes[attribute] = webGLContextAttributes[attribute];
          }
        }

        // This check of existence of GL is here to satisfy Closure compiler, which yells if variable GL is referenced below but GL object is not
        // actually compiled in because application is not doing any GL operations. TODO: Ideally if GL is not being used, this function
        // Browser.createContext() should not even be emitted.
        if (typeof GL != 'undefined') {
          contextHandle = GL.createContext(canvas, contextAttributes);
          if (contextHandle) {
            ctx = GL.getContext(contextHandle).GLctx;
          }
        }
      } else {
        ctx = canvas.getContext('2d');
      }

      if (!ctx) return null;

      if (setInModule) {
        if (!useWebGL) assert(typeof GLctx == 'undefined', 'cannot set in module if GLctx is used, but we are a non-GL context that would replace it');

        Module.ctx = ctx;
        if (useWebGL) GL.makeContextCurrent(contextHandle);
        Module.useWebGL = useWebGL;
        Browser.moduleContextCreatedCallbacks.forEach((callback) => callback());
        Browser.init();
      }
      return ctx;
    },

    destroyContext(canvas, useWebGL, setInModule) {},

    fullscreenHandlersInstalled: false,
    lockPointer: undefined,
    resizeCanvas: undefined,
    requestFullscreen(lockPointer, resizeCanvas) {
      Browser.lockPointer = lockPointer;
      Browser.resizeCanvas = resizeCanvas;
      if (typeof Browser.lockPointer == 'undefined') Browser.lockPointer = true;
      if (typeof Browser.resizeCanvas == 'undefined') Browser.resizeCanvas = false;

      var canvas = Module['canvas'];
      function fullscreenChange() {
        Browser.isFullscreen = false;
        var canvasContainer = canvas.parentNode;
        if ((document['fullscreenElement'] || document['mozFullScreenElement'] ||
             document['msFullscreenElement'] || document['webkitFullscreenElement'] ||
             document['webkitCurrentFullScreenElement']) === canvasContainer) {
          canvas.exitFullscreen = Browser.exitFullscreen;
          if (Browser.lockPointer) canvas.requestPointerLock();
          Browser.isFullscreen = true;
          if (Browser.resizeCanvas) {
            Browser.setFullscreenCanvasSize();
          } else {
            Browser.updateCanvasDimensions(canvas);
            Browser.updateResizeListeners();
          }
        } else {
          // remove the full screen specific parent of the canvas again to restore the HTML structure from before going full screen
          canvasContainer.parentNode.insertBefore(canvas, canvasContainer);
          canvasContainer.parentNode.removeChild(canvasContainer);

          if (Browser.resizeCanvas) {
            Browser.setWindowedCanvasSize();
          } else {
            Browser.updateCanvasDimensions(canvas);
            Browser.updateResizeListeners();
          }
        }
        if (Module['onFullScreen']) Module['onFullScreen'](Browser.isFullscreen);
        if (Module['onFullscreen']) Module['onFullscreen'](Browser.isFullscreen);
      }

      if (!Browser.fullscreenHandlersInstalled) {
        Browser.fullscreenHandlersInstalled = true;
        document.addEventListener('fullscreenchange', fullscreenChange, false);
        document.addEventListener('mozfullscreenchange', fullscreenChange, false);
        document.addEventListener('webkitfullscreenchange', fullscreenChange, false);
        document.addEventListener('MSFullscreenChange', fullscreenChange, false);
      }

      // create a new parent to ensure the canvas has no siblings. this allows browsers to optimize full screen performance when its parent is the full screen root
      var canvasContainer = document.createElement("div");
      canvas.parentNode.insertBefore(canvasContainer, canvas);
      canvasContainer.appendChild(canvas);

      // use parent of canvas as full screen root to allow aspect ratio correction (Firefox stretches the root to screen size)
      canvasContainer.requestFullscreen = canvasContainer['requestFullscreen'] ||
                                          canvasContainer['mozRequestFullScreen'] ||
                                          canvasContainer['msRequestFullscreen'] ||
                                         (canvasContainer['webkitRequestFullscreen'] ? () => canvasContainer['webkitRequestFullscreen'](Element['ALLOW_KEYBOARD_INPUT']) : null) ||
                                         (canvasContainer['webkitRequestFullScreen'] ? () => canvasContainer['webkitRequestFullScreen'](Element['ALLOW_KEYBOARD_INPUT']) : null);

      canvasContainer.requestFullscreen();
    },

#if ASSERTIONS
    requestFullScreen() {
      abort('Module.requestFullScreen has been replaced by Module.requestFullscreen (without a capital S)');
    },
#endif

    exitFullscreen() {
      // This is workaround for chrome. Trying to exit from fullscreen
      // not in fullscreen state will cause "TypeError: Document not active"
      // in chrome. See https://github.com/emscripten-core/emscripten/pull/8236
      if (!Browser.isFullscreen) {
        return false;
      }

      var CFS = document['exitFullscreen'] ||
                document['cancelFullScreen'] ||
                document['mozCancelFullScreen'] ||
                document['msExitFullscreen'] ||
                document['webkitCancelFullScreen'] ||
          (() => {});
      CFS.apply(document, []);
      return true;
    },

    nextRAF: 0,

    fakeRequestAnimationFrame(func) {
      // try to keep 60fps between calls to here
      var now = Date.now();
      if (Browser.nextRAF === 0) {
        Browser.nextRAF = now + 1000/60;
      } else {
        while (now + 2 >= Browser.nextRAF) { // fudge a little, to avoid timer jitter causing us to do lots of delay:0
          Browser.nextRAF += 1000/60;
        }
      }
      var delay = Math.max(Browser.nextRAF - now, 0);
      setTimeout(func, delay);
    },

    requestAnimationFrame(func) {
      if (typeof requestAnimationFrame == 'function') {
        requestAnimationFrame(func);
        return;
      }
      var RAF = Browser.fakeRequestAnimationFrame;
#if LEGACY_VM_SUPPORT
      if (typeof window != 'undefined') {
        RAF = window['requestAnimationFrame'] ||
              window['mozRequestAnimationFrame'] ||
              window['webkitRequestAnimationFrame'] ||
              window['msRequestAnimationFrame'] ||
              window['oRequestAnimationFrame'] ||
              RAF;
      }
#endif
      RAF(func);
    },

    // abort and pause-aware versions TODO: build main loop on top of this?

    safeSetTimeout(func, timeout) {
      // Legacy function, this is used by the SDL2 port so we need to keep it
      // around at least until that is updated.
      // See https://github.com/libsdl-org/SDL/pull/6304
      return safeSetTimeout(func, timeout);
    },
    safeRequestAnimationFrame(func) {
      {{{ runtimeKeepalivePush() }}}
      return Browser.requestAnimationFrame(() => {
        {{{ runtimeKeepalivePop() }}}
        callUserCallback(func);
      });
    },

    getMimetype(name) {
      return {
        'jpg': 'image/jpeg',
        'jpeg': 'image/jpeg',
        'png': 'image/png',
        'bmp': 'image/bmp',
        'ogg': 'audio/ogg',
        'wav': 'audio/wav',
        'mp3': 'audio/mpeg'
      }[name.substr(name.lastIndexOf('.')+1)];
    },

    getUserMedia(func) {
      if (!window.getUserMedia) {
        window.getUserMedia = navigator['getUserMedia'] ||
                              navigator['mozGetUserMedia'];
      }
      window.getUserMedia(func);
    },


    getMovementX(event) {
      return event['movementX'] ||
             event['mozMovementX'] ||
             event['webkitMovementX'] ||
             0;
    },

    getMovementY(event) {
      return event['movementY'] ||
             event['mozMovementY'] ||
             event['webkitMovementY'] ||
             0;
    },

    // Browsers specify wheel direction according to the page CSS pixel Y direction:
    // Scrolling mouse wheel down (==towards user/away from screen) on Windows/Linux (and macOS without 'natural scroll' enabled)
    // is the positive wheel direction. Scrolling mouse wheel up (towards the screen) is the negative wheel direction.
    // This function returns the wheel direction in the browser page coordinate system (+: down, -: up). Note that this is often the
    // opposite of native code: In native APIs the positive scroll direction is to scroll up (away from the user).
    // NOTE: The mouse wheel delta is a decimal number, and can be a fractional value within -1 and 1. If you need to represent
    //       this as an integer, don't simply cast to int, or you may receive scroll events for wheel delta == 0.
    // NOTE: We convert all units returned by events into steps, i.e. individual wheel notches.
    //       These conversions are only approximations. Changing browsers, operating systems, or even settings can change the values.
    getMouseWheelDelta(event) {
      var delta = 0;
      switch (event.type) {
        case 'DOMMouseScroll':
          // 3 lines make up a step
          delta = event.detail / 3;
          break;
        case 'mousewheel':
          // 120 units make up a step
          delta = event.wheelDelta / 120;
          break;
        case 'wheel':
          delta = event.deltaY
          switch (event.deltaMode) {
            case 0:
              // DOM_DELTA_PIXEL: 100 pixels make up a step
              delta /= 100;
              break;
            case 1:
              // DOM_DELTA_LINE: 3 lines make up a step
              delta /= 3;
              break;
            case 2:
              // DOM_DELTA_PAGE: A page makes up 80 steps
              delta *= 80;
              break;
            default:
              throw 'unrecognized mouse wheel delta mode: ' + event.deltaMode;
          }
          break;
        default:
          throw 'unrecognized mouse wheel event: ' + event.type;
      }
      return delta;
    },

    mouseX: 0,
    mouseY: 0,
    mouseMovementX: 0,
    mouseMovementY: 0,
    touches: {},
    lastTouches: {},

    calculateMouseEvent(event) { // event should be mousemove, mousedown or mouseup
      if (Browser.pointerLock) {
        // When the pointer is locked, calculate the coordinates
        // based on the movement of the mouse.
        // Workaround for Firefox bug 764498
        if (event.type != 'mousemove' &&
            ('mozMovementX' in event)) {
          Browser.mouseMovementX = Browser.mouseMovementY = 0;
        } else {
          Browser.mouseMovementX = Browser.getMovementX(event);
          Browser.mouseMovementY = Browser.getMovementY(event);
        }

        // check if SDL is available
        if (typeof SDL != "undefined") {
          Browser.mouseX = SDL.mouseX + Browser.mouseMovementX;
          Browser.mouseY = SDL.mouseY + Browser.mouseMovementY;
        } else {
          // just add the mouse delta to the current absolut mouse position
          // FIXME: ideally this should be clamped against the canvas size and zero
          Browser.mouseX += Browser.mouseMovementX;
          Browser.mouseY += Browser.mouseMovementY;
        }
      } else {
        // Otherwise, calculate the movement based on the changes
        // in the coordinates.
        var rect = Module["canvas"].getBoundingClientRect();
        var cw = Module["canvas"].width;
        var ch = Module["canvas"].height;

        if (Browser.isHiDPIAware) {
          const scale = Browser.getHiDPIScale();
          cw /= scale;
          ch /= scale;
        }

        // Neither .scrollX or .pageXOffset are defined in a spec, but
        // we prefer .scrollX because it is currently in a spec draft.
        // (see: http://www.w3.org/TR/2013/WD-cssom-view-20131217/)
        var scrollX = ((typeof window.scrollX != 'undefined') ? window.scrollX : window.pageXOffset);
        var scrollY = ((typeof window.scrollY != 'undefined') ? window.scrollY : window.pageYOffset);
#if ASSERTIONS
        // If this assert lands, it's likely because the browser doesn't support scrollX or pageXOffset
        // and we have no viable fallback.
        assert((typeof scrollX != 'undefined') && (typeof scrollY != 'undefined'), 'Unable to retrieve scroll position, mouse positions likely broken.');
#endif

        if (event.type === 'touchstart' || event.type === 'touchend' || event.type === 'touchmove') {
          var touch = event.touch;
          if (touch === undefined) {
            return; // the "touch" property is only defined in SDL

          }
          var adjustedX = touch.pageX - (scrollX + rect.left);
          var adjustedY = touch.pageY - (scrollY + rect.top);

          adjustedX = adjustedX * (cw / rect.width);
          adjustedY = adjustedY * (ch / rect.height);

          var coords = { x: adjustedX, y: adjustedY };

          if (event.type === 'touchstart') {
            Browser.lastTouches[touch.identifier] = coords;
            Browser.touches[touch.identifier] = coords;
          } else if (event.type === 'touchend' || event.type === 'touchmove') {
            var last = Browser.touches[touch.identifier];
            if (!last) last = coords;
            Browser.lastTouches[touch.identifier] = last;
            Browser.touches[touch.identifier] = coords;
          }
          return;
        }

        var x = event.pageX - (scrollX + rect.left);
        var y = event.pageY - (scrollY + rect.top);

        // the canvas might be CSS-scaled compared to its backbuffer;
        // SDL-using content will want mouse coordinates in terms
        // of backbuffer units.
        x = x * (cw / rect.width);
        y = y * (ch / rect.height);

        Browser.mouseMovementX = x - Browser.mouseX;
        Browser.mouseMovementY = y - Browser.mouseY;
        Browser.mouseX = x;
        Browser.mouseY = y;
      }
    },

    resizeListeners: [],

    updateResizeListeners() {
      var canvas = Module['canvas'];
      if (Browser.isHiDPIAware) {
        Browser.resizeListeners.forEach((listener) => listener(canvas.clientWidth, canvas.clientHeight, canvas.width, canvas.height));
      } else {
        Browser.resizeListeners.forEach((listener) => listener(canvas.width, canvas.height, canvas.width, canvas.height));
      }
    },

    setCanvasSize(width, height, noUpdates) {
      var canvas = Module['canvas'];
      Browser.updateCanvasDimensions(canvas, width, height);
      if (!noUpdates) Browser.updateResizeListeners();
    },

    windowedWidth: 0,
    windowedHeight: 0,
    setFullscreenCanvasSize() {
      // check if SDL is available
      if (typeof SDL != "undefined") {
        var flags = {{{ makeGetValue('SDL.screen', '0', 'u32') }}};
        flags = flags | 0x00800000; // set SDL_FULLSCREEN flag
        {{{ makeSetValue('SDL.screen', '0', 'flags', 'i32') }}};
      }
      Browser.updateCanvasDimensions(Module['canvas']);
      Browser.updateResizeListeners();
    },

    setWindowedCanvasSize() {
      // check if SDL is available
      if (typeof SDL != "undefined") {
        var flags = {{{ makeGetValue('SDL.screen', '0', 'u32') }}};
        flags = flags & ~0x00800000; // clear SDL_FULLSCREEN flag
        {{{ makeSetValue('SDL.screen', '0', 'flags', 'i32') }}};
      }
      Browser.updateCanvasDimensions(Module['canvas']);
      Browser.updateResizeListeners();
    },

    updateCanvasDimensions(canvas, wNative, hNative) {
      const scale = Browser.getHiDPIScale();

      if (wNative && hNative) {
        canvas.widthNative = wNative;
        canvas.heightNative = hNative;
      } else {
        wNative = canvas.widthNative;
        hNative = canvas.heightNative;
      }
      var w = wNative;
      var h = hNative;
      if (Module['forcedAspectRatio'] && Module['forcedAspectRatio'] > 0) {
        if (w/h < Module['forcedAspectRatio']) {
          w = Math.round(h * Module['forcedAspectRatio']);
        } else {
          h = Math.round(w / Module['forcedAspectRatio']);
        }
      }
      if (((document['fullscreenElement'] || document['mozFullScreenElement'] ||
           document['msFullscreenElement'] || document['webkitFullscreenElement'] ||
           document['webkitCurrentFullScreenElement']) === canvas.parentNode) && (typeof screen != 'undefined')) {
         var factor = Math.min(screen.width / w, screen.height / h);
         w = Math.round(w * factor);
         h = Math.round(h * factor);
      }
      if (Browser.resizeCanvas) {
        wNative = w;
        hNative = h;
      }
      const wNativeScaled = Math.floor(wNative * scale);
      const hNativeScaled = Math.floor(hNative * scale);
      if (canvas.width  != wNativeScaled) canvas.width  = wNativeScaled;
      if (canvas.height != hNativeScaled) canvas.height = hNativeScaled;
      if (typeof canvas.style != 'undefined') {
        if (wNativeScaled != wNative || hNativeScaled != hNative) {
          canvas.style.setProperty( "width", wNative + "px", "important");
          canvas.style.setProperty("height", hNative + "px", "important");
        } else {
          canvas.style.removeProperty( "width");
          canvas.style.removeProperty("height");
        }
      }
    },

    getDevicePixelRatio() {
      return (typeof devicePixelRatio == 'number' && devicePixelRatio) || 1.0;
    },

    getHiDPIScale() {
      return Browser.isHiDPIAware ? Browser.getDevicePixelRatio() : 1.0;
    },

    setHiDPIAware(isHiDPIAware) {
      isHiDPIAware = !!isHiDPIAware; // coerce to boolean
      if (Browser.isHiDPIAware != isHiDPIAware) {
        Browser.isHiDPIAware = isHiDPIAware;
        const canvas = Module['canvas'];
        Browser.updateCanvasDimensions(canvas, canvas.clientWidth, canvas.clientHeight);
        Browser.updateResizeListeners();
      }
    },
  },

  emscripten_run_preload_plugins__deps: ['$PATH'],
  emscripten_run_preload_plugins__proxy: 'sync',
  emscripten_run_preload_plugins: (file, onload, onerror) => {
    {{{ runtimeKeepalivePush() }}}

    var _file = UTF8ToString(file);
    var data = FS.analyzePath(_file);
    if (!data.exists) return -1;
    FS.createPreloadedFile(
      PATH.dirname(_file),
      PATH.basename(_file),
      // TODO: This copy is not needed if the contents are already a Uint8Array,
      //       which they often are (and always are in WasmFS).
      new Uint8Array(data.object.contents), true, true,
      () => {
        {{{ runtimeKeepalivePop() }}}
        if (onload) {{{ makeDynCall('vp', 'onload') }}}(file);
      },
      () => {
        {{{ runtimeKeepalivePop() }}}
        if (onerror) {{{ makeDynCall('vp', 'onerror') }}}(file);
      },
      true // don'tCreateFile - it's already there
    );
    return 0;
  },

  emscripten_run_preload_plugins_data__proxy: 'sync',
  emscripten_run_preload_plugins_data__deps: ['$stringToNewUTF8'],
  emscripten_run_preload_plugins_data: (data, size, suffix, arg, onload, onerror) => {
    {{{ runtimeKeepalivePush() }}}

    var _suffix = UTF8ToString(suffix);
    if (!Browser.asyncPrepareDataCounter) Browser.asyncPrepareDataCounter = 0;
    var name = 'prepare_data_' + (Browser.asyncPrepareDataCounter++) + '.' + _suffix;
    var cname = stringToNewUTF8(name);
    FS.createPreloadedFile(
      '/',
      name,
      {{{ makeHEAPView('U8', 'data', 'data + size') }}},
      true, true,
      () => {
        {{{ runtimeKeepalivePop() }}}
        if (onload) {{{ makeDynCall('vpp', 'onload') }}}(arg, cname);
      },
      () => {
        {{{ runtimeKeepalivePop() }}}
        if (onerror) {{{ makeDynCall('vp', 'onerror') }}}(arg);
      },
      true // don'tCreateFile - it's already there
    );
  },

  // Callable from pthread, executes in pthread context.
  emscripten_async_run_script__deps: ['emscripten_run_script', '$safeSetTimeout'],
  emscripten_async_run_script: (script, millis) => {
    // TODO: cache these to avoid generating garbage
    safeSetTimeout(() => _emscripten_run_script(script), millis);
  },

  // TODO: currently not callable from a pthread, but immediately calls onerror() if not on main thread.
  emscripten_async_load_script__deps: ['$UTF8ToString'],
  emscripten_async_load_script: (url, onload, onerror) => {
    url = UTF8ToString(url);
    onload = {{{ makeDynCall('v', 'onload') }}};
    onerror = {{{ makeDynCall('v', 'onerror') }}};

#if PTHREADS
    if (ENVIRONMENT_IS_PTHREAD) {
      err(`emscripten_async_load_script("${url}") failed, emscripten_async_load_script is currently not available in pthreads!`);
      return onerror ? onerror() : undefined;
    }
#endif
    assert(runDependencies === 0, 'async_load_script must be run when no other dependencies are active');

    {{{ runtimeKeepalivePush() }}}

    var loadDone = () => {
      {{{ runtimeKeepalivePop() }}}
      if (onload) {
        if (runDependencies > 0) {
          dependenciesFulfilled = onload;
        } else {
          onload();
        }
      }
    }

    var loadError = () => {
      {{{ runtimeKeepalivePop() }}}
      if (onerror) onerror();
    };

#if ENVIRONMENT_MAY_BE_NODE && DYNAMIC_EXECUTION
    if (ENVIRONMENT_IS_NODE) {
      readAsync(url, (data) => {
        eval(data);
        loadDone();
      }, loadError, false);
      return;
    }
#endif

    var script = document.createElement('script');
    script.onload = loadDone;
    script.onerror = loadError;
    script.src = url;
    document.body.appendChild(script);
  },

  // Runs natively in pthread, no __proxy needed.
  emscripten_get_main_loop_timing: (mode, value) => {
    if (mode) {{{ makeSetValue('mode', 0, 'Browser.mainLoop.timingMode', 'i32') }}};
    if (value) {{{ makeSetValue('value', 0, 'Browser.mainLoop.timingValue', 'i32') }}};
  },

  // Runs natively in pthread, no __proxy needed.
  emscripten_set_main_loop_timing: (mode, value) => {
    Browser.mainLoop.timingMode = mode;
    Browser.mainLoop.timingValue = value;

    if (!Browser.mainLoop.func) {
#if ASSERTIONS
      err('emscripten_set_main_loop_timing: Cannot set timing mode for main loop since a main loop does not exist! Call emscripten_set_main_loop first to set one up.');
#endif
      return 1; // Return non-zero on failure, can't set timing mode when there is no main loop.
    }

    if (!Browser.mainLoop.running) {
      {{{ runtimeKeepalivePush() }}}
      Browser.mainLoop.running = true;
    }
    if (mode == {{{ cDefs.EM_TIMING_SETTIMEOUT }}}) {
      Browser.mainLoop.scheduler = function Browser_mainLoop_scheduler_setTimeout() {
        var timeUntilNextTick = Math.max(0, Browser.mainLoop.tickStartTime + value - _emscripten_get_now())|0;
        setTimeout(Browser.mainLoop.runner, timeUntilNextTick); // doing this each time means that on exception, we stop
      };
      Browser.mainLoop.method = 'timeout';
    } else if (mode == {{{ cDefs.EM_TIMING_RAF }}}) {
      Browser.mainLoop.scheduler = function Browser_mainLoop_scheduler_rAF() {
        Browser.requestAnimationFrame(Browser.mainLoop.runner);
      };
      Browser.mainLoop.method = 'rAF';
    } else if (mode == {{{ cDefs.EM_TIMING_SETIMMEDIATE}}}) {
      if (typeof Browser.setImmediate == 'undefined') {
        if (typeof setImmediate == 'undefined') {
          // Emulate setImmediate. (note: not a complete polyfill, we don't emulate clearImmediate() to keep code size to minimum, since not needed)
          var setImmediates = [];
          var emscriptenMainLoopMessageId = 'setimmediate';
          /** @param {Event} event */
          var Browser_setImmediate_messageHandler = (event) => {
            // When called in current thread or Worker, the main loop ID is structured slightly different to accommodate for --proxy-to-worker runtime listening to Worker events,
            // so check for both cases.
            if (event.data === emscriptenMainLoopMessageId || event.data.target === emscriptenMainLoopMessageId) {
              event.stopPropagation();
              setImmediates.shift()();
            }
          };
          addEventListener("message", Browser_setImmediate_messageHandler, true);
          Browser.setImmediate = /** @type{function(function(): ?, ...?): number} */(function Browser_emulated_setImmediate(func) {
            setImmediates.push(func);
            if (ENVIRONMENT_IS_WORKER) {
              if (Module['setImmediates'] === undefined) Module['setImmediates'] = [];
              Module['setImmediates'].push(func);
              postMessage({target: emscriptenMainLoopMessageId}); // In --proxy-to-worker, route the message via proxyClient.js
            } else postMessage(emscriptenMainLoopMessageId, "*"); // On the main thread, can just send the message to itself.
          });
        } else {
          Browser.setImmediate = setImmediate;
        }
      }
      Browser.mainLoop.scheduler = function Browser_mainLoop_scheduler_setImmediate() {
        Browser.setImmediate(Browser.mainLoop.runner);
      };
      Browser.mainLoop.method = 'immediate';
    }
    return 0;
  },

  emscripten_set_main_loop__deps: ['$setMainLoop'],
  emscripten_set_main_loop: (func, fps, simulateInfiniteLoop) => {
    var browserIterationFunc = {{{ makeDynCall('v', 'func') }}};
    setMainLoop(browserIterationFunc, fps, simulateInfiniteLoop);
  },

  // Runs natively in pthread, no __proxy needed.
  $setMainLoop__deps: [
    'emscripten_set_main_loop_timing', 'emscripten_get_now',
#if OFFSCREEN_FRAMEBUFFER
    'emscripten_webgl_commit_frame',
#endif
#if EXIT_RUNTIME && !MINIMAL_RUNTIME
    '$maybeExit',
#endif
  ],
  $setMainLoop__docs: `
  /**
   * @param {number=} arg
   * @param {boolean=} noSetTiming
   */`,
  $setMainLoop: (browserIterationFunc, fps, simulateInfiniteLoop, arg, noSetTiming) => {
    assert(!Browser.mainLoop.func, 'emscripten_set_main_loop: there can only be one main loop function at once: call emscripten_cancel_main_loop to cancel the previous one before setting a new one with different parameters.');

    Browser.mainLoop.func = browserIterationFunc;
    Browser.mainLoop.arg = arg;

#if MAYBE_CLOSURE_COMPILER
    // Closure compiler bug(?): Closure does not see that the assignment
    //   var thisMainLoopId = Browser.mainLoop.currentlyRunningMainloop
    // is a value copy of a number (even with the JSDoc @type annotation)
    // but optimizeis the code as if the assignment was a reference assignment,
    // which results in Browser.mainLoop.pause() not working. Hence use a
    // workaround to make Closure believe this is a value copy that should occur:
    // (TODO: Minimize this down to a small test case and report - was unable
    // to reproduce in a small written test case)
    /** @type{number} */
    var thisMainLoopId = (() => Browser.mainLoop.currentlyRunningMainloop)();
#else
    var thisMainLoopId = Browser.mainLoop.currentlyRunningMainloop;
#endif
    function checkIsRunning() {
      if (thisMainLoopId < Browser.mainLoop.currentlyRunningMainloop) {
#if RUNTIME_DEBUG
        dbg('main loop exiting..');
#endif
        {{{ runtimeKeepalivePop() }}}
#if EXIT_RUNTIME && !MINIMAL_RUNTIME
        maybeExit();
#endif
        return false;
      }
      return true;
    }

    // We create the loop runner here but it is not actually running until
    // _emscripten_set_main_loop_timing is called (which might happen a
    // later time).  This member signifies that the current runner has not
    // yet been started so that we can call runtimeKeepalivePush when it
    // gets it timing set for the first time.
    Browser.mainLoop.running = false;
    Browser.mainLoop.runner = function Browser_mainLoop_runner() {
      if (ABORT) return;
      if (Browser.mainLoop.queue.length > 0) {
        var start = Date.now();
        var blocker = Browser.mainLoop.queue.shift();
        blocker.func(blocker.arg);
        if (Browser.mainLoop.remainingBlockers) {
          var remaining = Browser.mainLoop.remainingBlockers;
          var next = remaining%1 == 0 ? remaining-1 : Math.floor(remaining);
          if (blocker.counted) {
            Browser.mainLoop.remainingBlockers = next;
          } else {
            // not counted, but move the progress along a tiny bit
            next = next + 0.5; // do not steal all the next one's progress
            Browser.mainLoop.remainingBlockers = (8*remaining + next)/9;
          }
        }
#if RUNTIME_DEBUG
        dbg(`main loop blocker "${blocker.name}" took '${Date.now() - start} ms`); //, left: ' + Browser.mainLoop.remainingBlockers);
#endif
        Browser.mainLoop.updateStatus();

        // catches pause/resume main loop from blocker execution
        if (!checkIsRunning()) return;

        setTimeout(Browser.mainLoop.runner, 0);
        return;
      }

      // catch pauses from non-main loop sources
      if (!checkIsRunning()) return;

      // Implement very basic swap interval control
      Browser.mainLoop.currentFrameNumber = Browser.mainLoop.currentFrameNumber + 1 | 0;
      if (Browser.mainLoop.timingMode == {{{ cDefs.EM_TIMING_RAF }}} && Browser.mainLoop.timingValue > 1 && Browser.mainLoop.currentFrameNumber % Browser.mainLoop.timingValue != 0) {
        // Not the scheduled time to render this frame - skip.
        Browser.mainLoop.scheduler();
        return;
      } else if (Browser.mainLoop.timingMode == {{{ cDefs.EM_TIMING_SETTIMEOUT }}}) {
        Browser.mainLoop.tickStartTime = _emscripten_get_now();
      }

      // Signal GL rendering layer that processing of a new frame is about to start. This helps it optimize
      // VBO double-buffering and reduce GPU stalls.
#if FULL_ES2 || LEGACY_GL_EMULATION
      GL.newRenderingFrameStarted();
#endif

#if PTHREADS && OFFSCREEN_FRAMEBUFFER && GL_SUPPORT_EXPLICIT_SWAP_CONTROL
      // If the current GL context is a proxied regular WebGL context, and was initialized with implicit swap mode on the main thread, and we are on the parent thread,
      // perform the swap on behalf of the user.
      if (typeof GL != 'undefined' && GL.currentContext && GL.currentContextIsProxied) {
        var explicitSwapControl = {{{ makeGetValue('GL.currentContext', 0, 'i32') }}};
        if (!explicitSwapControl) _emscripten_webgl_commit_frame();
      }
#endif

#if OFFSCREENCANVAS_SUPPORT
      // If the current GL context is an OffscreenCanvas, but it was initialized with implicit swap mode, perform the swap on behalf of the user.
      if (typeof GL != 'undefined' && GL.currentContext && !GL.currentContextIsProxied && !GL.currentContext.attributes.explicitSwapControl && GL.currentContext.GLctx.commit) {
        GL.currentContext.GLctx.commit();
      }
#endif

#if ASSERTIONS
      if (Browser.mainLoop.method === 'timeout' && Module.ctx) {
        warnOnce('Looks like you are rendering without using requestAnimationFrame for the main loop. You should use 0 for the frame rate in emscripten_set_main_loop in order to use requestAnimationFrame, as that can greatly improve your frame rates!');
        Browser.mainLoop.method = ''; // just warn once per call to set main loop
      }
#endif

      Browser.mainLoop.runIter(browserIterationFunc);

#if STACK_OVERFLOW_CHECK
      checkStackCookie();
#endif

      // catch pauses from the main loop itself
      if (!checkIsRunning()) return;

      // Queue new audio data. This is important to be right after the main loop invocation, so that we will immediately be able
      // to queue the newest produced audio samples.
      // TODO: Consider adding pre- and post- rAF callbacks so that GL.newRenderingFrameStarted() and SDL.audio.queueNewAudioData()
      //       do not need to be hardcoded into this function, but can be more generic.
      if (typeof SDL == 'object' && SDL.audio && SDL.audio.queueNewAudioData) SDL.audio.queueNewAudioData();

      Browser.mainLoop.scheduler();
    }

    if (!noSetTiming) {
      if (fps && fps > 0) {
        _emscripten_set_main_loop_timing({{{ cDefs.EM_TIMING_SETTIMEOUT }}}, 1000.0 / fps);
      } else {
        // Do rAF by rendering each frame (no decimating)
        _emscripten_set_main_loop_timing({{{ cDefs.EM_TIMING_RAF }}}, 1);
      }

      Browser.mainLoop.scheduler();
    }

    if (simulateInfiniteLoop) {
      throw 'unwind';
    }
  },

  // Runs natively in pthread, no __proxy needed.
  emscripten_set_main_loop_arg__deps: ['$setMainLoop'],
  emscripten_set_main_loop_arg: (func, arg, fps, simulateInfiniteLoop) => {
    var browserIterationFunc = () => {{{ makeDynCall('vp', 'func') }}}(arg);
    setMainLoop(browserIterationFunc, fps, simulateInfiniteLoop, arg);
  },

  // Runs natively in pthread, no __proxy needed.
  emscripten_cancel_main_loop: () => {
    Browser.mainLoop.pause();
    Browser.mainLoop.func = null;
  },

  // Runs natively in pthread, no __proxy needed.
  emscripten_pause_main_loop: () => {
    Browser.mainLoop.pause();
  },

  // Runs natively in pthread, no __proxy needed.
  emscripten_resume_main_loop: () => {
    Browser.mainLoop.resume();
  },

  // Runs natively in pthread, no __proxy needed.
  _emscripten_push_main_loop_blocker: (func, arg, name) => {
    Browser.mainLoop.queue.push({ func: () => {
      {{{ makeDynCall('vp', 'func') }}}(arg);
    }, name: UTF8ToString(name), counted: true });
    Browser.mainLoop.updateStatus();
  },

  // Runs natively in pthread, no __proxy needed.
  _emscripten_push_uncounted_main_loop_blocker: (func, arg, name) => {
    Browser.mainLoop.queue.push({ func: () => {
      {{{ makeDynCall('vp', 'func') }}}(arg);
    }, name: UTF8ToString(name), counted: false });
    Browser.mainLoop.updateStatus();
  },

  // Runs natively in pthread, no __proxy needed.
  emscripten_set_main_loop_expected_blockers: (num) => {
    Browser.mainLoop.expectedBlockers = num;
    Browser.mainLoop.remainingBlockers = num;
    Browser.mainLoop.updateStatus();
  },

  // Runs natively in pthread, no __proxy needed.
  emscripten_async_call__deps: ['$safeSetTimeout'],
  emscripten_async_call: (func, arg, millis) => {
    function wrapper() {
      {{{ makeDynCall('vp', 'func') }}}(arg);
    }

    if (millis >= 0
#if ENVIRONMENT_MAY_BE_NODE
      // node does not support requestAnimationFrame
      || ENVIRONMENT_IS_NODE
#endif
    ) {
      safeSetTimeout(wrapper, millis);
    } else {
      Browser.safeRequestAnimationFrame(wrapper);
    }
  },

  emscripten_get_window_title__proxy: 'sync',
  emscripten_get_window_title: () => {
    var buflen = 256;

    if (!_emscripten_get_window_title.buffer) {
      _emscripten_get_window_title.buffer = _malloc(buflen);
    }

    stringToUTF8(document.title, _emscripten_get_window_title.buffer, buflen);

    return _emscripten_get_window_title.buffer;
  },

  emscripten_set_window_title__proxy: 'sync',
  emscripten_set_window_title: (title) => document.title = UTF8ToString(title),

  emscripten_get_screen_size__proxy: 'sync',
  emscripten_get_screen_size: (width, height) => {
    {{{ makeSetValue('width', '0', 'screen.width', 'i32') }}};
    {{{ makeSetValue('height', '0', 'screen.height', 'i32') }}};
  },

  emscripten_hide_mouse__proxy: 'sync',
  emscripten_hide_mouse: () => {
    var styleSheet = document.styleSheets[0];
    var rules = styleSheet.cssRules;
    for (var i = 0; i < rules.length; i++) {
      if (rules[i].cssText.substr(0, 6) == 'canvas') {
        styleSheet.deleteRule(i);
        i--;
      }
    }
    styleSheet.insertRule('canvas.emscripten { border: 1px solid black; cursor: none; }', 0);
  },

  emscripten_set_canvas_size__proxy: 'sync',
  emscripten_set_canvas_size: (width, height) => {
    Browser.setCanvasSize(width, height);
  },

  emscripten_get_canvas_size__proxy: 'sync',
  emscripten_get_canvas_size: (width, height, isFullscreen) => {
    var canvas = Module['canvas'];
    {{{ makeSetValue('width', '0', 'canvas.width', 'i32') }}};
    {{{ makeSetValue('height', '0', 'canvas.height', 'i32') }}};
    {{{ makeSetValue('isFullscreen', '0', 'Browser.isFullscreen ? 1 : 0', 'i32') }}};
  },

  // To avoid creating worker parent->child chains, always proxies to execute on the main thread.
  emscripten_create_worker__proxy: 'sync',
  emscripten_create_worker__deps: ['$UTF8ToString', 'malloc', 'free'],
  emscripten_create_worker: (url) => {
    url = UTF8ToString(url);
    var id = Browser.workers.length;
    var info = {
      worker: new Worker(url),
      callbacks: [],
      awaited: 0,
      buffer: 0,
      bufferSize: 0
    };
    info.worker.onmessage = function info_worker_onmessage(msg) {
      if (ABORT) return;
      var info = Browser.workers[id];
      if (!info) return; // worker was destroyed meanwhile
      var callbackId = msg.data['callbackId'];
      var callbackInfo = info.callbacks[callbackId];
      if (!callbackInfo) return; // no callback or callback removed meanwhile
      // Don't trash our callback state if we expect additional calls.
      if (msg.data['finalResponse']) {
        info.awaited--;
        info.callbacks[callbackId] = null; // TODO: reuse callbackIds, compress this
        {{{ runtimeKeepalivePop() }}}
      }
      var data = msg.data['data'];
      if (data) {
        if (!data.byteLength) data = new Uint8Array(data);
        if (!info.buffer || info.bufferSize < data.length) {
          if (info.buffer) _free(info.buffer);
          info.bufferSize = data.length;
          info.buffer = _malloc(data.length);
        }
        HEAPU8.set(data, info.buffer);
        callbackInfo.func(info.buffer, data.length, callbackInfo.arg);
      } else {
        callbackInfo.func(0, 0, callbackInfo.arg);
      }
    };
    Browser.workers.push(info);
    return id;
  },

  emscripten_destroy_worker__deps: ['free'],
  emscripten_destroy_worker__proxy: 'sync',
  emscripten_destroy_worker: (id) => {
    var info = Browser.workers[id];
    info.worker.terminate();
    if (info.buffer) _free(info.buffer);
    Browser.workers[id] = null;
  },

  emscripten_call_worker__proxy: 'sync',
  emscripten_call_worker: (id, funcName, data, size, callback, arg) => {
    funcName = UTF8ToString(funcName);
    var info = Browser.workers[id];
    var callbackId = -1;
    if (callback) {
      // If we are waiting for a response from the worker we need to keep
      // the runtime alive at least long enough to receive it.
      // The corresponding runtimeKeepalivePop is in the `finalResponse`
      // handler above.
      {{{ runtimeKeepalivePush() }}}
      callbackId = info.callbacks.length;
      info.callbacks.push({
        func: {{{ makeDynCall('vpip', 'callback') }}},
        arg
      });
      info.awaited++;
    }
    var transferObject = {
      'funcName': funcName,
      'callbackId': callbackId,
      'data': data ? new Uint8Array({{{ makeHEAPView('U8', 'data', 'data + size') }}}) : 0
    };
    if (data) {
      info.worker.postMessage(transferObject, [transferObject.data.buffer]);
    } else {
      info.worker.postMessage(transferObject);
    }
  },

#if BUILD_AS_WORKER
  emscripten_worker_respond_provisionally__proxy: 'sync',
  emscripten_worker_respond_provisionally: (data, size) => {
    if (workerResponded) throw 'already responded with final response!';
    var transferObject = {
      'callbackId': workerCallbackId,
      'finalResponse': false,
      'data': data ? new Uint8Array({{{ makeHEAPView('U8', 'data', 'data + size') }}}) : 0
    };
    if (data) {
      postMessage(transferObject, [transferObject.data.buffer]);
    } else {
      postMessage(transferObject);
    }
  },

  emscripten_worker_respond__proxy: 'sync',
  emscripten_worker_respond: (data, size) => {
    if (workerResponded) throw 'already responded with final response!';
    workerResponded = true;
    var transferObject = {
      'callbackId': workerCallbackId,
      'finalResponse': true,
      'data': data ? new Uint8Array({{{ makeHEAPView('U8', 'data', 'data + size') }}}) : 0
    };
    if (data) {
      postMessage(transferObject, [transferObject.data.buffer]);
    } else {
      postMessage(transferObject);
    }
  },
#endif

  emscripten_get_worker_queue_size__proxy: 'sync',
  emscripten_get_worker_queue_size: (id) => {
    var info = Browser.workers[id];
    if (!info) return -1;
    return info.awaited;
  },

  emscripten_get_preloaded_image_data__deps: ['$PATH_FS', 'malloc'],
  emscripten_get_preloaded_image_data__proxy: 'sync',
  emscripten_get_preloaded_image_data: (path, w, h) => {
    if ((path | 0) === path) path = UTF8ToString(path);

    path = PATH_FS.resolve(path);

    var canvas = /** @type {HTMLCanvasElement} */(preloadedImages[path]);
    if (canvas) {
      var ctx = canvas.getContext("2d");
      var image = ctx.getImageData(0, 0, canvas.width, canvas.height);
      var buf = _malloc(canvas.width * canvas.height * 4);

      HEAPU8.set(image.data, buf);

      {{{ makeSetValue('w', '0', 'canvas.width', 'i32') }}};
      {{{ makeSetValue('h', '0', 'canvas.height', 'i32') }}};
      return buf;
    }

    return 0;
  },

#if !WASMFS // WasmFS implements this in wasm
  emscripten_get_preloaded_image_data_from_FILE__deps: ['emscripten_get_preloaded_image_data', 'fileno'],
  emscripten_get_preloaded_image_data_from_FILE__proxy: 'sync',
  emscripten_get_preloaded_image_data_from_FILE: (file, w, h) => {
    var fd = _fileno(file);
    var stream = FS.getStream(fd);
    if (stream) {
      return _emscripten_get_preloaded_image_data(stream.path, w, h);
    }

    return 0;
  }
#endif
};

autoAddDeps(LibraryBrowser, '$Browser');

addToLibrary(LibraryBrowser);<|MERGE_RESOLUTION|>--- conflicted
+++ resolved
@@ -25,22 +25,13 @@
 #if ASSERTIONS
     Module["requestFullScreen"] = Browser.requestFullScreen;
 #endif
-<<<<<<< HEAD
-    Module["requestAnimationFrame"] = (func) => Browser.requestAnimationFrame(func);
-    Module["setCanvasSize"] = (width, height, noUpdates) => Browser.setCanvasSize(width, height, noUpdates);
-    Module["setHiDPIAware"] = (isHiDPIAware) => Browser.setHiDPIAware(isHiDPIAware);
-    Module["pauseMainLoop"] = () => Browser.mainLoop.pause();
-    Module["resumeMainLoop"] = () => Browser.mainLoop.resume();
-    Module["getUserMedia"] = () => Browser.getUserMedia();
-    Module["createContext"] = (canvas, useWebGL, setInModule, webGLContextAttributes) => Browser.createContext(canvas, useWebGL, setInModule, webGLContextAttributes);
-=======
     Module["requestAnimationFrame"] = Browser.requestAnimationFrame;
     Module["setCanvasSize"] = Browser.setCanvasSize;
+    Module["setHiDPIAware"] = Browser.setHiDPIAware;
     Module["pauseMainLoop"] = Browser.mainLoop.pause;
     Module["resumeMainLoop"] = Browser.mainLoop.resume;
     Module["getUserMedia"] = Browser.getUserMedia;
     Module["createContext"] = Browser.createContext;
->>>>>>> 1375c03a
     var preloadedImages = {};
     var preloadedAudios = {};`,
 
