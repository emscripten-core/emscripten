--- conflicted
+++ resolved
@@ -105,12 +105,6 @@
     // May allocate more, to provide automatic geometric increase and amortized linear performance appending writes.
     // Never shrinks the storage.
     expandFileStorage: function(node, newCapacity) {
-<<<<<<< HEAD
-#if CAN_ADDRESS_2GB
-      newCapacity = fixPointer(newCapacity);
-#endif
-=======
->>>>>>> fc0f28c4
       var prevCapacity = node.contents ? node.contents.length : 0;
       if (prevCapacity >= newCapacity) return; // No need to expand, the storage was already large enough.
       // Don't expand strictly to the given requested limit if it's only a very small increase, but instead geometrically grow capacity.
@@ -126,12 +120,6 @@
 
     // Performs an exact resize of the backing file storage to the given size, if the size is not exactly this, the storage is fully reallocated.
     resizeFileStorage: function(node, newSize) {
-<<<<<<< HEAD
-#if CAN_ADDRESS_2GB
-      newSize = fixPointer(newSize);
-#endif
-=======
->>>>>>> fc0f28c4
       if (node.usedBytes == newSize) return;
       if (newSize == 0) {
         node.contents = null; // Fully decommit when requesting a resize to zero.
@@ -366,12 +354,6 @@
           if (!ptr) {
             throw new FS.ErrnoError({{{ cDefs.ENOMEM }}});
           }
-<<<<<<< HEAD
-#if CAN_ADDRESS_2GB
-          ptr = fixPointer(ptr);
-#endif
-=======
->>>>>>> fc0f28c4
           HEAP8.set(contents, ptr);
         }
         return { ptr, allocated };
