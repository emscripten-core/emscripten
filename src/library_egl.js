/*
 * Copyright 2012 The Emscripten Authors.  All rights reserved.
 * Emscripten is available under two separate licenses, the MIT license and the
 * University of Illinois/NCSA Open Source License.  Both these licenses can be
 * found in the LICENSE file.
 *
 * The EGL implementation supports only one EGLNativeDisplayType, the
 * EGL_DEFAULT_DISPLAY.  This native display type returns the only supported
 * EGLDisplay handle with the magic value 62000. There is only a single
 * EGLConfig configuration supported, that has the magic value 62002.  The
 * implementation only allows a single EGLContext to be created, that has the
 * magic value of 62004. (multiple creations silently return this same context)
 * The implementation only creates a single EGLSurface, a handle with the magic
 * value of 62006. (multiple creations silently return the same surface)
 */

var LibraryEGL = {
  $EGL__deps: ['$Browser'],
  $EGL: {
    // This variable tracks the success status of the most recently invoked EGL function call.
    errorCode: 0x3000 /* EGL_SUCCESS */,
    defaultDisplayInitialized: false,
    currentContext: 0 /* EGL_NO_CONTEXT */,
    currentReadSurface: 0 /* EGL_NO_SURFACE */,
    currentDrawSurface: 0 /* EGL_NO_SURFACE */,

    contextAttributes: {
      alpha:     false,
      depth:     false,
      stencil:   false,
      antialias: false
    },

    stringCache: {},

    setErrorCode: function(code) {
      EGL.errorCode = code;
    },

    chooseConfig: function(display, attribList, config, config_size, numConfigs) {
      if (display != 62000 /* Magic ID for Emscripten 'default display' */) {
        EGL.setErrorCode(0x3008 /* EGL_BAD_DISPLAY */);
        return 0;
      }

      if (attribList) {
        // read attribList if it is non-null
        for(;;) {
          var param = {{{ makeGetValue('attribList', '0', 'i32') }}};
          if (param == 0x3021 /*EGL_ALPHA_SIZE*/) {
            var alphaSize = {{{ makeGetValue('attribList', '4', 'i32') }}};
            EGL.contextAttributes.alpha = (alphaSize > 0);
          } else if (param == 0x3025 /*EGL_DEPTH_SIZE*/) {
            var depthSize = {{{ makeGetValue('attribList', '4', 'i32') }}};
            EGL.contextAttributes.depth = (depthSize > 0);
          } else if (param == 0x3026 /*EGL_STENCIL_SIZE*/) {
            var stencilSize = {{{ makeGetValue('attribList', '4', 'i32') }}};
            EGL.contextAttributes.stencil = (stencilSize > 0);
          } else if (param == 0x3031 /*EGL_SAMPLES*/) {
            var samples = {{{ makeGetValue('attribList', '4', 'i32') }}};
            EGL.contextAttributes.antialias = (samples > 0);
          } else if (param == 0x3032 /*EGL_SAMPLE_BUFFERS*/) {
            var samples = {{{ makeGetValue('attribList', '4', 'i32') }}};
            EGL.contextAttributes.antialias = (samples == 1);
          } else if (param == 0x3100 /*EGL_CONTEXT_PRIORITY_LEVEL_IMG*/) {
            var requestedPriority = {{{ makeGetValue('attribList', '4', 'i32') }}};
            EGL.contextAttributes.lowLatency = (requestedPriority != 0x3103 /*EGL_CONTEXT_PRIORITY_LOW_IMG*/);
          } else if (param == 0x3038 /*EGL_NONE*/) {
              break;
          }
          attribList += 8;
        }
      }

      if ((!config || !config_size) && !numConfigs) {
        EGL.setErrorCode(0x300C /* EGL_BAD_PARAMETER */);
        return 0;
      }
      if (numConfigs) {
        {{{ makeSetValue('numConfigs', '0', '1', 'i32') }}}; // Total number of supported configs: 1.
      }
      if (config && config_size > 0) {
        {{{ makeSetValue('config', '0', '62002' /* Magic ID for the only EGLConfig supported by Emscripten */, 'i32') }}};
      }

      EGL.setErrorCode(0x3000 /* EGL_SUCCESS */);
      return 1;
    },
  },

  // EGLAPI EGLDisplay EGLAPIENTRY eglGetDisplay(EGLNativeDisplayType display_id);
  eglGetDisplay__proxy: 'sync',
  eglGetDisplay__sig: 'ii',
  eglGetDisplay: function(nativeDisplayType) {
    EGL.setErrorCode(0x3000 /* EGL_SUCCESS */);
    // Note: As a 'conformant' implementation of EGL, we would prefer to init here only if the user
    //       calls this function with EGL_DEFAULT_DISPLAY. Other display IDs would be preferred to be unsupported
    //       and EGL_NO_DISPLAY returned. Uncomment the following code lines to do this.
    // Instead, an alternative route has been preferred, namely that the Emscripten EGL implementation
    // "emulates" X11, and eglGetDisplay is expected to accept/receive a pointer to an X11 Display object.
    // Therefore, be lax and allow anything to be passed in, and return the magic handle to our default EGLDisplay object.

//    if (nativeDisplayType == 0 /* EGL_DEFAULT_DISPLAY */) {
        return 62000; // Magic ID for Emscripten 'default display'
//    }
//    else
//      return 0; // EGL_NO_DISPLAY
  },

  // EGLAPI EGLBoolean EGLAPIENTRY eglInitialize(EGLDisplay dpy, EGLint *major, EGLint *minor);
  eglInitialize__proxy: 'sync',
  eglInitialize__sig: 'iiii',
  eglInitialize: function(display, majorVersion, minorVersion) {
    if (display == 62000 /* Magic ID for Emscripten 'default display' */) {
      if (majorVersion) {
        {{{ makeSetValue('majorVersion', '0', '1', 'i32') }}}; // Advertise EGL Major version: '1'
      }
      if (minorVersion) {
        {{{ makeSetValue('minorVersion', '0', '4', 'i32') }}}; // Advertise EGL Minor version: '4'
      }
      EGL.defaultDisplayInitialized = true;
      EGL.setErrorCode(0x3000 /* EGL_SUCCESS */);
      return 1;
    }
    else {
      EGL.setErrorCode(0x3008 /* EGL_BAD_DISPLAY */);
      return 0;
    }
  },

  // EGLAPI EGLBoolean EGLAPIENTRY eglTerminate(EGLDisplay dpy);
  eglTerminate__proxy: 'sync',
  eglTerminate__sig: 'ii',
  eglTerminate: function(display) {
    if (display != 62000 /* Magic ID for Emscripten 'default display' */) {
      EGL.setErrorCode(0x3008 /* EGL_BAD_DISPLAY */);
      return 0;
    }
    EGL.currentContext = 0;
    EGL.currentReadSurface = 0;
    EGL.currentDrawSurface = 0;
    EGL.defaultDisplayInitialized = false;
    EGL.setErrorCode(0x3000 /* EGL_SUCCESS */);
    return 1;
  },

  // EGLAPI EGLBoolean EGLAPIENTRY eglGetConfigs(EGLDisplay dpy, EGLConfig *configs, EGLint config_size, EGLint *num_config);
<<<<<<< HEAD
=======
  eglGetConfigs__proxy: 'sync',
  eglGetConfigs__sig: 'iiiii',
>>>>>>> 7545a66c
  eglGetConfigs: function(display, configs, config_size, numConfigs) {
    return EGL.chooseConfig(display, 0, configs, config_size, numConfigs);
  },

  // EGLAPI EGLBoolean EGLAPIENTRY eglChooseConfig(EGLDisplay dpy, const EGLint *attrib_list, EGLConfig *configs, EGLint config_size, EGLint *num_config);
<<<<<<< HEAD
=======
  eglChooseConfig__proxy: 'sync',
  eglChooseConfig__sig: 'iiiiii',
>>>>>>> 7545a66c
  eglChooseConfig: function(display, attrib_list, configs, config_size, numConfigs) {
    return EGL.chooseConfig(display, attrib_list, configs, config_size, numConfigs);
  },

  // EGLAPI EGLBoolean EGLAPIENTRY eglGetConfigAttrib(EGLDisplay dpy, EGLConfig config, EGLint attribute, EGLint *value);
  eglGetConfigAttrib__proxy: 'sync',
  eglGetConfigAttrib__sig: 'iiiii',
  eglGetConfigAttrib: function(display, config, attribute, value) {
    if (display != 62000 /* Magic ID for Emscripten 'default display' */) {
      EGL.setErrorCode(0x3008 /* EGL_BAD_DISPLAY */);
      return 0;
    }
    if (config != 62002 /* Magic ID for the only EGLConfig supported by Emscripten */) {
      EGL.setErrorCode(0x3005 /* EGL_BAD_CONFIG */);
      return 0;
    }
    if (!value) {
      EGL.setErrorCode(0x300C /* EGL_BAD_PARAMETER */);
      return 0;
    }
    EGL.setErrorCode(0x3000 /* EGL_SUCCESS */);
    switch(attribute) {
    case 0x3020: // EGL_BUFFER_SIZE
      {{{ makeSetValue('value', '0', 'EGL.contextAttributes.alpha ? 32 : 24' /* 8 bits for each R,G,B. 8 bits for alpha if enabled*/, 'i32') }}};
      return 1;
    case 0x3021: // EGL_ALPHA_SIZE
      {{{ makeSetValue('value', '0', 'EGL.contextAttributes.alpha ? 8 : 0' /* 8 bits for alpha channel if enabled. */, 'i32') }}};
      return 1;
    case 0x3022: // EGL_BLUE_SIZE
      {{{ makeSetValue('value', '0', '8' /* 8 bits for blue channel. */, 'i32') }}};
      return 1;
    case 0x3023: // EGL_GREEN_SIZE
      {{{ makeSetValue('value', '0', '8' /* 8 bits for green channel. */, 'i32') }}};
      return 1;
    case 0x3024: // EGL_RED_SIZE
      {{{ makeSetValue('value', '0', '8' /* 8 bits for red channel. */, 'i32') }}};
      return 1;
    case 0x3025: // EGL_DEPTH_SIZE
      {{{ makeSetValue('value', '0', 'EGL.contextAttributes.depth ? 24 : 0' /* 24 bits for depth buffer if enabled. */, 'i32') }}};
      return 1;
    case 0x3026: // EGL_STENCIL_SIZE
      {{{ makeSetValue('value', '0', 'EGL.contextAttributes.stencil ? 8 : 0' /* 8 bits for stencil buffer if enabled. */, 'i32') }}};
      return 1;
    case 0x3027: // EGL_CONFIG_CAVEAT
      // We can return here one of EGL_NONE (0x3038), EGL_SLOW_CONFIG (0x3050) or EGL_NON_CONFORMANT_CONFIG (0x3051).
      {{{ makeSetValue('value', '0', '0x3038' /* EGL_NONE */, 'i32') }}};
      return 1;
    case 0x3028: // EGL_CONFIG_ID
      {{{ makeSetValue('value', '0', '62002' /* Magic ID for the only EGLConfig supported by Emscripten */, 'i32') }}};
      return 1;
    case 0x3029: // EGL_LEVEL
      {{{ makeSetValue('value', '0', '0' /* Z order/depth layer for this level. Not applicable for Emscripten. */, 'i32') }}};
      return 1;
    case 0x302A: // EGL_MAX_PBUFFER_HEIGHT
      {{{ makeSetValue('value', '0', '4096', 'i32') }}};
      return 1;
    case 0x302B: // EGL_MAX_PBUFFER_PIXELS
      {{{ makeSetValue('value', '0', '16777216' /* 4096 * 4096 */, 'i32') }}};
      return 1;
    case 0x302C: // EGL_MAX_PBUFFER_WIDTH
      {{{ makeSetValue('value', '0', '4096', 'i32') }}};
      return 1;
    case 0x302D: // EGL_NATIVE_RENDERABLE
      {{{ makeSetValue('value', '0', '0' /* This config does not allow co-rendering with other 'native' rendering APIs. */, 'i32') }}};
      return 1;
    case 0x302E: // EGL_NATIVE_VISUAL_ID
      {{{ makeSetValue('value', '0', '0' /* N/A for Emscripten. */, 'i32') }}};
      return 1;
    case 0x302F: // EGL_NATIVE_VISUAL_TYPE
      {{{ makeSetValue('value', '0', '0x3038' /* EGL_NONE */, 'i32') }}};
      return 1;
    case 0x3031: // EGL_SAMPLES
      {{{ makeSetValue('value', '0', 'EGL.contextAttributes.antialias ? 4 : 0' /* 2x2 Multisampling */, 'i32') }}};
      return 1;
    case 0x3032: // EGL_SAMPLE_BUFFERS
      {{{ makeSetValue('value', '0', 'EGL.contextAttributes.antialias ? 1 : 0' /* Multisampling enabled */, 'i32') }}};
      return 1;
    case 0x3033: // EGL_SURFACE_TYPE
      {{{ makeSetValue('value', '0', '0x0004' /* EGL_WINDOW_BIT */, 'i32') }}};
      return 1;
    case 0x3034: // EGL_TRANSPARENT_TYPE
      // If this returns EGL_TRANSPARENT_RGB (0x3052), transparency is used through color-keying. No such thing applies to Emscripten canvas.
      {{{ makeSetValue('value', '0', '0x3038' /* EGL_NONE */, 'i32') }}};
      return 1;
    case 0x3035: // EGL_TRANSPARENT_BLUE_VALUE
    case 0x3036: // EGL_TRANSPARENT_GREEN_VALUE
    case 0x3037: // EGL_TRANSPARENT_RED_VALUE
      // "If EGL_TRANSPARENT_TYPE is EGL_NONE, then the values for EGL_TRANSPARENT_RED_VALUE, EGL_TRANSPARENT_GREEN_VALUE, and EGL_TRANSPARENT_BLUE_VALUE are undefined."
      {{{ makeSetValue('value', '0', '-1' /* Report a "does not apply" value. */, 'i32') }}};
      return 1;
    case 0x3039: // EGL_BIND_TO_TEXTURE_RGB
    case 0x303A: // EGL_BIND_TO_TEXTURE_RGBA
      {{{ makeSetValue('value', '0', '0' /* Only pbuffers would be bindable, but these are not supported. */, 'i32') }}};
      return 1;
    case 0x303B: // EGL_MIN_SWAP_INTERVAL
      {{{ makeSetValue('value', '0', '0', 'i32') }}};
      return 1;
    case 0x303C: // EGL_MAX_SWAP_INTERVAL
      {{{ makeSetValue('value', '0', '1' /* TODO: Currently this is not strictly true, since user can specify custom presentation interval in JS requestAnimationFrame/emscripten_set_main_loop. */, 'i32') }}};
      return 1;
    case 0x303D: // EGL_LUMINANCE_SIZE
    case 0x303E: // EGL_ALPHA_MASK_SIZE
      {{{ makeSetValue('value', '0', '0' /* N/A in this config. */, 'i32') }}};
      return 1;
    case 0x303F: // EGL_COLOR_BUFFER_TYPE
      // EGL has two types of buffers: EGL_RGB_BUFFER and EGL_LUMINANCE_BUFFER.
      {{{ makeSetValue('value', '0', '0x308E' /* EGL_RGB_BUFFER */, 'i32') }}};
      return 1;
    case 0x3040: // EGL_RENDERABLE_TYPE
      // A bit combination of EGL_OPENGL_ES_BIT,EGL_OPENVG_BIT,EGL_OPENGL_ES2_BIT and EGL_OPENGL_BIT.
      {{{ makeSetValue('value', '0', '0x0004' /* EGL_OPENGL_ES2_BIT */, 'i32') }}};
      return 1;
    case 0x3042: // EGL_CONFORMANT
      // "EGL_CONFORMANT is a mask indicating if a client API context created with respect to the corresponding EGLConfig will pass the required conformance tests for that API."
      {{{ makeSetValue('value', '0', '0' /* EGL_OPENGL_ES2_BIT */, 'i32') }}};
      return 1;
    default:
      EGL.setErrorCode(0x3004 /* EGL_BAD_ATTRIBUTE */);
      return 0;
    }
  },

  // EGLAPI EGLSurface EGLAPIENTRY eglCreateWindowSurface(EGLDisplay dpy, EGLConfig config, EGLNativeWindowType win, const EGLint *attrib_list);
<<<<<<< HEAD
=======
  eglCreateWindowSurface__proxy: 'sync',
  eglCreateWindowSurface__sig: 'iiiii',
>>>>>>> 7545a66c
  eglCreateWindowSurface: function(display, config, win, attrib_list) {
    if (display != 62000 /* Magic ID for Emscripten 'default display' */) {
      EGL.setErrorCode(0x3008 /* EGL_BAD_DISPLAY */);
      return 0;
    }
    if (config != 62002 /* Magic ID for the only EGLConfig supported by Emscripten */) {
      EGL.setErrorCode(0x3005 /* EGL_BAD_CONFIG */);
      return 0;
    }
    // TODO: Examine attrib_list! Parameters that can be present there are:
    // - EGL_RENDER_BUFFER (must be EGL_BACK_BUFFER)
    // - EGL_VG_COLORSPACE (can't be set)
    // - EGL_VG_ALPHA_FORMAT (can't be set)
    EGL.setErrorCode(0x3000 /* EGL_SUCCESS */);
    return 62006; /* Magic ID for Emscripten 'default surface' */
  },

  // EGLAPI EGLBoolean EGLAPIENTRY eglDestroySurface(EGLDisplay display, EGLSurface surface);
<<<<<<< HEAD
=======
  eglDestroySurface__proxy: 'sync',
  eglDestroySurface__sig: 'iii',
>>>>>>> 7545a66c
  eglDestroySurface: function(display, surface) {
    if (display != 62000 /* Magic ID for Emscripten 'default display' */) {
      EGL.setErrorCode(0x3008 /* EGL_BAD_DISPLAY */);
      return 0;
    }
    if (surface != 62006 /* Magic ID for the only EGLSurface supported by Emscripten */) {
      EGL.setErrorCode(0x300D /* EGL_BAD_SURFACE */);
      return 1;
    }
    if (EGL.currentReadSurface == surface) {
      EGL.currentReadSurface = 0;
    }
    if (EGL.currentDrawSurface == surface) {
      EGL.currentDrawSurface = 0;
    }
    EGL.setErrorCode(0x3000 /* EGL_SUCCESS */);
    return 1; /* Magic ID for Emscripten 'default surface' */
  },

  eglCreateContext__deps: ['$GL'],

  // EGLAPI EGLContext EGLAPIENTRY eglCreateContext(EGLDisplay dpy, EGLConfig config, EGLContext share_context, const EGLint *attrib_list);
  eglCreateContext__proxy: 'sync',
  eglCreateContext__sig: 'iiiii',
  eglCreateContext: function(display, config, hmm, contextAttribs) {
    if (display != 62000 /* Magic ID for Emscripten 'default display' */) {
      EGL.setErrorCode(0x3008 /* EGL_BAD_DISPLAY */);
      return 0;
    }

    // EGL 1.4 spec says default EGL_CONTEXT_CLIENT_VERSION is GLES1, but this is not supported by Emscripten.
    // So user must pass EGL_CONTEXT_CLIENT_VERSION == 2 to initialize EGL.
    var glesContextVersion = 1;
    for(;;) {
      var param = {{{ makeGetValue('contextAttribs', '0', 'i32') }}};
      if (param == 0x3098 /*EGL_CONTEXT_CLIENT_VERSION*/) {
        glesContextVersion = {{{ makeGetValue('contextAttribs', '4', 'i32') }}};
      } else if (param == 0x3038 /*EGL_NONE*/) {
        break;
      } else {
        /* EGL1.4 specifies only EGL_CONTEXT_CLIENT_VERSION as supported attribute */
        EGL.setErrorCode(0x3004 /*EGL_BAD_ATTRIBUTE*/);
        return 0;
      }
      contextAttribs += 8;
    }
#if USE_WEBGL2
    if (glesContextVersion < 2 || glesContextVersion > 3) {
#else
    if (glesContextVersion != 2) {
#endif
#if GL_ASSERTIONS
      if (glesContextVersion == 3) {
        err('When initializing GLES3/WebGL2 via EGL, one must build with -s USE_WEBGL2=1 !');
      } else {
        err('When initializing GLES2/WebGL1 via EGL, one must pass EGL_CONTEXT_CLIENT_VERSION = 2 to GL context attributes! GLES version ' + glesContextVersion + ' is not supported!');
      }
#endif
      EGL.setErrorCode(0x3005 /* EGL_BAD_CONFIG */);
      return 0; /* EGL_NO_CONTEXT */
    }

    EGL.contextAttributes.majorVersion = glesContextVersion - 1; // WebGL 1 is GLES 2, WebGL2 is GLES3
    EGL.contextAttributes.minorVersion = 0;

    EGL.context = GL.createContext(Module['canvas'], EGL.contextAttributes);

    if (EGL.context != 0) {
      EGL.setErrorCode(0x3000 /* EGL_SUCCESS */);

      // Run callbacks so that GL emulation works
      GL.makeContextCurrent(EGL.context);
      Module.useWebGL = true;
      Browser.moduleContextCreatedCallbacks.forEach(function(callback) { callback() });

      // Note: This function only creates a context, but it shall not make it active.
      GL.makeContextCurrent(null);
      return 62004; // Magic ID for Emscripten EGLContext
    } else {
      EGL.setErrorCode(0x3009 /* EGL_BAD_MATCH */); // By the EGL 1.4 spec, an implementation that does not support GLES2 (WebGL in this case), this error code is set.
      return 0; /* EGL_NO_CONTEXT */
    }
  },

  eglDestroyContext__deps: ['$GL'],

  // EGLAPI EGLBoolean EGLAPIENTRY eglDestroyContext(EGLDisplay dpy, EGLContext context);
  eglDestroyContext__proxy: 'sync',
  eglDestroyContext__sig: 'iii',
  eglDestroyContext: function(display, context) {
    if (display != 62000 /* Magic ID for Emscripten 'default display' */) {
      EGL.setErrorCode(0x3008 /* EGL_BAD_DISPLAY */);
      return 0;
    }
    if (context != 62004 /* Magic ID for Emscripten EGLContext */) {
      EGL.setErrorCode(0x3006 /* EGL_BAD_CONTEXT */);
      return 0;
    }

    GL.destroyContext(EGL.context);
    EGL.setErrorCode(0x3000 /* EGL_SUCCESS */);
    if (EGL.currentContext == context) {
      EGL.currentContext = 0;
    }
    return 1 /* EGL_TRUE */;
  },

  // EGLAPI EGLBoolean EGLAPIENTRY eglDestroyContext(EGLDisplay dpy, EGLContext ctx);
  eglDestroyContext: function(display, context) {
    if (display != 62000 /* Magic ID for Emscripten 'default display' */) {
      EGL.setErrorCode(0x3008 /* EGL_BAD_DISPLAY */);
      return 0;
    }

    if (context != 62004 /* Magic ID for Emscripten EGLContext */) {
      EGL.setErrorCode(0x3006 /* EGL_BAD_CONTEXT */);
      return 0;
    }

    EGL.setErrorCode(0x3000 /* EGL_SUCCESS */);
    return 1;
  },

  // EGLAPI EGLBoolean EGLAPIENTRY eglQuerySurface(EGLDisplay dpy, EGLSurface surface, EGLint attribute, EGLint *value);
<<<<<<< HEAD
=======
  eglQuerySurface__proxy: 'sync',
  eglQuerySurface__sig: 'iiiii',
>>>>>>> 7545a66c
  eglQuerySurface: function(display, surface, attribute, value) {
    if (display != 62000 /* Magic ID for Emscripten 'default display' */) {
      EGL.setErrorCode(0x3008 /* EGL_BAD_DISPLAY */);
      return 0;
    }
    if (surface != 62006 /* Magic ID for Emscripten 'default surface' */) {
      EGL.setErrorCode(0x300D /* EGL_BAD_SURFACE */);
      return 0;
    }
    if (!value) {
      EGL.setErrorCode(0x300C /* EGL_BAD_PARAMETER */);
      return 0;
    }
    EGL.setErrorCode(0x3000 /* EGL_SUCCESS */);
    switch(attribute) {
    case 0x3028: // EGL_CONFIG_ID
      {{{ makeSetValue('value', '0', '62002' /* A magic value for the only EGLConfig configuration ID supported by Emscripten. */, 'i32') }}};
        return 1;
    case 0x3058: // EGL_LARGEST_PBUFFER
      // Odd EGL API: If surface is not a pbuffer surface, 'value' should not be written to. It's not specified as an error, so true should(?) be returned.
      // Existing Android implementation seems to do so at least.
      return 1;
    case 0x3057: // EGL_WIDTH
      {{{ makeSetValue('value', '0', 'Module.canvas.width', 'i32') }}};
      return 1;
    case 0x3056: // EGL_HEIGHT
      {{{ makeSetValue('value', '0', 'Module.canvas.height', 'i32') }}};
      return 1;
    case 0x3090: // EGL_HORIZONTAL_RESOLUTION
      {{{ makeSetValue('value', '0', '-1' /* EGL_UNKNOWN */, 'i32') }}};
      return 1;
    case 0x3091: // EGL_VERTICAL_RESOLUTION
      {{{ makeSetValue('value', '0', '-1' /* EGL_UNKNOWN */, 'i32') }}};
      return 1;
    case 0x3092: // EGL_PIXEL_ASPECT_RATIO
      {{{ makeSetValue('value', '0', '-1' /* EGL_UNKNOWN */, 'i32') }}};
      return 1;
    case 0x3086: // EGL_RENDER_BUFFER
      // The main surface is bound to the visible canvas window - it's always backbuffered.
      // Alternative to EGL_BACK_BUFFER would be EGL_SINGLE_BUFFER.
      {{{ makeSetValue('value', '0', '0x3084' /* EGL_BACK_BUFFER */, 'i32') }}};
      return 1;
    case 0x3099: // EGL_MULTISAMPLE_RESOLVE
      {{{ makeSetValue('value', '0', '0x309A' /* EGL_MULTISAMPLE_RESOLVE_DEFAULT */, 'i32') }}};
      return 1;
    case 0x3093: // EGL_SWAP_BEHAVIOR
      // The two possibilities are EGL_BUFFER_PRESERVED and EGL_BUFFER_DESTROYED. Slightly unsure which is the
      // case for browser environment, but advertise the 'weaker' behavior to be sure.
      {{{ makeSetValue('value', '0', '0x3095' /* EGL_BUFFER_DESTROYED */, 'i32') }}};
      return 1;
    case 0x3080: // EGL_TEXTURE_FORMAT
    case 0x3081: // EGL_TEXTURE_TARGET
    case 0x3082: // EGL_MIPMAP_TEXTURE
    case 0x3083: // EGL_MIPMAP_LEVEL
      // This is a window surface, not a pbuffer surface. Spec:
      // "Querying EGL_TEXTURE_FORMAT, EGL_TEXTURE_TARGET, EGL_MIPMAP_TEXTURE, or EGL_MIPMAP_LEVEL for a non-pbuffer surface is not an error, but value is not modified."
      // So pass-through.
      return 1;
    default:
      EGL.setErrorCode(0x3004 /* EGL_BAD_ATTRIBUTE */);
      return 0;
    }
  },

  // EGLAPI EGLBoolean EGLAPIENTRY eglQueryContext(EGLDisplay dpy, EGLContext ctx, EGLint attribute, EGLint *value);
  eglQueryContext__proxy: 'sync',
  eglQueryContext__sig: 'iiiii',
  eglQueryContext: function(display, context, attribute, value) {
    if (display != 62000 /* Magic ID for Emscripten 'default display' */) {
      EGL.setErrorCode(0x3008 /* EGL_BAD_DISPLAY */);
      return 0;
    }
    //\todo An EGL_NOT_INITIALIZED error is generated if EGL is not initialized for dpy.
    if (context != 62004 /* Magic ID for Emscripten EGLContext */) {
      EGL.setErrorCode(0x3006 /* EGL_BAD_CONTEXT */);
      return 0;
    }
    if (!value) {
      EGL.setErrorCode(0x300C /* EGL_BAD_PARAMETER */);
      return 0;
    }

    EGL.setErrorCode(0x3000 /* EGL_SUCCESS */);
    switch(attribute) {
      case 0x3028: // EGL_CONFIG_ID
        {{{ makeSetValue('value', '0', '62002' /* A magic value for the only EGLConfig configuration ID supported by Emscripten. */, 'i32') }}};
        return 1;
      case 0x3097: // EGL_CONTEXT_CLIENT_TYPE
        {{{ makeSetValue('value', '0', '0x30A0' /* EGL_OPENGL_ES_API */, 'i32') }}};
        return 1;
      case 0x3098: // EGL_CONTEXT_CLIENT_VERSION
        {{{ makeSetValue('value', '0', 'EGL.contextAttributes.majorVersion + 1', 'i32') }}};
        return 1;
      case 0x3086: // EGL_RENDER_BUFFER
        // The context is bound to the visible canvas window - it's always backbuffered.
        // Alternative to EGL_BACK_BUFFER would be EGL_SINGLE_BUFFER.
        {{{ makeSetValue('value', '0', '0x3084' /* EGL_BACK_BUFFER */, 'i32') }}};
        return 1;
      default:
        EGL.setErrorCode(0x3004 /* EGL_BAD_ATTRIBUTE */);
        return 0;
    }
  },

  // EGLAPI EGLint EGLAPIENTRY eglGetError(void);
<<<<<<< HEAD
=======
  eglGetError__proxy: 'sync',
  eglGetError__sig: 'i',
>>>>>>> 7545a66c
  eglGetError: function() {
    return EGL.errorCode;
  },

  // EGLAPI const char * EGLAPIENTRY eglQueryString(EGLDisplay dpy, EGLint name);
  eglQueryString__proxy: 'sync',
  eglQueryString__sig: 'iii',
  eglQueryString: function(display, name) {
    if (display != 62000 /* Magic ID for Emscripten 'default display' */) {
      EGL.setErrorCode(0x3008 /* EGL_BAD_DISPLAY */);
      return 0;
    }
    //\todo An EGL_NOT_INITIALIZED error is generated if EGL is not initialized for dpy.
    EGL.setErrorCode(0x3000 /* EGL_SUCCESS */);
    if (EGL.stringCache[name]) return EGL.stringCache[name];
    var ret;
    switch(name) {
      case 0x3053 /* EGL_VENDOR */: ret = allocate(intArrayFromString("Emscripten"), 'i8', ALLOC_NORMAL); break;
      case 0x3054 /* EGL_VERSION */: ret = allocate(intArrayFromString("1.4 Emscripten EGL"), 'i8', ALLOC_NORMAL); break;
      case 0x3055 /* EGL_EXTENSIONS */:  ret = allocate(intArrayFromString(""), 'i8', ALLOC_NORMAL); break; // Currently not supporting any EGL extensions.
      case 0x308D /* EGL_CLIENT_APIS */: ret = allocate(intArrayFromString("OpenGL_ES"), 'i8', ALLOC_NORMAL); break;
      default:
        EGL.setErrorCode(0x300C /* EGL_BAD_PARAMETER */);
        return 0;
    }
    EGL.stringCache[name] = ret;
    return ret;
  },

  // EGLAPI EGLBoolean EGLAPIENTRY eglBindAPI(EGLenum api);
  eglBindAPI__proxy: 'sync',
  eglBindAPI__sig: 'ii',
  eglBindAPI: function(api) {
    if (api == 0x30A0 /* EGL_OPENGL_ES_API */) {
      EGL.setErrorCode(0x3000 /* EGL_SUCCESS */);
      return 1;
    } else { // if (api == 0x30A1 /* EGL_OPENVG_API */ || api == 0x30A2 /* EGL_OPENGL_API */) {
      EGL.setErrorCode(0x300C /* EGL_BAD_PARAMETER */);
      return 0;
    }
  },

  // EGLAPI EGLenum EGLAPIENTRY eglQueryAPI(void);
  eglQueryAPI__proxy: 'sync',
  eglQueryAPI__sig: 'i',
  eglQueryAPI: function() {
    EGL.setErrorCode(0x3000 /* EGL_SUCCESS */);
    return 0x30A0; // EGL_OPENGL_ES_API
  },

  // EGLAPI EGLBoolean EGLAPIENTRY eglWaitClient(void);
  eglWaitClient__proxy: 'sync',
  eglWaitClient__sig: 'i',
  eglWaitClient: function() {
    EGL.setErrorCode(0x3000 /* EGL_SUCCESS */);
    return 1;
  },

  // EGLAPI EGLBoolean EGLAPIENTRY eglWaitNative(EGLint engine);
  eglWaitNative__proxy: 'sync',
  eglWaitNative__sig: 'ii',
  eglWaitNative: function(nativeEngineId) {
    EGL.setErrorCode(0x3000 /* EGL_SUCCESS */);
    return 1;
  },


  // EGLAPI EGLBoolean EGLAPIENTRY eglWaitGL(void);
  eglWaitGL: 'eglWaitClient',

  // EGLAPI EGLBoolean EGLAPIENTRY eglSwapInterval(EGLDisplay dpy, EGLint interval);
  eglSwapInterval__deps: ['emscripten_set_main_loop_timing'],
  eglSwapInterval__proxy: 'sync',
  eglSwapInterval__sig: 'iii',
  eglSwapInterval: function(display, interval) {
    if (display != 62000 /* Magic ID for Emscripten 'default display' */) {
      EGL.setErrorCode(0x3008 /* EGL_BAD_DISPLAY */);
      return 0;
    }
    if (interval == 0) _emscripten_set_main_loop_timing(0/*EM_TIMING_SETTIMEOUT*/, 0);
    else _emscripten_set_main_loop_timing(1/*EM_TIMING_RAF*/, interval);

    EGL.setErrorCode(0x3000 /* EGL_SUCCESS */);
    return 1;
  },

  // EGLAPI EGLBoolean EGLAPIENTRY eglMakeCurrent(EGLDisplay dpy, EGLSurface draw, EGLSurface read, EGLContext ctx);
  eglMakeCurrent__deps: ['$GL'],
<<<<<<< HEAD
=======
  eglMakeCurrent__proxy: 'sync',
  eglMakeCurrent__sig: 'iiiii',
>>>>>>> 7545a66c
  eglMakeCurrent: function(display, draw, read, context) {
    if (display != 62000 /* Magic ID for Emscripten 'default display' */) {
      EGL.setErrorCode(0x3008 /* EGL_BAD_DISPLAY */);
      return 0 /* EGL_FALSE */;
    }
    //\todo An EGL_NOT_INITIALIZED error is generated if EGL is not initialized for dpy.
    if (context != 0 && context != 62004 /* Magic ID for Emscripten EGLContext */) {
      EGL.setErrorCode(0x3006 /* EGL_BAD_CONTEXT */);
      return 0;
    }
    if ((read != 0 && read != 62006) || (draw != 0 && draw != 62006 /* Magic ID for Emscripten 'default surface' */)) {
      EGL.setErrorCode(0x300D /* EGL_BAD_SURFACE */);
      return 0;
    }

    GL.makeContextCurrent(context ? EGL.context : null);

    EGL.currentContext = context;
    EGL.currentDrawSurface = draw;
    EGL.currentReadSurface = read;
    EGL.setErrorCode(0x3000 /* EGL_SUCCESS */);
    return 1 /* EGL_TRUE */;
  },

  // EGLAPI EGLContext EGLAPIENTRY eglGetCurrentContext(void);
  eglGetCurrentContext__proxy: 'sync',
  eglGetCurrentContext__sig: 'i',
  eglGetCurrentContext: function() {
    return EGL.currentContext;
  },

  // EGLAPI EGLSurface EGLAPIENTRY eglGetCurrentSurface(EGLint readdraw);
  eglGetCurrentSurface__proxy: 'sync',
  eglGetCurrentSurface__sig: 'ii',
  eglGetCurrentSurface: function(readdraw) {
    if (readdraw == 0x305A /* EGL_READ */) {
      return EGL.currentReadSurface;
    } else if (readdraw == 0x3059 /* EGL_DRAW */) {
      return EGL.currentDrawSurface;
    } else {
      EGL.setErrorCode(0x300C /* EGL_BAD_PARAMETER */);
      return 0 /* EGL_NO_SURFACE */;
    }
  },

  // EGLAPI EGLDisplay EGLAPIENTRY eglGetCurrentDisplay(void);
  eglGetCurrentDisplay__proxy: 'sync',
  eglGetCurrentDisplay__sig: 'i',
  eglGetCurrentDisplay: function() {
    return EGL.currentContext ? 62000 /* Magic ID for Emscripten 'default display' */ : 0;
  },

  // EGLAPI EGLBoolean EGLAPIENTRY eglSwapBuffers(EGLDisplay dpy, EGLSurface surface);
  eglSwapBuffers__proxy: 'sync',
  eglSwapBuffers__sig: 'iii',
  eglSwapBuffers: function() {
#if PROXY_TO_WORKER
    if (Browser.doSwapBuffers) Browser.doSwapBuffers();
#endif

    if (!EGL.defaultDisplayInitialized) {
      EGL.setErrorCode(0x3001 /* EGL_NOT_INITIALIZED */);
    } else if (!Module.ctx) {
      EGL.setErrorCode(0x3002 /* EGL_BAD_ACCESS */);
    } else if (Module.ctx.isContextLost()) {
      EGL.setErrorCode(0x300E /* EGL_CONTEXT_LOST */);
    } else {
      // According to documentation this does an implicit flush.
      // Due to discussion at https://github.com/emscripten-core/emscripten/pull/1871
      // the flush was removed since this _may_ result in slowing code down.
      //_glFlush();
      EGL.setErrorCode(0x3000 /* EGL_SUCCESS */);
      return 1 /* EGL_TRUE */;
    }
    return 0 /* EGL_FALSE */;
  },

  eglGetProcAddress__deps: ['emscripten_GetProcAddress'],
  eglGetProcAddress__proxy: 'sync',
  eglGetProcAddress__sig: 'ii',
  eglGetProcAddress: function(name_) {
    return _emscripten_GetProcAddress(name_);
  },

  eglReleaseThread__proxy: 'sync',
  eglReleaseThread__sig: 'i',
  eglReleaseThread: function() {
    // Equivalent to eglMakeCurrent with EGL_NO_CONTEXT and EGL_NO_SURFACE.
    EGL.currentContext = 0;
    EGL.currentReadSurface = 0;
    EGL.currentDrawSurface = 0;
    // EGL spec v1.4 p.55:
    // "calling eglGetError immediately following a successful call to eglReleaseThread should not be done.
    //  Such a call will return EGL_SUCCESS - but will also result in reallocating per-thread state."
    EGL.setErrorCode(0x3000 /* EGL_SUCCESS */);
    return 1 /* EGL_TRUE */;
  }
};

autoAddDeps(LibraryEGL, '$EGL');

mergeInto(LibraryManager.library, LibraryEGL);<|MERGE_RESOLUTION|>--- conflicted
+++ resolved
@@ -145,21 +145,15 @@
   },
 
   // EGLAPI EGLBoolean EGLAPIENTRY eglGetConfigs(EGLDisplay dpy, EGLConfig *configs, EGLint config_size, EGLint *num_config);
-<<<<<<< HEAD
-=======
   eglGetConfigs__proxy: 'sync',
   eglGetConfigs__sig: 'iiiii',
->>>>>>> 7545a66c
   eglGetConfigs: function(display, configs, config_size, numConfigs) {
     return EGL.chooseConfig(display, 0, configs, config_size, numConfigs);
   },
 
   // EGLAPI EGLBoolean EGLAPIENTRY eglChooseConfig(EGLDisplay dpy, const EGLint *attrib_list, EGLConfig *configs, EGLint config_size, EGLint *num_config);
-<<<<<<< HEAD
-=======
   eglChooseConfig__proxy: 'sync',
   eglChooseConfig__sig: 'iiiiii',
->>>>>>> 7545a66c
   eglChooseConfig: function(display, attrib_list, configs, config_size, numConfigs) {
     return EGL.chooseConfig(display, attrib_list, configs, config_size, numConfigs);
   },
@@ -283,11 +277,8 @@
   },
 
   // EGLAPI EGLSurface EGLAPIENTRY eglCreateWindowSurface(EGLDisplay dpy, EGLConfig config, EGLNativeWindowType win, const EGLint *attrib_list);
-<<<<<<< HEAD
-=======
   eglCreateWindowSurface__proxy: 'sync',
   eglCreateWindowSurface__sig: 'iiiii',
->>>>>>> 7545a66c
   eglCreateWindowSurface: function(display, config, win, attrib_list) {
     if (display != 62000 /* Magic ID for Emscripten 'default display' */) {
       EGL.setErrorCode(0x3008 /* EGL_BAD_DISPLAY */);
@@ -306,11 +297,8 @@
   },
 
   // EGLAPI EGLBoolean EGLAPIENTRY eglDestroySurface(EGLDisplay display, EGLSurface surface);
-<<<<<<< HEAD
-=======
   eglDestroySurface__proxy: 'sync',
   eglDestroySurface__sig: 'iii',
->>>>>>> 7545a66c
   eglDestroySurface: function(display, surface) {
     if (display != 62000 /* Magic ID for Emscripten 'default display' */) {
       EGL.setErrorCode(0x3008 /* EGL_BAD_DISPLAY */);
@@ -435,11 +423,8 @@
   },
 
   // EGLAPI EGLBoolean EGLAPIENTRY eglQuerySurface(EGLDisplay dpy, EGLSurface surface, EGLint attribute, EGLint *value);
-<<<<<<< HEAD
-=======
   eglQuerySurface__proxy: 'sync',
   eglQuerySurface__sig: 'iiiii',
->>>>>>> 7545a66c
   eglQuerySurface: function(display, surface, attribute, value) {
     if (display != 62000 /* Magic ID for Emscripten 'default display' */) {
       EGL.setErrorCode(0x3008 /* EGL_BAD_DISPLAY */);
@@ -545,11 +530,8 @@
   },
 
   // EGLAPI EGLint EGLAPIENTRY eglGetError(void);
-<<<<<<< HEAD
-=======
   eglGetError__proxy: 'sync',
   eglGetError__sig: 'i',
->>>>>>> 7545a66c
   eglGetError: function() {
     return EGL.errorCode;
   },
@@ -638,11 +620,8 @@
 
   // EGLAPI EGLBoolean EGLAPIENTRY eglMakeCurrent(EGLDisplay dpy, EGLSurface draw, EGLSurface read, EGLContext ctx);
   eglMakeCurrent__deps: ['$GL'],
-<<<<<<< HEAD
-=======
   eglMakeCurrent__proxy: 'sync',
   eglMakeCurrent__sig: 'iiiii',
->>>>>>> 7545a66c
   eglMakeCurrent: function(display, draw, read, context) {
     if (display != 62000 /* Magic ID for Emscripten 'default display' */) {
       EGL.setErrorCode(0x3008 /* EGL_BAD_DISPLAY */);
