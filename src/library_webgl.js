/**
 * @license
 * Copyright 2010 The Emscripten Authors
 * SPDX-License-Identifier: MIT
 */

// Specifies the size of the GL temp buffer pool, in bytes. Must be a multiple
// of 9 and 16.
{{{ GL_POOL_TEMP_BUFFERS_SIZE = 2*9*16 }}} // = 288

{{{
  global.isCurrentContextWebGL2 = () => {
    if (MIN_WEBGL_VERSION >= 2) return 'true';
    if (MAX_WEBGL_VERSION <= 1) return 'false';
    return 'GL.currentContext.version >= 2';
  }
  null;
}}}

var LibraryGL = {

  // For functions such as glDrawBuffers, glInvalidateFramebuffer and glInvalidateSubFramebuffer that need to pass a short array to the WebGL API,
  // create a set of short fixed-length arrays to avoid having to generate any garbage when calling those functions.
  $tempFixedLengthArray__postset: 'for (var i = 0; i < 32; ++i) tempFixedLengthArray.push(new Array(i));',
  $tempFixedLengthArray: [],

  $miniTempWebGLFloatBuffers: [],
  $miniTempWebGLFloatBuffers__postset:
      'var miniTempWebGLFloatBuffersStorage = new Float32Array(' + {{{ GL_POOL_TEMP_BUFFERS_SIZE }}} + ');\n'
    + 'for (/**@suppress{duplicate}*/var i = 0; i < ' + {{{ GL_POOL_TEMP_BUFFERS_SIZE }}} + '; ++i) {\n'
    + 'miniTempWebGLFloatBuffers[i] = miniTempWebGLFloatBuffersStorage.subarray(0, i+1);\n'
    + '}\n',

  $miniTempWebGLIntBuffers: [],
  $miniTempWebGLIntBuffers__postset:
      'var miniTempWebGLIntBuffersStorage = new Int32Array(' + {{{ GL_POOL_TEMP_BUFFERS_SIZE }}} + ');\n'
    + 'for (/**@suppress{duplicate}*/var i = 0; i < ' + {{{ GL_POOL_TEMP_BUFFERS_SIZE }}} + '; ++i) {\n'
    + 'miniTempWebGLIntBuffers[i] = miniTempWebGLIntBuffersStorage.subarray(0, i+1);\n'
    + '}\n',

  $heapObjectForWebGLType: function(type) {
    // Micro-optimization for size: Subtract lowest GL enum number (0x1400/* GL_BYTE */) from type to compare
    // smaller values for the heap, for shorter generated code size.
    // Also the type HEAPU16 is not tested for explicitly, but any unrecognized type will return out HEAPU16.
    // (since most types are HEAPU16)
    type -= 0x1400;
#if MAX_WEBGL_VERSION >= 2
    if (type == {{{ 0x1400 - 0x1400/* GL_BYTE */ }}}) return HEAP8;
#endif

    if (type == {{{ 0x1401 - 0x1400/* GL_UNSIGNED_BYTE */ }}}) return HEAPU8;

#if MAX_WEBGL_VERSION >= 2
    if (type == {{{ 0x1402 - 0x1400/* GL_SHORT */ }}}) return HEAP16;
#endif

    if (type == {{{ 0x1404 - 0x1400/* GL_INT */ }}}) return HEAP32;

    if (type == {{{ 0x1406 - 0x1400/* GL_FLOAT */ }}}) return HEAPF32;

    if (type == {{{ 0x1405 - 0x1400 /* GL_UNSIGNED_INT */ }}}
      || type == {{{ 0x84FA - 0x1400 /* GL_UNSIGNED_INT_24_8_WEBGL/GL_UNSIGNED_INT_24_8 */ }}}
#if MAX_WEBGL_VERSION >= 2
      || type == {{{ 0x8368 - 0x1400 /* GL_UNSIGNED_INT_2_10_10_10_REV */ }}}
      || type == {{{ 0x8C3B - 0x1400 /* GL_UNSIGNED_INT_10F_11F_11F_REV */ }}}
      || type == {{{ 0x8C3E - 0x1400 /* GL_UNSIGNED_INT_5_9_9_9_REV */ }}}
#endif
      )
      return HEAPU32;

#if GL_ASSERTIONS
      if (type != {{{ 0x1403 - 0x1400 /* GL_UNSIGNED_SHORT */ }}}
#if MAX_WEBGL_VERSION >= 2
        && type != {{{ 0x140B - 0x1400 /* GL_HALF_FLOAT */ }}}
#endif
        && type != {{{ 0x8033 - 0x1400 /* GL_UNSIGNED_SHORT_4_4_4_4 */ }}}
        && type != {{{ 0x8034 - 0x1400 /* GL_UNSIGNED_SHORT_5_5_5_1 */ }}}
        && type != {{{ 0x8363 - 0x1400 /* GL_UNSIGNED_SHORT_5_6_5 */ }}}
        && type != {{{ 0x8D61 - 0x1400 /* GL_HALF_FLOAT_OES */ }}}) {
        err('Invalid WebGL type 0x' + (type+0x1400).toString() + ' passed to $heapObjectForWebGLType!');
      }
#endif
    return HEAPU16;
  },

  $heapAccessShiftForWebGLHeap: function(heap) {
    return 31 - Math.clz32(heap.BYTES_PER_ELEMENT);
  },

#if MIN_WEBGL_VERSION == 1
  $webgl_enable_ANGLE_instanced_arrays: function(ctx) {
    // Extension available in WebGL 1 from Firefox 26 and Google Chrome 30 onwards. Core feature in WebGL 2.
    var ext = ctx.getExtension('ANGLE_instanced_arrays');
    if (ext) {
      ctx['vertexAttribDivisor'] = function(index, divisor) { ext['vertexAttribDivisorANGLE'](index, divisor); };
      ctx['drawArraysInstanced'] = function(mode, first, count, primcount) { ext['drawArraysInstancedANGLE'](mode, first, count, primcount); };
      ctx['drawElementsInstanced'] = function(mode, count, type, indices, primcount) { ext['drawElementsInstancedANGLE'](mode, count, type, indices, primcount); };
      return 1;
    }
  },

  emscripten_webgl_enable_ANGLE_instanced_arrays__deps: ['$webgl_enable_ANGLE_instanced_arrays'],
  emscripten_webgl_enable_ANGLE_instanced_arrays: function(ctx) {
    return webgl_enable_ANGLE_instanced_arrays(GL.contexts[ctx].GLctx);
  },

  $webgl_enable_OES_vertex_array_object: function(ctx) {
    // Extension available in WebGL 1 from Firefox 25 and WebKit 536.28/desktop Safari 6.0.3 onwards. Core feature in WebGL 2.
    var ext = ctx.getExtension('OES_vertex_array_object');
    if (ext) {
      ctx['createVertexArray'] = function() { return ext['createVertexArrayOES'](); };
      ctx['deleteVertexArray'] = function(vao) { ext['deleteVertexArrayOES'](vao); };
      ctx['bindVertexArray'] = function(vao) { ext['bindVertexArrayOES'](vao); };
      ctx['isVertexArray'] = function(vao) { return ext['isVertexArrayOES'](vao); };
      return 1;
    }
  },

  emscripten_webgl_enable_OES_vertex_array_object__deps: ['$webgl_enable_OES_vertex_array_object'],
  emscripten_webgl_enable_OES_vertex_array_object: function(ctx) {
    return webgl_enable_OES_vertex_array_object(GL.contexts[ctx].GLctx);
  },

  $webgl_enable_WEBGL_draw_buffers: function(ctx) {
    // Extension available in WebGL 1 from Firefox 28 onwards. Core feature in WebGL 2.
    var ext = ctx.getExtension('WEBGL_draw_buffers');
    if (ext) {
      ctx['drawBuffers'] = function(n, bufs) { ext['drawBuffersWEBGL'](n, bufs); };
      return 1;
    }
  },

  emscripten_webgl_enable_WEBGL_draw_buffers__deps: ['$webgl_enable_WEBGL_draw_buffers'],
  emscripten_webgl_enable_WEBGL_draw_buffers: function(ctx) {
    return webgl_enable_WEBGL_draw_buffers(GL.contexts[ctx].GLctx);
  },
#endif

  $webgl_enable_WEBGL_multi_draw: function(ctx) {
    // Closure is expected to be allowed to minify the '.multiDrawWebgl' property, so not accessing it quoted.
    return !!(ctx.multiDrawWebgl = ctx.getExtension('WEBGL_multi_draw'));
  },

  emscripten_webgl_enable_WEBGL_multi_draw__deps: ['$webgl_enable_WEBGL_multi_draw'],
  emscripten_webgl_enable_WEBGL_multi_draw: function(ctx) {
    return webgl_enable_WEBGL_multi_draw(GL.contexts[ctx].GLctx);
  },

  $GL__postset: 'var GLctx;',
#if GL_SUPPORT_AUTOMATIC_ENABLE_EXTENSIONS
  // If GL_SUPPORT_AUTOMATIC_ENABLE_EXTENSIONS is enabled, GL.initExtensions() will call to initialize these.
  $GL__deps: [
#if PTHREADS
    'malloc', // Needed by registerContext
#endif
#if MIN_WEBGL_VERSION == 1
    '$webgl_enable_ANGLE_instanced_arrays',
    '$webgl_enable_OES_vertex_array_object',
    '$webgl_enable_WEBGL_draw_buffers',
#endif
#if MAX_WEBGL_VERSION >= 2
    '$webgl_enable_WEBGL_draw_instanced_base_vertex_base_instance',
    '$webgl_enable_WEBGL_multi_draw_instanced_base_vertex_base_instance',
#endif
    '$webgl_enable_WEBGL_multi_draw',
  ],
#endif
  $GL: {
#if GL_DEBUG
    debug: true,
#endif

/* We do not depend on the exact initial values of falsey member fields - these fields can be populated on-demand
   to save code size.
   (but still documented here to keep track of what is supposed to be present)
#if GL_TRACK_ERRORS
    lastError: 0,
#endif
    currentContext: null,

#if FULL_ES2 || LEGACY_GL_EMULATION
    currArrayBuffer: 0,
    currElementArrayBuffer: 0,
#endif
*/

    counter: 1, // 0 is reserved as 'null' in gl
    buffers: [],
#if FULL_ES3
    mappedBuffers: {},
#endif
    programs: [],
    framebuffers: [],
    renderbuffers: [],
    textures: [],
    shaders: [],
    vaos: [],
#if PTHREADS // with pthreads a context is a location in memory with some synchronized data between threads
    contexts: {},
#else            // without pthreads, it's just an integer ID
    contexts: [],
#endif
    offscreenCanvases: {}, // DOM ID -> OffscreenCanvas mappings of <canvas> elements that have their rendering control transferred to offscreen.
    queries: [], // on WebGL1 stores WebGLTimerQueryEXT, on WebGL2 WebGLQuery
#if MAX_WEBGL_VERSION >= 2
    samplers: [],
    transformFeedbacks: [],
    syncs: [],
#endif

#if FULL_ES2 || LEGACY_GL_EMULATION
    byteSizeByTypeRoot: 0x1400, // GL_BYTE
    byteSizeByType: [
      1, // GL_BYTE
      1, // GL_UNSIGNED_BYTE
      2, // GL_SHORT
      2, // GL_UNSIGNED_SHORT
      4, // GL_INT
      4, // GL_UNSIGNED_INT
      4, // GL_FLOAT
      2, // GL_2_BYTES
      3, // GL_3_BYTES
      4, // GL_4_BYTES
      8  // GL_DOUBLE
    ],
#endif

    stringCache: {},
#if MAX_WEBGL_VERSION >= 2
    stringiCache: {},
#endif

    unpackAlignment: 4, // default alignment is 4 bytes

    // Records a GL error condition that occurred, stored until user calls glGetError() to fetch it. As per GLES2 spec, only the first error
    // is remembered, and subsequent errors are discarded until the user has cleared the stored error by a call to glGetError().
    recordError: function recordError(errorCode) {
#if GL_TRACK_ERRORS
      if (!GL.lastError) {
        GL.lastError = errorCode;
      }
#endif
    },
    // Get a new ID for a texture/buffer/etc., while keeping the table dense and fast. Creation is fairly rare so it is worth optimizing lookups later.
    getNewId: function(table) {
      var ret = GL.counter++;
      for (var i = table.length; i < ret; i++) {
        table[i] = null;
      }
      return ret;
    },

#if FULL_ES2 || LEGACY_GL_EMULATION
    // When user GL code wants to render from client-side memory, we need to upload the vertex data to a temp VBO
    // for rendering. Maintain a set of temp VBOs that are created-on-demand to appropriate sizes, and never destroyed.
    // Also, for best performance the VBOs are double-buffered, i.e. every second frame we switch the set of VBOs we
    // upload to, so that rendering from the previous frame is not disturbed by uploading from new data to it, which
    // could cause a GPU-CPU pipeline stall.
    // Note that index buffers are not double-buffered (at the moment) in this manner.
    MAX_TEMP_BUFFER_SIZE: {{{ GL_MAX_TEMP_BUFFER_SIZE }}},
    // Maximum number of temp VBOs of one size to maintain, after that we start reusing old ones, which is safe but can give
    // a performance impact. If CPU-GPU stalls are a problem, increasing this might help.
    numTempVertexBuffersPerSize: 64, // (const)

    // Precompute a lookup table for the function ceil(log2(x)), i.e. how many bits are needed to represent x, or,
    // if x was rounded up to next pow2, which index is the single '1' bit at?
    // Then log2ceilLookup[x] returns ceil(log2(x)).
    log2ceilLookup: function(i) {
      return 32 - Math.clz32(i === 0 ? 0 : i - 1);
    },

    generateTempBuffers: function(quads, context) {
      var largestIndex = GL.log2ceilLookup(GL.MAX_TEMP_BUFFER_SIZE);
      context.tempVertexBufferCounters1 = [];
      context.tempVertexBufferCounters2 = [];
      context.tempVertexBufferCounters1.length = context.tempVertexBufferCounters2.length = largestIndex+1;
      context.tempVertexBuffers1 = [];
      context.tempVertexBuffers2 = [];
      context.tempVertexBuffers1.length = context.tempVertexBuffers2.length = largestIndex+1;
      context.tempIndexBuffers = [];
      context.tempIndexBuffers.length = largestIndex+1;
      for (var i = 0; i <= largestIndex; ++i) {
        context.tempIndexBuffers[i] = null; // Created on-demand
        context.tempVertexBufferCounters1[i] = context.tempVertexBufferCounters2[i] = 0;
        var ringbufferLength = GL.numTempVertexBuffersPerSize;
        context.tempVertexBuffers1[i] = [];
        context.tempVertexBuffers2[i] = [];
        var ringbuffer1 = context.tempVertexBuffers1[i];
        var ringbuffer2 = context.tempVertexBuffers2[i];
        ringbuffer1.length = ringbuffer2.length = ringbufferLength;
        for (var j = 0; j < ringbufferLength; ++j) {
          ringbuffer1[j] = ringbuffer2[j] = null; // Created on-demand
        }
      }

      if (quads) {
        // GL_QUAD indexes can be precalculated
        context.tempQuadIndexBuffer = GLctx.createBuffer();
        context.GLctx.bindBuffer(0x8893 /*GL_ELEMENT_ARRAY_BUFFER*/, context.tempQuadIndexBuffer);
        var numIndexes = GL.MAX_TEMP_BUFFER_SIZE >> 1;
        var quadIndexes = new Uint16Array(numIndexes);
        var i = 0, v = 0;
        while (1) {
          quadIndexes[i++] = v;
          if (i >= numIndexes) break;
          quadIndexes[i++] = v+1;
          if (i >= numIndexes) break;
          quadIndexes[i++] = v+2;
          if (i >= numIndexes) break;
          quadIndexes[i++] = v;
          if (i >= numIndexes) break;
          quadIndexes[i++] = v+2;
          if (i >= numIndexes) break;
          quadIndexes[i++] = v+3;
          if (i >= numIndexes) break;
          v += 4;
        }
        context.GLctx.bufferData(0x8893 /*GL_ELEMENT_ARRAY_BUFFER*/, quadIndexes, 0x88E4 /*GL_STATIC_DRAW*/);
        context.GLctx.bindBuffer(0x8893 /*GL_ELEMENT_ARRAY_BUFFER*/, null);
      }
    },

    getTempVertexBuffer: function getTempVertexBuffer(sizeBytes) {
      var idx = GL.log2ceilLookup(sizeBytes);
      var ringbuffer = GL.currentContext.tempVertexBuffers1[idx];
      var nextFreeBufferIndex = GL.currentContext.tempVertexBufferCounters1[idx];
      GL.currentContext.tempVertexBufferCounters1[idx] = (GL.currentContext.tempVertexBufferCounters1[idx]+1) & (GL.numTempVertexBuffersPerSize-1);
      var vbo = ringbuffer[nextFreeBufferIndex];
      if (vbo) {
        return vbo;
      }
      var prevVBO = GLctx.getParameter(0x8894 /*GL_ARRAY_BUFFER_BINDING*/);
      ringbuffer[nextFreeBufferIndex] = GLctx.createBuffer();
      GLctx.bindBuffer(0x8892 /*GL_ARRAY_BUFFER*/, ringbuffer[nextFreeBufferIndex]);
      GLctx.bufferData(0x8892 /*GL_ARRAY_BUFFER*/, 1 << idx, 0x88E8 /*GL_DYNAMIC_DRAW*/);
      GLctx.bindBuffer(0x8892 /*GL_ARRAY_BUFFER*/, prevVBO);
      return ringbuffer[nextFreeBufferIndex];
    },

    getTempIndexBuffer: function getTempIndexBuffer(sizeBytes) {
      var idx = GL.log2ceilLookup(sizeBytes);
      var ibo = GL.currentContext.tempIndexBuffers[idx];
      if (ibo) {
        return ibo;
      }
      var prevIBO = GLctx.getParameter(0x8895 /*ELEMENT_ARRAY_BUFFER_BINDING*/);
      GL.currentContext.tempIndexBuffers[idx] = GLctx.createBuffer();
      GLctx.bindBuffer(0x8893 /*GL_ELEMENT_ARRAY_BUFFER*/, GL.currentContext.tempIndexBuffers[idx]);
      GLctx.bufferData(0x8893 /*GL_ELEMENT_ARRAY_BUFFER*/, 1 << idx, 0x88E8 /*GL_DYNAMIC_DRAW*/);
      GLctx.bindBuffer(0x8893 /*GL_ELEMENT_ARRAY_BUFFER*/, prevIBO);
      return GL.currentContext.tempIndexBuffers[idx];
    },

    // Called at start of each new WebGL rendering frame. This swaps the doublebuffered temp VB memory pointers,
    // so that every second frame utilizes different set of temp buffers. The aim is to keep the set of buffers
    // being rendered, and the set of buffers being updated disjoint.
    newRenderingFrameStarted: function newRenderingFrameStarted() {
      if (!GL.currentContext) {
        return;
      }
      var vb = GL.currentContext.tempVertexBuffers1;
      GL.currentContext.tempVertexBuffers1 = GL.currentContext.tempVertexBuffers2;
      GL.currentContext.tempVertexBuffers2 = vb;
      vb = GL.currentContext.tempVertexBufferCounters1;
      GL.currentContext.tempVertexBufferCounters1 = GL.currentContext.tempVertexBufferCounters2;
      GL.currentContext.tempVertexBufferCounters2 = vb;
      var largestIndex = GL.log2ceilLookup(GL.MAX_TEMP_BUFFER_SIZE);
      for (var i = 0; i <= largestIndex; ++i) {
        GL.currentContext.tempVertexBufferCounters1[i] = 0;
      }
    },
#endif

    getSource: function(shader, count, string, length) {
      var source = '';
      for (var i = 0; i < count; ++i) {
        var len = length ? {{{ makeGetValue('length', 'i*4', 'i32') }}} : -1;
        source += UTF8ToString({{{ makeGetValue('string', 'i*4', 'i32') }}}, len < 0 ? undefined : len);
      }
#if LEGACY_GL_EMULATION
      // Let's see if we need to enable the standard derivatives extension
      var type = GLctx.getShaderParameter(GL.shaders[shader], 0x8B4F /* GL_SHADER_TYPE */);
      if (type == 0x8B30 /* GL_FRAGMENT_SHADER */) {
        if (GLEmulation.findToken(source, "dFdx") ||
            GLEmulation.findToken(source, "dFdy") ||
            GLEmulation.findToken(source, "fwidth")) {
          source = "#extension GL_OES_standard_derivatives : enable\n" + source;
          var extension = GLctx.getExtension("OES_standard_derivatives");
#if GL_DEBUG
          if (!extension) {
            dbg("Shader attempts to use the standard derivatives extension which is not available.");
          }
#endif
        }
      }
#endif
      return source;
    },

#if GL_FFP_ONLY
    enabledClientAttribIndices: [],
    enableVertexAttribArray: function enableVertexAttribArray(index) {
      if (!GL.enabledClientAttribIndices[index]) {
        GL.enabledClientAttribIndices[index] = true;
        GLctx.enableVertexAttribArray(index);
      }
    },
    disableVertexAttribArray: function disableVertexAttribArray(index) {
      if (GL.enabledClientAttribIndices[index]) {
        GL.enabledClientAttribIndices[index] = false;
        GLctx.disableVertexAttribArray(index);
      }
    },
#endif

#if FULL_ES2
    calcBufLength: function calcBufLength(size, type, stride, count) {
      if (stride > 0) {
        return count * stride;  // XXXvlad this is not exactly correct I don't think
      }
      var typeSize = GL.byteSizeByType[type - GL.byteSizeByTypeRoot];
      return size * typeSize * count;
    },

    usedTempBuffers: [],

    preDrawHandleClientVertexAttribBindings: function preDrawHandleClientVertexAttribBindings(count) {
      GL.resetBufferBinding = false;

      // TODO: initial pass to detect ranges we need to upload, might not need an upload per attrib
      for (var i = 0; i < GL.currentContext.maxVertexAttribs; ++i) {
        var cb = GL.currentContext.clientBuffers[i];
        if (!cb.clientside || !cb.enabled) continue;

        GL.resetBufferBinding = true;

        var size = GL.calcBufLength(cb.size, cb.type, cb.stride, count);
        var buf = GL.getTempVertexBuffer(size);
        GLctx.bindBuffer(0x8892 /*GL_ARRAY_BUFFER*/, buf);
        GLctx.bufferSubData(0x8892 /*GL_ARRAY_BUFFER*/,
                                 0,
                                 HEAPU8.subarray(cb.ptr, cb.ptr + size));
#if GL_ASSERTIONS
        GL.validateVertexAttribPointer(cb.size, cb.type, cb.stride, 0);
#endif
        cb.vertexAttribPointerAdaptor.call(GLctx, i, cb.size, cb.type, cb.normalized, cb.stride, 0);
      }
    },

    postDrawHandleClientVertexAttribBindings: function postDrawHandleClientVertexAttribBindings() {
      if (GL.resetBufferBinding) {
        GLctx.bindBuffer(0x8892 /*GL_ARRAY_BUFFER*/, GL.buffers[GLctx.currentArrayBufferBinding]);
      }
    },
#endif

#if GL_ASSERTIONS
    validateGLObjectID: function(objectHandleArray, objectID, callerFunctionName, objectReadableType) {
      if (objectID != 0) {
        if (objectHandleArray[objectID] === null) {
          err(callerFunctionName + ' called with an already deleted ' + objectReadableType + ' ID ' + objectID + '!');
        } else if (!(objectID in objectHandleArray)) {
          err(callerFunctionName + ' called with a nonexisting ' + objectReadableType + ' ID ' + objectID + '!');
        }
      }
    },
    // Validates that user obeys GL spec #6.4: http://www.khronos.org/registry/webgl/specs/latest/1.0/#6.4
    validateVertexAttribPointer: function(dimension, dataType, stride, offset) {
      var sizeBytes = 1;
      switch (dataType) {
        case 0x1400 /* GL_BYTE */:
        case 0x1401 /* GL_UNSIGNED_BYTE */:
          sizeBytes = 1;
          break;
        case 0x1402 /* GL_SHORT */:
        case 0x1403 /* GL_UNSIGNED_SHORT */:
          sizeBytes = 2;
          break;
        case 0x1404 /* GL_INT */:
        case 0x1405 /* GL_UNSIGNED_INT */:
        case 0x1406 /* GL_FLOAT */:
          sizeBytes = 4;
          break;
        case 0x140A /* GL_DOUBLE */:
          sizeBytes = 8;
          break;
        default:
#if MAX_WEBGL_VERSION >= 2
          if ({{{ isCurrentContextWebGL2() }}}) {
            if (dataType == 0x8368 /* GL_UNSIGNED_INT_2_10_10_10_REV */ || dataType == 0x8D9F /* GL_INT_2_10_10_10_REV */) {
              sizeBytes = 4;
              break;
            } else if (dataType == 0x140B /* GL_HALF_FLOAT */) {
              sizeBytes = 2;
              break;
            } else {
              // else fall through
            }
          }
#endif
          err('Invalid vertex attribute data type GLenum ' + dataType + ' passed to GL function!');
      }
      if (dimension == 0x80E1 /* GL_BGRA */) {
        err('WebGL does not support size=GL_BGRA in a call to glVertexAttribPointer! Please use size=4 and type=GL_UNSIGNED_BYTE instead!');
      } else if (dimension < 1 || dimension > 4) {
        err('Invalid dimension='+dimension+' in call to glVertexAttribPointer, must be 1,2,3 or 4.');
      }
      if (stride < 0 || stride > 255) {
        err('Invalid stride='+stride+' in call to glVertexAttribPointer. Note that maximum supported stride in WebGL is 255!');
      }
      if (offset % sizeBytes != 0) {
        err('GL spec section 6.4 error: vertex attribute data offset of ' + offset + ' bytes should have been a multiple of the data type size that was used: GLenum ' + dataType + ' has size of ' + sizeBytes + ' bytes!');
      }
      if (stride % sizeBytes != 0) {
        err('GL spec section 6.4 error: vertex attribute data stride of ' + stride + ' bytes should have been a multiple of the data type size that was used: GLenum ' + dataType + ' has size of ' + sizeBytes + ' bytes!');
      }
    },
#endif

#if TRACE_WEBGL_CALLS
    hookWebGLFunction: function(f, glCtx) {
      var realf = 'real_' + f;
      glCtx[realf] = glCtx[f];
      var numArgs = glCtx[realf].length;
      if (numArgs === undefined) console.warn('Unexpected WebGL function ' + f + ' when binding TRACE_WEBGL_CALLS');
      var contextHandle = glCtx.canvas.GLctxObject.handle;
      var threadId = (typeof _pthread_self != 'undefined') ? _pthread_self : function() { return 1; };
      // Accessing 'arguments' is super slow, so to avoid overhead, statically reason the number of arguments.
      switch (numArgs) {
        case 0: glCtx[f] = function webgl_0() { var ret = glCtx[realf](); err('[Thread ' + threadId() + ', GL ctx: ' + contextHandle + ']: ' + f + '() -> ' + ret); return ret; }; break;
        case 1: glCtx[f] = function webgl_1(a1) { var ret = glCtx[realf](a1); err('[Thread ' + threadId() + ', GL ctx: ' + contextHandle + ']: ' + f + '('+a1+') -> ' + ret); return ret; }; break;
        case 2: glCtx[f] = function webgl_2(a1, a2) { var ret = glCtx[realf](a1, a2); err('[Thread ' + threadId() + ', GL ctx: ' + contextHandle + ']: ' + f + '('+a1+', ' + a2 +') -> ' + ret); return ret; }; break;
        case 3: glCtx[f] = function webgl_3(a1, a2, a3) { var ret = glCtx[realf](a1, a2, a3); err('[Thread ' + threadId() + ', GL ctx: ' + contextHandle + ']: ' + f + '('+a1+', ' + a2 +', ' + a3 +') -> ' + ret); return ret; }; break;
        case 4: glCtx[f] = function webgl_4(a1, a2, a3, a4) { var ret = glCtx[realf](a1, a2, a3, a4); err('[Thread ' + threadId() + ', GL ctx: ' + contextHandle + ']: ' + f + '('+a1+', ' + a2 +', ' + a3 +', ' + a4 +') -> ' + ret); return ret; }; break;
        case 5: glCtx[f] = function webgl_5(a1, a2, a3, a4, a5) { var ret = glCtx[realf](a1, a2, a3, a4, a5); err('[Thread ' + threadId() + ', GL ctx: ' + contextHandle + ']: ' + f + '('+a1+', ' + a2 +', ' + a3 +', ' + a4 +', ' + a5 +') -> ' + ret); return ret; }; break;
        case 6: glCtx[f] = function webgl_6(a1, a2, a3, a4, a5, a6) { var ret = glCtx[realf](a1, a2, a3, a4, a5, a6); err('[Thread ' + threadId() + ', GL ctx: ' + contextHandle + ']: ' + f + '('+a1+', ' + a2 +', ' + a3 +', ' + a4 +', ' + a5 +', ' + a6 +') -> ' + ret); return ret; }; break;
        case 7: glCtx[f] = function webgl_7(a1, a2, a3, a4, a5, a6, a7) { var ret = glCtx[realf](a1, a2, a3, a4, a5, a6, a7); err('[Thread ' + threadId() + ', GL ctx: ' + contextHandle + ']: ' + f + '('+a1+', ' + a2 +', ' + a3 +', ' + a4 +', ' + a5 +', ' + a6 +', ' + a7 +') -> ' + ret); return ret; }; break;
        case 8: glCtx[f] = function webgl_8(a1, a2, a3, a4, a5, a6, a7, a8) { var ret = glCtx[realf](a1, a2, a3, a4, a5, a6, a7, a8); err('[Thread ' + threadId() + ', GL ctx: ' + contextHandle + ']: ' + f + '('+a1+', ' + a2 +', ' + a3 +', ' + a4 +', ' + a5 +', ' + a6 +', ' + a7 +', ' + a8 +') -> ' + ret); return ret; }; break;
        case 9: glCtx[f] = function webgl_9(a1, a2, a3, a4, a5, a6, a7, a8, a9) { var ret = glCtx[realf](a1, a2, a3, a4, a5, a6, a7, a8, a9); err('[Thread ' + threadId() + ', GL ctx: ' + contextHandle + ']: ' + f + '('+a1+', ' + a2 +', ' + a3 +', ' + a4 +', ' + a5 +', ' + a6 +', ' + a7 +', ' + a8 +', ' + a9 +') -> ' + ret); return ret; }; break;
        case 10: glCtx[f] = function webgl_10(a1, a2, a3, a4, a5, a6, a7, a8, a9, a10) { var ret = glCtx[realf](a1, a2, a3, a4, a5, a6, a7, a8, a9, a10); err('[Thread ' + threadId() + ', GL ctx: ' + contextHandle + ']: ' + f + '('+a1+', ' + a2 +', ' + a3 +', ' + a4 +', ' + a5 +', ' + a6 +', ' + a7 +', ' + a8 +', ' + a9 +', ' + a10 +') -> ' + ret); return ret; }; break;
        case 11: glCtx[f] = function webgl_11(a1, a2, a3, a4, a5, a6, a7, a8, a9, a10, a11) { var ret = glCtx[realf](a1, a2, a3, a4, a5, a6, a7, a8, a9, a10, a11); err('[Thread ' + threadId() + ', GL ctx: ' + contextHandle + ']: ' + f + '('+a1+', ' + a2 +', ' + a3 +', ' + a4 +', ' + a5 +', ' + a6 +', ' + a7 +', ' + a8 +', ' + a9 +', ' + a10 +', ' + a11 +') -> ' + ret); return ret; }; break;
        default: console.warn('hookWebGL failed! Unexpected length ' + glCtx[realf].length);
      }
    },

    hookWebGL: function(glCtx) {
      if (!glCtx) glCtx = this.detectWebGLContext();
      if (!glCtx) return;
      if (!((typeof WebGLRenderingContext != 'undefined' && glCtx instanceof WebGLRenderingContext)
       || (typeof WebGL2RenderingContext != 'undefined' && glCtx instanceof WebGL2RenderingContext))) {
        return;
      }

      if (glCtx.webGlTracerAlreadyHooked) return;
      glCtx.webGlTracerAlreadyHooked = true;

      // Hot GL functions are ones that you'd expect to find during render loops (render calls, dynamic resource uploads), cold GL functions are load time functions (shader compilation, texture/mesh creation)
      // Distinguishing between these two allows pinpointing locations of troublesome GL usage that might cause performance issues.
      for (var f in glCtx) {
        if (typeof glCtx[f] != 'function' || f.startsWith('real_')) continue;
        this.hookWebGLFunction(f, glCtx);
      }
      // The above injection won't work for texImage2D and texSubImage2D, which have multiple overloads.
      glCtx['texImage2D'] = function(a1, a2, a3, a4, a5, a6, a7, a8, a9) {
        var ret = (a7 !== undefined) ? glCtx['real_texImage2D'](a1, a2, a3, a4, a5, a6, a7, a8, a9) : glCtx['real_texImage2D'](a1, a2, a3, a4, a5, a6);
        return ret;
      };
      glCtx['texSubImage2D'] = function(a1, a2, a3, a4, a5, a6, a7, a8, a9) {
        var ret = (a8 !== undefined) ? glCtx['real_texSubImage2D'](a1, a2, a3, a4, a5, a6, a7, a8, a9) : glCtx['real_texSubImage2D'](a1, a2, a3, a4, a5, a6, a7);
        return ret;
      };
      glCtx['texSubImage3D'] = function(a1, a2, a3, a4, a5, a6, a7, a8, a9, a10, a11) {
        var ret = (a9 !== undefined) ? glCtx['real_texSubImage3D'](a1, a2, a3, a4, a5, a6, a7, a8, a9, a10, a11) : glCtx['real_texSubImage2D'](a1, a2, a3, a4, a5, a6, a7, a8);
        return ret;
      };
      glCtx['bufferData'] = function(a1, a2, a3, a4, a5) {
          // WebGL1/2 versions have different parameters (not just extra ones)
          var ret = (a4 !== undefined) ? glCtx['real_bufferData'](a1, a2, a3, a4, a5) : glCtx['real_bufferData'](a1, a2, a3);
          return ret;
      };
      const matrixFuncs = ['uniformMatrix2fv', 'uniformMatrix3fv', 'uniformMatrix4fv'];
      matrixFuncs.forEach(f => {
          glCtx[f] = function(a1, a2, a3, a4, a5) {
              // WebGL2 version has 2 extra optional parameters, ensure we forward them
              return glCtx['real_' + f](a1, a2, a3, a4, a5);
          }
      });
    },
#endif
    // Returns the context handle to the new context.
    createContext: function(/** @type {HTMLCanvasElement} */ canvas, webGLContextAttributes) {
#if OFFSCREEN_FRAMEBUFFER
      // In proxied operation mode, rAF()/setTimeout() functions do not delimit frame boundaries, so can't have WebGL implementation
      // try to detect when it's ok to discard contents of the rendered backbuffer.
      if (webGLContextAttributes.renderViaOffscreenBackBuffer) webGLContextAttributes['preserveDrawingBuffer'] = true;
#endif

#if GL_TESTING
      webGLContextAttributes['preserveDrawingBuffer'] = true;
#endif

#if MAX_WEBGL_VERSION >= 2 && MIN_CHROME_VERSION <= 57
      // BUG: Workaround Chrome WebGL 2 issue: the first shipped versions of WebGL 2 in Chrome 57 did not actually implement
      // the new garbage free WebGL 2 entry points that take an offset and a length to an existing heap (instead of having to
      // create a completely new heap view). In Chrome the entry points only were added in to Chrome 58 and newer. For
      // Chrome 57 (and older), disable WebGL 2 support altogether.
      function getChromeVersion() {
        var chromeVersion = navigator.userAgent.match(/Chrom(e|ium)\/([0-9]+)\./);
        if (chromeVersion) return chromeVersion[2]|0;
        // If not chrome, fall through to return undefined. (undefined <= integer will yield false)
      }
#endif

#if GL_DEBUG
      var errorInfo = '?';
      function onContextCreationError(event) {
        errorInfo = event.statusMessage || errorInfo;
      }
      canvas.addEventListener('webglcontextcreationerror', onContextCreationError, false);
#endif

#if GL_PREINITIALIZED_CONTEXT
      // If WebGL context has already been preinitialized for the page on the JS side, reuse that context instead. This is useful for example when
      // the main page precompiles shaders for the application, in which case the WebGL context is created already before any Emscripten compiled
      // code has been downloaded.
      if (Module['preinitializedWebGLContext']) {
        var ctx = Module['preinitializedWebGLContext'];
#if MAX_WEBGL_VERSION >= 2
        // The ctx object may not be of a known class (e.g. it may be a debug wrapper), so we ask it for its version rather than use instanceof.
        webGLContextAttributes.majorVersion = Number(ctx.getParameter(ctx.VERSION).match(/^WebGL (\d+).\d+/)[1]);
#else
        webGLContextAttributes.majorVersion = 1;
#endif
      } else {
#endif

#if MIN_SAFARI_VERSION != TARGET_NOT_SUPPORTED && GL_WORKAROUND_SAFARI_GETCONTEXT_BUG
      // BUG: Workaround Safari WebGL issue: After successfully acquiring WebGL context on a canvas,
      // calling .getContext() will always return that context independent of which 'webgl' or 'webgl2'
      // context version was passed. See https://bugs.webkit.org/show_bug.cgi?id=222758 and
      // https://github.com/emscripten-core/emscripten/issues/13295.
      // TODO: Once the bug is fixed and shipped in Safari, adjust the Safari version field in above check.
      if (!canvas.getContextSafariWebGL2Fixed) {
        canvas.getContextSafariWebGL2Fixed = canvas.getContext;
        /** @type {function(this:HTMLCanvasElement, string, (Object|null)=): (Object|null)} */
        function fixedGetContext(ver, attrs) {
          var gl = canvas.getContextSafariWebGL2Fixed(ver, attrs);
          return ((ver == 'webgl') == (gl instanceof WebGLRenderingContext)) ? gl : null;
        }
        canvas.getContext = fixedGetContext;
      }
#endif

#if MIN_WEBGL_VERSION >= 2
      var ctx = canvas.getContext("webgl2", webGLContextAttributes);
#else
      var ctx =
#if MAX_WEBGL_VERSION >= 2
        (webGLContextAttributes.majorVersion > 1)
        ?
#if MIN_CHROME_VERSION <= 57
          !(getChromeVersion() <= 57) && canvas.getContext("webgl2", webGLContextAttributes)
#else
          canvas.getContext("webgl2", webGLContextAttributes)
#endif
        :
#endif
        (canvas.getContext("webgl", webGLContextAttributes)
          // https://caniuse.com/#feat=webgl
#if MIN_IE_VERSION <= 10 || MIN_EDGE_VERSION <= 18 || MIN_FIREFOX_VERSION <= 23 || MIN_CHROME_VERSION <= 32 || MIN_SAFARI_VERSION <= 70101
          || canvas.getContext("experimental-webgl", webGLContextAttributes)
#endif
          );
#endif // MAX_WEBGL_VERSION >= 2

#if GL_PREINITIALIZED_CONTEXT
      }
#endif

#if GL_DEBUG
      canvas.removeEventListener('webglcontextcreationerror', onContextCreationError, false);
      if (!ctx) {
        dbg('Could not create canvas: ' + [errorInfo, JSON.stringify(webGLContextAttributes)]);
        return 0;
      }
#else
      if (!ctx) return 0;
#endif

      var handle = GL.registerContext(ctx, webGLContextAttributes);

#if TRACE_WEBGL_CALLS
      GL.hookWebGL(ctx);
#endif

#if GL_DISABLE_HALF_FLOAT_EXTENSION_IF_BROKEN
      const disableHalfFloatExtensionIfBroken = (ctx) => {
        var t = ctx.createTexture();
        ctx.bindTexture(0xDE1/*GL_TEXTURE_2D*/, t);
        for (var i = 0; i < 8 && ctx.getError(); ++i) /*no-op*/;
        var ext = ctx.getExtension('OES_texture_half_float');
        if (!ext) return; // no half-float extension - nothing needed to fix.
        // Bug on Safari on iOS and macOS: texImage2D() and texSubImage2D() do not allow uploading pixel data to half float textures,
        // rendering them useless.
        // See https://bugs.webkit.org/show_bug.cgi?id=183321, https://bugs.webkit.org/show_bug.cgi?id=169999,
        // https://stackoverflow.com/questions/54248633/cannot-create-half-float-oes-texture-from-uint16array-on-ipad
        ctx.texImage2D(0xDE1/*GL_TEXTURE_2D*/, 0, 0x1908/*GL_RGBA*/, 1, 1, 0, 0x1908/*GL_RGBA*/, 0x8d61/*HALF_FLOAT_OES*/, new Uint16Array(4));
        var broken = ctx.getError();
        ctx.bindTexture(0xDE1/*GL_TEXTURE_2D*/, null);
        ctx.deleteTexture(t);
        if (broken) {
          ctx.realGetSupportedExtensions = ctx.getSupportedExtensions;
          ctx.getSupportedExtensions = function() {
#if GL_ASSERTIONS
            warnOnce('Removed broken support for half-float textures. See e.g. https://bugs.webkit.org/show_bug.cgi?id=183321');
#endif
            // .getSupportedExtensions() can return null if context is lost, so coerce to empty array.
            return (this.realGetSupportedExtensions() || []).filter(function(ext) {
              return !ext.includes('texture_half_float');
            });
          }
        }
      }
      disableHalfFloatExtensionIfBroken(ctx);
#endif

      return handle;
    },

#if OFFSCREEN_FRAMEBUFFER
    enableOffscreenFramebufferAttributes: function(webGLContextAttributes) {
      webGLContextAttributes.renderViaOffscreenBackBuffer = true;
      webGLContextAttributes.preserveDrawingBuffer = true;
    },

    // If WebGL is being proxied from a pthread to the main thread, we can't directly render to the WebGL default back buffer
    // because of WebGL's implicit swap behavior. Therefore in such modes, create an offscreen render target surface to
    // which rendering is performed to, and finally flipped to the main screen.
    createOffscreenFramebuffer: function(context) {
      var gl = context.GLctx;

      // Create FBO
      var fbo = gl.createFramebuffer();
      gl.bindFramebuffer(0x8D40 /*GL_FRAMEBUFFER*/, fbo);
      context.defaultFbo = fbo;

#if MAX_WEBGL_VERSION >= 2
      context.defaultFboForbidBlitFramebuffer = false;
      if (gl.getContextAttributes().antialias) {
        context.defaultFboForbidBlitFramebuffer = true;
      }
#if MIN_FIREFOX_VERSION < 67
      else {
        // The WebGL 2 blit path doesn't work in Firefox < 67 (except in fullscreen).
        // https://bugzilla.mozilla.org/show_bug.cgi?id=1523030
        var firefoxMatch = navigator.userAgent.toLowerCase().match(/firefox\/(\d\d)/);
        if (firefoxMatch != null) {
          var firefoxVersion = firefoxMatch[1];
          context.defaultFboForbidBlitFramebuffer = firefoxVersion < 67;
        }
      }
#endif
#endif

      // Create render targets to the FBO
      context.defaultColorTarget = gl.createTexture();
      context.defaultDepthTarget = gl.createRenderbuffer();
      GL.resizeOffscreenFramebuffer(context); // Size them up correctly (use the same mechanism when resizing on demand)

      gl.bindTexture(0xDE1 /*GL_TEXTURE_2D*/, context.defaultColorTarget);
      gl.texParameteri(0xDE1 /*GL_TEXTURE_2D*/, 0x2801 /*GL_TEXTURE_MIN_FILTER*/, 0x2600 /*GL_NEAREST*/);
      gl.texParameteri(0xDE1 /*GL_TEXTURE_2D*/, 0x2800 /*GL_TEXTURE_MAG_FILTER*/, 0x2600 /*GL_NEAREST*/);
      gl.texParameteri(0xDE1 /*GL_TEXTURE_2D*/, 0x2802 /*GL_TEXTURE_WRAP_S*/, 0x812F /*GL_CLAMP_TO_EDGE*/);
      gl.texParameteri(0xDE1 /*GL_TEXTURE_2D*/, 0x2803 /*GL_TEXTURE_WRAP_T*/, 0x812F /*GL_CLAMP_TO_EDGE*/);
      gl.texImage2D(0xDE1 /*GL_TEXTURE_2D*/, 0, 0x1908 /*GL_RGBA*/, gl.canvas.width, gl.canvas.height, 0, 0x1908 /*GL_RGBA*/, 0x1401 /*GL_UNSIGNED_BYTE*/, null);
      gl.framebufferTexture2D(0x8D40 /*GL_FRAMEBUFFER*/, 0x8CE0 /*GL_COLOR_ATTACHMENT0*/, 0xDE1 /*GL_TEXTURE_2D*/, context.defaultColorTarget, 0);
      gl.bindTexture(0xDE1 /*GL_TEXTURE_2D*/, null);

      // Create depth render target to the FBO
      var depthTarget = gl.createRenderbuffer();
      gl.bindRenderbuffer(0x8D41 /*GL_RENDERBUFFER*/, context.defaultDepthTarget);
      gl.renderbufferStorage(0x8D41 /*GL_RENDERBUFFER*/, 0x81A5 /*GL_DEPTH_COMPONENT16*/, gl.canvas.width, gl.canvas.height);
      gl.framebufferRenderbuffer(0x8D40 /*GL_FRAMEBUFFER*/, 0x8D00 /*GL_DEPTH_ATTACHMENT*/, 0x8D41 /*GL_RENDERBUFFER*/, context.defaultDepthTarget);
      gl.bindRenderbuffer(0x8D41 /*GL_RENDERBUFFER*/, null);

      // Create blitter
      var vertices = [
        -1, -1,
        -1,  1,
         1, -1,
         1,  1
      ];
      var vb = gl.createBuffer();
      gl.bindBuffer(0x8892 /*GL_ARRAY_BUFFER*/, vb);
      gl.bufferData(0x8892 /*GL_ARRAY_BUFFER*/, new Float32Array(vertices), 0x88E4 /*GL_STATIC_DRAW*/);
      gl.bindBuffer(0x8892 /*GL_ARRAY_BUFFER*/, null);
      context.blitVB = vb;

      var vsCode =
        'attribute vec2 pos;' +
        'varying lowp vec2 tex;' +
        'void main() { tex = pos * 0.5 + vec2(0.5,0.5); gl_Position = vec4(pos, 0.0, 1.0); }';
      var vs = gl.createShader(0x8B31 /*GL_VERTEX_SHADER*/);
      gl.shaderSource(vs, vsCode);
      gl.compileShader(vs);

      var fsCode =
        'varying lowp vec2 tex;' +
        'uniform sampler2D sampler;' +
        'void main() { gl_FragColor = texture2D(sampler, tex); }';
      var fs = gl.createShader(0x8B30 /*GL_FRAGMENT_SHADER*/);
      gl.shaderSource(fs, fsCode);
      gl.compileShader(fs);

      var blitProgram = gl.createProgram();
      gl.attachShader(blitProgram, vs);
      gl.attachShader(blitProgram, fs);
      gl.linkProgram(blitProgram);
      context.blitProgram = blitProgram;
      context.blitPosLoc = gl.getAttribLocation(blitProgram, "pos");
      gl.useProgram(blitProgram);
      gl.uniform1i(gl.getUniformLocation(blitProgram, "sampler"), 0);
      gl.useProgram(null);

      context.defaultVao = undefined;
      if (gl.createVertexArray) {
        context.defaultVao = gl.createVertexArray();
        gl.bindVertexArray(context.defaultVao);
        gl.enableVertexAttribArray(context.blitPosLoc);
        gl.bindVertexArray(null);
      }
    },

    resizeOffscreenFramebuffer: function(context) {
      var gl = context.GLctx;

      // Resize color buffer
      if (context.defaultColorTarget) {
        var prevTextureBinding = gl.getParameter(0x8069 /*GL_TEXTURE_BINDING_2D*/);
        gl.bindTexture(0xDE1 /*GL_TEXTURE_2D*/, context.defaultColorTarget);
        gl.texImage2D(0xDE1 /*GL_TEXTURE_2D*/, 0, 0x1908 /*GL_RGBA*/, gl.drawingBufferWidth, gl.drawingBufferHeight, 0, 0x1908 /*GL_RGBA*/, 0x1401 /*GL_UNSIGNED_BYTE*/, null);
        gl.bindTexture(0xDE1 /*GL_TEXTURE_2D*/, prevTextureBinding);
      }

      // Resize depth buffer
      if (context.defaultDepthTarget) {
        var prevRenderBufferBinding = gl.getParameter(0x8CA7 /*GL_RENDERBUFFER_BINDING*/);
        gl.bindRenderbuffer(0x8D41 /*GL_RENDERBUFFER*/, context.defaultDepthTarget);
        gl.renderbufferStorage(0x8D41 /*GL_RENDERBUFFER*/, 0x81A5 /*GL_DEPTH_COMPONENT16*/, gl.drawingBufferWidth, gl.drawingBufferHeight); // TODO: Read context creation parameters for what type of depth and stencil to use
        gl.bindRenderbuffer(0x8D41 /*GL_RENDERBUFFER*/, prevRenderBufferBinding);
      }
    },

    // Renders the contents of the offscreen render target onto the visible screen.
    blitOffscreenFramebuffer: function(context) {
      var gl = context.GLctx;

      var prevScissorTest = gl.getParameter(0xC11 /*GL_SCISSOR_TEST*/);
      if (prevScissorTest) gl.disable(0xC11 /*GL_SCISSOR_TEST*/);

      var prevFbo = gl.getParameter(0x8CA6 /*GL_FRAMEBUFFER_BINDING*/);

#if MAX_WEBGL_VERSION >= 2
      if (gl.blitFramebuffer && !context.defaultFboForbidBlitFramebuffer) {
        gl.bindFramebuffer(0x8CA8 /*GL_READ_FRAMEBUFFER*/, context.defaultFbo);
        gl.bindFramebuffer(0x8CA9 /*GL_DRAW_FRAMEBUFFER*/, null);
        gl.blitFramebuffer(0, 0, gl.canvas.width, gl.canvas.height,
                           0, 0, gl.canvas.width, gl.canvas.height,
                           0x4000 /*GL_COLOR_BUFFER_BIT*/, 0x2600/*GL_NEAREST*/);
      }
      else
#endif
      {
        gl.bindFramebuffer(0x8D40 /*GL_FRAMEBUFFER*/, null);

        var prevProgram = gl.getParameter(0x8B8D /*GL_CURRENT_PROGRAM*/);
        gl.useProgram(context.blitProgram);

        var prevVB = gl.getParameter(0x8894 /*GL_ARRAY_BUFFER_BINDING*/);
        gl.bindBuffer(0x8892 /*GL_ARRAY_BUFFER*/, context.blitVB);

        var prevActiveTexture = gl.getParameter(0x84E0 /*GL_ACTIVE_TEXTURE*/);
        gl.activeTexture(0x84C0 /*GL_TEXTURE0*/);

        var prevTextureBinding = gl.getParameter(0x8069 /*GL_TEXTURE_BINDING_2D*/);
        gl.bindTexture(0xDE1 /*GL_TEXTURE_2D*/, context.defaultColorTarget);

        var prevBlend = gl.getParameter(0xBE2 /*GL_BLEND*/);
        if (prevBlend) gl.disable(0xBE2 /*GL_BLEND*/);

        var prevCullFace = gl.getParameter(0xB44 /*GL_CULL_FACE*/);
        if (prevCullFace) gl.disable(0xB44 /*GL_CULL_FACE*/);

        var prevDepthTest = gl.getParameter(0xB71 /*GL_DEPTH_TEST*/);
        if (prevDepthTest) gl.disable(0xB71 /*GL_DEPTH_TEST*/);

        var prevStencilTest = gl.getParameter(0xB90 /*GL_STENCIL_TEST*/);
        if (prevStencilTest) gl.disable(0xB90 /*GL_STENCIL_TEST*/);

        function draw() {
          gl.vertexAttribPointer(context.blitPosLoc, 2, 0x1406 /*GL_FLOAT*/, false, 0, 0);
          gl.drawArrays(5/*GL_TRIANGLE_STRIP*/, 0, 4);
        }

#if !OFFSCREEN_FRAMEBUFFER_FORBID_VAO_PATH
        if (context.defaultVao) {
          // WebGL 2 or OES_vertex_array_object
          var prevVAO = gl.getParameter(0x85B5 /*GL_VERTEX_ARRAY_BINDING*/);
          gl.bindVertexArray(context.defaultVao);
          draw();
          gl.bindVertexArray(prevVAO);
        }
        else
#endif
        {
          var prevVertexAttribPointer = {
            buffer: gl.getVertexAttrib(context.blitPosLoc, 0x889F /*GL_VERTEX_ATTRIB_ARRAY_BUFFER_BINDING*/),
            size: gl.getVertexAttrib(context.blitPosLoc, 0x8623 /*GL_VERTEX_ATTRIB_ARRAY_SIZE*/),
            stride: gl.getVertexAttrib(context.blitPosLoc, 0x8624 /*GL_VERTEX_ATTRIB_ARRAY_STRIDE*/),
            type: gl.getVertexAttrib(context.blitPosLoc, 0x8625 /*GL_VERTEX_ATTRIB_ARRAY_TYPE*/),
            normalized: gl.getVertexAttrib(context.blitPosLoc, 0x886A /*GL_VERTEX_ATTRIB_ARRAY_NORMALIZED*/),
            pointer: gl.getVertexAttribOffset(context.blitPosLoc, 0x8645 /*GL_VERTEX_ATTRIB_ARRAY_POINTER*/),
          };
          var maxVertexAttribs = gl.getParameter(0x8869 /*GL_MAX_VERTEX_ATTRIBS*/);
          var prevVertexAttribEnables = [];
          for (var i = 0; i < maxVertexAttribs; ++i) {
            var prevEnabled = gl.getVertexAttrib(i, 0x8622 /*GL_VERTEX_ATTRIB_ARRAY_ENABLED*/);
            var wantEnabled = i == context.blitPosLoc;
            if (prevEnabled && !wantEnabled) {
              gl.disableVertexAttribArray(i);
            }
            if (!prevEnabled && wantEnabled) {
              gl.enableVertexAttribArray(i);
            }
            prevVertexAttribEnables[i] = prevEnabled;
          }

          draw();

          for (var i = 0; i < maxVertexAttribs; ++i) {
            var prevEnabled = prevVertexAttribEnables[i];
            var nowEnabled = i == context.blitPosLoc;
            if (prevEnabled && !nowEnabled) {
              gl.enableVertexAttribArray(i);
            }
            if (!prevEnabled && nowEnabled) {
              gl.disableVertexAttribArray(i);
            }
          }
          gl.bindBuffer(0x8892 /*GL_ARRAY_BUFFER*/, prevVertexAttribPointer.buffer);
          gl.vertexAttribPointer(context.blitPosLoc,
                                 prevVertexAttribPointer.size,
                                 prevVertexAttribPointer.type,
                                 prevVertexAttribPointer.normalized,
                                 prevVertexAttribPointer.stride,
                                 prevVertexAttribPointer.offset);
        }

        if (prevStencilTest) gl.enable(0xB90 /*GL_STENCIL_TEST*/);
        if (prevDepthTest) gl.enable(0xB71 /*GL_DEPTH_TEST*/);
        if (prevCullFace) gl.enable(0xB44 /*GL_CULL_FACE*/);
        if (prevBlend) gl.enable(0xBE2 /*GL_BLEND*/);

        gl.bindTexture(0xDE1 /*GL_TEXTURE_2D*/, prevTextureBinding);
        gl.activeTexture(prevActiveTexture);
        gl.bindBuffer(0x8892 /*GL_ARRAY_BUFFER*/, prevVB);
        gl.useProgram(prevProgram);
      }
      gl.bindFramebuffer(0x8D40 /*GL_FRAMEBUFFER*/, prevFbo);
      if (prevScissorTest) gl.enable(0xC11 /*GL_SCISSOR_TEST*/);
    },
#endif

    registerContext: function(ctx, webGLContextAttributes) {
#if PTHREADS
      // with pthreads a context is a location in memory with some synchronized data between threads
      var handle = _malloc(8);
#if GL_ASSERTIONS
      assert(handle, 'malloc() failed in GL.registerContext!');
#endif
#if GL_SUPPORT_EXPLICIT_SWAP_CONTROL
      {{{ makeSetValue('handle', 0, 'webGLContextAttributes.explicitSwapControl', 'i32')}}}; // explicitSwapControl
#endif
      {{{ makeSetValue('handle', 4, '_pthread_self()', 'i32')}}}; // the thread pointer of the thread that owns the control of the context
#else // PTHREADS
      // without pthreads a context is just an integer ID
      var handle = GL.getNewId(GL.contexts);
#endif // PTHREADS

      var context = {
        handle: handle,
        attributes: webGLContextAttributes,
        version: webGLContextAttributes.majorVersion,
        GLctx: ctx
      };

#if WORKAROUND_OLD_WEBGL_UNIFORM_UPLOAD_IGNORED_OFFSET_BUG
      context.cannotHandleOffsetsInUniformArrayViews = (function(g) {
        function b(c, t) {
          var s = g.createShader(t);
          g.shaderSource(s, c);
          g.compileShader(s);
          return s;
        }
        try {
          var p = g.createProgram(); // Note: we do not delete this program so it stays part of the context we created, but that is ok - it does not do anything and we want to keep this detection size minimal.
          g.attachShader(p, b("attribute vec4 p;void main(){gl_Position=p;}", 0x8B31 /*GL_VERTEX_SHADER*/));
          g.attachShader(p, b("precision lowp float;uniform vec4 u;void main(){gl_FragColor=u;}", 0x8B30 /*GL_FRAGMENT_SHADER*/));
          g.linkProgram(p);
          var h = new Float32Array(8);
          h[4] = 1;
          g.useProgram(p);
          var l = g.getUniformLocation(p, "u");
          g.uniform4fv(l, h.subarray(4, 8)); // Uploading a 4-vector GL uniform from last four elements of array [0,0,0,0,1,0,0,0], i.e. uploading vec4=(1,0,0,0) at offset=4.
          return !g.getUniform(p, l)[0]; // in proper WebGL we expect to read back the vector we just uploaded: (1,0,0,0). On buggy browser would instead have uploaded offset=0 of above array, i.e. vec4=(0,0,0,0)
        } catch(e) { return false; } // If we get an exception, we assume we got some other error, and do not trigger this workaround.
      })();
#endif

      // Store the created context object so that we can access the context given a canvas without having to pass the parameters again.
      if (ctx.canvas) ctx.canvas.GLctxObject = context;
      GL.contexts[handle] = context;
#if GL_SUPPORT_AUTOMATIC_ENABLE_EXTENSIONS
      if (typeof webGLContextAttributes.enableExtensionsByDefault == 'undefined' || webGLContextAttributes.enableExtensionsByDefault) {
        GL.initExtensions(context);
      }
#endif

#if FULL_ES2
      context.maxVertexAttribs = context.GLctx.getParameter(0x8869 /*GL_MAX_VERTEX_ATTRIBS*/);
      context.clientBuffers = [];
      for (var i = 0; i < context.maxVertexAttribs; i++) {
        context.clientBuffers[i] = { enabled: false, clientside: false, size: 0, type: 0, normalized: 0, stride: 0, ptr: 0, vertexAttribPointerAdaptor: null };
      }

      GL.generateTempBuffers(false, context);
#endif

#if OFFSCREEN_FRAMEBUFFER
      if (webGLContextAttributes.renderViaOffscreenBackBuffer) GL.createOffscreenFramebuffer(context);
#else

#if GL_DEBUG
      if (webGLContextAttributes.renderViaOffscreenBackBuffer) dbg('renderViaOffscreenBackBuffer=true specified in WebGL context creation attributes, pass linker flag -sOFFSCREEN_FRAMEBUFFER to enable support!');
#endif

#endif
      return handle;
    },

    makeContextCurrent: function(contextHandle) {
#if GL_DEBUG
      if (contextHandle && !GL.contexts[contextHandle]) {
#if PTHREADS
        dbg('GL.makeContextCurrent() failed! WebGL context ' + contextHandle + ' does not exist, or was created on another thread!');
#else
        dbg('GL.makeContextCurrent() failed! WebGL context ' + contextHandle + ' does not exist!');
#endif
      }
#endif

      GL.currentContext = GL.contexts[contextHandle]; // Active Emscripten GL layer context object.
      Module.ctx = GLctx = GL.currentContext && GL.currentContext.GLctx; // Active WebGL context object.
      return !(contextHandle && !GLctx);
    },

    getContext: function(contextHandle) {
      return GL.contexts[contextHandle];
    },

    deleteContext: function(contextHandle) {
      if (GL.currentContext === GL.contexts[contextHandle]) GL.currentContext = null;
      if (typeof JSEvents == 'object') JSEvents.removeAllHandlersOnTarget(GL.contexts[contextHandle].GLctx.canvas); // Release all JS event handlers on the DOM element that the GL context is associated with since the context is now deleted.
      if (GL.contexts[contextHandle] && GL.contexts[contextHandle].GLctx.canvas) GL.contexts[contextHandle].GLctx.canvas.GLctxObject = undefined; // Make sure the canvas object no longer refers to the context object so there are no GC surprises.
#if PTHREADS
      _free(GL.contexts[contextHandle].handle);
#endif
      GL.contexts[contextHandle] = null;
    },

#if GL_SUPPORT_AUTOMATIC_ENABLE_EXTENSIONS
    // In WebGL, extensions must be explicitly enabled to be active, see http://www.khronos.org/registry/webgl/specs/latest/1.0/#5.14.14
    // In GLES2, all extensions are enabled by default without additional operations. Init all extensions we need to give to GLES2 user
    // code here, so that GLES2 code can operate without changing behavior.
    initExtensions: function(context) {
      // If this function is called without a specific context object, init the extensions of the currently active context.
      if (!context) context = GL.currentContext;

      if (context.initExtensionsDone) return;
      context.initExtensionsDone = true;

      var GLctx = context.GLctx;

      // Detect the presence of a few extensions manually, this GL interop layer itself will need to know if they exist.
#if LEGACY_GL_EMULATION
      context.compressionExt = GLctx.getExtension('WEBGL_compressed_texture_s3tc');
      context.anisotropicExt = GLctx.getExtension('EXT_texture_filter_anisotropic');
#endif

#if MIN_WEBGL_VERSION == 1
      // Extensions that are only available in WebGL 1 (the calls will be no-ops if called on a WebGL 2 context active)
      webgl_enable_ANGLE_instanced_arrays(GLctx);
      webgl_enable_OES_vertex_array_object(GLctx);
      webgl_enable_WEBGL_draw_buffers(GLctx);
#endif
#if MAX_WEBGL_VERSION >= 2
      // Extensions that are available from WebGL >= 2 (no-op if called on a WebGL 1 context active)
      webgl_enable_WEBGL_draw_instanced_base_vertex_base_instance(GLctx);
      webgl_enable_WEBGL_multi_draw_instanced_base_vertex_base_instance(GLctx);
#endif

#if MAX_WEBGL_VERSION >= 2
      // On WebGL 2, EXT_disjoint_timer_query is replaced with an alternative
      // that's based on core APIs, and exposes only the queryCounterEXT()
      // entrypoint.
      if (context.version >= 2) {
        GLctx.disjointTimerQueryExt = GLctx.getExtension("EXT_disjoint_timer_query_webgl2");
      }

      // However, Firefox exposes the WebGL 1 version on WebGL 2 as well and
      // thus we look for the WebGL 1 version again if the WebGL 2 version
      // isn't present. https://bugzilla.mozilla.org/show_bug.cgi?id=1328882
      if (context.version < 2 || !GLctx.disjointTimerQueryExt)
#endif
      {
        GLctx.disjointTimerQueryExt = GLctx.getExtension("EXT_disjoint_timer_query");
      }

      webgl_enable_WEBGL_multi_draw(GLctx);

      // .getSupportedExtensions() can return null if context is lost, so coerce to empty array.
      var exts = GLctx.getSupportedExtensions() || [];
      exts.forEach(function(ext) {
        // WEBGL_lose_context, WEBGL_debug_renderer_info and WEBGL_debug_shaders are not enabled by default.
        if (!ext.includes('lose_context') && !ext.includes('debug')) {
          // Call .getExtension() to enable that extension permanently.
          GLctx.getExtension(ext);
        }
      });
    },
#endif
  },

  glPixelStorei: function(pname, param) {
    if (pname == 0xCF5 /* GL_UNPACK_ALIGNMENT */) {
      GL.unpackAlignment = param;
    }
    GLctx.pixelStorei(pname, param);
  },

  glGetString__deps: ['$stringToNewUTF8'],
  glGetString: function(name_) {
    var ret = GL.stringCache[name_];
    if (!ret) {
      switch (name_) {
        case 0x1F03 /* GL_EXTENSIONS */:
          var exts = GLctx.getSupportedExtensions() || []; // .getSupportedExtensions() can return null if context is lost, so coerce to empty array.
#if GL_EXTENSIONS_IN_PREFIXED_FORMAT
          exts = exts.concat(exts.map(function(e) { return "GL_" + e; }));
#endif
          ret = stringToNewUTF8(exts.join(' '));
          break;
        case 0x1F00 /* GL_VENDOR */:
        case 0x1F01 /* GL_RENDERER */:
        case 0x9245 /* UNMASKED_VENDOR_WEBGL */:
        case 0x9246 /* UNMASKED_RENDERER_WEBGL */:
#if !GL_EMULATE_GLES_VERSION_STRING_FORMAT
        case 0x1F02 /* GL_VERSION */:
        case 0x8B8C /* GL_SHADING_LANGUAGE_VERSION */:
#endif
          var s = GLctx.getParameter(name_);
#if GL_TRACK_ERRORS
          if (!s) {
            GL.recordError(0x500/*GL_INVALID_ENUM*/);
#if GL_ASSERTIONS
            err('GL_INVALID_ENUM in glGetString: Received empty parameter for query name ' + name_ + '!'); // This occurs e.g. if one attempts GL_UNMASKED_VENDOR_WEBGL when it is not supported.
#endif
          }
#endif
          ret = s && stringToNewUTF8(s);
          break;

#if GL_EMULATE_GLES_VERSION_STRING_FORMAT
        case 0x1F02 /* GL_VERSION */:
          var glVersion = GLctx.getParameter(0x1F02 /*GL_VERSION*/);
          // return GLES version string corresponding to the version of the WebGL context
#if MAX_WEBGL_VERSION >= 2
          if ({{{ isCurrentContextWebGL2() }}}) glVersion = 'OpenGL ES 3.0 (' + glVersion + ')';
          else
#endif
          {
            glVersion = 'OpenGL ES 2.0 (' + glVersion + ')';
          }
          ret = stringToNewUTF8(glVersion);
          break;
        case 0x8B8C /* GL_SHADING_LANGUAGE_VERSION */:
          var glslVersion = GLctx.getParameter(0x8B8C /*GL_SHADING_LANGUAGE_VERSION*/);
          // extract the version number 'N.M' from the string 'WebGL GLSL ES N.M ...'
          var ver_re = /^WebGL GLSL ES ([0-9]\.[0-9][0-9]?)(?:$| .*)/;
          var ver_num = glslVersion.match(ver_re);
          if (ver_num !== null) {
            if (ver_num[1].length == 3) ver_num[1] = ver_num[1] + '0'; // ensure minor version has 2 digits
            glslVersion = 'OpenGL ES GLSL ES ' + ver_num[1] + ' (' + glslVersion + ')';
          }
          ret = stringToNewUTF8(glslVersion);
          break;
#endif
#if GL_TRACK_ERRORS
        default:
          GL.recordError(0x500/*GL_INVALID_ENUM*/);
#if GL_ASSERTIONS
          err('GL_INVALID_ENUM in glGetString: Unknown parameter ' + name_ + '!');
#endif
#endif
          // fall through
      }
      GL.stringCache[name_] = ret;
    }
    return ret;
  },

  $emscriptenWebGLGet__deps: ['$writeI53ToI64'],
  $emscriptenWebGLGet: function(name_, p, type) {
    // Guard against user passing a null pointer.
    // Note that GLES2 spec does not say anything about how passing a null pointer should be treated.
    // Testing on desktop core GL 3, the application crashes on glGetIntegerv to a null pointer, but
    // better to report an error instead of doing anything random.
    if (!p) {
#if GL_ASSERTIONS
      err('GL_INVALID_VALUE in glGet' + type + 'v(name=' + name_ + ': Function called with null out pointer!');
#endif
      GL.recordError(0x501 /* GL_INVALID_VALUE */);
      return;
    }
    var ret = undefined;
    switch (name_) { // Handle a few trivial GLES values
      case 0x8DFA: // GL_SHADER_COMPILER
        ret = 1;
        break;
      case 0x8DF8: // GL_SHADER_BINARY_FORMATS
#if GL_TRACK_ERRORS
        if (type != {{{ cDefs.EM_FUNC_SIG_PARAM_I }}} && type != {{{ cDefs.EM_FUNC_SIG_PARAM_I64 }}}) {
          GL.recordError(0x500); // GL_INVALID_ENUM
#if GL_ASSERTIONS
          err('GL_INVALID_ENUM in glGet' + type + 'v(GL_SHADER_BINARY_FORMATS): Invalid parameter type!');
#endif
        }
#endif
        return; // Do not write anything to the out pointer, since no binary formats are supported.
#if MAX_WEBGL_VERSION >= 2
      case 0x87FE: // GL_NUM_PROGRAM_BINARY_FORMATS
#endif
      case 0x8DF9: // GL_NUM_SHADER_BINARY_FORMATS
        ret = 0;
        break;
      case 0x86A2: // GL_NUM_COMPRESSED_TEXTURE_FORMATS
        // WebGL doesn't have GL_NUM_COMPRESSED_TEXTURE_FORMATS (it's obsolete since GL_COMPRESSED_TEXTURE_FORMATS returns a JS array that can be queried for length),
        // so implement it ourselves to allow C++ GLES2 code get the length.
        var formats = GLctx.getParameter(0x86A3 /*GL_COMPRESSED_TEXTURE_FORMATS*/);
        ret = formats ? formats.length : 0;
        break;
#if GL_EXPLICIT_UNIFORM_LOCATION
      case 0x826E: // GL_MAX_UNIFORM_LOCATIONS
        // This is an arbitrary limit, must be large enough to allow practical
        // use, but small enough to still keep a range for automatic uniform
        // locations, which get assigned numbers larger than this.
        ret = 1048576;
        break;
#endif

#if MAX_WEBGL_VERSION >= 2
      case 0x821D: // GL_NUM_EXTENSIONS
#if GL_TRACK_ERRORS
        if (GL.currentContext.version < 2) {
          GL.recordError(0x502 /* GL_INVALID_OPERATION */); // Calling GLES3/WebGL2 function with a GLES2/WebGL1 context
          return;
        }
#endif
        // .getSupportedExtensions() can return null if context is lost, so coerce to empty array.
        var exts = GLctx.getSupportedExtensions() || [];
#if GL_EXTENSIONS_IN_PREFIXED_FORMAT
        ret = 2 * exts.length; // each extension is duplicated, first in unprefixed WebGL form, and then a second time with "GL_" prefix.
#else
        ret = exts.length;
#endif
        break;
      case 0x821B: // GL_MAJOR_VERSION
      case 0x821C: // GL_MINOR_VERSION
#if GL_TRACK_ERRORS
        if (GL.currentContext.version < 2) {
          GL.recordError(0x500); // GL_INVALID_ENUM
          return;
        }
#endif
        ret = name_ == 0x821B ? 3 : 0; // return version 3.0
        break;
#endif // ~MAX_WEBGL_VERSION >= 2
    }

    if (ret === undefined) {
      var result = GLctx.getParameter(name_);
      switch (typeof result) {
        case "number":
          ret = result;
          break;
        case "boolean":
          ret = result ? 1 : 0;
          break;
        case "string":
          GL.recordError(0x500); // GL_INVALID_ENUM
#if GL_ASSERTIONS
          err('GL_INVALID_ENUM in glGet' + type + 'v(' + name_ + ') on a name which returns a string!');
#endif
          return;
        case "object":
          if (result === null) {
            // null is a valid result for some (e.g., which buffer is bound - perhaps nothing is bound), but otherwise
            // can mean an invalid name_, which we need to report as an error
            switch (name_) {
              case 0x8894: // ARRAY_BUFFER_BINDING
              case 0x8B8D: // CURRENT_PROGRAM
              case 0x8895: // ELEMENT_ARRAY_BUFFER_BINDING
              case 0x8CA6: // FRAMEBUFFER_BINDING or DRAW_FRAMEBUFFER_BINDING
              case 0x8CA7: // RENDERBUFFER_BINDING
              case 0x8069: // TEXTURE_BINDING_2D
              case 0x85B5: // WebGL 2 GL_VERTEX_ARRAY_BINDING, or WebGL 1 extension OES_vertex_array_object GL_VERTEX_ARRAY_BINDING_OES
#if MAX_WEBGL_VERSION >= 2
              case 0x8F36: // COPY_READ_BUFFER_BINDING or COPY_READ_BUFFER
              case 0x8F37: // COPY_WRITE_BUFFER_BINDING or COPY_WRITE_BUFFER
              case 0x88ED: // PIXEL_PACK_BUFFER_BINDING
              case 0x88EF: // PIXEL_UNPACK_BUFFER_BINDING
              case 0x8CAA: // READ_FRAMEBUFFER_BINDING
              case 0x8919: // SAMPLER_BINDING
              case 0x8C1D: // TEXTURE_BINDING_2D_ARRAY
              case 0x806A: // TEXTURE_BINDING_3D
              case 0x8E25: // TRANSFORM_FEEDBACK_BINDING
              case 0x8C8F: // TRANSFORM_FEEDBACK_BUFFER_BINDING
              case 0x8A28: // UNIFORM_BUFFER_BINDING
#endif
              case 0x8514: { // TEXTURE_BINDING_CUBE_MAP
                ret = 0;
                break;
              }
              default: {
                GL.recordError(0x500); // GL_INVALID_ENUM
#if GL_ASSERTIONS
                err('GL_INVALID_ENUM in glGet' + type + 'v(' + name_ + ') and it returns null!');
#endif
                return;
              }
            }
          } else if (result instanceof Float32Array ||
                     result instanceof Uint32Array ||
                     result instanceof Int32Array ||
                     result instanceof Array) {
            for (var i = 0; i < result.length; ++i) {
              switch (type) {
                case {{{ cDefs.EM_FUNC_SIG_PARAM_I }}}: {{{ makeSetValue('p', 'i*4', 'result[i]', 'i32') }}}; break;
                case {{{ cDefs.EM_FUNC_SIG_PARAM_F }}}: {{{ makeSetValue('p', 'i*4', 'result[i]', 'float') }}}; break;
                case {{{ cDefs.EM_FUNC_SIG_PARAM_B }}}: {{{ makeSetValue('p', 'i',   'result[i] ? 1 : 0', 'i8') }}}; break;
#if GL_ASSERTIONS
                default: throw 'internal glGet error, bad type: ' + type;
#endif
              }
            }
            return;
          } else {
#if GL_TRACK_ERRORS
            try {
#endif
              ret = result.name | 0;
#if GL_TRACK_ERRORS
            } catch(e) {
              GL.recordError(0x500); // GL_INVALID_ENUM
              err('GL_INVALID_ENUM in glGet' + type + 'v: Unknown object returned from WebGL getParameter(' + name_ + ')! (error: ' + e + ')');
              return;
            }
#endif
          }
          break;
#if GL_TRACK_ERRORS
        default:
          GL.recordError(0x500); // GL_INVALID_ENUM
          err('GL_INVALID_ENUM in glGet' + type + 'v: Native code calling glGet' + type + 'v(' + name_ + ') and it returns ' + result + ' of type ' + typeof(result) + '!');
          return;
#endif
      }
    }

    switch (type) {
      case {{{ cDefs.EM_FUNC_SIG_PARAM_I64 }}}: writeI53ToI64(p, ret); break;
      case {{{ cDefs.EM_FUNC_SIG_PARAM_I }}}: {{{ makeSetValue('p', '0', 'ret', 'i32') }}}; break;
      case {{{ cDefs.EM_FUNC_SIG_PARAM_F }}}:   {{{ makeSetValue('p', '0', 'ret', 'float') }}}; break;
      case {{{ cDefs.EM_FUNC_SIG_PARAM_B }}}: {{{ makeSetValue('p', '0', 'ret ? 1 : 0', 'i8') }}}; break;
#if GL_ASSERTIONS
      default: throw 'internal glGet error, bad type: ' + type;
#endif
    }
  },

  glGetIntegerv__deps: ['$emscriptenWebGLGet'],
  glGetIntegerv: function(name_, p) {
    emscriptenWebGLGet(name_, p, {{{ cDefs.EM_FUNC_SIG_PARAM_I }}});
  },

  glGetFloatv__deps: ['$emscriptenWebGLGet'],
  glGetFloatv: function(name_, p) {
    emscriptenWebGLGet(name_, p, {{{ cDefs.EM_FUNC_SIG_PARAM_F }}});
  },

  glGetBooleanv__deps: ['$emscriptenWebGLGet'],
  glGetBooleanv: function(name_, p) {
    emscriptenWebGLGet(name_, p, {{{ cDefs.EM_FUNC_SIG_PARAM_B }}});
  },

  glDeleteTextures: function(n, textures) {
    for (var i = 0; i < n; i++) {
      var id = {{{ makeGetValue('textures', 'i*4', 'i32') }}};
      var texture = GL.textures[id];
      if (!texture) continue; // GL spec: "glDeleteTextures silently ignores 0s and names that do not correspond to existing textures".
      GLctx.deleteTexture(texture);
      texture.name = 0;
      GL.textures[id] = null;
    }
  },

  glCompressedTexImage2D: function(target, level, internalFormat, width, height, border, imageSize, data) {
#if MAX_WEBGL_VERSION >= 2
    if ({{{ isCurrentContextWebGL2() }}}) { // WebGL 2 provides new garbage-free entry points to call to WebGL. Use those always when possible.
      if (GLctx.currentPixelUnpackBufferBinding || !imageSize) {
        GLctx.compressedTexImage2D(target, level, internalFormat, width, height, border, imageSize, data);
      } else {
        GLctx.compressedTexImage2D(target, level, internalFormat, width, height, border, HEAPU8, data, imageSize);
      }
      return;
    }
#endif
    GLctx.compressedTexImage2D(target, level, internalFormat, width, height, border, data ? {{{ makeHEAPView('U8', 'data', 'data+imageSize') }}} : null);
  },


  glCompressedTexSubImage2D: function(target, level, xoffset, yoffset, width, height, format, imageSize, data) {
#if MAX_WEBGL_VERSION >= 2
    if ({{{ isCurrentContextWebGL2() }}}) { // WebGL 2 provides new garbage-free entry points to call to WebGL. Use those always when possible.
      if (GLctx.currentPixelUnpackBufferBinding || !imageSize) {
        GLctx.compressedTexSubImage2D(target, level, xoffset, yoffset, width, height, format, imageSize, data);
      } else {
        GLctx.compressedTexSubImage2D(target, level, xoffset, yoffset, width, height, format, HEAPU8, data, imageSize);
      }
      return;
    }
#endif
    GLctx.compressedTexSubImage2D(target, level, xoffset, yoffset, width, height, format, data ? {{{ makeHEAPView('U8', 'data', 'data+imageSize') }}} : null);
  },

  $computeUnpackAlignedImageSize: function(width, height, sizePerPixel, alignment) {
    function roundedToNextMultipleOf(x, y) {
#if GL_ASSERTIONS
      assert((y & (y-1)) === 0, 'Unpack alignment must be a power of 2! (Allowed values per WebGL spec are 1, 2, 4 or 8)');
#endif
      return (x + y - 1) & -y;
    }
    var plainRowSize = width * sizePerPixel;
    var alignedRowSize = roundedToNextMultipleOf(plainRowSize, alignment);
    return height * alignedRowSize;
  },

  $colorChannelsInGlTextureFormat: function(format) {
    // Micro-optimizations for size: map format to size by subtracting smallest enum value (0x1902) from all values first.
    // Also omit the most common size value (1) from the list, which is assumed by formats not on the list.
    var colorChannels = {
      // 0x1902 /* GL_DEPTH_COMPONENT */ - 0x1902: 1,
      // 0x1906 /* GL_ALPHA */ - 0x1902: 1,
      {{{ 0x1907 /* GL_RGB */ - 0x1902 }}}: 3,
      {{{ 0x1908 /* GL_RGBA */ - 0x1902 }}}: 4,
      // 0x1909 /* GL_LUMINANCE */ - 0x1902: 1,
      {{{ 0x190A /*GL_LUMINANCE_ALPHA*/ - 0x1902 }}}: 2,
      {{{ 0x8C40 /*(GL_SRGB_EXT)*/ - 0x1902 }}}: 3,
      {{{ 0x8C42 /*(GL_SRGB_ALPHA_EXT*/ - 0x1902 }}}: 4,
#if MAX_WEBGL_VERSION >= 2
      // 0x1903 /* GL_RED */ - 0x1902: 1,
      {{{ 0x8227 /*GL_RG*/ - 0x1902 }}}: 2,
      {{{ 0x8228 /*GL_RG_INTEGER*/ - 0x1902 }}}: 2,
      // 0x8D94 /* GL_RED_INTEGER */ - 0x1902: 1,
      {{{ 0x8D98 /*GL_RGB_INTEGER*/ - 0x1902 }}}: 3,
      {{{ 0x8D99 /*GL_RGBA_INTEGER*/ - 0x1902 }}}: 4
#endif
    };
#if GL_ASSERTIONS
    if (!colorChannels[format - 0x1902]
      && format != 0x1902 /* GL_DEPTH_COMPONENT */
      && format != 0x1906 /* GL_ALPHA */
      && format != 0x1909 /* GL_LUMINANCE */
      && format != 0x1903 /* GL_RED */
      && format != 0x8D94 /* GL_RED_INTEGER */) {
      err('Invalid format=' + ptrToString(format) + ' passed to function colorChannelsInGlTextureFormat()!');
    }
#endif
    return colorChannels[format - 0x1902]||1;
  },

  $emscriptenWebGLGetTexPixelData__deps: ['$computeUnpackAlignedImageSize', '$colorChannelsInGlTextureFormat', '$heapObjectForWebGLType', '$heapAccessShiftForWebGLHeap'],
  $emscriptenWebGLGetTexPixelData: function(type, format, width, height, pixels, internalFormat) {
    var heap = heapObjectForWebGLType(type);
    var shift = heapAccessShiftForWebGLHeap(heap);
<<<<<<< HEAD
    var sizePerPixel = __colorChannelsInGlTextureFormat(format) << shift;
    var bytes = {{{ createHeapIdx('computeUnpackAlignedImageSize(width, height, sizePerPixel, GL.unpackAlignment)') }}};
=======
    var byteSize = 1<<shift;
    var sizePerPixel = colorChannelsInGlTextureFormat(format) * byteSize;
    var bytes = computeUnpackAlignedImageSize(width, height, sizePerPixel, GL.unpackAlignment);
>>>>>>> b72453cc
#if GL_ASSERTIONS
    assert({{{ isPtrAligned('pixels', '(1 << shift)') }}}, 'Pointer to texture data passed to texture get function must be aligned to the byte size of the pixel type!');
#endif
    return heap.subarray({{{ ptrToIdx('pixels', 'shift') }}}, {{{ ptrToIdx('pixels + bytes', 'shift') }}});
  },

  glTexImage2D__deps: ['$emscriptenWebGLGetTexPixelData'
#if MAX_WEBGL_VERSION >= 2
                       , '$heapObjectForWebGLType', '$heapAccessShiftForWebGLHeap'
#endif
  ],
  glTexImage2D: function(target, level, internalFormat, width, height, border, format, type, pixels) {
#if MAX_WEBGL_VERSION >= 2
#if WEBGL2_BACKWARDS_COMPATIBILITY_EMULATION
    if ({{{ isCurrentContextWebGL2() }}}) {
      // WebGL 1 unsized texture internalFormats are no longer supported in WebGL 2, so patch those format
      // enums to the ones that are present in WebGL 2.
      if (format == 0x1902/*GL_DEPTH_COMPONENT*/ && internalFormat == 0x1902/*GL_DEPTH_COMPONENT*/ && type == 0x1405/*GL_UNSIGNED_INT*/) {
        internalFormat = 0x81A6 /*GL_DEPTH_COMPONENT24*/;
      }
      if (type == 0x8d61/*GL_HALF_FLOAT_OES*/) {
        type = 0x140B /*GL_HALF_FLOAT*/;
        if (format == 0x1908/*GL_RGBA*/ && internalFormat == 0x1908/*GL_RGBA*/) {
          internalFormat = 0x881A/*GL_RGBA16F*/;
        }
      }
      if (internalFormat == 0x84f9 /*GL_DEPTH_STENCIL*/) {
        internalFormat = 0x88F0 /*GL_DEPTH24_STENCIL8*/;
      }
    }
#endif
    if ({{{ isCurrentContextWebGL2() }}}) {
      // WebGL 2 provides new garbage-free entry points to call to WebGL. Use those always when possible.
      if (GLctx.currentPixelUnpackBufferBinding) {
        GLctx.texImage2D(target, level, internalFormat, width, height, border, format, type, pixels);
      } else if (pixels) {
        var heap = heapObjectForWebGLType(type);
        GLctx.texImage2D(target, level, internalFormat, width, height, border, format, type, heap, {{{ idxToMemory53(ptrToIdx('pixels', 'heapAccessShiftForWebGLHeap(heap)')) }}});
      } else {
        GLctx.texImage2D(target, level, internalFormat, width, height, border, format, type, null);
      }
      return;
    }
#endif
    GLctx.texImage2D(target, level, internalFormat, width, height, border, format, type, pixels ? emscriptenWebGLGetTexPixelData(type, format, width, height, pixels, internalFormat) : null);
  },

  glTexSubImage2D__deps: ['$emscriptenWebGLGetTexPixelData'
#if MAX_WEBGL_VERSION >= 2
                          , '$heapObjectForWebGLType', '$heapAccessShiftForWebGLHeap'
#endif
  ],
  glTexSubImage2D: function(target, level, xoffset, yoffset, width, height, format, type, pixels) {
#if MAX_WEBGL_VERSION >= 2
#if WEBGL2_BACKWARDS_COMPATIBILITY_EMULATION
    if ({{{ isCurrentContextWebGL2() }}}) {
      // In WebGL 1 to do half float textures, one uses the type enum GL_HALF_FLOAT_OES, but in
      // WebGL 2 when half float textures were adopted to the core spec, the enum changed value
      // which breaks backwards compatibility. Route old enum number to the new one.
      if (type == 0x8d61/*GL_HALF_FLOAT_OES*/) type = 0x140B /*GL_HALF_FLOAT*/;
    }
#endif
    if ({{{ isCurrentContextWebGL2() }}}) {
      // WebGL 2 provides new garbage-free entry points to call to WebGL. Use those always when possible.
      if (GLctx.currentPixelUnpackBufferBinding) {
        GLctx.texSubImage2D(target, level, xoffset, yoffset, width, height, format, type, pixels);
      } else if (pixels) {
        var heap = heapObjectForWebGLType(type);
        GLctx.texSubImage2D(target, level, xoffset, yoffset, width, height, format, type, heap, {{{ idxToMemory53(ptrToIdx('pixels', 'heapAccessShiftForWebGLHeap(heap)')) }}});
      } else {
        GLctx.texSubImage2D(target, level, xoffset, yoffset, width, height, format, type, null);
      }
      return;
    }
#endif
    var pixelData = null;
    if (pixels) pixelData = emscriptenWebGLGetTexPixelData(type, format, width, height, pixels, 0);
    GLctx.texSubImage2D(target, level, xoffset, yoffset, width, height, format, type, pixelData);
  },

  glReadPixels__deps: ['$emscriptenWebGLGetTexPixelData'
#if MAX_WEBGL_VERSION >= 2
                       , '$heapObjectForWebGLType', '$heapAccessShiftForWebGLHeap'
#endif
  ],
  glReadPixels: function(x, y, width, height, format, type, pixels) {
#if MAX_WEBGL_VERSION >= 2
    if ({{{ isCurrentContextWebGL2() }}}) { // WebGL 2 provides new garbage-free entry points to call to WebGL. Use those always when possible.
      if (GLctx.currentPixelPackBufferBinding) {
        GLctx.readPixels(x, y, width, height, format, type, pixels);
      } else {
        var heap = heapObjectForWebGLType(type);
        GLctx.readPixels(x, y, width, height, format, type, heap, {{{ idxToMemory53(ptrToIdx('pixels', 'heapAccessShiftForWebGLHeap(heap)')) }}});
      }
      return;
    }
#endif
    var pixelData = emscriptenWebGLGetTexPixelData(type, format, width, height, pixels, format);
    if (!pixelData) {
      GL.recordError(0x500/*GL_INVALID_ENUM*/);
#if GL_ASSERTIONS
      err('GL_INVALID_ENUM in glReadPixels: Unrecognized combination of type=' + type + ' and format=' + format + '!');
#endif
      return;
    }
    GLctx.readPixels(x, y, width, height, format, type, pixelData);
  },

  glBindTexture: function(target, texture) {
#if GL_ASSERTIONS
    GL.validateGLObjectID(GL.textures, texture, 'glBindTexture', 'texture');
#endif
    GLctx.bindTexture(target, GL.textures[texture]);
  },

  glGetTexParameterfv: function(target, pname, params) {
    if (!params) {
      // GLES2 specification does not specify how to behave if params is a null pointer. Since calling this function does not make sense
      // if p == null, issue a GL error to notify user about it.
#if GL_ASSERTIONS
      err('GL_INVALID_VALUE in glGetTexParameterfv(target=' + target +', pname=' + pname + ', params=0): Function called with null out pointer!');
#endif
      GL.recordError(0x501 /* GL_INVALID_VALUE */);
      return;
    }
    {{{ makeSetValue('params', '0', 'GLctx.getTexParameter(target, pname)', 'float') }}};
  },

  glGetTexParameteriv: function(target, pname, params) {
    if (!params) {
      // GLES2 specification does not specify how to behave if params is a null pointer. Since calling this function does not make sense
      // if p == null, issue a GL error to notify user about it.
#if GL_ASSERTIONS
      err('GL_INVALID_VALUE in glGetTexParameteriv(target=' + target +', pname=' + pname + ', params=0): Function called with null out pointer!');
#endif
      GL.recordError(0x501 /* GL_INVALID_VALUE */);
      return;
    }
    {{{ makeSetValue('params', '0', 'GLctx.getTexParameter(target, pname)', 'i32') }}};
  },

  glTexParameterfv: function(target, pname, params) {
    var param = {{{ makeGetValue('params', '0', 'float') }}};
    GLctx.texParameterf(target, pname, param);
  },

  glTexParameteriv: function(target, pname, params) {
    var param = {{{ makeGetValue('params', '0', 'i32') }}};
    GLctx.texParameteri(target, pname, param);
  },

  glIsTexture: function(id) {
    var texture = GL.textures[id];
    if (!texture) return 0;
    return GLctx.isTexture(texture);
  },

  // The code path for creating textures, buffers, framebuffers and other objects is so identical to each other (and not in fast path), that
  // merge the functions together to only have one generated copy of this. 'createFunction' refers to the WebGL context function name to do
  // the actual creation, 'objectTable' points to the GL object table where to populate the created objects, and 'functionName' carries
  // the name of the caller for debug information.
  $__glGenObject: function(n, buffers, createFunction, objectTable
#if GL_ASSERTIONS
    , functionName
#endif
    ) {
    for (var i = 0; i < n; i++) {
      var buffer = GLctx[createFunction]();
      var id = buffer && GL.getNewId(objectTable);
      if (buffer) {
        buffer.name = id;
        objectTable[id] = buffer;
      } else {
        GL.recordError(0x502 /* GL_INVALID_OPERATION */);
#if GL_ASSERTIONS
        err('GL_INVALID_OPERATION in ' + functionName + ': GLctx.' + createFunction + ' returned null - most likely GL context is lost!');
#endif
      }
      {{{ makeSetValue('buffers', 'i*4', 'id', 'i32') }}};
    }
  },

  glGenBuffers__deps: ['$__glGenObject'],
  glGenBuffers: function(n, buffers) {
    __glGenObject(n, buffers, 'createBuffer', GL.buffers
#if GL_ASSERTIONS
    , 'glGenBuffers'
#endif
      );
  },

  glGenTextures__deps: ['$__glGenObject'],
  glGenTextures: function(n, textures) {
    __glGenObject(n, textures, 'createTexture', GL.textures
#if GL_ASSERTIONS
    , 'glGenTextures'
#endif
      );
  },

  glDeleteBuffers: function(n, buffers) {
    for (var i = 0; i < n; i++) {
      var id = {{{ makeGetValue('buffers', 'i*4', 'i32') }}};
      var buffer = GL.buffers[id];

      // From spec: "glDeleteBuffers silently ignores 0's and names that do not
      // correspond to existing buffer objects."
      if (!buffer) continue;

      GLctx.deleteBuffer(buffer);
      buffer.name = 0;
      GL.buffers[id] = null;

#if FULL_ES2 || LEGACY_GL_EMULATION
      if (id == GLctx.currentArrayBufferBinding) GLctx.currentArrayBufferBinding = 0;
      if (id == GLctx.currentElementArrayBufferBinding) GLctx.currentElementArrayBufferBinding = 0;
#endif
#if MAX_WEBGL_VERSION >= 2
      if (id == GLctx.currentPixelPackBufferBinding) GLctx.currentPixelPackBufferBinding = 0;
      if (id == GLctx.currentPixelUnpackBufferBinding) GLctx.currentPixelUnpackBufferBinding = 0;
#endif
    }
  },

  glGetBufferParameteriv: function(target, value, data) {
    if (!data) {
      // GLES2 specification does not specify how to behave if data is a null pointer. Since calling this function does not make sense
      // if data == null, issue a GL error to notify user about it.
#if GL_ASSERTIONS
      err('GL_INVALID_VALUE in glGetBufferParameteriv(target=' + target + ', value=' + value + ', data=0): Function called with null out pointer!');
#endif
      GL.recordError(0x501 /* GL_INVALID_VALUE */);
      return;
    }
    {{{ makeSetValue('data', '0', 'GLctx.getBufferParameter(target, value)', 'i32') }}};
  },

  glBufferData: function(target, size, data, usage) {
#if LEGACY_GL_EMULATION
    switch (usage) { // fix usages, WebGL 1 only has *_DRAW
      case 0x88E1: // GL_STREAM_READ
      case 0x88E2: // GL_STREAM_COPY
        usage = 0x88E0; // GL_STREAM_DRAW
        break;
      case 0x88E5: // GL_STATIC_READ
      case 0x88E6: // GL_STATIC_COPY
        usage = 0x88E4; // GL_STATIC_DRAW
        break;
      case 0x88E9: // GL_DYNAMIC_READ
      case 0x88EA: // GL_DYNAMIC_COPY
        usage = 0x88E8; // GL_DYNAMIC_DRAW
        break;
    }
#endif

#if MAX_WEBGL_VERSION >= 2
    if ({{{ isCurrentContextWebGL2() }}}) { // WebGL 2 provides new garbage-free entry points to call to WebGL. Use those always when possible.
      // If size is zero, WebGL would interpret uploading the whole input arraybuffer (starting from given offset), which would
      // not make sense in WebAssembly, so avoid uploading if size is zero. However we must still call bufferData to establish a
      // backing storage of zero bytes.
      if (data && size) {
        GLctx.bufferData(target, HEAPU8, usage, data, size);
      } else {
        GLctx.bufferData(target, size, usage);
      }
    } else {
#endif
      // N.b. here first form specifies a heap subarray, second form an integer size, so the ?: code here is polymorphic. It is advised to avoid
      // randomly mixing both uses in calling code, to avoid any potential JS engine JIT issues.
      GLctx.bufferData(target, data ? HEAPU8.subarray(data, data+size) : size, usage);
#if MAX_WEBGL_VERSION >= 2
    }
#endif
  },

  glBufferSubData: function(target, offset, size, data) {
#if MAX_WEBGL_VERSION >= 2
    if ({{{ isCurrentContextWebGL2() }}}) { // WebGL 2 provides new garbage-free entry points to call to WebGL. Use those always when possible.
      size && GLctx.bufferSubData(target, offset, HEAPU8, data, size);
      return;
    }
#endif
    GLctx.bufferSubData(target, offset, HEAPU8.subarray(data, data+size));
  },

  // Queries EXT
  glGenQueriesEXT__sig: 'vii',
  glGenQueriesEXT: function(n, ids) {
    for (var i = 0; i < n; i++) {
      var query = GLctx.disjointTimerQueryExt['createQueryEXT']();
      if (!query) {
        GL.recordError(0x502 /* GL_INVALID_OPERATION */);
#if GL_ASSERTIONS
        err('GL_INVALID_OPERATION in glGenQueriesEXT: GLctx.disjointTimerQueryExt.createQueryEXT returned null - most likely GL context is lost!');
#endif
        while (i < n) {{{ makeSetValue('ids', 'i++*4', 0, 'i32') }}};
        return;
      }
      var id = GL.getNewId(GL.queries);
      query.name = id;
      GL.queries[id] = query;
      {{{ makeSetValue('ids', 'i*4', 'id', 'i32') }}};
    }
  },

  glDeleteQueriesEXT__sig: 'vii',
  glDeleteQueriesEXT: function(n, ids) {
    for (var i = 0; i < n; i++) {
      var id = {{{ makeGetValue('ids', 'i*4', 'i32') }}};
      var query = GL.queries[id];
      if (!query) continue; // GL spec: "unused names in ids are ignored, as is the name zero."
      GLctx.disjointTimerQueryExt['deleteQueryEXT'](query);
      GL.queries[id] = null;
    }
  },

  glIsQueryEXT__sig: 'ii',
  glIsQueryEXT: function(id) {
    var query = GL.queries[id];
    if (!query) return 0;
    return GLctx.disjointTimerQueryExt['isQueryEXT'](query);
  },

  glBeginQueryEXT__sig: 'vii',
  glBeginQueryEXT: function(target, id) {
#if GL_ASSERTIONS
    GL.validateGLObjectID(GL.queries, id, 'glBeginQueryEXT', 'id');
#endif
    GLctx.disjointTimerQueryExt['beginQueryEXT'](target, GL.queries[id]);
  },

  glEndQueryEXT__sig: 'vi',
  glEndQueryEXT: function(target) {
    GLctx.disjointTimerQueryExt['endQueryEXT'](target);
  },

  // This one is either from EXT_disjoint_timer_query on WebGL 1 (taking a
  // WebGLTimerQueryEXT) or from EXT_disjoint_timer_query_webgl2 (taking a
  // WebGLQuery)
  glQueryCounterEXT__sig: 'vii',
  glQueryCounterEXT: function(id, target) {
#if GL_ASSERTIONS
    GL.validateGLObjectID(GL.queries, id, 'glQueryCounterEXT', 'id');
#endif
    GLctx.disjointTimerQueryExt['queryCounterEXT'](GL.queries[id], target);
  },

  glGetQueryivEXT__sig: 'viii',
  glGetQueryivEXT: function(target, pname, params) {
    if (!params) {
      // GLES2 specification does not specify how to behave if params is a null pointer. Since calling this function does not make sense
      // if p == null, issue a GL error to notify user about it.
#if GL_ASSERTIONS
      err('GL_INVALID_VALUE in glGetQueryivEXT(target=' + target +', pname=' + pname + ', params=0): Function called with null out pointer!');
#endif
      GL.recordError(0x501 /* GL_INVALID_VALUE */);
      return;
    }
    {{{ makeSetValue('params', '0', 'GLctx.disjointTimerQueryExt[\'getQueryEXT\'](target, pname)', 'i32') }}};
  },

  glGetQueryObjectivEXT__sig: 'viii',
  glGetQueryObjectivEXT: function(id, pname, params) {
    if (!params) {
      // GLES2 specification does not specify how to behave if params is a null pointer. Since calling this function does not make sense
      // if p == null, issue a GL error to notify user about it.
#if GL_ASSERTIONS
      err('GL_INVALID_VALUE in glGetQueryObject(u)ivEXT(id=' + id +', pname=' + pname + ', params=0): Function called with null out pointer!');
#endif
      GL.recordError(0x501 /* GL_INVALID_VALUE */);
      return;
    }
#if GL_ASSERTIONS
    GL.validateGLObjectID(GL.queries, id, 'glGetQueryObjectivEXT', 'id');
#endif
    var query = GL.queries[id];
    var param = GLctx.disjointTimerQueryExt['getQueryObjectEXT'](query, pname);
    var ret;
    if (typeof param == 'boolean') {
      ret = param ? 1 : 0;
    } else {
      ret = param;
    }
    {{{ makeSetValue('params', '0', 'ret', 'i32') }}};
  },
  glGetQueryObjectuivEXT: 'glGetQueryObjectivEXT',

  glGetQueryObjecti64vEXT__sig: 'viii',
  glGetQueryObjecti64vEXT__deps: ['$writeI53ToI64'],
  glGetQueryObjecti64vEXT: function(id, pname, params) {
    if (!params) {
      // GLES2 specification does not specify how to behave if params is a null pointer. Since calling this function does not make sense
      // if p == null, issue a GL error to notify user about it.
#if GL_ASSERTIONS
      err('GL_INVALID_VALUE in glGetQueryObject(u)i64vEXT(id=' + id +', pname=' + pname + ', params=0): Function called with null out pointer!');
#endif
      GL.recordError(0x501 /* GL_INVALID_VALUE */);
      return;
    }
#if GL_ASSERTIONS
    GL.validateGLObjectID(GL.queries, id, 'glGetQueryObjecti64vEXT', 'id');
#endif
    var query = GL.queries[id];
    var param;
#if MAX_WEBGL_VERSION >= 2
    if (GL.currentContext.version < 2)
#endif
    {
      param = GLctx.disjointTimerQueryExt['getQueryObjectEXT'](query, pname);
    }
#if MAX_WEBGL_VERSION >= 2
    else {
      param = GLctx.getQueryParameter(query, pname);
    }
#endif
    var ret;
    if (typeof param == 'boolean') {
      ret = param ? 1 : 0;
    } else {
      ret = param;
    }
    writeI53ToI64(params, ret);
  },
  glGetQueryObjectui64vEXT: 'glGetQueryObjecti64vEXT',

  glIsBuffer: function(buffer) {
    var b = GL.buffers[buffer];
    if (!b) return 0;
    return GLctx.isBuffer(b);
  },

  glGenRenderbuffers__deps: ['$__glGenObject'],
  glGenRenderbuffers: function(n, renderbuffers) {
    __glGenObject(n, renderbuffers, 'createRenderbuffer', GL.renderbuffers
#if GL_ASSERTIONS
    , 'glGenRenderbuffers'
#endif
      );
  },

  glDeleteRenderbuffers: function(n, renderbuffers) {
    for (var i = 0; i < n; i++) {
      var id = {{{ makeGetValue('renderbuffers', 'i*4', 'i32') }}};
      var renderbuffer = GL.renderbuffers[id];
      if (!renderbuffer) continue; // GL spec: "glDeleteRenderbuffers silently ignores 0s and names that do not correspond to existing renderbuffer objects".
      GLctx.deleteRenderbuffer(renderbuffer);
      renderbuffer.name = 0;
      GL.renderbuffers[id] = null;
    }
  },

  glBindRenderbuffer: function(target, renderbuffer) {
#if GL_ASSERTIONS
    GL.validateGLObjectID(GL.renderbuffers, renderbuffer, 'glBindRenderbuffer', 'renderbuffer');
#endif
    GLctx.bindRenderbuffer(target, GL.renderbuffers[renderbuffer]);
  },

  glGetRenderbufferParameteriv: function(target, pname, params) {
    if (!params) {
      // GLES2 specification does not specify how to behave if params is a null pointer. Since calling this function does not make sense
      // if params == null, issue a GL error to notify user about it.
#if GL_ASSERTIONS
      err('GL_INVALID_VALUE in glGetRenderbufferParameteriv(target=' + target + ', pname=' + pname + ', params=0): Function called with null out pointer!');
#endif
      GL.recordError(0x501 /* GL_INVALID_VALUE */);
      return;
    }
    {{{ makeSetValue('params', '0', 'GLctx.getRenderbufferParameter(target, pname)', 'i32') }}};
  },

  glIsRenderbuffer: function(renderbuffer) {
    var rb = GL.renderbuffers[renderbuffer];
    if (!rb) return 0;
    return GLctx.isRenderbuffer(rb);
  },

  $emscriptenWebGLGetUniform__docs: '/** @suppress{checkTypes} */', // This function intentionally assigns `HEAP32[x] = someBoolean;` Don't let Closure mind about that.
  $emscriptenWebGLGetUniform__deps: ['$webglGetUniformLocation', '$webglPrepareUniformLocationsBeforeFirstUse'],
  $emscriptenWebGLGetUniform: function(program, location, params, type) {
    if (!params) {
      // GLES2 specification does not specify how to behave if params is a null pointer. Since calling this function does not make sense
      // if params == null, issue a GL error to notify user about it.
#if GL_ASSERTIONS
      err('GL_INVALID_VALUE in glGetUniform*v(program=' + program + ', location=' + location + ', params=0): Function called with null out pointer!');
#endif
      GL.recordError(0x501 /* GL_INVALID_VALUE */);
      return;
    }
#if GL_ASSERTIONS
    GL.validateGLObjectID(GL.programs, program, 'glGetUniform*v', 'program');
    GL.validateGLObjectID(program.uniformLocsById, location, 'glGetUniform*v', 'location');
#endif
    program = GL.programs[program];
    webglPrepareUniformLocationsBeforeFirstUse(program);
    var data = GLctx.getUniform(program, webglGetUniformLocation(location));
    if (typeof data == 'number' || typeof data == 'boolean') {
      switch (type) {
        case {{{ cDefs.EM_FUNC_SIG_PARAM_I }}}: {{{ makeSetValue('params', '0', 'data', 'i32') }}}; break;
        case {{{ cDefs.EM_FUNC_SIG_PARAM_F }}}: {{{ makeSetValue('params', '0', 'data', 'float') }}}; break;
#if GL_ASSERTIONS
        default: throw 'internal emscriptenWebGLGetUniform() error, bad type: ' + type;
#endif
      }
    } else {
      for (var i = 0; i < data.length; i++) {
        switch (type) {
          case {{{ cDefs.EM_FUNC_SIG_PARAM_I }}}: {{{ makeSetValue('params', 'i*4', 'data[i]', 'i32') }}}; break;
          case {{{ cDefs.EM_FUNC_SIG_PARAM_F }}}: {{{ makeSetValue('params', 'i*4', 'data[i]', 'float') }}}; break;
#if GL_ASSERTIONS
          default: throw 'internal emscriptenWebGLGetUniform() error, bad type: ' + type;
#endif
        }
      }
    }
  },

  glGetUniformfv__deps: ['$emscriptenWebGLGetUniform'],
  glGetUniformfv: function(program, location, params) {
    emscriptenWebGLGetUniform(program, location, params, {{{ cDefs.EM_FUNC_SIG_PARAM_F }}});
  },

  glGetUniformiv__deps: ['$emscriptenWebGLGetUniform'],
  glGetUniformiv: function(program, location, params) {
    emscriptenWebGLGetUniform(program, location, params, {{{ cDefs.EM_FUNC_SIG_PARAM_I }}});
  },

  // Returns the WebGLUniformLocation object corresponding to the location index integer on
  // the currently active shader in this GL context.
  $webglGetUniformLocation: function(location) {
    var p = GLctx.currentProgram;

#if !GL_TRACK_ERRORS && ASSERTIONS
    // In -sGL_TRACK_ERRORS=0 build mode do not allow calling glUniform*() without an active GL program.
    assert(p, 'Attempted to call glUniform*() without an active GL program set! (build with -sGL_TRACK_ERRORS for standards-conformant behavior)');
#endif

#if GL_TRACK_ERRORS
    if (p) {
#endif
      var webglLoc = p.uniformLocsById[location];
      // p.uniformLocsById[location] stores either an integer, or a WebGLUniformLocation.

      // If an integer, we have not yet bound the location, so do it now. The integer value specifies the array index
      // we should bind to.
      if (typeof webglLoc == 'number') {
        p.uniformLocsById[location] = webglLoc = GLctx.getUniformLocation(p, p.uniformArrayNamesById[location] + (webglLoc > 0 ? '[' + webglLoc + ']' : ''));
      }
      // Else an already cached WebGLUniformLocation, return it.
      return webglLoc;
#if GL_TRACK_ERRORS
    } else {
      GL.recordError(0x502/*GL_INVALID_OPERATION*/);
    }
#endif
  },

  $webglPrepareUniformLocationsBeforeFirstUse__deps: ['$webglGetLeftBracePos'],
  $webglPrepareUniformLocationsBeforeFirstUse: function(program) {
    var uniformLocsById = program.uniformLocsById, // Maps GLuint -> WebGLUniformLocation
      uniformSizeAndIdsByName = program.uniformSizeAndIdsByName, // Maps name -> [uniform array length, GLuint]
      i, j;

    // On the first time invocation of glGetUniformLocation on this shader program:
    // initialize cache data structures and discover which uniforms are arrays.
    if (!uniformLocsById) {
      // maps GLint integer locations to WebGLUniformLocations
      program.uniformLocsById = uniformLocsById = {};
      // maps integer locations back to uniform name strings, so that we can lazily fetch uniform array locations
      program.uniformArrayNamesById = {};

      for (i = 0; i < GLctx.getProgramParameter(program, 0x8B86/*GL_ACTIVE_UNIFORMS*/); ++i) {
        var u = GLctx.getActiveUniform(program, i);
        var nm = u.name;
        var sz = u.size;
        var lb = webglGetLeftBracePos(nm);
        var arrayName = lb > 0 ? nm.slice(0, lb) : nm;

#if GL_EXPLICIT_UNIFORM_LOCATION
        // Acquire the preset location from the explicit uniform location if one was specified, or
        // programmatically assign a new one if not.
        var id = uniformSizeAndIdsByName[arrayName] ? uniformSizeAndIdsByName[arrayName][1] : program.uniformIdCounter;
        program.uniformIdCounter = Math.max(id + sz, program.uniformIdCounter);
#else
        // Assign a new location.
        var id = program.uniformIdCounter;
        program.uniformIdCounter += sz;
#endif
        // Eagerly get the location of the uniformArray[0] base element.
        // The remaining indices >0 will be left for lazy evaluation to
        // improve performance. Those may never be needed to fetch, if the
        // application fills arrays always in full starting from the first
        // element of the array.
        uniformSizeAndIdsByName[arrayName] = [sz, id];

        // Store placeholder integers in place that highlight that these
        // >0 index locations are array indices pending population.
        for(j = 0; j < sz; ++j) {
          uniformLocsById[id] = j;
          program.uniformArrayNamesById[id++] = arrayName;
        }
      }
    }
  },

  // Returns the index of '[' character in an uniform that represents an array of uniforms (e.g. colors[10])
  // Closure does counterproductive inlining: https://github.com/google/closure-compiler/issues/3203, so prevent
  // inlining manually.
  $webglGetLeftBracePos__docs: '/** @noinline */',
  $webglGetLeftBracePos: function(name) {
    return name.slice(-1) == ']' && name.lastIndexOf('[');
  },

  glGetUniformLocation__deps: ['$jstoi_q', '$webglPrepareUniformLocationsBeforeFirstUse', '$webglGetLeftBracePos'],
  glGetUniformLocation: function(program, name) {

#if GL_ASSERTIONS
    GL.validateGLObjectID(GL.programs, program, 'glGetUniformLocation', 'program');
#endif
    name = UTF8ToString(name);

#if GL_ASSERTIONS
    assert(!name.includes(' '), 'Uniform names passed to glGetUniformLocation() should not contain spaces! (received "' + name + '")');
#endif

    if (program = GL.programs[program]) {
      webglPrepareUniformLocationsBeforeFirstUse(program);
      var uniformLocsById = program.uniformLocsById; // Maps GLuint -> WebGLUniformLocation
      var arrayIndex = 0;
      var uniformBaseName = name;

      // Invariant: when populating integer IDs for uniform locations, we must maintain the precondition that
      // arrays reside in contiguous addresses, i.e. for a 'vec4 colors[10];', colors[4] must be at location colors[0]+4.
      // However, user might call glGetUniformLocation(program, "colors") for an array, so we cannot discover based on the user
      // input arguments whether the uniform we are dealing with is an array. The only way to discover which uniforms are arrays
      // is to enumerate over all the active uniforms in the program.
      var leftBrace = webglGetLeftBracePos(name);

      // If user passed an array accessor "[index]", parse the array index off the accessor.
      if (leftBrace > 0) {
  #if GL_ASSERTIONS
        assert(name.slice(leftBrace + 1).length == 1 || !isNaN(jstoi_q(name.slice(leftBrace + 1))), 'Malformed input parameter name "' + name + '" passed to glGetUniformLocation!');
  #endif
        arrayIndex = jstoi_q(name.slice(leftBrace + 1)) >>> 0; // "index]", coerce parseInt(']') with >>>0 to treat "foo[]" as "foo[0]" and foo[-1] as unsigned out-of-bounds.
        uniformBaseName = name.slice(0, leftBrace);
      }

      // Have we cached the location of this uniform before?
      var sizeAndId = program.uniformSizeAndIdsByName[uniformBaseName]; // A pair [array length, GLint of the uniform location]

      // If an uniform with this name exists, and if its index is within the array limits (if it's even an array),
      // query the WebGLlocation, or return an existing cached location.
      if (sizeAndId && arrayIndex < sizeAndId[0]) {
        arrayIndex += sizeAndId[1]; // Add the base location of the uniform to the array index offset.
        if ((uniformLocsById[arrayIndex] = uniformLocsById[arrayIndex] || GLctx.getUniformLocation(program, name))) {
          return arrayIndex;
        }
      }
    }
#if GL_TRACK_ERRORS
    else {
      // N.b. we are currently unable to distinguish between GL program IDs that never existed vs GL program IDs that have been deleted,
      // so report GL_INVALID_VALUE in both cases.
      GL.recordError(0x501 /* GL_INVALID_VALUE */);
    }
#endif
    return -1;
  },

  $emscriptenWebGLGetVertexAttrib__docs: '/** @suppress{checkTypes} */', // This function intentionally assigns `HEAP32[x] = someBoolean;` Don't let Closure mind about that.
  $emscriptenWebGLGetVertexAttrib: function(index, pname, params, type) {
    if (!params) {
      // GLES2 specification does not specify how to behave if params is a null pointer. Since calling this function does not make sense
      // if params == null, issue a GL error to notify user about it.
#if GL_ASSERTIONS
      err('GL_INVALID_VALUE in glGetVertexAttrib*v(index=' + index + ', pname=' + pname + ', params=0): Function called with null out pointer!');
#endif
      GL.recordError(0x501 /* GL_INVALID_VALUE */);
      return;
    }
#if FULL_ES2
    if (GL.currentContext.clientBuffers[index].enabled) {
      err("glGetVertexAttrib*v on client-side array: not supported, bad data returned");
    }
#endif
    var data = GLctx.getVertexAttrib(index, pname);
    if (pname == 0x889F/*VERTEX_ATTRIB_ARRAY_BUFFER_BINDING*/) {
      {{{ makeSetValue('params', '0', 'data && data["name"]', 'i32') }}};
    } else if (typeof data == 'number' || typeof data == 'boolean') {
      switch (type) {
        case {{{ cDefs.EM_FUNC_SIG_PARAM_I }}}: {{{ makeSetValue('params', '0', 'data', 'i32') }}}; break;
        case {{{ cDefs.EM_FUNC_SIG_PARAM_F }}}: {{{ makeSetValue('params', '0', 'data', 'float') }}}; break;
        case {{{ cDefs.EM_FUNC_SIG_PARAM_F2I }}}: {{{ makeSetValue('params', '0', 'Math.fround(data)', 'i32') }}}; break;
#if GL_ASSERTIONS
        default: throw 'internal emscriptenWebGLGetVertexAttrib() error, bad type: ' + type;
#endif
      }
    } else {
      for (var i = 0; i < data.length; i++) {
        switch (type) {
          case {{{ cDefs.EM_FUNC_SIG_PARAM_I }}}: {{{ makeSetValue('params', 'i*4', 'data[i]', 'i32') }}}; break;
          case {{{ cDefs.EM_FUNC_SIG_PARAM_F }}}: {{{ makeSetValue('params', 'i*4', 'data[i]', 'float') }}}; break;
          case {{{ cDefs.EM_FUNC_SIG_PARAM_F2I }}}: {{{ makeSetValue('params', 'i*4', 'Math.fround(data[i])', 'i32') }}}; break;
#if GL_ASSERTIONS
          default: throw 'internal emscriptenWebGLGetVertexAttrib() error, bad type: ' + type;
#endif
        }
      }
    }
  },

  glGetVertexAttribfv__deps: ['$emscriptenWebGLGetVertexAttrib'],
  glGetVertexAttribfv: function(index, pname, params) {
    // N.B. This function may only be called if the vertex attribute was specified using the function glVertexAttrib*f(),
    // otherwise the results are undefined. (GLES3 spec 6.1.12)
    emscriptenWebGLGetVertexAttrib(index, pname, params, {{{ cDefs.EM_FUNC_SIG_PARAM_F }}});
  },

  glGetVertexAttribiv__deps: ['$emscriptenWebGLGetVertexAttrib'],
  glGetVertexAttribiv: function(index, pname, params) {
    // N.B. This function may only be called if the vertex attribute was specified using the function glVertexAttrib*f(),
    // otherwise the results are undefined. (GLES3 spec 6.1.12)
    emscriptenWebGLGetVertexAttrib(index, pname, params, {{{ cDefs.EM_FUNC_SIG_PARAM_F2I }}});
  },

  glGetVertexAttribPointerv: function(index, pname, pointer) {
    if (!pointer) {
      // GLES2 specification does not specify how to behave if pointer is a null pointer. Since calling this function does not make sense
      // if pointer == null, issue a GL error to notify user about it.
#if GL_ASSERTIONS
      err('GL_INVALID_VALUE in glGetVertexAttribPointerv(index=' + index + ', pname=' + pname + ', pointer=0): Function called with null out pointer!');
#endif
      GL.recordError(0x501 /* GL_INVALID_VALUE */);
      return;
    }
#if FULL_ES2
    if (GL.currentContext.clientBuffers[index].enabled) {
      err("glGetVertexAttribPointer on client-side array: not supported, bad data returned");
    }
#endif
    {{{ makeSetValue('pointer', '0', 'GLctx.getVertexAttribOffset(index, pname)', 'i32') }}};
  },

  glUniform1f__deps: ['$webglGetUniformLocation'],
  glUniform1f: function(location, v0) {
#if GL_ASSERTIONS
    GL.validateGLObjectID(GLctx.currentProgram.uniformLocsById, location, 'glUniform1f', 'location');
#endif
    GLctx.uniform1f(webglGetUniformLocation(location), v0);
  },

  glUniform2f__deps: ['$webglGetUniformLocation'],
  glUniform2f: function(location, v0, v1) {
#if GL_ASSERTIONS
    GL.validateGLObjectID(GLctx.currentProgram.uniformLocsById, location, 'glUniform2f', 'location');
#endif
    GLctx.uniform2f(webglGetUniformLocation(location), v0, v1);
  },

  glUniform3f__deps: ['$webglGetUniformLocation'],
  glUniform3f: function(location, v0, v1, v2) {
#if GL_ASSERTIONS
    GL.validateGLObjectID(GLctx.currentProgram.uniformLocsById, location, 'glUniform3f', 'location');
#endif
    GLctx.uniform3f(webglGetUniformLocation(location), v0, v1, v2);
  },

  glUniform4f__deps: ['$webglGetUniformLocation'],
  glUniform4f: function(location, v0, v1, v2, v3) {
#if GL_ASSERTIONS
    GL.validateGLObjectID(GLctx.currentProgram.uniformLocsById, location, 'glUniform4f', 'location');
#endif
    GLctx.uniform4f(webglGetUniformLocation(location), v0, v1, v2, v3);
  },

  glUniform1i__deps: ['$webglGetUniformLocation'],
  glUniform1i: function(location, v0) {
#if GL_ASSERTIONS
    GL.validateGLObjectID(GLctx.currentProgram.uniformLocsById, location, 'glUniform1i', 'location');
#endif
    GLctx.uniform1i(webglGetUniformLocation(location), v0);
  },

  glUniform2i__deps: ['$webglGetUniformLocation'],
  glUniform2i: function(location, v0, v1) {
#if GL_ASSERTIONS
    GL.validateGLObjectID(GLctx.currentProgram.uniformLocsById, location, 'glUniform2i', 'location');
#endif
    GLctx.uniform2i(webglGetUniformLocation(location), v0, v1);
  },

  glUniform3i__deps: ['$webglGetUniformLocation'],
  glUniform3i: function(location, v0, v1, v2) {
#if GL_ASSERTIONS
    GL.validateGLObjectID(GLctx.currentProgram.uniformLocsById, location, 'glUniform3i', 'location');
#endif
    GLctx.uniform3i(webglGetUniformLocation(location), v0, v1, v2);
  },

  glUniform4i__deps: ['$webglGetUniformLocation'],
  glUniform4i: function(location, v0, v1, v2, v3) {
#if GL_ASSERTIONS
    GL.validateGLObjectID(GLctx.currentProgram.uniformLocsById, location, 'glUniform4i', 'location');
#endif
    GLctx.uniform4i(webglGetUniformLocation(location), v0, v1, v2, v3);
  },

  glUniform1iv__deps: ['$webglGetUniformLocation'
#if GL_POOL_TEMP_BUFFERS && MIN_WEBGL_VERSION == 1
    , '$miniTempWebGLIntBuffers'
#endif
  ],
  glUniform1iv: function(location, count, value) {
#if GL_ASSERTIONS
    GL.validateGLObjectID(GLctx.currentProgram.uniformLocsById, location, 'glUniform1iv', 'location');
    assert({{{ isPtrAligned('value', 4) }}}, 'Pointer to integer data passed to glUniform1iv must be aligned to four bytes!');
#endif

#if MIN_WEBGL_VERSION >= 2
#if GL_ASSERTIONS
    assert(GL.currentContext.version >= 2);
#endif
    count && GLctx.uniform1iv(webglGetUniformLocation(location), HEAP32, {{{ idxToMemory53(ptrToIdx('value', 2)) }}}, count);
#else

#if MAX_WEBGL_VERSION >= 2
    if ({{{ isCurrentContextWebGL2() }}}) { // WebGL 2 provides new garbage-free entry points to call to WebGL. Use those always when possible.
      count && GLctx.uniform1iv(webglGetUniformLocation(location), HEAP32, {{{ idxToMemory53(ptrToIdx('value', 2)) }}}, count);
      return;
    }
#endif

#if GL_POOL_TEMP_BUFFERS
    if (count <= {{{ GL_POOL_TEMP_BUFFERS_SIZE }}}) {
      // avoid allocation when uploading few enough uniforms
      var view = miniTempWebGLIntBuffers[count-1];
      for (var i = 0; i < count; ++i) {
        view[i] = {{{ makeGetValue('value', '4*i', 'i32') }}};
      }
    } else
#endif
    {
      var view = {{{ makeHEAPView('32', 'value', 'value+count*4') }}};
#if WORKAROUND_OLD_WEBGL_UNIFORM_UPLOAD_IGNORED_OFFSET_BUG
      if (GL.currentContext.cannotHandleOffsetsInUniformArrayViews) view = new Int32Array(view);
#endif
    }
    GLctx.uniform1iv(webglGetUniformLocation(location), view);
#endif // MIN_WEBGL_VERSION >= 2
  },

  glUniform2iv__deps: ['$webglGetUniformLocation'
#if GL_POOL_TEMP_BUFFERS && MIN_WEBGL_VERSION == 1
    , '$miniTempWebGLIntBuffers'
#endif
  ],
  glUniform2iv: function(location, count, value) {
#if GL_ASSERTIONS
    GL.validateGLObjectID(GLctx.currentProgram.uniformLocsById, location, 'glUniform2iv', 'location');
    assert({{{ isPtrAligned('value', 4) }}}, 'Pointer to integer data passed to glUniform2iv must be aligned to four bytes!');
#endif

#if MIN_WEBGL_VERSION >= 2
#if GL_ASSERTIONS
    assert(GL.currentContext.version >= 2);
#endif
    count && GLctx.uniform2iv(webglGetUniformLocation(location), HEAP32, {{{ idxToMemory53(ptrToIdx('value', 2)) }}}, count*2);
#else

#if MAX_WEBGL_VERSION >= 2
    if ({{{ isCurrentContextWebGL2() }}}) { // WebGL 2 provides new garbage-free entry points to call to WebGL. Use those always when possible.
      count && GLctx.uniform2iv(webglGetUniformLocation(location), HEAP32, {{{ idxToMemory53(ptrToIdx('value', 2)) }}}, count*2);
      return;
    }
#endif

#if GL_POOL_TEMP_BUFFERS
    if (count <= {{{ GL_POOL_TEMP_BUFFERS_SIZE / 2 }}}) {
      // avoid allocation when uploading few enough uniforms
      var view = miniTempWebGLIntBuffers[2*count-1];
      for (var i = 0; i < 2*count; i += 2) {
        view[i] = {{{ makeGetValue('value', '4*i', 'i32') }}};
        view[i+1] = {{{ makeGetValue('value', '4*i+4', 'i32') }}};
      }
    } else
#endif
    {
      var view = {{{ makeHEAPView('32', 'value', 'value+count*8') }}};
#if WORKAROUND_OLD_WEBGL_UNIFORM_UPLOAD_IGNORED_OFFSET_BUG
      if (GL.currentContext.cannotHandleOffsetsInUniformArrayViews) view = new Int32Array(view);
#endif
    }
    GLctx.uniform2iv(webglGetUniformLocation(location), view);
#endif // MIN_WEBGL_VERSION >= 2
  },

  glUniform3iv__deps: ['$webglGetUniformLocation'
#if GL_POOL_TEMP_BUFFERS && MIN_WEBGL_VERSION == 1
    , '$miniTempWebGLIntBuffers'
#endif
  ],
  glUniform3iv: function(location, count, value) {
#if GL_ASSERTIONS
    GL.validateGLObjectID(GLctx.currentProgram.uniformLocsById, location, 'glUniform3iv', 'location');
    assert({{{ isPtrAligned('value', 4) }}}, 'Pointer to integer data passed to glUniform3iv must be aligned to four bytes!');
#endif

#if MIN_WEBGL_VERSION >= 2
#if GL_ASSERTIONS
    assert(GL.currentContext.version >= 2);
#endif
    count && GLctx.uniform3iv(webglGetUniformLocation(location), HEAP32, {{{ idxToMemory53(ptrToIdx('value', 2)) }}}, count*3);
#else

#if MAX_WEBGL_VERSION >= 2
    if ({{{ isCurrentContextWebGL2() }}}) { // WebGL 2 provides new garbage-free entry points to call to WebGL. Use those always when possible.
      count && GLctx.uniform3iv(webglGetUniformLocation(location), HEAP32, {{{ idxToMemory53(ptrToIdx('value', 2)) }}}, count*3);
      return;
    }
#endif

#if GL_POOL_TEMP_BUFFERS
    if (count <= {{{ GL_POOL_TEMP_BUFFERS_SIZE / 3 }}}) {
      // avoid allocation when uploading few enough uniforms
      var view = miniTempWebGLIntBuffers[3*count-1];
      for (var i = 0; i < 3*count; i += 3) {
        view[i] = {{{ makeGetValue('value', '4*i', 'i32') }}};
        view[i+1] = {{{ makeGetValue('value', '4*i+4', 'i32') }}};
        view[i+2] = {{{ makeGetValue('value', '4*i+8', 'i32') }}};
      }
    } else
#endif
    {
      var view = {{{ makeHEAPView('32', 'value', 'value+count*12') }}};
#if WORKAROUND_OLD_WEBGL_UNIFORM_UPLOAD_IGNORED_OFFSET_BUG
      if (GL.currentContext.cannotHandleOffsetsInUniformArrayViews) view = new Int32Array(view);
#endif
    }
    GLctx.uniform3iv(webglGetUniformLocation(location), view);
#endif // MIN_WEBGL_VERSION >= 2
  },

  glUniform4iv__deps: ['$webglGetUniformLocation'
#if GL_POOL_TEMP_BUFFERS && MIN_WEBGL_VERSION == 1
    , '$miniTempWebGLIntBuffers'
#endif
  ],
  glUniform4iv: function(location, count, value) {
#if GL_ASSERTIONS
    GL.validateGLObjectID(GLctx.currentProgram.uniformLocsById, location, 'glUniform4iv', 'location');
    assert({{{ isPtrAligned('value', 4) }}}, 'Pointer to integer data passed to glUniform4iv must be aligned to four bytes!');
#endif

#if MIN_WEBGL_VERSION >= 2
#if GL_ASSERTIONS
    assert(GL.currentContext.version >= 2);
#endif
    count && GLctx.uniform4iv(webglGetUniformLocation(location), HEAP32, {{{ idxToMemory53(ptrToIdx('value', 2)) }}}, count*4);
#else

#if MAX_WEBGL_VERSION >= 2
    if ({{{ isCurrentContextWebGL2() }}}) { // WebGL 2 provides new garbage-free entry points to call to WebGL. Use those always when possible.
      count && GLctx.uniform4iv(webglGetUniformLocation(location), HEAP32, {{{ idxToMemory53(ptrToIdx('value', 2)) }}}, count*4);
      return;
    }
#endif

#if GL_POOL_TEMP_BUFFERS
    if (count <= {{{ GL_POOL_TEMP_BUFFERS_SIZE / 4 }}}) {
      // avoid allocation when uploading few enough uniforms
      var view = miniTempWebGLIntBuffers[4*count-1];
      for (var i = 0; i < 4*count; i += 4) {
        view[i] = {{{ makeGetValue('value', '4*i', 'i32') }}};
        view[i+1] = {{{ makeGetValue('value', '4*i+4', 'i32') }}};
        view[i+2] = {{{ makeGetValue('value', '4*i+8', 'i32') }}};
        view[i+3] = {{{ makeGetValue('value', '4*i+12', 'i32') }}};
      }
    } else
#endif
    {
      var view = {{{ makeHEAPView('32', 'value', 'value+count*16') }}};
#if WORKAROUND_OLD_WEBGL_UNIFORM_UPLOAD_IGNORED_OFFSET_BUG
      if (GL.currentContext.cannotHandleOffsetsInUniformArrayViews) view = new Int32Array(view);
#endif
    }
    GLctx.uniform4iv(webglGetUniformLocation(location), view);
#endif // MIN_WEBGL_VERSION >= 2
  },

  glUniform1fv__deps: ['$webglGetUniformLocation'
#if GL_POOL_TEMP_BUFFERS && MIN_WEBGL_VERSION == 1
    , '$miniTempWebGLFloatBuffers'
#endif
  ],
  glUniform1fv: function(location, count, value) {
#if GL_ASSERTIONS
    GL.validateGLObjectID(GLctx.currentProgram.uniformLocsById, location, 'glUniform1fv', 'location');
    assert({{{ isPtrAligned('value', 4) }}}, 'Pointer to float data passed to glUniform1fv must be aligned to four bytes!');
#endif

#if MIN_WEBGL_VERSION >= 2
#if GL_ASSERTIONS
    assert(GL.currentContext.version >= 2);
#endif
    count && GLctx.uniform1fv(webglGetUniformLocation(location), HEAPF32, {{{ idxToMemory53(ptrToIdx('value', 2)) }}}, count);
#else

#if MAX_WEBGL_VERSION >= 2
    if ({{{ isCurrentContextWebGL2() }}}) { // WebGL 2 provides new garbage-free entry points to call to WebGL. Use those always when possible.
      count && GLctx.uniform1fv(webglGetUniformLocation(location), HEAPF32, {{{ idxToMemory53(ptrToIdx('value', 2)) }}}, count);
      return;
    }
#endif

#if GL_POOL_TEMP_BUFFERS
    if (count <= {{{ GL_POOL_TEMP_BUFFERS_SIZE }}}) {
      // avoid allocation when uploading few enough uniforms
      var view = miniTempWebGLFloatBuffers[count-1];
      for (var i = 0; i < count; ++i) {
        view[i] = {{{ makeGetValue('value', '4*i', 'float') }}};
      }
    } else
#endif
    {
      var view = {{{ makeHEAPView('F32', 'value', 'value+count*4') }}};
#if WORKAROUND_OLD_WEBGL_UNIFORM_UPLOAD_IGNORED_OFFSET_BUG
      if (GL.currentContext.cannotHandleOffsetsInUniformArrayViews) view = new Float32Array(view);
#endif
    }
    GLctx.uniform1fv(webglGetUniformLocation(location), view);
#endif // MIN_WEBGL_VERSION >= 2
  },

  glUniform2fv__deps: ['$webglGetUniformLocation'
#if GL_POOL_TEMP_BUFFERS && MIN_WEBGL_VERSION == 1
    , '$miniTempWebGLFloatBuffers'
#endif
  ],
  glUniform2fv: function(location, count, value) {
#if GL_ASSERTIONS
    GL.validateGLObjectID(GLctx.currentProgram.uniformLocsById, location, 'glUniform2fv', 'location');
    assert({{{ isPtrAligned('value', 4) }}}, 'Pointer to float data passed to glUniform2fv must be aligned to four bytes!');
#endif

#if MIN_WEBGL_VERSION >= 2
#if GL_ASSERTIONS
    assert(GL.currentContext.version >= 2);
#endif
    count && GLctx.uniform2fv(webglGetUniformLocation(location), HEAPF32, {{{ idxToMemory53(ptrToIdx('value', 2)) }}}, count*2);
#else

#if MAX_WEBGL_VERSION >= 2
    if ({{{ isCurrentContextWebGL2() }}}) { // WebGL 2 provides new garbage-free entry points to call to WebGL. Use those always when possible.
      count && GLctx.uniform2fv(webglGetUniformLocation(location), HEAPF32, {{{ idxToMemory53(ptrToIdx('value', 2)) }}}, count*2);
      return;
    }
#endif

#if GL_POOL_TEMP_BUFFERS
    if (count <= {{{ GL_POOL_TEMP_BUFFERS_SIZE / 2 }}}) {
      // avoid allocation when uploading few enough uniforms
      var view = miniTempWebGLFloatBuffers[2*count-1];
      for (var i = 0; i < 2*count; i += 2) {
        view[i] = {{{ makeGetValue('value', '4*i', 'float') }}};
        view[i+1] = {{{ makeGetValue('value', '4*i+4', 'float') }}};
      }
    } else
#endif
    {
      var view = {{{ makeHEAPView('F32', 'value', 'value+count*8') }}};
#if WORKAROUND_OLD_WEBGL_UNIFORM_UPLOAD_IGNORED_OFFSET_BUG
      if (GL.currentContext.cannotHandleOffsetsInUniformArrayViews) view = new Float32Array(view);
#endif
    }
    GLctx.uniform2fv(webglGetUniformLocation(location), view);
#endif // MIN_WEBGL_VERSION >= 2
  },

  glUniform3fv__deps: ['$webglGetUniformLocation'
#if GL_POOL_TEMP_BUFFERS && MIN_WEBGL_VERSION == 1
    , '$miniTempWebGLFloatBuffers'
#endif
  ],
  glUniform3fv: function(location, count, value) {
#if GL_ASSERTIONS
    GL.validateGLObjectID(GLctx.currentProgram.uniformLocsById, location, 'glUniform3fv', 'location');
    assert({{{ isPtrAligned('value', 4) }}}, 'Pointer to float data passed to glUniform3fv must be aligned to four bytes!');
#endif

#if MIN_WEBGL_VERSION >= 2
#if GL_ASSERTIONS
    assert(GL.currentContext.version >= 2);
#endif
    count && GLctx.uniform3fv(webglGetUniformLocation(location), HEAPF32, {{{ idxToMemory53(ptrToIdx('value', 2)) }}}, count*3);
#else

#if MAX_WEBGL_VERSION >= 2
    if ({{{ isCurrentContextWebGL2() }}}) { // WebGL 2 provides new garbage-free entry points to call to WebGL. Use those always when possible.
      count && GLctx.uniform3fv(webglGetUniformLocation(location), HEAPF32, {{{ idxToMemory53(ptrToIdx('value', 2)) }}}, count*3);
      return;
    }
#endif

#if GL_POOL_TEMP_BUFFERS
    if (count <= {{{ GL_POOL_TEMP_BUFFERS_SIZE / 3 }}}) {
      // avoid allocation when uploading few enough uniforms
      var view = miniTempWebGLFloatBuffers[3*count-1];
      for (var i = 0; i < 3*count; i += 3) {
        view[i] = {{{ makeGetValue('value', '4*i', 'float') }}};
        view[i+1] = {{{ makeGetValue('value', '4*i+4', 'float') }}};
        view[i+2] = {{{ makeGetValue('value', '4*i+8', 'float') }}};
      }
    } else
#endif
    {
      var view = {{{ makeHEAPView('F32', 'value', 'value+count*12') }}};
#if WORKAROUND_OLD_WEBGL_UNIFORM_UPLOAD_IGNORED_OFFSET_BUG
      if (GL.currentContext.cannotHandleOffsetsInUniformArrayViews) view = new Float32Array(view);
#endif
    }
    GLctx.uniform3fv(webglGetUniformLocation(location), view);
#endif // MIN_WEBGL_VERSION >= 2
  },

  glUniform4fv__deps: ['$webglGetUniformLocation'
#if GL_POOL_TEMP_BUFFERS && MIN_WEBGL_VERSION == 1
    , '$miniTempWebGLFloatBuffers'
#endif
  ],
  glUniform4fv: function(location, count, value) {
#if GL_ASSERTIONS
    GL.validateGLObjectID(GLctx.currentProgram.uniformLocsById, location, 'glUniform4fv', 'location');
    assert({{{ isPtrAligned('value', 4) }}}, 'Pointer to float data passed to glUniform4fv must be aligned to four bytes!');
#endif

#if MIN_WEBGL_VERSION >= 2
#if GL_ASSERTIONS
    assert(GL.currentContext.version >= 2);
#endif
    count && GLctx.uniform4fv(webglGetUniformLocation(location), HEAPF32, {{{ idxToMemory53(ptrToIdx('value', 2)) }}}, count*4);
#else

#if MAX_WEBGL_VERSION >= 2
    if ({{{ isCurrentContextWebGL2() }}}) { // WebGL 2 provides new garbage-free entry points to call to WebGL. Use those always when possible.
      count && GLctx.uniform4fv(webglGetUniformLocation(location), HEAPF32, {{{ idxToMemory53(ptrToIdx('value', 2)) }}}, count*4);
      return;
    }
#endif

#if GL_POOL_TEMP_BUFFERS
    if (count <= {{{ GL_POOL_TEMP_BUFFERS_SIZE / 4 }}}) {
      // avoid allocation when uploading few enough uniforms
      var view = miniTempWebGLFloatBuffers[4*count-1];
      // hoist the heap out of the loop for pthreads+growth.
      var heap = HEAPF32;
      {{{ convertPtrToIdx('value', 2) }}};
      for (var i = 0; i < 4 * count; i += 4) {
        view[i] = heap[value++];
        view[i + 1] = heap[value++];
        view[i + 2] = heap[value++];
        view[i + 3] = heap[value++];
      }
    } else
#endif
    {
      var view = {{{ makeHEAPView('F32', 'value', 'value+count*16') }}};
#if WORKAROUND_OLD_WEBGL_UNIFORM_UPLOAD_IGNORED_OFFSET_BUG
      if (GL.currentContext.cannotHandleOffsetsInUniformArrayViews) view = new Float32Array(view);
#endif
    }
    GLctx.uniform4fv(webglGetUniformLocation(location), view);
#endif // MIN_WEBGL_VERSION >= 2
  },

  glUniformMatrix2fv__deps: ['$webglGetUniformLocation'
#if GL_POOL_TEMP_BUFFERS && MIN_WEBGL_VERSION == 1
    , '$miniTempWebGLFloatBuffers'
#endif
  ],
  glUniformMatrix2fv: function(location, count, transpose, value) {
#if GL_ASSERTIONS
    GL.validateGLObjectID(GLctx.currentProgram.uniformLocsById, location, 'glUniformMatrix2fv', 'location');
    assert({{{ isPtrAligned('value', 4) }}}, 'Pointer to float data passed to glUniformMatrix2fv must be aligned to four bytes!');
#endif

#if MIN_WEBGL_VERSION >= 2
#if GL_ASSERTIONS
    assert(GL.currentContext.version >= 2);
#endif
    count && GLctx.uniformMatrix2fv(webglGetUniformLocation(location), !!transpose, HEAPF32, {{{ idxToMemory53(ptrToIdx('value', 2)) }}}, count*4);
#else

#if MAX_WEBGL_VERSION >= 2
    if ({{{ isCurrentContextWebGL2() }}}) { // WebGL 2 provides new garbage-free entry points to call to WebGL. Use those always when possible.
      count && GLctx.uniformMatrix2fv(webglGetUniformLocation(location), !!transpose, HEAPF32, {{{ idxToMemory53(ptrToIdx('value', 2)) }}}, count*4);
      return;
    }
#endif

#if GL_POOL_TEMP_BUFFERS
    if (count <= {{{ GL_POOL_TEMP_BUFFERS_SIZE / 4 }}}) {
      // avoid allocation when uploading few enough uniforms
      var view = miniTempWebGLFloatBuffers[4*count-1];
      for (var i = 0; i < 4*count; i += 4) {
        view[i] = {{{ makeGetValue('value', '4*i', 'float') }}};
        view[i+1] = {{{ makeGetValue('value', '4*i+4', 'float') }}};
        view[i+2] = {{{ makeGetValue('value', '4*i+8', 'float') }}};
        view[i+3] = {{{ makeGetValue('value', '4*i+12', 'float') }}};
      }
    } else
#endif
    {
      var view = {{{ makeHEAPView('F32', 'value', 'value+count*16') }}};
#if WORKAROUND_OLD_WEBGL_UNIFORM_UPLOAD_IGNORED_OFFSET_BUG
      if (GL.currentContext.cannotHandleOffsetsInUniformArrayViews) view = new Float32Array(view);
#endif
    }
    GLctx.uniformMatrix2fv(webglGetUniformLocation(location), !!transpose, view);
#endif // MIN_WEBGL_VERSION >= 2
  },

  glUniformMatrix3fv__deps: ['$webglGetUniformLocation'
#if GL_POOL_TEMP_BUFFERS && MIN_WEBGL_VERSION == 1
    , '$miniTempWebGLFloatBuffers'
#endif
  ],
  glUniformMatrix3fv: function(location, count, transpose, value) {
#if GL_ASSERTIONS
    GL.validateGLObjectID(GLctx.currentProgram.uniformLocsById, location, 'glUniformMatrix3fv', 'location');
    assert({{{ isPtrAligned('value', 4) }}}, 'Pointer to float data passed to glUniformMatrix3fv must be aligned to four bytes!');
#endif

#if MIN_WEBGL_VERSION >= 2
#if GL_ASSERTIONS
    assert(GL.currentContext.version >= 2);
#endif
    count && GLctx.uniformMatrix3fv(webglGetUniformLocation(location), !!transpose, HEAPF32, {{{ idxToMemory53(ptrToIdx('value', 2)) }}}, count*9);
#else

#if MAX_WEBGL_VERSION >= 2
    if ({{{ isCurrentContextWebGL2() }}}) { // WebGL 2 provides new garbage-free entry points to call to WebGL. Use those always when possible.
      count && GLctx.uniformMatrix3fv(webglGetUniformLocation(location), !!transpose, HEAPF32, {{{ idxToMemory53(ptrToIdx('value', 2)) }}}, count*9);
      return;
    }
#endif

#if GL_POOL_TEMP_BUFFERS
    if (count <= {{{ GL_POOL_TEMP_BUFFERS_SIZE / 9 }}}) {
      // avoid allocation when uploading few enough uniforms
      var view = miniTempWebGLFloatBuffers[9*count-1];
      for (var i = 0; i < 9*count; i += 9) {
        view[i] = {{{ makeGetValue('value', '4*i', 'float') }}};
        view[i+1] = {{{ makeGetValue('value', '4*i+4', 'float') }}};
        view[i+2] = {{{ makeGetValue('value', '4*i+8', 'float') }}};
        view[i+3] = {{{ makeGetValue('value', '4*i+12', 'float') }}};
        view[i+4] = {{{ makeGetValue('value', '4*i+16', 'float') }}};
        view[i+5] = {{{ makeGetValue('value', '4*i+20', 'float') }}};
        view[i+6] = {{{ makeGetValue('value', '4*i+24', 'float') }}};
        view[i+7] = {{{ makeGetValue('value', '4*i+28', 'float') }}};
        view[i+8] = {{{ makeGetValue('value', '4*i+32', 'float') }}};
      }
    } else
#endif
    {
      var view = {{{ makeHEAPView('F32', 'value', 'value+count*36') }}};
#if WORKAROUND_OLD_WEBGL_UNIFORM_UPLOAD_IGNORED_OFFSET_BUG
      if (GL.currentContext.cannotHandleOffsetsInUniformArrayViews) view = new Float32Array(view);
#endif
    }
    GLctx.uniformMatrix3fv(webglGetUniformLocation(location), !!transpose, view);
#endif // MIN_WEBGL_VERSION >= 2
  },

  glUniformMatrix4fv__deps: ['$webglGetUniformLocation'
#if GL_POOL_TEMP_BUFFERS && MIN_WEBGL_VERSION == 1
    , '$miniTempWebGLFloatBuffers'
#endif
  ],
  glUniformMatrix4fv: function(location, count, transpose, value) {
#if GL_ASSERTIONS
    GL.validateGLObjectID(GLctx.currentProgram.uniformLocsById, location, 'glUniformMatrix4fv', 'location');
    assert({{{ isPtrAligned('value', 4) }}}, 'Pointer to float data passed to glUniformMatrix4fv must be aligned to four bytes!');
#endif

#if MIN_WEBGL_VERSION >= 2
#if GL_ASSERTIONS
    assert(GL.currentContext.version >= 2);
#endif
    count && GLctx.uniformMatrix4fv(webglGetUniformLocation(location), !!transpose, HEAPF32, {{{ idxToMemory53(ptrToIdx('value', 2)) }}}, count*16);
#else

#if MAX_WEBGL_VERSION >= 2
    if ({{{ isCurrentContextWebGL2() }}}) { // WebGL 2 provides new garbage-free entry points to call to WebGL. Use those always when possible.
      count && GLctx.uniformMatrix4fv(webglGetUniformLocation(location), !!transpose, HEAPF32, {{{ idxToMemory53(ptrToIdx('value', 2)) }}}, count*16);
      return;
    }
#endif

#if GL_POOL_TEMP_BUFFERS
    if (count <= {{{ GL_POOL_TEMP_BUFFERS_SIZE / 16 }}}) {
      // avoid allocation when uploading few enough uniforms
      var view = miniTempWebGLFloatBuffers[16*count-1];
      // hoist the heap out of the loop for pthreads+growth.
      var heap = HEAPF32;
      {{{ convertPtrToIdx('value', 2) }}};
      for (var i = 0; i < 16 * count; i += 16) {
        view[i] = heap[value++];
        view[i + 1] = heap[value++];
        view[i + 2] = heap[value++];
        view[i + 3] = heap[value++];
        view[i + 4] = heap[value++];
        view[i + 5] = heap[value++];
        view[i + 6] = heap[value++];
        view[i + 7] = heap[value++];
        view[i + 8] = heap[value++];
        view[i + 9] = heap[value++];
        view[i + 10] = heap[value++];
        view[i + 11] = heap[value++];
        view[i + 12] = heap[value++];
        view[i + 13] = heap[value++];
        view[i + 14] = heap[value++];
        view[i + 15] = heap[value++];
      }
    } else
#endif
    {
      var view = {{{ makeHEAPView('F32', 'value', 'value+count*64') }}};
#if WORKAROUND_OLD_WEBGL_UNIFORM_UPLOAD_IGNORED_OFFSET_BUG
      if (GL.currentContext.cannotHandleOffsetsInUniformArrayViews) view = new Float32Array(view);
#endif
    }
    GLctx.uniformMatrix4fv(webglGetUniformLocation(location), !!transpose, view);
#endif // MIN_WEBGL_VERSION >= 2
  },

  glBindBuffer: function(target, buffer) {
#if GL_ASSERTIONS
    GL.validateGLObjectID(GL.buffers, buffer, 'glBindBuffer', 'buffer');
#endif
#if FULL_ES2 || LEGACY_GL_EMULATION
    if (target == 0x8892 /*GL_ARRAY_BUFFER*/) {
      GLctx.currentArrayBufferBinding = buffer;
#if LEGACY_GL_EMULATION
      GLImmediate.lastArrayBuffer = buffer;
#endif
    } else if (target == 0x8893 /*GL_ELEMENT_ARRAY_BUFFER*/) {
      GLctx.currentElementArrayBufferBinding = buffer;
    }
#endif

#if MAX_WEBGL_VERSION >= 2
    if (target == 0x88EB /*GL_PIXEL_PACK_BUFFER*/) {
      // In WebGL 2 glReadPixels entry point, we need to use a different WebGL 2 API function call when a buffer is bound to
      // GL_PIXEL_PACK_BUFFER_BINDING point, so must keep track whether that binding point is non-null to know what is
      // the proper API function to call.
      GLctx.currentPixelPackBufferBinding = buffer;
    } else if (target == 0x88EC /*GL_PIXEL_UNPACK_BUFFER*/) {
      // In WebGL 2 gl(Compressed)Tex(Sub)Image[23]D entry points, we need to
      // use a different WebGL 2 API function call when a buffer is bound to
      // GL_PIXEL_UNPACK_BUFFER_BINDING point, so must keep track whether that
      // binding point is non-null to know what is the proper API function to
      // call.
      GLctx.currentPixelUnpackBufferBinding = buffer;
    }
#endif
    GLctx.bindBuffer(target, GL.buffers[buffer]);
  },

  glVertexAttrib1fv: function(index, v) {
#if GL_ASSERTIONS
    assert({{{ isPtrAligned('v', 4) }}}, 'Pointer to float data passed to glVertexAttrib1fv must be aligned to four bytes!');
    assert(v != 0, 'Null pointer passed to glVertexAttrib1fv!');
#endif

    GLctx.vertexAttrib1f(index, HEAPF32[{{{ ptrToIdx('v', 2) }}}]);
  },

  glVertexAttrib2fv: function(index, v) {
#if GL_ASSERTIONS
    assert({{{ isPtrAligned('v', 4) }}}, 'Pointer to float data passed to glVertexAttrib2fv must be aligned to four bytes!');
    assert(v != 0, 'Null pointer passed to glVertexAttrib2fv!');
#endif

    {{{ convertPtrToIdx('v', 2) }}};
    GLctx.vertexAttrib2f(index, HEAPF32[v++], HEAPF32[v]);
  },

  glVertexAttrib3fv: function(index, v) {
#if GL_ASSERTIONS
    assert({{{ isPtrAligned('v', 4) }}}, 'Pointer to float data passed to glVertexAttrib3fv must be aligned to four bytes!');
    assert(v != 0, 'Null pointer passed to glVertexAttrib3fv!');
#endif

    {{{ convertPtrToIdx('v', 2) }}};
    GLctx.vertexAttrib3f(index, HEAPF32[v++], HEAPF32[v++], HEAPF32[v]);
  },

  glVertexAttrib4fv: function(index, v) {
#if GL_ASSERTIONS
    assert(v != 0, 'Null pointer passed to glVertexAttrib4fv!');
#endif

    {{{ convertPtrToIdx('v', 2) }}};
    GLctx.vertexAttrib4f(index, HEAPF32[v++], HEAPF32[v++], HEAPF32[v++], HEAPF32[v]);
  },

  glGetAttribLocation: function(program, name) {
    return GLctx.getAttribLocation(GL.programs[program], UTF8ToString(name));
  },

  $__glGetActiveAttribOrUniform__deps: ['$stringToUTF8'],
  $__glGetActiveAttribOrUniform: function(funcName, program, index, bufSize, length, size, type, name) {
#if GL_ASSERTIONS
    GL.validateGLObjectID(GL.programs, program, funcName, 'program');
#endif
    program = GL.programs[program];
    var info = GLctx[funcName](program, index);
    if (info) { // If an error occurs, nothing will be written to length, size and type and name.
      var numBytesWrittenExclNull = name && stringToUTF8(info.name, name, bufSize);
      if (length) {{{ makeSetValue('length', '0', 'numBytesWrittenExclNull', 'i32') }}};
      if (size) {{{ makeSetValue('size', '0', 'info.size', 'i32') }}};
      if (type) {{{ makeSetValue('type', '0', 'info.type', 'i32') }}};
    }
  },

  glGetActiveAttrib__deps: ['$__glGetActiveAttribOrUniform'],
  glGetActiveAttrib: function(program, index, bufSize, length, size, type, name) {
    __glGetActiveAttribOrUniform('getActiveAttrib', program, index, bufSize, length, size, type, name);
  },

  glGetActiveUniform__deps: ['$__glGetActiveAttribOrUniform'],
  glGetActiveUniform: function(program, index, bufSize, length, size, type, name) {
    __glGetActiveAttribOrUniform('getActiveUniform', program, index, bufSize, length, size, type, name);
  },

  glCreateShader: function(shaderType) {
    var id = GL.getNewId(GL.shaders);
    GL.shaders[id] = GLctx.createShader(shaderType);

#if GL_EXPLICIT_UNIFORM_LOCATION || GL_EXPLICIT_UNIFORM_BINDING
    // GL_VERTEX_SHADER = 0x8B31, GL_FRAGMENT_SHADER = 0x8B30
    GL.shaders[id].shaderType = shaderType&1?'vs':'fs';
#endif

    return id;
  },

  glDeleteShader: function(id) {
    if (!id) return;
    var shader = GL.shaders[id];
    if (!shader) { // glDeleteShader actually signals an error when deleting a nonexisting object, unlike some other GL delete functions.
      GL.recordError(0x501 /* GL_INVALID_VALUE */);
      return;
    }
    GLctx.deleteShader(shader);
    GL.shaders[id] = null;
  },

  glGetAttachedShaders: function(program, maxCount, count, shaders) {
#if GL_ASSERTIONS
    GL.validateGLObjectID(GL.programs, program, 'glGetAttachedShaders', 'program');
#endif
    var result = GLctx.getAttachedShaders(GL.programs[program]);
    var len = result.length;
    if (len > maxCount) {
      len = maxCount;
    }
    {{{ makeSetValue('count', '0', 'len', 'i32') }}};
    for (var i = 0; i < len; ++i) {
      var id = GL.shaders.indexOf(result[i]);
#if GL_ASSERTIONS
      assert(id !== -1, 'shader not bound to local id');
#endif
      {{{ makeSetValue('shaders', 'i*4', 'id', 'i32') }}};
    }
  },

#if GL_EXPLICIT_UNIFORM_LOCATION || GL_EXPLICIT_UNIFORM_BINDING
  glShaderSource__deps: ['$preprocess_c_code', '$remove_cpp_comments_in_shaders', '$jstoi_q', '$find_closing_parens_index'],
#endif
  glShaderSource: function(shader, count, string, length) {
#if GL_ASSERTIONS
    GL.validateGLObjectID(GL.shaders, shader, 'glShaderSource', 'shader');
#endif
    var source = GL.getSource(shader, count, string, length);

#if WEBGL2_BACKWARDS_COMPATIBILITY_EMULATION
    if ({{{ isCurrentContextWebGL2() }}}) {
      // If a WebGL 1 shader happens to use GL_EXT_shader_texture_lod extension,
      // it will not compile on WebGL 2, because WebGL 2 no longer supports that
      // extension for WebGL 1 shaders. Therefore upgrade shaders to WebGL 2
      // by doing a bunch of dirty hacks. Not guaranteed to work on all shaders.
      // One might consider doing this for only the shaders that actually use
      // the GL_EXT_shader_texture_lod extension, but the problem is that
      // vertex and fragment shader versions need to match, and when compiling
      // the corresponding vertex shader, we would not know if that needed to
      // be compiled with or without the patch, so we must patch all shaders.
      if (source.includes('#version 100')) {
        source = source.replace(/#extension GL_OES_standard_derivatives : enable/g, "");
        source = source.replace(/#extension GL_EXT_shader_texture_lod : enable/g, '');
        var prelude = '';
        if (source.includes('gl_FragColor')) {
          prelude += 'out mediump vec4 GL_FragColor;\n';
          source = source.replace(/gl_FragColor/g, 'GL_FragColor');
        }
        if (source.includes('attribute')) {
          source = source.replace(/attribute/g, 'in');
          source = source.replace(/varying/g, 'out');
        } else {
          source = source.replace(/varying/g, 'in');
        }

        source = source.replace(/textureCubeLodEXT/g, 'textureCubeLod');
        source = source.replace(/texture2DLodEXT/g, 'texture2DLod');
        source = source.replace(/texture2DProjLodEXT/g, 'texture2DProjLod');
        source = source.replace(/texture2DGradEXT/g, 'texture2DGrad');
        source = source.replace(/texture2DProjGradEXT/g, 'texture2DProjGrad');
        source = source.replace(/textureCubeGradEXT/g, 'textureCubeGrad');

        source = source.replace(/textureCube/g, 'texture');
        source = source.replace(/texture1D/g, 'texture');
        source = source.replace(/texture2D/g, 'texture');
        source = source.replace(/texture3D/g, 'texture');
        source = source.replace(/#version 100/g, '#version 300 es\n' + prelude);
      }
    }
#endif

#if GL_EXPLICIT_UNIFORM_LOCATION || GL_EXPLICIT_UNIFORM_BINDING
#if GL_DEBUG
    dbg('Input shader source: ' + source);
#endif

#if ASSERTIONS
    // These are not expected to be meaningful in WebGL, but issue a warning if they are present, to give some diagnostics about if they are present.
    if (source.includes('__FILE__')) warnOnce(`When compiling shader: ${source}: Preprocessor variable __FILE__ is not handled by -sGL_EXPLICIT_UNIFORM_LOCATION/-sGL_EXPLICIT_UNIFORM_BINDING options!`);
    if (source.includes('__LINE__')) warnOnce(`When compiling shader: ${source}: Preprocessor variable __LINE__ is not handled by -sGL_EXPLICIT_UNIFORM_LOCATION/-sGL_EXPLICIT_UNIFORM_BINDING options!`);
#endif
    // Remove comments and C-preprocess the input shader first, so that we can appropriately
    // parse the layout location directives.
    source = preprocess_c_code(remove_cpp_comments_in_shaders(source), {
      'GL_FRAGMENT_PRECISION_HIGH': () => 1,
      'GL_ES': () => 1,
      '__VERSION__': () => source.includes('#version 300') ? 300 : 100
    });
#if GL_DEBUG
    dbg('Shader source after preprocessing: ' + source);
#endif
#endif // ~GL_EXPLICIT_UNIFORM_LOCATION || GL_EXPLICIT_UNIFORM_BINDING

#if GL_EXPLICIT_UNIFORM_LOCATION
    // Extract the layout(location = x) directives.
    var regex = /layout\s*\(\s*location\s*=\s*(-?\d+)\s*\)\s*(uniform\s+((lowp|mediump|highp)\s+)?\w+\s+(\w+))/g, explicitUniformLocations = {}, match;
    while(match = regex.exec(source)) {
#if GL_DEBUG
      console.dir(match);
#endif
      explicitUniformLocations[match[5]] = jstoi_q(match[1]);
#if GL_TRACK_ERRORS
      if (!(explicitUniformLocations[match[5]] >= 0 && explicitUniformLocations[match[5]] < 1048576)) {
        err('Specified an out of range layout(location=x) directive "' + explicitUniformLocations[match[5]] + '"! (' + match[0] + ')');
        GL.recordError(0x501 /* GL_INVALID_VALUE */);
        return;
      }
#endif
    }

    // Remove all the layout(location = x) directives so that they do not make
    // their way to the actual WebGL shader compiler.
    source = source.replace(regex, '$2');

    // Remember all the directives to be handled after glLinkProgram is called.
    GL.shaders[shader].explicitUniformLocations = explicitUniformLocations;

#if GL_DEBUG
    dbg('Shader source after removing layout location directives: ' + source);
    dbg('Explicit uniform locations recorded in the shader:');
    console.dir(explicitUniformLocations);
#endif

#endif // ~GL_EXPLICIT_UNIFORM_LOCATION

#if GL_EXPLICIT_UNIFORM_BINDING
    // Extract the layout(binding = x) directives. Four types we need to handle:
    // layout(binding = 3) uniform sampler2D mainTexture;
    // layout(binding = 1, std140) uniform MainBlock { ... };
    // layout(std140, binding = 1) uniform MainBlock { ... };
    // layout(binding = 1) uniform MainBlock { ... };
    var bindingRegex = /layout\s*\(.*?binding\s*=\s*(-?\d+).*?\)\s*uniform\s+(\w+)\s+(\w+)?/g, samplerBindings = {}, uniformBindings = {}, bindingMatch;
    while(bindingMatch = bindingRegex.exec(source)) {
      // We have a layout(binding=x) enabled uniform. Parse the array length of that uniform, if it is an array, i.e. a
      //    layout(binding = 3) uniform sampler2D mainTexture[arrayLength];
      // or
      //    layout(binding = 1, std140) uniform MainBlock { ... } name[arrayLength];
      var arrayLength = 1;
      for(var i = bindingMatch.index; i < source.length && source[i] != ';'; ++i) {
        if (source[i] == '[') {
          arrayLength = jstoi_q(source.slice(i+1));
          break;
        }
        if (source[i] == '{') i = find_closing_parens_index(source, i, '{', '}') - 1;
      }
#if GL_DEBUG
      console.dir(bindingMatch);
#endif
      var binding = jstoi_q(bindingMatch[1]);
#if GL_TRACK_ERRORS
      var bindingsType = 0x8872/*GL_MAX_TEXTURE_IMAGE_UNITS*/;
#endif
      if (bindingMatch[3] && bindingMatch[2].indexOf('sampler') != -1) {
        samplerBindings[bindingMatch[3]] = [binding, arrayLength];
      } else {
#if GL_TRACK_ERRORS
        bindingsType = 0x8A2E/*GL_MAX_COMBINED_UNIFORM_BLOCKS*/;
#endif
        uniformBindings[bindingMatch[2]] = [binding, arrayLength];
      }
#if GL_TRACK_ERRORS
      var numBindingPoints = GLctx.getParameter(bindingsType);
      if (!(binding >= 0 && binding + arrayLength <= numBindingPoints)) {
        err('Specified an out of range layout(binding=x) directive "' + binding + '"! (' + bindingMatch[0] + '). Valid range is [0, ' + numBindingPoints + '-1]');
        GL.recordError(0x501 /* GL_INVALID_VALUE */);
        return;
      }
#endif
    }

    // Remove all the layout(binding = x) directives so that they do not make
    // their way to the actual WebGL shader compiler. These regexes get quite hairy, check against
    // https://regex101.com/ when working on these.
    source = source.replace(/layout\s*\(.*?binding\s*=\s*([-\d]+).*?\)/g, ''); // "layout(binding = 3)" -> ""
    source = source.replace(/(layout\s*\((.*?)),\s*binding\s*=\s*([-\d]+)\)/g, '$1)'); // "layout(std140, binding = 1)" -> "layout(std140)"
    source = source.replace(/layout\s*\(\s*binding\s*=\s*([-\d]+)\s*,(.*?)\)/g, 'layout($2)'); // "layout(binding = 1, std140)" -> "layout(std140)"

#if GL_DEBUG
    dbg('Shader source after removing layout binding directives: ' + source);
    dbg('Sampler binding locations recorded in the shader:');
    console.dir(samplerBindings);
    dbg('Uniform binding locations recorded in the shader:');
    console.dir(uniformBindings);
#endif

    // Remember all the directives to be handled after glLinkProgram is called.
    GL.shaders[shader].explicitSamplerBindings = samplerBindings;
    GL.shaders[shader].explicitUniformBindings = uniformBindings;

#endif // ~GL_EXPLICIT_UNIFORM_BINDING

    GLctx.shaderSource(GL.shaders[shader], source);
  },

  glGetShaderSource: function(shader, bufSize, length, source) {
#if GL_ASSERTIONS
    GL.validateGLObjectID(GL.shaders, shader, 'glGetShaderSource', 'shader');
#endif
    var result = GLctx.getShaderSource(GL.shaders[shader]);
    if (!result) return; // If an error occurs, nothing will be written to length or source.
    var numBytesWrittenExclNull = (bufSize > 0 && source) ? stringToUTF8(result, source, bufSize) : 0;
    if (length) {{{ makeSetValue('length', '0', 'numBytesWrittenExclNull', 'i32') }}};
  },

  glCompileShader: function(shader) {
#if GL_ASSERTIONS
    GL.validateGLObjectID(GL.shaders, shader, 'glCompileShader', 'shader');
#endif
    GLctx.compileShader(GL.shaders[shader]);
#if GL_DEBUG
    var log = (GLctx.getShaderInfoLog(GL.shaders[shader]) || '').trim();
    if (log) dbg('glCompileShader: ' + log);
#endif
  },

  glGetShaderInfoLog__deps: ['$stringToUTF8'],
  glGetShaderInfoLog: function(shader, maxLength, length, infoLog) {
#if GL_ASSERTIONS
    GL.validateGLObjectID(GL.shaders, shader, 'glGetShaderInfoLog', 'shader');
#endif
    var log = GLctx.getShaderInfoLog(GL.shaders[shader]);
#if GL_ASSERTIONS || GL_TRACK_ERRORS
    if (log === null) log = '(unknown error)';
#endif
    var numBytesWrittenExclNull = (maxLength > 0 && infoLog) ? stringToUTF8(log, infoLog, maxLength) : 0;
    if (length) {{{ makeSetValue('length', '0', 'numBytesWrittenExclNull', 'i32') }}};
  },

  glGetShaderiv : function(shader, pname, p) {
    if (!p) {
      // GLES2 specification does not specify how to behave if p is a null pointer. Since calling this function does not make sense
      // if p == null, issue a GL error to notify user about it.
#if GL_ASSERTIONS
      err('GL_INVALID_VALUE in glGetShaderiv(shader=' + shader + ', pname=' + pname + ', p=0): Function called with null out pointer!');
#endif
      GL.recordError(0x501 /* GL_INVALID_VALUE */);
      return;
    }
#if GL_ASSERTIONS
    GL.validateGLObjectID(GL.shaders, shader, 'glGetShaderiv', 'shader');
#endif
    if (pname == 0x8B84) { // GL_INFO_LOG_LENGTH
      var log = GLctx.getShaderInfoLog(GL.shaders[shader]);
#if GL_ASSERTIONS || GL_TRACK_ERRORS
      if (log === null) log = '(unknown error)';
#endif
      // The GLES2 specification says that if the shader has an empty info log,
      // a value of 0 is returned. Otherwise the log has a null char appended.
      // (An empty string is falsey, so we can just check that instead of
      // looking at log.length.)
      var logLength = log ? log.length + 1 : 0;
      {{{ makeSetValue('p', '0', 'logLength', 'i32') }}};
    } else if (pname == 0x8B88) { // GL_SHADER_SOURCE_LENGTH
      var source = GLctx.getShaderSource(GL.shaders[shader]);
      // source may be a null, or the empty string, both of which are falsey
      // values that we report a 0 length for.
      var sourceLength = source ? source.length + 1 : 0;
      {{{ makeSetValue('p', '0', 'sourceLength', 'i32') }}};
    } else {
      {{{ makeSetValue('p', '0', 'GLctx.getShaderParameter(GL.shaders[shader], pname)', 'i32') }}};
    }
  },

  glGetProgramiv : function(program, pname, p) {
    if (!p) {
      // GLES2 specification does not specify how to behave if p is a null pointer. Since calling this function does not make sense
      // if p == null, issue a GL error to notify user about it.
#if GL_ASSERTIONS
      err('GL_INVALID_VALUE in glGetProgramiv(program=' + program + ', pname=' + pname + ', p=0): Function called with null out pointer!');
#endif
      GL.recordError(0x501 /* GL_INVALID_VALUE */);
      return;
    }
#if GL_ASSERTIONS
    GL.validateGLObjectID(GL.programs, program, 'glGetProgramiv', 'program');
#endif

    if (program >= GL.counter) {
#if GL_ASSERTIONS
      err('GL_INVALID_VALUE in glGetProgramiv(program=' + program + ', pname=' + pname + ', p=' + ptrToString(p) + '): The specified program object name was not generated by GL!');
#endif
      GL.recordError(0x501 /* GL_INVALID_VALUE */);
      return;
    }

    program = GL.programs[program];

    if (pname == 0x8B84) { // GL_INFO_LOG_LENGTH
      var log = GLctx.getProgramInfoLog(program);
#if GL_ASSERTIONS || GL_TRACK_ERRORS
      if (log === null) log = '(unknown error)';
#endif
      {{{ makeSetValue('p', '0', 'log.length + 1', 'i32') }}};
    } else if (pname == 0x8B87 /* GL_ACTIVE_UNIFORM_MAX_LENGTH */) {
      if (!program.maxUniformLength) {
        for (var i = 0; i < GLctx.getProgramParameter(program, 0x8B86/*GL_ACTIVE_UNIFORMS*/); ++i) {
          program.maxUniformLength = Math.max(program.maxUniformLength, GLctx.getActiveUniform(program, i).name.length+1);
        }
      }
      {{{ makeSetValue('p', '0', 'program.maxUniformLength', 'i32') }}};
    } else if (pname == 0x8B8A /* GL_ACTIVE_ATTRIBUTE_MAX_LENGTH */) {
      if (!program.maxAttributeLength) {
        for (var i = 0; i < GLctx.getProgramParameter(program, 0x8B89/*GL_ACTIVE_ATTRIBUTES*/); ++i) {
          program.maxAttributeLength = Math.max(program.maxAttributeLength, GLctx.getActiveAttrib(program, i).name.length+1);
        }
      }
      {{{ makeSetValue('p', '0', 'program.maxAttributeLength', 'i32') }}};
    } else if (pname == 0x8A35 /* GL_ACTIVE_UNIFORM_BLOCK_MAX_NAME_LENGTH */) {
      if (!program.maxUniformBlockNameLength) {
        for (var i = 0; i < GLctx.getProgramParameter(program, 0x8A36/*GL_ACTIVE_UNIFORM_BLOCKS*/); ++i) {
          program.maxUniformBlockNameLength = Math.max(program.maxUniformBlockNameLength, GLctx.getActiveUniformBlockName(program, i).length+1);
        }
      }
      {{{ makeSetValue('p', '0', 'program.maxUniformBlockNameLength', 'i32') }}};
    } else {
      {{{ makeSetValue('p', '0', 'GLctx.getProgramParameter(program, pname)', 'i32') }}};
    }
  },

  glIsShader: function(shader) {
    var s = GL.shaders[shader];
    if (!s) return 0;
    return GLctx.isShader(s);
  },

  glCreateProgram: function() {
    var id = GL.getNewId(GL.programs);
    var program = GLctx.createProgram();
    // Store additional information needed for each shader program:
    program.name = id;
    // Lazy cache results of glGetProgramiv(GL_ACTIVE_UNIFORM_MAX_LENGTH/GL_ACTIVE_ATTRIBUTE_MAX_LENGTH/GL_ACTIVE_UNIFORM_BLOCK_MAX_NAME_LENGTH)
    program.maxUniformLength = program.maxAttributeLength = program.maxUniformBlockNameLength = 0;
    program.uniformIdCounter = 1;
    GL.programs[id] = program;
    return id;
  },

  glDeleteProgram: function(id) {
    if (!id) return;
    var program = GL.programs[id];
    if (!program) { // glDeleteProgram actually signals an error when deleting a nonexisting object, unlike some other GL delete functions.
      GL.recordError(0x501 /* GL_INVALID_VALUE */);
      return;
    }
    GLctx.deleteProgram(program);
    program.name = 0;
    GL.programs[id] = null;
  },

  glAttachShader: function(program, shader) {
#if GL_ASSERTIONS
    GL.validateGLObjectID(GL.programs, program, 'glAttachShader', 'program');
    GL.validateGLObjectID(GL.shaders, shader, 'glAttachShader', 'shader');
#endif
#if GL_EXPLICIT_UNIFORM_LOCATION || GL_EXPLICIT_UNIFORM_BINDING
    program = GL.programs[program];
    shader = GL.shaders[shader];
    program[shader.shaderType] = shader;
    GLctx.attachShader(program, shader);
#else
    GLctx.attachShader(GL.programs[program], GL.shaders[shader]);
#endif
  },

  glDetachShader: function(program, shader) {
#if GL_ASSERTIONS
    GL.validateGLObjectID(GL.programs, program, 'glDetachShader', 'program');
    GL.validateGLObjectID(GL.shaders, shader, 'glDetachShader', 'shader');
#endif
    GLctx.detachShader(GL.programs[program], GL.shaders[shader]);
  },

  glGetShaderPrecisionFormat: function(shaderType, precisionType, range, precision) {
    var result = GLctx.getShaderPrecisionFormat(shaderType, precisionType);
    {{{ makeSetValue('range', '0', 'result.rangeMin', 'i32') }}};
    {{{ makeSetValue('range', '4', 'result.rangeMax', 'i32') }}};
    {{{ makeSetValue('precision', '0', 'result.precision', 'i32') }}};
  },

  glLinkProgram: function(program) {
#if GL_ASSERTIONS
    GL.validateGLObjectID(GL.programs, program, 'glLinkProgram', 'program');
#endif
    program = GL.programs[program];
    GLctx.linkProgram(program);
#if GL_DEBUG
    var log = (GLctx.getProgramInfoLog(program) || '').trim();
    if (log) dbg('glLinkProgram: ' + log);
    if (program.uniformLocsById) dbg('glLinkProgram invalidated ' + Object.keys(program.uniformLocsById).length + ' uniform location mappings');
#endif
    // Invalidate earlier computed uniform->ID mappings, those have now become stale
    program.uniformLocsById = 0; // Mark as null-like so that glGetUniformLocation() knows to populate this again.
    program.uniformSizeAndIdsByName = {};

#if GL_EXPLICIT_UNIFORM_LOCATION
    // Collect explicit uniform locations from the vertex and fragment shaders.
    [program['vs'], program['fs']].forEach(function(s) {
      Object.keys(s.explicitUniformLocations).forEach(function(shaderLocation) {
        var loc = s.explicitUniformLocations[shaderLocation];
        // Record each explicit uniform location temporarily as a non-array uniform
        // with size=1. This is not true, but on the first glGetUniformLocation() call
        // the array sizes will get populated to correct sizes.
        program.uniformSizeAndIdsByName[shaderLocation] = [1, loc];
#if GL_DEBUG
        dbg('Marking uniform ' + loc + ' to location ' + shaderLocation);
#endif

        // Make sure we will never automatically assign locations within the range
        // used for explicit layout(location=x) variables.
        program.uniformIdCounter = Math.max(program.uniformIdCounter, loc + 1);
      });
    });
#endif

#if GL_EXPLICIT_UNIFORM_BINDING
    function copyKeys(dst, src) {
      Object.keys(src).forEach(function(key) {
        dst[key] = src[key];
      });
    }
    // Collect sampler and ubo binding locations from the vertex and fragment shaders.
    program.explicitUniformBindings = {};
    program.explicitSamplerBindings = {};
    [program['vs'], program['fs']].forEach(function(s) {
      copyKeys(program.explicitUniformBindings, s.explicitUniformBindings);
      copyKeys(program.explicitSamplerBindings, s.explicitSamplerBindings);
    });
    // Record that we need to apply these explicit bindings when glUseProgram() is
    // first called on this program.
    program.explicitProgramBindingsApplied = 0;
#endif
  },

  glGetProgramInfoLog: function(program, maxLength, length, infoLog) {
#if GL_ASSERTIONS
    GL.validateGLObjectID(GL.programs, program, 'glGetProgramInfoLog', 'program');
#endif
    var log = GLctx.getProgramInfoLog(GL.programs[program]);
#if GL_ASSERTIONS || GL_TRACK_ERRORS
    if (log === null) log = '(unknown error)';
#endif
    var numBytesWrittenExclNull = (maxLength > 0 && infoLog) ? stringToUTF8(log, infoLog, maxLength) : 0;
    if (length) {{{ makeSetValue('length', '0', 'numBytesWrittenExclNull', 'i32') }}};
  },

#if GL_EXPLICIT_UNIFORM_BINDING
  // Applies the explicit sampler and ubo binding locations to the current program. This is done
  // lazily the first time we glUseProgram() so that parallel shader compilation is not disturbed.
  $webglApplyExplicitProgramBindings: function() {
    var p = GLctx.currentProgram;
    if (!p.explicitProgramBindingsApplied) {
#if MAX_WEBGL_VERSION >= 2
#if MIN_WEBGL_VERSION < 2
      if (GL.currentContext.version >= 2) {
#endif
        Object.keys(p.explicitUniformBindings).forEach(function(ubo) {
          var bindings = p.explicitUniformBindings[ubo];
          for(var i = 0; i < bindings[1]; ++i) {
            var blockIndex = GLctx.getUniformBlockIndex(p, ubo + (bindings[1] > 1 ? '[' + i + ']' : ''));
#if GL_DEBUG
            dbg('Applying initial UBO binding point ' + (bindings[0]+i) + ' for UBO "' + (ubo + (bindings[1] > 1 ? '[' + i + ']' : '')) + '" at block index ' + blockIndex + ' ' + (bindings[1] > 1 ? ' (array index='+i+')' : ''));
#endif
            GLctx.uniformBlockBinding(p, blockIndex, bindings[0]+i);
          }
        });
#if MIN_WEBGL_VERSION < 2
      }
#endif
#endif
      Object.keys(p.explicitSamplerBindings).forEach(function(sampler) {
        var bindings = p.explicitSamplerBindings[sampler];
        for(var i = 0; i < bindings[1]; ++i) {
#if GL_DEBUG
          dbg('Applying initial sampler binding point ' + (bindings[0]+i) + ' for sampler "' + sampler + (i > 0 ? '['+i+']' : '') +  '"');
#endif
          GLctx.uniform1i(GLctx.getUniformLocation(p, sampler + (i ? '['+i+']' : '')), bindings[0]+i);
        }
      });
      p.explicitProgramBindingsApplied = 1;
    }
  },
#endif

#if GL_EXPLICIT_UNIFORM_BINDING
  glUseProgram__deps: ['$webglApplyExplicitProgramBindings'],
#endif
  glUseProgram: function(program) {
#if GL_ASSERTIONS
    GL.validateGLObjectID(GL.programs, program, 'glUseProgram', 'program');
#endif
    program = GL.programs[program];
    GLctx.useProgram(program);
    // Record the currently active program so that we can access the uniform
    // mapping table of that program.
#if GL_EXPLICIT_UNIFORM_BINDING
    if ((GLctx.currentProgram = program)) {
      webglApplyExplicitProgramBindings();
    }
#else
    GLctx.currentProgram = program;
#endif
  },

  glValidateProgram: function(program) {
#if GL_ASSERTIONS
    GL.validateGLObjectID(GL.programs, program, 'glValidateProgram', 'program');
#endif
    GLctx.validateProgram(GL.programs[program]);
  },

  glIsProgram: function(program) {
    program = GL.programs[program];
    if (!program) return 0;
    return GLctx.isProgram(program);
  },

  glBindAttribLocation: function(program, index, name) {
#if GL_ASSERTIONS
    GL.validateGLObjectID(GL.programs, program, 'glBindAttribLocation', 'program');
#endif
    GLctx.bindAttribLocation(GL.programs[program], index, UTF8ToString(name));
  },

  glBindFramebuffer: function(target, framebuffer) {
#if GL_ASSERTIONS
    GL.validateGLObjectID(GL.framebuffers, framebuffer, 'glBindFramebuffer', 'framebuffer');
#endif

#if OFFSCREEN_FRAMEBUFFER
    // defaultFbo may not be present if 'renderViaOffscreenBackBuffer' was not enabled during context creation time,
    // i.e. setting -sOFFSCREEN_FRAMEBUFFER at compilation time does not yet mandate that offscreen back buffer
    // is being used, but that is ultimately decided at context creation time.
    GLctx.bindFramebuffer(target, framebuffer ? GL.framebuffers[framebuffer] : GL.currentContext.defaultFbo);
#else
    GLctx.bindFramebuffer(target, GL.framebuffers[framebuffer]);
#endif

  },

  glGenFramebuffers__deps: ['$__glGenObject'],
  glGenFramebuffers: function(n, ids) {
    __glGenObject(n, ids, 'createFramebuffer', GL.framebuffers
#if GL_ASSERTIONS
    , 'glGenFramebuffers'
#endif
      );
  },

  glDeleteFramebuffers: function(n, framebuffers) {
    for (var i = 0; i < n; ++i) {
      var id = {{{ makeGetValue('framebuffers', 'i*4', 'i32') }}};
      var framebuffer = GL.framebuffers[id];
      if (!framebuffer) continue; // GL spec: "glDeleteFramebuffers silently ignores 0s and names that do not correspond to existing framebuffer objects".
      GLctx.deleteFramebuffer(framebuffer);
      framebuffer.name = 0;
      GL.framebuffers[id] = null;
    }
  },

  glFramebufferRenderbuffer: function(target, attachment, renderbuffertarget, renderbuffer) {
#if GL_ASSERTIONS
    GL.validateGLObjectID(GL.renderbuffers, renderbuffer, 'glFramebufferRenderbuffer', 'renderbuffer');
#endif
    GLctx.framebufferRenderbuffer(target, attachment, renderbuffertarget,
                                       GL.renderbuffers[renderbuffer]);
  },

  glFramebufferTexture2D: function(target, attachment, textarget, texture, level) {
#if GL_ASSERTIONS
    GL.validateGLObjectID(GL.textures, texture, 'glFramebufferTexture2D', 'texture');
#endif
    GLctx.framebufferTexture2D(target, attachment, textarget,
                                    GL.textures[texture], level);
  },

  glGetFramebufferAttachmentParameteriv: function(target, attachment, pname, params) {
    var result = GLctx.getFramebufferAttachmentParameter(target, attachment, pname);
    if (result instanceof WebGLRenderbuffer ||
        result instanceof WebGLTexture) {
      result = result.name | 0;
    }
    {{{ makeSetValue('params', '0', 'result', 'i32') }}};
  },

  glIsFramebuffer: function(framebuffer) {
    var fb = GL.framebuffers[framebuffer];
    if (!fb) return 0;
    return GLctx.isFramebuffer(fb);
  },

  glGenVertexArrays__deps: ['$__glGenObject'
#if LEGACY_GL_EMULATION
  , '$emulGlGenVertexArrays'
#endif
  ],
  glGenVertexArrays: function (n, arrays) {
#if LEGACY_GL_EMULATION
    emulGlGenVertexArrays(n, arrays);
#else
#if GL_ASSERTIONS
    assert(GLctx.createVertexArray, 'Must have WebGL2 or OES_vertex_array_object to use vao');
#endif
    __glGenObject(n, arrays, 'createVertexArray', GL.vaos
#if GL_ASSERTIONS
    , 'glGenVertexArrays'
#endif
      );
#endif
  },

#if LEGACY_GL_EMULATION
  glDeleteVertexArrays__deps: ['$emulGlDeleteVertexArrays'],
#endif
  glDeleteVertexArrays: function(n, vaos) {
#if LEGACY_GL_EMULATION
    emulGlDeleteVertexArrays(n, vaos);
#else
#if GL_ASSERTIONS
    assert(GLctx.deleteVertexArray, 'Must have WebGL2 or OES_vertex_array_object to use vao');
#endif
    for (var i = 0; i < n; i++) {
      var id = {{{ makeGetValue('vaos', 'i*4', 'i32') }}};
      GLctx.deleteVertexArray(GL.vaos[id]);
      GL.vaos[id] = null;
    }
#endif
  },

#if LEGACY_GL_EMULATION
  glBindVertexArray__deps: ['$emulGlBindVertexArray'],
#endif
  glBindVertexArray: function(vao) {
#if LEGACY_GL_EMULATION
    emulGlBindVertexArray(vao);
#else
#if GL_ASSERTIONS
    assert(GLctx.bindVertexArray, 'Must have WebGL2 or OES_vertex_array_object to use vao');
#endif
    GLctx.bindVertexArray(GL.vaos[vao]);
#endif
#if FULL_ES2 || LEGACY_GL_EMULATION
    var ibo = GLctx.getParameter(0x8895 /*ELEMENT_ARRAY_BUFFER_BINDING*/);
    GLctx.currentElementArrayBufferBinding = ibo ? (ibo.name | 0) : 0;
#endif
  },

#if LEGACY_GL_EMULATION
  glIsVertexArray__deps: ['$emulGlIsVertexArray'],
#endif
  glIsVertexArray: function(array) {
#if LEGACY_GL_EMULATION
    return emulGlIsVertexArray(array);
#else
#if GL_ASSERTIONS
    assert(GLctx.isVertexArray, 'Must have WebGL2 or OES_vertex_array_object to use vao');
#endif

    var vao = GL.vaos[array];
    if (!vao) return 0;
    return GLctx.isVertexArray(vao);
#endif
  },

#if !LEGACY_GL_EMULATION

  glVertexPointer: function(size, type, stride, ptr) {
    throw 'Legacy GL function (glVertexPointer) called. If you want legacy GL emulation, you need to compile with -sLEGACY_GL_EMULATION to enable legacy GL emulation.';
  },
  glMatrixMode: function() {
    throw 'Legacy GL function (glMatrixMode) called. If you want legacy GL emulation, you need to compile with -sLEGACY_GL_EMULATION to enable legacy GL emulation.';
  },
  glBegin: function() {
    throw 'Legacy GL function (glBegin) called. If you want legacy GL emulation, you need to compile with -sLEGACY_GL_EMULATION to enable legacy GL emulation.';
  },
  glLoadIdentity: function() {
    throw 'Legacy GL function (glLoadIdentity) called. If you want legacy GL emulation, you need to compile with -sLEGACY_GL_EMULATION to enable legacy GL emulation.';
  },

#endif // LEGACY_GL_EMULATION

  // Open GLES1.1 vao compatibility (Could work w/o -sLEGACY_GL_EMULATION)

  glGenVertexArraysOES: 'glGenVertexArrays',
  glDeleteVertexArraysOES: 'glDeleteVertexArrays',
  glBindVertexArrayOES: 'glBindVertexArray',
  glIsVertexArrayOES: 'glIsVertexArray',

  // GLES2 emulation

  glVertexAttribPointer: function(index, size, type, normalized, stride, ptr) {
#if FULL_ES2
    var cb = GL.currentContext.clientBuffers[index];
#if GL_ASSERTIONS
    assert(cb, index);
#endif
    if (!GLctx.currentArrayBufferBinding) {
      cb.size = size;
      cb.type = type;
      cb.normalized = normalized;
      cb.stride = stride;
      cb.ptr = ptr;
      cb.clientside = true;
      cb.vertexAttribPointerAdaptor = function(index, size, type, normalized, stride, ptr) {
        this.vertexAttribPointer(index, size, type, normalized, stride, ptr);
      };
      return;
    }
    cb.clientside = false;
#endif
#if GL_ASSERTIONS
    GL.validateVertexAttribPointer(size, type, stride, ptr);
#endif
    GLctx.vertexAttribPointer(index, size, type, !!normalized, stride, ptr);
  },

  glEnableVertexAttribArray: function(index) {
#if FULL_ES2
    var cb = GL.currentContext.clientBuffers[index];
#if GL_ASSERTIONS
    assert(cb, index);
#endif
    cb.enabled = true;
#endif
    GLctx.enableVertexAttribArray(index);
  },

  glDisableVertexAttribArray: function(index) {
#if FULL_ES2
    var cb = GL.currentContext.clientBuffers[index];
#if GL_ASSERTIONS
    assert(cb, index);
#endif
    cb.enabled = false;
#endif
    GLctx.disableVertexAttribArray(index);
  },

#if !LEGACY_GL_EMULATION
  glDrawArrays: function(mode, first, count) {
#if FULL_ES2
    // bind any client-side buffers
    GL.preDrawHandleClientVertexAttribBindings(first + count);
#endif

    GLctx.drawArrays(mode, first, count);

#if FULL_ES2
    GL.postDrawHandleClientVertexAttribBindings();
#endif
  },

  glDrawElements: function(mode, count, type, indices) {
#if FULL_ES2
    var buf;
    if (!GLctx.currentElementArrayBufferBinding) {
      var size = GL.calcBufLength(1, type, 0, count);
      buf = GL.getTempIndexBuffer(size);
      GLctx.bindBuffer(0x8893 /*GL_ELEMENT_ARRAY_BUFFER*/, buf);
      GLctx.bufferSubData(0x8893 /*GL_ELEMENT_ARRAY_BUFFER*/,
                               0,
                               HEAPU8.subarray(indices, indices + size));
      // the index is now 0
      indices = 0;
    }

    // bind any client-side buffers
    GL.preDrawHandleClientVertexAttribBindings(count);
#endif

    GLctx.drawElements(mode, count, type, indices);

#if FULL_ES2
    GL.postDrawHandleClientVertexAttribBindings(count);

    if (!GLctx.currentElementArrayBufferBinding) {
      GLctx.bindBuffer(0x8893 /*GL_ELEMENT_ARRAY_BUFFER*/, null);
    }
#endif
  },
#endif // ~#if !LEGACY_GL_EMULATION

  glShaderBinary: function(count, shaders, binaryformat, binary, length) {
    GL.recordError(0x500/*GL_INVALID_ENUM*/);
#if GL_ASSERTIONS
    err("GL_INVALID_ENUM in glShaderBinary: WebGL does not support binary shader formats! Calls to glShaderBinary always fail.");
#endif
  },

  glReleaseShaderCompiler: function() {
    // NOP (as allowed by GLES 2.0 spec)
  },

  glGetError: function() {
#if GL_TRACK_ERRORS
    var error = GLctx.getError() || GL.lastError;
    GL.lastError = 0/*GL_NO_ERROR*/;
    return error;
#else
    return GLctx.getError();
#endif
  },

  // ANGLE_instanced_arrays WebGL extension related functions (in core in WebGL 2)

  glVertexAttribDivisor: function(index, divisor) {
#if GL_ASSERTIONS
    assert(GLctx.vertexAttribDivisor, 'Must have ANGLE_instanced_arrays extension or WebGL 2 to use WebGL instancing');
#endif
    GLctx.vertexAttribDivisor(index, divisor);
  },

  glDrawArraysInstanced: function(mode, first, count, primcount) {
#if GL_ASSERTIONS
    assert(GLctx.drawArraysInstanced, 'Must have ANGLE_instanced_arrays extension or WebGL 2 to use WebGL instancing');
#endif
    GLctx.drawArraysInstanced(mode, first, count, primcount);
  },

  glDrawElementsInstanced: function(mode, count, type, indices, primcount) {
#if GL_ASSERTIONS
    assert(GLctx.drawElementsInstanced, 'Must have ANGLE_instanced_arrays extension or WebGL 2 to use WebGL instancing');
#endif
    GLctx.drawElementsInstanced(mode, count, type, indices, primcount);
  },

  // OpenGL Desktop/ES 2.0 instancing extensions compatibility

  glVertexAttribDivisorNV: 'glVertexAttribDivisor',
  glDrawArraysInstancedNV: 'glDrawArraysInstanced',
  glDrawElementsInstancedNV: 'glDrawElementsInstanced',
  glVertexAttribDivisorEXT: 'glVertexAttribDivisor',
  glDrawArraysInstancedEXT: 'glDrawArraysInstanced',
  glDrawElementsInstancedEXT: 'glDrawElementsInstanced',
  glVertexAttribDivisorARB: 'glVertexAttribDivisor',
  glDrawArraysInstancedARB: 'glDrawArraysInstanced',
  glDrawElementsInstancedARB: 'glDrawElementsInstanced',
  glVertexAttribDivisorANGLE: 'glVertexAttribDivisor',
  glDrawArraysInstancedANGLE: 'glDrawArraysInstanced',
  glDrawElementsInstancedANGLE: 'glDrawElementsInstanced',


  glDrawBuffers__deps: ['$tempFixedLengthArray'],
  glDrawBuffers: function(n, bufs) {
#if GL_ASSERTIONS
    assert(GLctx.drawBuffers, 'Must have WebGL2 or WEBGL_draw_buffers extension to use drawBuffers');
#endif
#if GL_ASSERTIONS
    assert(n < tempFixedLengthArray.length, 'Invalid count of numBuffers=' + n + ' passed to glDrawBuffers (that many draw buffer points do not exist in GL)');
#endif

    var bufArray = tempFixedLengthArray[n];
    for (var i = 0; i < n; i++) {
      bufArray[i] = {{{ makeGetValue('bufs', 'i*4', 'i32') }}};
    }

    GLctx.drawBuffers(bufArray);
  },

  // OpenGL ES 2.0 draw buffer extensions compatibility

  glDrawBuffersEXT: 'glDrawBuffers',
  glDrawBuffersWEBGL: 'glDrawBuffers',

  // passthrough functions with GLboolean parameters

  glColorMask: function(red, green, blue, alpha) {
    GLctx.colorMask(!!red, !!green, !!blue, !!alpha);
  },

  glDepthMask: function(flag) {
    GLctx.depthMask(!!flag);
  },

  glSampleCoverage: function(value, invert) {
    GLctx.sampleCoverage(value, !!invert);
  },

  glMultiDrawArraysWEBGL__sig: 'vippi',
  glMultiDrawArrays: 'glMultiDrawArraysWEBGL',
  glMultiDrawArraysANGLE: 'glMultiDrawArraysWEBGL',
  glMultiDrawArraysWEBGL: function(mode, firsts, counts, drawcount) {
    GLctx.multiDrawWebgl['multiDrawArraysWEBGL'](
      mode,
      HEAP32,
      {{{ idxToMemory53(ptrToIdx('firsts', 2)) }}},
      HEAP32,
      {{{ idxToMemory53(ptrToIdx('counts', 2)) }}},
      drawcount);
  },

  glMultiDrawArraysInstancedWEBGL__sig: 'viiiii',
  glMultiDrawArraysInstancedANGLE: 'glMultiDrawArraysInstancedWEBGL',
  glMultiDrawArraysInstancedWEBGL: function(mode, firsts, counts, instanceCounts, drawcount) {
    GLctx.multiDrawWebgl['multiDrawArraysInstancedWEBGL'](
      mode,
      HEAP32,
      {{{ idxToMemory53(ptrToIdx('firsts', 2)) }}},
      HEAP32,
      {{{ idxToMemory53(ptrToIdx('counts', 2)) }}},
      HEAP32,
      {{{ idxToMemory53(ptrToIdx('instanceCounts', 2)) }}},
      drawcount);
  },

  glMultiDrawElementsWEBGL__sig: 'vipipi',
  glMultiDrawElements: 'glMultiDrawElementsWEBGL',
  glMultiDrawElementsANGLE: 'glMultiDrawElementsWEBGL',
  glMultiDrawElementsWEBGL: function(mode, counts, type, offsets, drawcount) {
    GLctx.multiDrawWebgl['multiDrawElementsWEBGL'](
      mode,
      HEAP32,
      {{{ idxToMemory53(ptrToIdx('counts', 2)) }}},
      type,
      HEAP32,
      {{{ idxToMemory53(ptrToIdx('offsets', 2)) }}},
      drawcount);
  },

  glMultiDrawElementsInstancedWEBGL__sig: 'viiiiii',
  glMultiDrawElementsInstancedANGLE: 'glMultiDrawElementsInstancedWEBGL',
  glMultiDrawElementsInstancedWEBGL: function(mode, counts, type, offsets, instanceCounts, drawcount) {
    GLctx.multiDrawWebgl['multiDrawElementsInstancedWEBGL'](
      mode,
      HEAP32,
      {{{ idxToMemory53(ptrToIdx('counts', 2)) }}},
      type,
      HEAP32,
      {{{ idxToMemory53(ptrToIdx('offsets', 2)) }}},
      HEAP32,
      {{{ idxToMemory53(ptrToIdx('instanceCounts', 2)) }}},
      drawcount);
  },

  // As a small peculiarity, we currently allow building with -sFULL_ES3 to emulate client side arrays,
  // but without targeting WebGL 2, so this FULL_ES3 block is in library_webgl.js instead of library_webgl2.js
#if FULL_ES3
  $emscriptenWebGLGetBufferBinding: function(target) {
    switch (target) {
      case 0x8892 /*GL_ARRAY_BUFFER*/: target = 0x8894 /*GL_ARRAY_BUFFER_BINDING*/; break;
      case 0x8893 /*GL_ELEMENT_ARRAY_BUFFER*/: target = 0x8895 /*GL_ELEMENT_ARRAY_BUFFER_BINDING*/; break;
      case 0x88EB /*GL_PIXEL_PACK_BUFFER*/: target = 0x88ED /*GL_PIXEL_PACK_BUFFER_BINDING*/; break;
      case 0x88EC /*GL_PIXEL_UNPACK_BUFFER*/: target = 0x88EF /*GL_PIXEL_UNPACK_BUFFER_BINDING*/; break;
      case 0x8C8E /*GL_TRANSFORM_FEEDBACK_BUFFER*/: target = 0x8C8F /*GL_TRANSFORM_FEEDBACK_BUFFER_BINDING*/; break;
      case 0x8F36 /*GL_COPY_READ_BUFFER*/: target = 0x8F36 /*GL_COPY_READ_BUFFER_BINDING*/; break;
      case 0x8F37 /*GL_COPY_WRITE_BUFFER*/: target = 0x8F37 /*GL_COPY_WRITE_BUFFER_BINDING*/; break;
      case 0x8A11 /*GL_UNIFORM_BUFFER*/: target = 0x8A28 /*GL_UNIFORM_BUFFER_BINDING*/; break;
      // In default case, fall through and assume passed one of the _BINDING enums directly.
    }
    var buffer = GLctx.getParameter(target);
    if (buffer) return buffer.name|0;
    else return 0;
  },

  $emscriptenWebGLValidateMapBufferTarget: function(target) {
    switch (target) {
      case 0x8892: // GL_ARRAY_BUFFER
      case 0x8893: // GL_ELEMENT_ARRAY_BUFFER
      case 0x8F36: // GL_COPY_READ_BUFFER
      case 0x8F37: // GL_COPY_WRITE_BUFFER
      case 0x88EB: // GL_PIXEL_PACK_BUFFER
      case 0x88EC: // GL_PIXEL_UNPACK_BUFFER
      case 0x8C2A: // GL_TEXTURE_BUFFER
      case 0x8C8E: // GL_TRANSFORM_FEEDBACK_BUFFER
      case 0x8A11: // GL_UNIFORM_BUFFER
        return true;
      default:
        return false;
    }
  },

  glMapBufferRange__deps: ['$emscriptenWebGLGetBufferBinding', '$emscriptenWebGLValidateMapBufferTarget'],
  glMapBufferRange: function(target, offset, length, access) {
    if ((access & (0x1/*GL_MAP_READ_BIT*/ | 0x20/*GL_MAP_UNSYNCHRONIZED_BIT*/)) != 0) {
      err("glMapBufferRange access does not support MAP_READ or MAP_UNSYNCHRONIZED");
      return 0;
    }

    if ((access & 0x2/*GL_MAP_WRITE_BIT*/) == 0) {
      err("glMapBufferRange access must include MAP_WRITE");
      return 0;
    }

    if ((access & (0x4/*GL_MAP_INVALIDATE_BUFFER_BIT*/ | 0x8/*GL_MAP_INVALIDATE_RANGE_BIT*/)) == 0) {
      err("glMapBufferRange access must include INVALIDATE_BUFFER or INVALIDATE_RANGE");
      return 0;
    }

    if (!emscriptenWebGLValidateMapBufferTarget(target)) {
      GL.recordError(0x500/*GL_INVALID_ENUM*/);
      err('GL_INVALID_ENUM in glMapBufferRange');
      return 0;
    }

    var mem = _malloc(length);
    if (!mem) return 0;

    GL.mappedBuffers[emscriptenWebGLGetBufferBinding(target)] = {
      offset: offset,
      length: length,
      mem: mem,
      access: access,
    };
    return mem;
  },

  glGetBufferPointerv__deps: ['$emscriptenWebGLGetBufferBinding'],
  glGetBufferPointerv: function(target, pname, params) {
    if (pname == 0x88BD/*GL_BUFFER_MAP_POINTER*/) {
      var ptr = 0;
      var mappedBuffer = GL.mappedBuffers[emscriptenWebGLGetBufferBinding(target)];
      if (mappedBuffer) {
        ptr = mappedBuffer.mem;
      }
      {{{ makeSetValue('params', '0', 'ptr', 'i32') }}};
    } else {
      GL.recordError(0x500/*GL_INVALID_ENUM*/);
      err('GL_INVALID_ENUM in glGetBufferPointerv');
    }
  },

  glFlushMappedBufferRange__deps: ['$emscriptenWebGLGetBufferBinding', '$emscriptenWebGLValidateMapBufferTarget'],
  glFlushMappedBufferRange: function(target, offset, length) {
    if (!emscriptenWebGLValidateMapBufferTarget(target)) {
      GL.recordError(0x500/*GL_INVALID_ENUM*/);
      err('GL_INVALID_ENUM in glFlushMappedBufferRange');
      return;
    }

    var mapping = GL.mappedBuffers[emscriptenWebGLGetBufferBinding(target)];
    if (!mapping) {
      GL.recordError(0x502 /* GL_INVALID_OPERATION */);
      err('buffer was never mapped in glFlushMappedBufferRange');
      return;
    }

    if (!(mapping.access & 0x10)) {
      GL.recordError(0x502 /* GL_INVALID_OPERATION */);
      err('buffer was not mapped with GL_MAP_FLUSH_EXPLICIT_BIT in glFlushMappedBufferRange');
      return;
    }
    if (offset < 0 || length < 0 || offset + length > mapping.length) {
      GL.recordError(0x501 /* GL_INVALID_VALUE */);
      err('invalid range in glFlushMappedBufferRange');
      return;
    }

    GLctx.bufferSubData(
      target,
      mapping.offset,
      HEAPU8.subarray(mapping.mem + offset, mapping.mem + offset + length));
  },

  glUnmapBuffer__deps: ['$emscriptenWebGLGetBufferBinding', '$emscriptenWebGLValidateMapBufferTarget'],
  glUnmapBuffer: function(target) {
    if (!emscriptenWebGLValidateMapBufferTarget(target)) {
      GL.recordError(0x500/*GL_INVALID_ENUM*/);
      err('GL_INVALID_ENUM in glUnmapBuffer');
      return 0;
    }

    var buffer = emscriptenWebGLGetBufferBinding(target);
    var mapping = GL.mappedBuffers[buffer];
    if (!mapping) {
      GL.recordError(0x502 /* GL_INVALID_OPERATION */);
      err('buffer was never mapped in glUnmapBuffer');
      return 0;
    }
    GL.mappedBuffers[buffer] = null;

    if (!(mapping.access & 0x10)) /* GL_MAP_FLUSH_EXPLICIT_BIT */
      if ({{{ isCurrentContextWebGL2() }}}) { // WebGL 2 provides new garbage-free entry points to call to WebGL. Use those always when possible.
        GLctx.bufferSubData(target, mapping.offset, HEAPU8, mapping.mem, mapping.length);
      } else {
        GLctx.bufferSubData(target, mapping.offset, HEAPU8.subarray(mapping.mem, mapping.mem+mapping.length));
      }
    _free(mapping.mem);
    return 1;
  },
#endif
};

// Simple pass-through functions.
// - Starred ones have return values.
// - [X] ones have X in the C name but not in the JS name
var glPassthroughFuncs = [
  [0, 'finish flush'],
  [1, 'clearDepth clearDepth[f] depthFunc enable disable frontFace cullFace clear lineWidth clearStencil stencilMask checkFramebufferStatus* generateMipmap activeTexture blendEquation isEnabled*'],
  [2, 'blendFunc blendEquationSeparate depthRange depthRange[f] stencilMaskSeparate hint polygonOffset vertexAttrib1f'],
  [3, 'texParameteri texParameterf vertexAttrib2f stencilFunc stencilOp'],
  [4, 'viewport clearColor scissor vertexAttrib3f renderbufferStorage blendFuncSeparate blendColor stencilFuncSeparate stencilOpSeparate'],
  [5, 'vertexAttrib4f'],
  [8, 'copyTexImage2D copyTexSubImage2D'],
];

function createGLPassthroughFunctions(lib, funcs) {
  funcs.forEach((data) => {
    const num = data[0];
    const names = data[1];
    const args = range(num).map((i) => 'x' + i ).join(', ');
    const plainStub = '(function(' + args + ') { GLctx.NAME(' + args + ') })';
    const returnStub = '(function(' + args + ') { return GLctx.NAME(' + args + ') })';
    const sigEnd = range(num).map(() => 'i').join('');
    names.split(' ').forEach((name) => {
      let stub = plainStub;
      let sig;
      if (name.endsWith('*')) {
        name = name.slice(0, -1);
        stub = returnStub;
        sig = 'i' + sigEnd;
      } else {
        sig = 'v' + sigEnd;
      }
      let cName = name;
      if (name.includes('[')) {
        cName = name.replace('[', '').replace(']', '');
        name = cName.slice(0, -1);
      }
      cName = 'gl' + cName[0].toUpperCase() + cName.substr(1);
      assert(!(cName in lib), "Cannot reimplement the existing function " + cName);
      lib[cName] = eval(stub.replace('NAME', name));
      assert(lib[cName + '__sig'] || LibraryManager.library[cName + '__sig'], 'missing sig for ' + cName);
    });
  });
}

createGLPassthroughFunctions(LibraryGL, glPassthroughFuncs);

autoAddDeps(LibraryGL, '$GL');

function recordGLProcAddressGet(lib) {
  // GL proc address retrieval - allow access through glX and emscripten_glX, to
  // allow name collisions with user-implemented things having the same name
  // (see gl.c)
  Object.keys(lib).forEach((x) => {
    if (x.startsWith('gl') && !isJsLibraryConfigIdentifier(x)) {
      lib['emscripten_' + x] = x;
    }
  });
}

recordGLProcAddressGet(LibraryGL);

// Final merge
mergeInto(LibraryManager.library, LibraryGL);<|MERGE_RESOLUTION|>--- conflicted
+++ resolved
@@ -1503,14 +1503,8 @@
   $emscriptenWebGLGetTexPixelData: function(type, format, width, height, pixels, internalFormat) {
     var heap = heapObjectForWebGLType(type);
     var shift = heapAccessShiftForWebGLHeap(heap);
-<<<<<<< HEAD
-    var sizePerPixel = __colorChannelsInGlTextureFormat(format) << shift;
+    var sizePerPixel = colorChannelsInGlTextureFormat(format) << shift;
     var bytes = {{{ createHeapIdx('computeUnpackAlignedImageSize(width, height, sizePerPixel, GL.unpackAlignment)') }}};
-=======
-    var byteSize = 1<<shift;
-    var sizePerPixel = colorChannelsInGlTextureFormat(format) * byteSize;
-    var bytes = computeUnpackAlignedImageSize(width, height, sizePerPixel, GL.unpackAlignment);
->>>>>>> b72453cc
 #if GL_ASSERTIONS
     assert({{{ isPtrAligned('pixels', '(1 << shift)') }}}, 'Pointer to texture data passed to texture get function must be aligned to the byte size of the pixel type!');
 #endif
