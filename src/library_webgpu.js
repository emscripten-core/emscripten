/**
 * @license
 * Copyright 2019 The Emscripten Authors
 * SPDX-License-Identifier: MIT
 */

/*
 * WebGPU support.
 *
 * IMPORTANT NOTICE:
 * These bindings are in a temporary **breaking-change freeze**.
 * Bugfixes and small feature additions are still welcome.
 * Please see system/include/webgpu/README.md for more information.
 *
 * This file and system/lib/webgpu/webgpu.cpp together implement the
 * to-be-standardized C header <webgpu/webgpu.h> on top of the
 * browser's native JS WebGPU implementation. This allows applications targeting
 * wgpu-native (https://github.com/gfx-rs/wgpu-native) or
 * Dawn (https://dawn.googlesource.com/dawn/) to also target the Web with the
 * same graphics API and fairly minimal changes - similar to OpenGL ES 2.0/3.0
 * on WebGL 1.0/2.0.
 *
 * To test this, run the following tests:
 * - test/runner.py 'other.test_webgpu*'
 * - EMTEST_BROWSER="/path/to/chrome --user-data-dir=chromeuserdata --enable-unsafe-webgpu" \
 *   test/runner.py 'browser.test_webgpu*'
 */

{{{
  // Helper functions for code generation
  globalThis.gpu = {
    makeInitManager: function(type) {
      return `WebGPU.mgr${type} = new Manager();`;
    },

    makeReferenceRelease: function(type) {
      return `
wgpu${type}Reference: (id) => WebGPU.mgr${type}.reference(id),
wgpu${type}Release: (id) => WebGPU.mgr${type}.release(id),`;
    },

    convertSentinelToUndefined: function(name) {
      return `if (${name} == -1) ${name} = undefined;`;
    },

    makeGetBool: function(struct, offset) {
      return `!!(${makeGetValue(struct, offset, 'u32')})`;
    },
    makeGetU32: function(struct, offset) {
      return makeGetValue(struct, offset, 'u32');
    },
    makeGetU64: function(struct, offset) {
      var l = makeGetValue(struct, offset, 'u32');
      var h = makeGetValue(`(${struct} + 4)`, offset, 'u32')
      return `${h} * 0x100000000 + ${l}`
    },
    makeCheck: function(str) {
      if (!ASSERTIONS) return '';
      return `assert(${str});`;
    },
    makeCheckDefined: function(name) {
      return this.makeCheck(`typeof ${name} != "undefined"`);
    },
    makeCheckDescriptor: function(descriptor) {
      // Assert descriptor is non-null, then that its nextInChain is null.
      // For descriptors that aren't the first in the chain (e.g
      // ShaderModuleSPIRVDescriptor), there is no .nextInChain pointer, but
      // instead a ChainedStruct object: .chain. So we need to check if
      // .chain.nextInChain is null. As long as nextInChain and chain are always
      // the first member in the struct, descriptor.nextInChain and
      // descriptor.chain.nextInChain should have the same offset (0) to the
      // descriptor pointer and we can check it to be null.
      var OffsetOfNextInChainMember = 0;
      return this.makeCheck(descriptor) + this.makeCheck(makeGetValue(descriptor, OffsetOfNextInChainMember, '*') + ' === 0');
    },

    // Compile-time table for enum integer values used with templating.
    // Must be in sync with webgpu.h.
    // TODO: Generate this to keep it in sync with webgpu.h
    COPY_STRIDE_UNDEFINED: 0xFFFFFFFF,
    LIMIT_U32_UNDEFINED: 0xFFFFFFFF,
    MIP_LEVEL_COUNT_UNDEFINED: 0xFFFFFFFF,
    ARRAY_LAYER_COUNT_UNDEFINED: 0xFFFFFFFF,
    AdapterType: {
      CPU: 3,
      Unknown: 4,
    },
    BackendType: {
      WebGPU: 2,
    },
    BufferMapAsyncStatus: {
      Success: 0,
      ValidationError: 1,
      Unknown: 2,
      DeviceLost: 3,
      DestroyedBeforeCallback: 4,
      UnmappedBeforeCallback: 5,
      MappingAlreadyPending: 6,
      OffsetOutOfRange: 7,
      SizeOutOfRange: 8,
    },
    CompilationInfoRequestStatus: {
      Success: 0,
      Error: 1,
      DeviceLost: 2,
      Unknown: 3,
    },
    CompositeAlphaMode: {
      Auto: 0,
      Opaque: 1,
      Premultiplied: 2,
    },
    CreatePipelineAsyncStatus: {
      Success: 0,
      ValidationError: 1,
      InternalError: 2,
      DeviceLost: 3,
      DeviceDestroyed: 4,
      Unknown: 5,
    },
    ErrorType: {
      NoError: 0,
      Validation: 1,
      OutOfMemory: 2,
      Internal: 3,
      Unknown: 4,
      DeviceLost: 5,
    },
    PresentMode: {
      Fifo: 1,
      Immediate: 3,
      Mailbox: 4,
    },
    LoadOp: {
      Undefined: 0,
      Clear: 1,
      Load: 2,
    },
    StoreOp: {
      Undefined: 0,
      Store: 1,
      Discard: 2,
    },
    MapMode: {
      None: 0,
      Read: 1,
      Write: 2
    },
    RequestAdapterStatus: {
      Success: 0,
      Unavailable: 1,
      Error: 2,
      Unknown: 3,
    },
    RequestDeviceStatus: {
      Success: 0,
      Error: 1,
      Unknown: 1,
    },
    SType: {
      SurfaceDescriptorFromCanvasHTMLSelector: 0x4,
      ShaderModuleSPIRVDescriptor: 0x5,
      ShaderModuleWGSLDescriptor: 0x6,
      PrimitiveDepthClipControl: 0x7,
      RenderPassDescriptorMaxDrawCount: 0xF,
      TextureBindingViewDimensionDescriptor: 0x11,
    },
    SurfaceGetCurrentTextureStatus: {
      Success: 0,
      DeviceLost: 5,
    },
    QueueWorkDoneStatus: {
      Success: 0,
      Error: 1,
      Unknown: 2,
      DeviceLost: 3,
    },
    TextureFormat: {
      Undefined: 0,
    },
    VertexStepMode: {
      Undefined: 0,
      VertexBufferNotUsed: 1,
      Vertex: 2,
      Instance: 3,
    },
  };
  null;
}}}

var LibraryWebGPU = {
  $WebGPU__postset: 'WebGPU.initManagers();',
  $WebGPU__deps: ['$stackSave', '$stackRestore', '$stringToUTF8OnStack'],
  $WebGPU: {
    errorCallback: (callback, type, message, userdata) => {
      var sp = stackSave();
      var messagePtr = stringToUTF8OnStack(message);
      {{{ makeDynCall('vipp', 'callback') }}}(type, messagePtr, userdata);
      stackRestore(sp);
    },

    initManagers: () => {
#if ASSERTIONS
      assert(!WebGPU.mgrDevice, 'initManagers already called');
#endif

      /** @constructor */
      function Manager() {
        this.objects = {};
        this.nextId = 1;
        this.create = function(object, wrapper = {}) {
          var id = this.nextId++;
          {{{ gpu.makeCheck("typeof this.objects[id] == 'undefined'") }}}
          wrapper.refcount = 1;
          wrapper.object = object;
          this.objects[id] = wrapper;
          return id;
        };
        this.get = function(id) {
          if (!id) return undefined;
          var o = this.objects[id];
          {{{ gpu.makeCheckDefined('o') }}}
          return o.object;
        };
        this.reference = function(id) {
          var o = this.objects[id];
          {{{ gpu.makeCheckDefined('o') }}}
          o.refcount++;
        };
        this.release = function(id) {
          var o = this.objects[id];
          {{{ gpu.makeCheckDefined('o') }}}
          {{{ gpu.makeCheck('o.refcount > 0') }}}
          o.refcount--;
          if (o.refcount <= 0) {
            delete this.objects[id];
          }
        };
      }

      {{{ gpu.makeInitManager('Surface') }}}
      {{{ gpu.makeInitManager('SwapChain') }}}

      {{{ gpu.makeInitManager('Adapter') }}}
      // TODO: Release() the device's default queue when the device is freed.
      {{{ gpu.makeInitManager('Device') }}}
      {{{ gpu.makeInitManager('Queue') }}}

      {{{ gpu.makeInitManager('CommandBuffer') }}}
      {{{ gpu.makeInitManager('CommandEncoder') }}}
      {{{ gpu.makeInitManager('RenderPassEncoder') }}}
      {{{ gpu.makeInitManager('ComputePassEncoder') }}}

      {{{ gpu.makeInitManager('BindGroup') }}}
      {{{ gpu.makeInitManager('Buffer') }}}
      {{{ gpu.makeInitManager('Sampler') }}}
      {{{ gpu.makeInitManager('Texture') }}}
      {{{ gpu.makeInitManager('TextureView') }}}
      {{{ gpu.makeInitManager('QuerySet') }}}

      {{{ gpu.makeInitManager('BindGroupLayout') }}}
      {{{ gpu.makeInitManager('PipelineLayout') }}}
      {{{ gpu.makeInitManager('RenderPipeline') }}}
      {{{ gpu.makeInitManager('ComputePipeline') }}}
      {{{ gpu.makeInitManager('ShaderModule') }}}

      {{{ gpu.makeInitManager('RenderBundleEncoder') }}}
      {{{ gpu.makeInitManager('RenderBundle') }}}
    },

    makeColor: (ptr) => {
      return {
        "r": {{{ makeGetValue('ptr', 0, 'double') }}},
        "g": {{{ makeGetValue('ptr', 8, 'double') }}},
        "b": {{{ makeGetValue('ptr', 16, 'double') }}},
        "a": {{{ makeGetValue('ptr', 24, 'double') }}},
      };
    },

    makeExtent3D: (ptr) => {
      return {
        "width": {{{ gpu.makeGetU32('ptr', C_STRUCTS.WGPUExtent3D.width) }}},
        "height": {{{ gpu.makeGetU32('ptr', C_STRUCTS.WGPUExtent3D.height) }}},
        "depthOrArrayLayers": {{{ gpu.makeGetU32('ptr', C_STRUCTS.WGPUExtent3D.depthOrArrayLayers) }}},
      };
    },

    makeOrigin3D: (ptr) => {
      return {
        "x": {{{ gpu.makeGetU32('ptr', C_STRUCTS.WGPUOrigin3D.x) }}},
        "y": {{{ gpu.makeGetU32('ptr', C_STRUCTS.WGPUOrigin3D.y) }}},
        "z": {{{ gpu.makeGetU32('ptr', C_STRUCTS.WGPUOrigin3D.z) }}},
      };
    },

    makeImageCopyTexture: (ptr) => {
      {{{ gpu.makeCheckDescriptor('ptr') }}}
      return {
        "texture": WebGPU.mgrTexture.get(
          {{{ makeGetValue('ptr', C_STRUCTS.WGPUImageCopyTexture.texture, '*') }}}),
        "mipLevel": {{{ gpu.makeGetU32('ptr', C_STRUCTS.WGPUImageCopyTexture.mipLevel) }}},
        "origin": WebGPU.makeOrigin3D(ptr + {{{ C_STRUCTS.WGPUImageCopyTexture.origin }}}),
        "aspect": WebGPU.TextureAspect[{{{ gpu.makeGetU32('ptr', C_STRUCTS.WGPUImageCopyTexture.aspect) }}}],
      };
    },

    makeTextureDataLayout: (ptr) => {
      {{{ gpu.makeCheckDescriptor('ptr') }}}
      var bytesPerRow = {{{ gpu.makeGetU32('ptr', C_STRUCTS.WGPUTextureDataLayout.bytesPerRow) }}};
      var rowsPerImage = {{{ gpu.makeGetU32('ptr', C_STRUCTS.WGPUTextureDataLayout.rowsPerImage) }}};
      return {
        "offset": {{{ gpu.makeGetU64('ptr', C_STRUCTS.WGPUTextureDataLayout.offset) }}},
        "bytesPerRow": bytesPerRow === {{{ gpu.COPY_STRIDE_UNDEFINED }}} ? undefined : bytesPerRow,
        "rowsPerImage": rowsPerImage === {{{ gpu.COPY_STRIDE_UNDEFINED }}} ? undefined : rowsPerImage,
      };
    },

    makeImageCopyBuffer: (ptr) => {
      {{{ gpu.makeCheckDescriptor('ptr') }}}
      var layoutPtr = ptr + {{{ C_STRUCTS.WGPUImageCopyBuffer.layout }}};
      var bufferCopyView = WebGPU.makeTextureDataLayout(layoutPtr);
      bufferCopyView["buffer"] = WebGPU.mgrBuffer.get(
        {{{ makeGetValue('ptr', C_STRUCTS.WGPUImageCopyBuffer.buffer, '*') }}});
      return bufferCopyView;
    },

    makePipelineConstants: (constantCount, constantsPtr) => {
      if (!constantCount) return;
      var constants = {};
      for (var i = 0; i < constantCount; ++i) {
        var entryPtr = constantsPtr + {{{ C_STRUCTS.WGPUConstantEntry.__size__ }}} * i;
        var key = UTF8ToString({{{ makeGetValue('entryPtr', C_STRUCTS.WGPUConstantEntry.key, '*') }}});
        constants[key] = {{{ makeGetValue('entryPtr', C_STRUCTS.WGPUConstantEntry.value, 'double') }}};
      }
      return constants;
    },

    makePipelineLayout: (layoutPtr) => {
      if (!layoutPtr) return 'auto';
      return WebGPU.mgrPipelineLayout.get(layoutPtr);
    },

    makeProgrammableStageDescriptor: (ptr) => {
      if (!ptr) return undefined;
      {{{ gpu.makeCheckDescriptor('ptr') }}}
      var desc = {
        "module": WebGPU.mgrShaderModule.get(
          {{{ makeGetValue('ptr', C_STRUCTS.WGPUProgrammableStageDescriptor.module, '*') }}}),
        "constants": WebGPU.makePipelineConstants(
          {{{ gpu.makeGetU32('ptr', C_STRUCTS.WGPUProgrammableStageDescriptor.constantCount) }}},
          {{{ makeGetValue('ptr', C_STRUCTS.WGPUProgrammableStageDescriptor.constants, '*') }}}),
      };
      var entryPointPtr = {{{ makeGetValue('ptr', C_STRUCTS.WGPUProgrammableStageDescriptor.entryPoint, '*') }}};
      if (entryPointPtr) desc["entryPoint"] = UTF8ToString(entryPointPtr);
      return desc;
    },

    fillLimitStruct: (limits, supportedLimitsOutPtr) => {
      var limitsOutPtr = supportedLimitsOutPtr + {{{ C_STRUCTS.WGPUSupportedLimits.limits }}};

      function setLimitValueU32(name, limitOffset) {
        var limitValue = limits[name];
        {{{ makeSetValue('limitsOutPtr', 'limitOffset', 'limitValue', 'i32') }}};
      }
      function setLimitValueU64(name, limitOffset) {
        var limitValue = limits[name];
        {{{ makeSetValue('limitsOutPtr', 'limitOffset', 'limitValue', 'i64') }}};
      }
  
      setLimitValueU32('maxTextureDimension1D', {{{ C_STRUCTS.WGPULimits.maxTextureDimension1D }}});
      setLimitValueU32('maxTextureDimension2D', {{{ C_STRUCTS.WGPULimits.maxTextureDimension2D }}});
      setLimitValueU32('maxTextureDimension3D', {{{ C_STRUCTS.WGPULimits.maxTextureDimension3D }}});
      setLimitValueU32('maxTextureArrayLayers', {{{ C_STRUCTS.WGPULimits.maxTextureArrayLayers }}});
      setLimitValueU32('maxBindGroups', {{{ C_STRUCTS.WGPULimits.maxBindGroups }}});
      setLimitValueU32('maxBindGroupsPlusVertexBuffers', {{{ C_STRUCTS.WGPULimits.maxBindGroupsPlusVertexBuffers }}});
      setLimitValueU32('maxBindingsPerBindGroup', {{{ C_STRUCTS.WGPULimits.maxBindingsPerBindGroup }}});
      setLimitValueU32('maxDynamicUniformBuffersPerPipelineLayout', {{{ C_STRUCTS.WGPULimits.maxDynamicUniformBuffersPerPipelineLayout }}});
      setLimitValueU32('maxDynamicStorageBuffersPerPipelineLayout', {{{ C_STRUCTS.WGPULimits.maxDynamicStorageBuffersPerPipelineLayout }}});
      setLimitValueU32('maxSampledTexturesPerShaderStage', {{{ C_STRUCTS.WGPULimits.maxSampledTexturesPerShaderStage }}});
      setLimitValueU32('maxSamplersPerShaderStage', {{{ C_STRUCTS.WGPULimits.maxSamplersPerShaderStage }}});
      setLimitValueU32('maxStorageBuffersPerShaderStage', {{{ C_STRUCTS.WGPULimits.maxStorageBuffersPerShaderStage }}});
      setLimitValueU32('maxStorageTexturesPerShaderStage', {{{ C_STRUCTS.WGPULimits.maxStorageTexturesPerShaderStage }}});
      setLimitValueU32('maxUniformBuffersPerShaderStage', {{{ C_STRUCTS.WGPULimits.maxUniformBuffersPerShaderStage }}});
      setLimitValueU32('minUniformBufferOffsetAlignment', {{{ C_STRUCTS.WGPULimits.minUniformBufferOffsetAlignment }}});
      setLimitValueU32('minStorageBufferOffsetAlignment', {{{ C_STRUCTS.WGPULimits.minStorageBufferOffsetAlignment }}});
  
      setLimitValueU64('maxUniformBufferBindingSize', {{{ C_STRUCTS.WGPULimits.maxUniformBufferBindingSize }}});
      setLimitValueU64('maxStorageBufferBindingSize', {{{ C_STRUCTS.WGPULimits.maxStorageBufferBindingSize }}});
  
      setLimitValueU32('maxVertexBuffers', {{{ C_STRUCTS.WGPULimits.maxVertexBuffers }}});
      setLimitValueU64('maxBufferSize', {{{ C_STRUCTS.WGPULimits.maxBufferSize }}});
      setLimitValueU32('maxVertexAttributes', {{{ C_STRUCTS.WGPULimits.maxVertexAttributes }}});
      setLimitValueU32('maxVertexBufferArrayStride', {{{ C_STRUCTS.WGPULimits.maxVertexBufferArrayStride }}});
      setLimitValueU32('maxInterStageShaderComponents', {{{ C_STRUCTS.WGPULimits.maxInterStageShaderComponents }}});
      setLimitValueU32('maxInterStageShaderVariables', {{{ C_STRUCTS.WGPULimits.maxInterStageShaderVariables }}});
      setLimitValueU32('maxColorAttachments', {{{ C_STRUCTS.WGPULimits.maxColorAttachments }}});
      setLimitValueU32('maxColorAttachmentBytesPerSample', {{{ C_STRUCTS.WGPULimits.maxColorAttachmentBytesPerSample }}});
      setLimitValueU32('maxComputeWorkgroupStorageSize', {{{ C_STRUCTS.WGPULimits.maxComputeWorkgroupStorageSize }}});
      setLimitValueU32('maxComputeInvocationsPerWorkgroup', {{{ C_STRUCTS.WGPULimits.maxComputeInvocationsPerWorkgroup }}});
      setLimitValueU32('maxComputeWorkgroupSizeX', {{{ C_STRUCTS.WGPULimits.maxComputeWorkgroupSizeX }}});
      setLimitValueU32('maxComputeWorkgroupSizeY', {{{ C_STRUCTS.WGPULimits.maxComputeWorkgroupSizeY }}});
      setLimitValueU32('maxComputeWorkgroupSizeZ', {{{ C_STRUCTS.WGPULimits.maxComputeWorkgroupSizeZ }}});
      setLimitValueU32('maxComputeWorkgroupsPerDimension', {{{ C_STRUCTS.WGPULimits.maxComputeWorkgroupsPerDimension }}});
    },

    // Map from enum string back to enum number, for callbacks.
    Int_BufferMapState: {
      'unmapped': 1,
      'pending': 2,
      'mapped': 3,
    },
    Int_CompilationMessageType : {
      'error': 1,
      'warning': 2,
      'info': 3,
    },
    Int_DeviceLostReason: {
      'undefined': 1,
      'unknown': 1,
      'destroyed': 2,
    },
    Int_PreferredFormat: {
      'rgba8unorm': 0x12,
      'bgra8unorm': 0x17,
    },

    // Map from enum number to enum string.
    // This section is auto-generated. See system/include/webgpu/README.md for details.
    WGSLFeatureName: [
      undefined,
      'readonly_and_readwrite_storage_textures',
      'packed_4x8_integer_dot_product',
      'unrestricted_pointer_parameters',
      'pointer_composite_access',
    ],
    AddressMode: [
      undefined,
      'clamp-to-edge',
      'repeat',
      'mirror-repeat',
    ],
    AlphaMode: [
      undefined, // "Auto" uses the default (which is always opaque according to the spec's IDL)
      'opaque',
      'premultiplied',
    ],
    BlendFactor: [
      undefined,
      'zero',
      'one',
      'src',
      'one-minus-src',
      'src-alpha',
      'one-minus-src-alpha',
      'dst',
      'one-minus-dst',
      'dst-alpha',
      'one-minus-dst-alpha',
      'src-alpha-saturated',
      'constant',
      'one-minus-constant',
    ],
    BlendOperation: [
      undefined,
      'add',
      'subtract',
      'reverse-subtract',
      'min',
      'max',
    ],
    BufferBindingType: [
      undefined,
      'uniform',
      'storage',
      'read-only-storage',
    ],
    BufferMapState: {
      1: 'unmapped',
      2: 'pending',
      3: 'mapped',
    },
    CompareFunction: [
      undefined,
      'never',
      'less',
      'equal',
      'less-equal',
      'greater',
      'not-equal',
      'greater-equal',
      'always',
    ],
    CompilationInfoRequestStatus: [
      'success',
      'error',
      'device-lost',
      'unknown',
    ],
    CullMode: [
      undefined,
      'none',
      'front',
      'back',
    ],
    ErrorFilter: {
      1: 'validation',
      2: 'out-of-memory',
      3: 'internal',
    },
    FeatureName: [
      undefined,
      'depth-clip-control',
      'depth32float-stencil8',
      'timestamp-query',
      'texture-compression-bc',
      'texture-compression-etc2',
      'texture-compression-astc',
      'indirect-first-instance',
      'shader-f16',
      'rg11b10ufloat-renderable',
      'bgra8unorm-storage',
      'float32-filterable',
    ],
    FilterMode: [
      undefined,
      'nearest',
      'linear',
    ],
    FrontFace: [
      undefined,
      'ccw',
      'cw',
    ],
    IndexFormat: [
      undefined,
      'uint16',
      'uint32',
    ],
    LoadOp: [
      undefined,
      'clear',
      'load',
    ],
    MipmapFilterMode: [
      undefined,
      'nearest',
      'linear',
    ],
    PowerPreference: [
      undefined,
      'low-power',
      'high-performance',
    ],
    PrimitiveTopology: [
      undefined,
      'point-list',
      'line-list',
      'line-strip',
      'triangle-list',
      'triangle-strip',
    ],
    QueryType: {
      1: 'occlusion',
      2: 'timestamp',
    },
    SamplerBindingType: [
      undefined,
      'filtering',
      'non-filtering',
      'comparison',
    ],
    StencilOperation: [
      undefined,
      'keep',
      'zero',
      'replace',
      'invert',
      'increment-clamp',
      'decrement-clamp',
      'increment-wrap',
      'decrement-wrap',
    ],
    StorageTextureAccess: [
      undefined,
      'write-only',
      'read-only',
      'read-write',
    ],
    StoreOp: [
      undefined,
      'store',
      'discard',
    ],
    TextureAspect: [
      undefined,
      'all',
      'stencil-only',
      'depth-only',
    ],
    TextureDimension: [
      undefined,
      '1d',
      '2d',
      '3d',
    ],
    TextureFormat: [
      undefined,
      'r8unorm',
      'r8snorm',
      'r8uint',
      'r8sint',
      'r16uint',
      'r16sint',
      'r16float',
      'rg8unorm',
      'rg8snorm',
      'rg8uint',
      'rg8sint',
      'r32float',
      'r32uint',
      'r32sint',
      'rg16uint',
      'rg16sint',
      'rg16float',
      'rgba8unorm',
      'rgba8unorm-srgb',
      'rgba8snorm',
      'rgba8uint',
      'rgba8sint',
      'bgra8unorm',
      'bgra8unorm-srgb',
      'rgb10a2uint',
      'rgb10a2unorm',
      'rg11b10ufloat',
      'rgb9e5ufloat',
      'rg32float',
      'rg32uint',
      'rg32sint',
      'rgba16uint',
      'rgba16sint',
      'rgba16float',
      'rgba32float',
      'rgba32uint',
      'rgba32sint',
      'stencil8',
      'depth16unorm',
      'depth24plus',
      'depth24plus-stencil8',
      'depth32float',
      'depth32float-stencil8',
      'bc1-rgba-unorm',
      'bc1-rgba-unorm-srgb',
      'bc2-rgba-unorm',
      'bc2-rgba-unorm-srgb',
      'bc3-rgba-unorm',
      'bc3-rgba-unorm-srgb',
      'bc4-r-unorm',
      'bc4-r-snorm',
      'bc5-rg-unorm',
      'bc5-rg-snorm',
      'bc6h-rgb-ufloat',
      'bc6h-rgb-float',
      'bc7-rgba-unorm',
      'bc7-rgba-unorm-srgb',
      'etc2-rgb8unorm',
      'etc2-rgb8unorm-srgb',
      'etc2-rgb8a1unorm',
      'etc2-rgb8a1unorm-srgb',
      'etc2-rgba8unorm',
      'etc2-rgba8unorm-srgb',
      'eac-r11unorm',
      'eac-r11snorm',
      'eac-rg11unorm',
      'eac-rg11snorm',
      'astc-4x4-unorm',
      'astc-4x4-unorm-srgb',
      'astc-5x4-unorm',
      'astc-5x4-unorm-srgb',
      'astc-5x5-unorm',
      'astc-5x5-unorm-srgb',
      'astc-6x5-unorm',
      'astc-6x5-unorm-srgb',
      'astc-6x6-unorm',
      'astc-6x6-unorm-srgb',
      'astc-8x5-unorm',
      'astc-8x5-unorm-srgb',
      'astc-8x6-unorm',
      'astc-8x6-unorm-srgb',
      'astc-8x8-unorm',
      'astc-8x8-unorm-srgb',
      'astc-10x5-unorm',
      'astc-10x5-unorm-srgb',
      'astc-10x6-unorm',
      'astc-10x6-unorm-srgb',
      'astc-10x8-unorm',
      'astc-10x8-unorm-srgb',
      'astc-10x10-unorm',
      'astc-10x10-unorm-srgb',
      'astc-12x10-unorm',
      'astc-12x10-unorm-srgb',
      'astc-12x12-unorm',
      'astc-12x12-unorm-srgb',
    ],
    TextureSampleType: [
      undefined,
      'float',
      'unfilterable-float',
      'depth',
      'sint',
      'uint',
    ],
    TextureViewDimension: [
      undefined,
      '1d',
      '2d',
      '2d-array',
      'cube',
      'cube-array',
      '3d',
    ],
    VertexFormat: [
      undefined,
      'uint8x2',
      'uint8x4',
      'sint8x2',
      'sint8x4',
      'unorm8x2',
      'unorm8x4',
      'snorm8x2',
      'snorm8x4',
      'uint16x2',
      'uint16x4',
      'sint16x2',
      'sint16x4',
      'unorm16x2',
      'unorm16x4',
      'snorm16x2',
      'snorm16x4',
      'float16x2',
      'float16x4',
      'float32',
      'float32x2',
      'float32x3',
      'float32x4',
      'uint32',
      'uint32x2',
      'uint32x3',
      'uint32x4',
      'sint32',
      'sint32x2',
      'sint32x3',
      'sint32x4',
      'unorm10-10-10-2',
    ],
    VertexStepMode: [
      undefined,
      'vertex-buffer-not-used',
      'vertex',
      'instance',
    ],
  },

  // Non-method functions

  wgpuGetInstanceFeatures: (featuresPtr) => {
    abort('TODO: wgpuGetInstanceFeatures unimplemented');
    return 0;
  },

  wgpuGetProcAddress: (device, procName) => {
    abort('TODO(#11526): wgpuGetProcAddress unimplemented');
    return 0;
  },

  // *Reference/*Release

  {{{ gpu.makeReferenceRelease('Surface') }}}
  {{{ gpu.makeReferenceRelease('SwapChain') }}}

  {{{ gpu.makeReferenceRelease('Adapter') }}}
  {{{ gpu.makeReferenceRelease('Device') }}}
  {{{ gpu.makeReferenceRelease('Queue') }}}

  {{{ gpu.makeReferenceRelease('CommandBuffer') }}}
  {{{ gpu.makeReferenceRelease('CommandEncoder') }}}
  {{{ gpu.makeReferenceRelease('RenderPassEncoder') }}}
  {{{ gpu.makeReferenceRelease('ComputePassEncoder') }}}

  {{{ gpu.makeReferenceRelease('BindGroup') }}}
  {{{ gpu.makeReferenceRelease('Buffer') }}}
  {{{ gpu.makeReferenceRelease('Sampler') }}}
  {{{ gpu.makeReferenceRelease('Texture') }}}
  {{{ gpu.makeReferenceRelease('TextureView') }}}
  {{{ gpu.makeReferenceRelease('QuerySet') }}}

  {{{ gpu.makeReferenceRelease('BindGroupLayout') }}}
  {{{ gpu.makeReferenceRelease('PipelineLayout') }}}
  {{{ gpu.makeReferenceRelease('RenderPipeline') }}}
  {{{ gpu.makeReferenceRelease('ComputePipeline') }}}
  {{{ gpu.makeReferenceRelease('ShaderModule') }}}

  {{{ gpu.makeReferenceRelease('RenderBundleEncoder') }}}
  {{{ gpu.makeReferenceRelease('RenderBundle') }}}

  // *Destroy

  wgpuBufferDestroy: (bufferId) => {
    var bufferWrapper = WebGPU.mgrBuffer.objects[bufferId];
    {{{ gpu.makeCheckDefined('bufferWrapper') }}}
    if (bufferWrapper.onUnmap) {
      for (var i = 0; i < bufferWrapper.onUnmap.length; ++i) {
        bufferWrapper.onUnmap[i]();
      }
      bufferWrapper.onUnmap = undefined;
    }

    WebGPU.mgrBuffer.get(bufferId).destroy();
  },
  wgpuTextureDestroy: (textureId) => WebGPU.mgrTexture.get(textureId).destroy(),
  wgpuQuerySetDestroy: (querySetId) => WebGPU.mgrQuerySet.get(querySetId).destroy(),

  // wgpuDevice

  wgpuDeviceEnumerateFeatures: (deviceId, featuresOutPtr) => {
    var offset = 0;
    var numFeatures = 0;
    var device = WebGPU.mgrDevice.get(deviceId);
    device.features.forEach(feature => {
      var featureEnumValue = WebGPU.FeatureNameString2Enum[feature];
      if (featureEnumValue !== undefined) {
        if (featuresOutPtr !== 0) {
          {{{ makeSetValue('featuresOutPtr', 'offset', 'featureEnumValue', 'i32') }}};
          offset += 4;
        }
        numFeatures++;
      }
    });
    return numFeatures;
  },

  wgpuDeviceDestroy: (deviceId) => WebGPU.mgrDevice.get(deviceId).destroy(),

  wgpuDeviceGetLimits: (deviceId, limitsOutPtr) => {
    var device = WebGPU.mgrDevice.objects[deviceId].object;
    WebGPU.fillLimitStruct(device.limits, limitsOutPtr);
    return 1;
  },

  wgpuDeviceGetQueue: (deviceId) => {
    var queueId = WebGPU.mgrDevice.objects[deviceId].queueId;
#if ASSERTIONS
    assert(queueId, 'wgpuDeviceGetQueue: queue was missing or null');
#endif
    // Returns a new reference to the existing queue.
    WebGPU.mgrQueue.reference(queueId);
    return queueId;
  },

  wgpuDeviceHasFeature: (deviceId, featureEnumValue) => {
    var device = WebGPU.mgrDevice.get(deviceId);
    return device.features.has(WebGPU.FeatureName[featureEnumValue]);
  },

  wgpuDevicePushErrorScope: (deviceId, filter) => {
    var device = WebGPU.mgrDevice.get(deviceId);
    device.pushErrorScope(WebGPU.ErrorFilter[filter]);
  },

  wgpuDevicePopErrorScope__deps: ['$callUserCallback'],
  wgpuDevicePopErrorScope: (deviceId, callback, userdata) => {
    var device = WebGPU.mgrDevice.get(deviceId);
    {{{ runtimeKeepalivePush() }}}
    device.popErrorScope().then((gpuError) => {
      {{{ runtimeKeepalivePop() }}}
      callUserCallback(() => {
        if (!gpuError) {
          {{{ makeDynCall('vipp', 'callback') }}}(
            {{{ gpu.ErrorType.NoError }}}, 0, userdata);
        } else if (gpuError instanceof GPUOutOfMemoryError) {
          {{{ makeDynCall('vipp', 'callback') }}}(
            {{{ gpu.ErrorType.OutOfMemory }}}, 0, userdata);
        } else {
#if ASSERTIONS
          // TODO: Implement GPUInternalError
          assert(gpuError instanceof GPUValidationError);
#endif
          WebGPU.errorCallback(callback, {{{ gpu.ErrorType.Validation }}}, gpuError.message, userdata);
        }
      });
    }, (ex) => {
      {{{ runtimeKeepalivePop() }}}
      callUserCallback(() => {
        // TODO: This can mean either the device was lost or the error scope stack was empty. Figure
        // out how to synthesize the DeviceLost error type. (Could be by simply tracking the error
        // scope depth, but that isn't ideal.)
        WebGPU.errorCallback(callback, {{{ gpu.ErrorType.Unknown }}}, ex.message, userdata);
      });
    });
  },

  wgpuDeviceSetLabel: (deviceId, labelPtr) => {
    var device = WebGPU.mgrDevice.get(deviceId);
    device.label = UTF8ToString(labelPtr);
  },

  wgpuDeviceSetUncapturedErrorCallback__deps: ['$callUserCallback'],
  wgpuDeviceSetUncapturedErrorCallback: (deviceId, callback, userdata) => {
    var device = WebGPU.mgrDevice.get(deviceId);
    device.onuncapturederror = function(ev) {
      // This will skip the callback if the runtime is no longer alive.
      callUserCallback(() => {
        // WGPUErrorType type, const char* message, void* userdata
        var Validation = 0x00000001;
        var OutOfMemory = 0x00000002;
        var type;
#if ASSERTIONS
        assert(typeof GPUValidationError != 'undefined');
        assert(typeof GPUOutOfMemoryError != 'undefined');
#endif
        if (ev.error instanceof GPUValidationError) type = Validation;
        else if (ev.error instanceof GPUOutOfMemoryError) type = OutOfMemory;
        // TODO: Implement GPUInternalError

        WebGPU.errorCallback(callback, type, ev.error.message, userdata);
      });
    };
  },

  // wgpuDeviceCreate*

  wgpuDeviceCreateCommandEncoder: (deviceId, descriptor) => {
    var desc;
    if (descriptor) {
      {{{ gpu.makeCheckDescriptor('descriptor') }}}
      desc = {
        "label": undefined,
      };
      var labelPtr = {{{ makeGetValue('descriptor', C_STRUCTS.WGPUCommandEncoderDescriptor.label, '*') }}};
      if (labelPtr) desc["label"] = UTF8ToString(labelPtr);
    }
    var device = WebGPU.mgrDevice.get(deviceId);
    return WebGPU.mgrCommandEncoder.create(device.createCommandEncoder(desc));
  },

  wgpuDeviceCreateBuffer: (deviceId, descriptor) => {
    {{{ gpu.makeCheckDescriptor('descriptor') }}}

    var mappedAtCreation = {{{ gpu.makeGetBool('descriptor', C_STRUCTS.WGPUBufferDescriptor.mappedAtCreation) }}};

    var desc = {
      "label": undefined,
      "usage": {{{ gpu.makeGetU32('descriptor', C_STRUCTS.WGPUBufferDescriptor.usage) }}},
      "size": {{{ gpu.makeGetU64('descriptor', C_STRUCTS.WGPUBufferDescriptor.size) }}},
      "mappedAtCreation": mappedAtCreation,
    };
    var labelPtr = {{{ makeGetValue('descriptor', C_STRUCTS.WGPUBufferDescriptor.label, '*') }}};
    if (labelPtr) desc["label"] = UTF8ToString(labelPtr);

    var device = WebGPU.mgrDevice.get(deviceId);
    var bufferWrapper = {};
    var id = WebGPU.mgrBuffer.create(device.createBuffer(desc), bufferWrapper);
    if (mappedAtCreation) {
      bufferWrapper.mapMode = {{{ gpu.MapMode.Write }}};
      bufferWrapper.onUnmap = [];
    }
    return id;
  },

  wgpuDeviceCreateTexture: (deviceId, descriptor) => {
    {{{ gpu.makeCheckDescriptor('descriptor') }}}

    var desc = {
      "label": undefined,
      "size": WebGPU.makeExtent3D(descriptor + {{{ C_STRUCTS.WGPUTextureDescriptor.size }}}),
      "mipLevelCount": {{{ gpu.makeGetU32('descriptor', C_STRUCTS.WGPUTextureDescriptor.mipLevelCount) }}},
      "sampleCount": {{{ gpu.makeGetU32('descriptor', C_STRUCTS.WGPUTextureDescriptor.sampleCount) }}},
      "dimension": WebGPU.TextureDimension[
        {{{ gpu.makeGetU32('descriptor', C_STRUCTS.WGPUTextureDescriptor.dimension) }}}],
      "format": WebGPU.TextureFormat[
        {{{ gpu.makeGetU32('descriptor', C_STRUCTS.WGPUTextureDescriptor.format) }}}],
      "usage": {{{ gpu.makeGetU32('descriptor', C_STRUCTS.WGPUTextureDescriptor.usage) }}},
    };
    var labelPtr = {{{ makeGetValue('descriptor', C_STRUCTS.WGPUTextureDescriptor.label, '*') }}};
    if (labelPtr) desc["label"] = UTF8ToString(labelPtr);

    var viewFormatCount = {{{ gpu.makeGetU32('descriptor', C_STRUCTS.WGPUTextureDescriptor.viewFormatCount) }}};
    if (viewFormatCount) {
      var viewFormatsPtr = {{{ makeGetValue('descriptor', C_STRUCTS.WGPUTextureDescriptor.viewFormats, '*') }}};
      // viewFormatsPtr pointer to an array of TextureFormat which is an enum of size uint32_t
      desc["viewFormats"] = Array.from({{{ makeHEAPView('32', 'viewFormatsPtr', `viewFormatsPtr + viewFormatCount * 4`) }}},
        function(format) { return WebGPU.TextureFormat[format]; });
    }

    var device = WebGPU.mgrDevice.get(deviceId);
    return WebGPU.mgrTexture.create(device.createTexture(desc));
  },

  wgpuDeviceCreateSampler: (deviceId, descriptor) => {
    var desc;
    if (descriptor) {
      {{{ gpu.makeCheckDescriptor('descriptor') }}}

      desc = {
        "label": undefined,
        "addressModeU": WebGPU.AddressMode[
            {{{ gpu.makeGetU32('descriptor', C_STRUCTS.WGPUSamplerDescriptor.addressModeU) }}}],
        "addressModeV": WebGPU.AddressMode[
            {{{ gpu.makeGetU32('descriptor', C_STRUCTS.WGPUSamplerDescriptor.addressModeV) }}}],
        "addressModeW": WebGPU.AddressMode[
            {{{ gpu.makeGetU32('descriptor', C_STRUCTS.WGPUSamplerDescriptor.addressModeW) }}}],
        "magFilter": WebGPU.FilterMode[
            {{{ gpu.makeGetU32('descriptor', C_STRUCTS.WGPUSamplerDescriptor.magFilter) }}}],
        "minFilter": WebGPU.FilterMode[
            {{{ gpu.makeGetU32('descriptor', C_STRUCTS.WGPUSamplerDescriptor.minFilter) }}}],
        "mipmapFilter": WebGPU.MipmapFilterMode[
            {{{ gpu.makeGetU32('descriptor', C_STRUCTS.WGPUSamplerDescriptor.mipmapFilter) }}}],
        "lodMinClamp": {{{ makeGetValue('descriptor', C_STRUCTS.WGPUSamplerDescriptor.lodMinClamp, 'float') }}},
        "lodMaxClamp": {{{ makeGetValue('descriptor', C_STRUCTS.WGPUSamplerDescriptor.lodMaxClamp, 'float') }}},
        "compare": WebGPU.CompareFunction[
            {{{ gpu.makeGetU32('descriptor', C_STRUCTS.WGPUSamplerDescriptor.compare) }}}],
      };
      var labelPtr = {{{ makeGetValue('descriptor', C_STRUCTS.WGPUSamplerDescriptor.label, '*') }}};
      if (labelPtr) desc["label"] = UTF8ToString(labelPtr);
    }

    var device = WebGPU.mgrDevice.get(deviceId);
    return WebGPU.mgrSampler.create(device.createSampler(desc));
  },

  wgpuDeviceCreateBindGroupLayout: (deviceId, descriptor) => {
    {{{ gpu.makeCheckDescriptor('descriptor') }}}

    function makeBufferEntry(entryPtr) {
      {{{ gpu.makeCheck('entryPtr') }}}

      var typeInt =
        {{{ gpu.makeGetU32('entryPtr', C_STRUCTS.WGPUBufferBindingLayout.type) }}};
      if (!typeInt) return undefined;

      return {
        "type": WebGPU.BufferBindingType[typeInt],
        "hasDynamicOffset":
          {{{ gpu.makeGetBool('entryPtr', C_STRUCTS.WGPUBufferBindingLayout.hasDynamicOffset) }}},
        "minBindingSize":
          {{{ gpu.makeGetU64('entryPtr', C_STRUCTS.WGPUBufferBindingLayout.minBindingSize) }}},
      };
    }

    function makeSamplerEntry(entryPtr) {
      {{{ gpu.makeCheck('entryPtr') }}}

      var typeInt =
        {{{ gpu.makeGetU32('entryPtr', C_STRUCTS.WGPUSamplerBindingLayout.type) }}};
      if (!typeInt) return undefined;

      return {
        "type": WebGPU.SamplerBindingType[typeInt],
      };
    }

    function makeTextureEntry(entryPtr) {
      {{{ gpu.makeCheck('entryPtr') }}}

      var sampleTypeInt =
        {{{ gpu.makeGetU32('entryPtr', C_STRUCTS.WGPUTextureBindingLayout.sampleType) }}};
      if (!sampleTypeInt) return undefined;

      return {
        "sampleType": WebGPU.TextureSampleType[sampleTypeInt],
        "viewDimension": WebGPU.TextureViewDimension[
          {{{ gpu.makeGetU32('entryPtr', C_STRUCTS.WGPUTextureBindingLayout.viewDimension) }}}],
        "multisampled":
          {{{ gpu.makeGetBool('entryPtr', C_STRUCTS.WGPUTextureBindingLayout.multisampled) }}},
      };
    }

    function makeStorageTextureEntry(entryPtr) {
      {{{ gpu.makeCheck('entryPtr') }}}

      var accessInt =
        {{{ gpu.makeGetU32('entryPtr', C_STRUCTS.WGPUStorageTextureBindingLayout.access) }}}
      if (!accessInt) return undefined;

      return {
        "access": WebGPU.StorageTextureAccess[accessInt],
        "format": WebGPU.TextureFormat[
          {{{ gpu.makeGetU32('entryPtr', C_STRUCTS.WGPUStorageTextureBindingLayout.format) }}}],
        "viewDimension": WebGPU.TextureViewDimension[
          {{{ gpu.makeGetU32('entryPtr', C_STRUCTS.WGPUStorageTextureBindingLayout.viewDimension) }}}],
      };
    }

    function makeEntry(entryPtr) {
      {{{ gpu.makeCheck('entryPtr') }}}

      return {
        "binding":
          {{{ gpu.makeGetU32('entryPtr', C_STRUCTS.WGPUBindGroupLayoutEntry.binding) }}},
        "visibility":
          {{{ gpu.makeGetU32('entryPtr', C_STRUCTS.WGPUBindGroupLayoutEntry.visibility) }}},
        "buffer": makeBufferEntry(entryPtr + {{{ C_STRUCTS.WGPUBindGroupLayoutEntry.buffer }}}),
        "sampler": makeSamplerEntry(entryPtr + {{{ C_STRUCTS.WGPUBindGroupLayoutEntry.sampler }}}),
        "texture": makeTextureEntry(entryPtr + {{{ C_STRUCTS.WGPUBindGroupLayoutEntry.texture }}}),
        "storageTexture": makeStorageTextureEntry(entryPtr + {{{ C_STRUCTS.WGPUBindGroupLayoutEntry.storageTexture }}}),
      };
    }

    function makeEntries(count, entriesPtrs) {
      var entries = [];
      for (var i = 0; i < count; ++i) {
        entries.push(makeEntry(entriesPtrs +
            {{{ C_STRUCTS.WGPUBindGroupLayoutEntry.__size__ }}} * i));
      }
      return entries;
    }

    var desc = {
      "entries": makeEntries(
        {{{ gpu.makeGetU32('descriptor', C_STRUCTS.WGPUBindGroupLayoutDescriptor.entryCount) }}},
        {{{ makeGetValue('descriptor', C_STRUCTS.WGPUBindGroupLayoutDescriptor.entries, '*') }}}
      ),
    };
    var labelPtr = {{{ makeGetValue('descriptor', C_STRUCTS.WGPUBindGroupLayoutDescriptor.label, '*') }}};
    if (labelPtr) desc["label"] = UTF8ToString(labelPtr);

    var device = WebGPU.mgrDevice.get(deviceId);
    return WebGPU.mgrBindGroupLayout.create(device.createBindGroupLayout(desc));
  },

  wgpuDeviceCreateBindGroup__deps: ['$readI53FromI64'],
  wgpuDeviceCreateBindGroup: (deviceId, descriptor) => {
    {{{ gpu.makeCheckDescriptor('descriptor') }}}

    function makeEntry(entryPtr) {
      {{{ gpu.makeCheck('entryPtr') }}}

      var bufferId = {{{ gpu.makeGetU32('entryPtr', C_STRUCTS.WGPUBindGroupEntry.buffer) }}};
      var samplerId = {{{ gpu.makeGetU32('entryPtr', C_STRUCTS.WGPUBindGroupEntry.sampler) }}};
      var textureViewId = {{{ gpu.makeGetU32('entryPtr', C_STRUCTS.WGPUBindGroupEntry.textureView) }}};
#if ASSERTIONS
      assert((bufferId !== 0) + (samplerId !== 0) + (textureViewId !== 0) === 1);
#endif

      var binding = {{{ gpu.makeGetU32('entryPtr', C_STRUCTS.WGPUBindGroupEntry.binding) }}};

      if (bufferId) {
        var size = {{{ makeGetValue('entryPtr', C_STRUCTS.WGPUBindGroupEntry.size, 'i53') }}};
        {{{ gpu.convertSentinelToUndefined('size') }}}

        return {
          "binding": binding,
          "resource": {
            "buffer": WebGPU.mgrBuffer.get(bufferId),
            "offset": {{{ gpu.makeGetU64('entryPtr', C_STRUCTS.WGPUBindGroupEntry.offset) }}},
            "size": size
          },
        };
      } else if (samplerId) {
        return {
          "binding": binding,
          "resource": WebGPU.mgrSampler.get(samplerId),
        };
      } else {
        return {
          "binding": binding,
          "resource": WebGPU.mgrTextureView.get(textureViewId),
        };
      }
    }

    function makeEntries(count, entriesPtrs) {
      var entries = [];
      for (var i = 0; i < count; ++i) {
        entries.push(makeEntry(entriesPtrs +
            {{{C_STRUCTS.WGPUBindGroupEntry.__size__}}} * i));
      }
      return entries;
    }

    var desc = {
      "label": undefined,
      "layout": WebGPU.mgrBindGroupLayout.get(
        {{{ makeGetValue('descriptor', C_STRUCTS.WGPUBindGroupDescriptor.layout, '*') }}}),
      "entries": makeEntries(
        {{{ gpu.makeGetU32('descriptor', C_STRUCTS.WGPUBindGroupDescriptor.entryCount) }}},
        {{{ makeGetValue('descriptor', C_STRUCTS.WGPUBindGroupDescriptor.entries, '*') }}}
      ),
    };
    var labelPtr = {{{ makeGetValue('descriptor', C_STRUCTS.WGPUBindGroupDescriptor.label, '*') }}};
    if (labelPtr) desc["label"] = UTF8ToString(labelPtr);

    var device = WebGPU.mgrDevice.get(deviceId);
    return WebGPU.mgrBindGroup.create(device.createBindGroup(desc));
  },

  wgpuDeviceCreatePipelineLayout: (deviceId, descriptor) => {
    {{{ gpu.makeCheckDescriptor('descriptor') }}}
    var bglCount = {{{ gpu.makeGetU32('descriptor', C_STRUCTS.WGPUPipelineLayoutDescriptor.bindGroupLayoutCount) }}};
    var bglPtr = {{{ makeGetValue('descriptor', C_STRUCTS.WGPUPipelineLayoutDescriptor.bindGroupLayouts, '*') }}};
    var bgls = [];
    for (var i = 0; i < bglCount; ++i) {
      bgls.push(WebGPU.mgrBindGroupLayout.get(
        {{{ makeGetValue('bglPtr', `${POINTER_SIZE} * i`, '*') }}}));
    }
    var desc = {
      "label": undefined,
      "bindGroupLayouts": bgls,
    };
    var labelPtr = {{{ makeGetValue('descriptor', C_STRUCTS.WGPUPipelineLayoutDescriptor.label, '*') }}};
    if (labelPtr) desc["label"] = UTF8ToString(labelPtr);

    var device = WebGPU.mgrDevice.get(deviceId);
    return WebGPU.mgrPipelineLayout.create(device.createPipelineLayout(desc));
  },

  wgpuDeviceCreateQuerySet: (deviceId, descriptor) => {
    {{{ gpu.makeCheckDescriptor('descriptor') }}}

    var desc = {
      "type": WebGPU.QueryType[
        {{{ gpu.makeGetU32('descriptor', C_STRUCTS.WGPUQuerySetDescriptor.type) }}}],
      "count": {{{ gpu.makeGetU32('descriptor', C_STRUCTS.WGPUQuerySetDescriptor.count) }}},
    };

    var device = WebGPU.mgrDevice.get(deviceId);
    return WebGPU.mgrQuerySet.create(device.createQuerySet(desc));
  },

  wgpuDeviceCreateRenderBundleEncoder: (deviceId, descriptor) => {
    {{{ gpu.makeCheck('descriptor') }}}

    function makeRenderBundleEncoderDescriptor(descriptor) {
      {{{ gpu.makeCheck('descriptor') }}}

      function makeColorFormats(count, formatsPtr) {
        var formats = [];
        for (var i = 0; i < count; ++i, formatsPtr += 4) {
          // format could be undefined
          formats.push(WebGPU.TextureFormat[{{{ gpu.makeGetU32('formatsPtr', 0) }}}]);
        }
        return formats;
      }

      var desc = {
        "label": undefined,
        "colorFormats": makeColorFormats(
          {{{ gpu.makeGetU32('descriptor', C_STRUCTS.WGPURenderBundleEncoderDescriptor.colorFormatCount) }}},
          {{{ makeGetValue('descriptor', C_STRUCTS.WGPURenderBundleEncoderDescriptor.colorFormats, '*') }}}),
        "depthStencilFormat": WebGPU.TextureFormat[{{{ gpu.makeGetU32('descriptor', C_STRUCTS.WGPURenderBundleEncoderDescriptor.depthStencilFormat) }}}],
        "sampleCount": {{{ gpu.makeGetU32('descriptor', C_STRUCTS.WGPURenderBundleEncoderDescriptor.sampleCount) }}},
        "depthReadOnly": {{{ gpu.makeGetBool('descriptor', C_STRUCTS.WGPURenderBundleEncoderDescriptor.depthReadOnly) }}},
        "stencilReadOnly": {{{ gpu.makeGetBool('descriptor', C_STRUCTS.WGPURenderBundleEncoderDescriptor.stencilReadOnly) }}},
      };
      var labelPtr = {{{ makeGetValue('descriptor', C_STRUCTS.WGPURenderBundleEncoderDescriptor.label, '*') }}};
      if (labelPtr) desc["label"] = UTF8ToString(labelPtr);
      return desc;
    }

    var desc = makeRenderBundleEncoderDescriptor(descriptor);
    var device = WebGPU.mgrDevice.get(deviceId);
    return WebGPU.mgrRenderBundleEncoder.create(device.createRenderBundleEncoder(desc));
  },

  $generateComputePipelineDesc__internal: true,
  $generateComputePipelineDesc: (descriptor) => {
    {{{ gpu.makeCheckDescriptor('descriptor') }}}

    var desc = {
      "label": undefined,
      "layout": WebGPU.makePipelineLayout(
        {{{ makeGetValue('descriptor', C_STRUCTS.WGPUComputePipelineDescriptor.layout, '*') }}}),
      "compute": WebGPU.makeProgrammableStageDescriptor(
        descriptor + {{{ C_STRUCTS.WGPUComputePipelineDescriptor.compute }}}),
    };
    var labelPtr = {{{ makeGetValue('descriptor', C_STRUCTS.WGPUComputePipelineDescriptor.label, '*') }}};
    if (labelPtr) desc["label"] = UTF8ToString(labelPtr);
    return desc;
  },

  wgpuDeviceCreateComputePipeline__deps: ['$generateComputePipelineDesc'],
  wgpuDeviceCreateComputePipeline: (deviceId, descriptor) => {
    var desc = generateComputePipelineDesc(descriptor);
    var device = WebGPU.mgrDevice.get(deviceId);
    return WebGPU.mgrComputePipeline.create(device.createComputePipeline(desc));
  },

  wgpuDeviceCreateComputePipelineAsync__deps: ['$callUserCallback', '$stringToUTF8OnStack', '$generateComputePipelineDesc'],
  wgpuDeviceCreateComputePipelineAsync: (deviceId, descriptor, callback, userdata) => {
    var desc = generateComputePipelineDesc(descriptor);
    var device = WebGPU.mgrDevice.get(deviceId);
    {{{ runtimeKeepalivePush() }}}
    device.createComputePipelineAsync(desc).then((pipeline) => {
      {{{ runtimeKeepalivePop() }}}
      callUserCallback(() => {
        var pipelineId = WebGPU.mgrComputePipeline.create(pipeline);
        {{{ makeDynCall('vippp', 'callback') }}}({{{ gpu.CreatePipelineAsyncStatus.Success }}}, pipelineId, 0, userdata);
      });
    }, (pipelineError) => {
      {{{ runtimeKeepalivePop() }}}
      callUserCallback(() => {
        var sp = stackSave();
        var messagePtr = stringToUTF8OnStack(pipelineError.message);
        if (pipelineError.reason === 'validation') {
          {{{ makeDynCall('vippp', 'callback') }}}({{{ gpu.CreatePipelineAsyncStatus.ValidationError }}}, 0, messagePtr, userdata);
        } else if (pipelineError.reason === 'internal') {
          {{{ makeDynCall('vippp', 'callback') }}}({{{ gpu.CreatePipelineAsyncStatus.InternalError }}}, 0, messagePtr, userdata);
        } else {
          {{{ makeDynCall('vippp', 'callback') }}}({{{ gpu.CreatePipelineAsyncStatus.Unknown }}}, 0, messagePtr, userdata);
        }
        stackRestore(sp);
      });
    });
  },

  $generateRenderPipelineDesc__internal: true,
  $generateRenderPipelineDesc: (descriptor) => {
    {{{ gpu.makeCheckDescriptor('descriptor') }}}
    function makePrimitiveState(rsPtr) {
      if (!rsPtr) return undefined;
      {{{ gpu.makeCheck('rsPtr') }}}

      // TODO: This small hack assumes that there's only one type that can be in the chain of
      // WGPUPrimitiveState. The correct thing would be to traverse the chain, but unclippedDepth
      // is going to move into the core object soon, so we'll just do this for now. See:
      // https://github.com/webgpu-native/webgpu-headers/issues/212#issuecomment-1682801259
      var nextInChainPtr = {{{ makeGetValue('rsPtr', C_STRUCTS.WGPUPrimitiveState.nextInChain, '*') }}};
      var sType = nextInChainPtr ? {{{ gpu.makeGetU32('nextInChainPtr', C_STRUCTS.WGPUChainedStruct.sType) }}} : 0;
      
      return {
        "topology": WebGPU.PrimitiveTopology[
          {{{ gpu.makeGetU32('rsPtr', C_STRUCTS.WGPUPrimitiveState.topology) }}}],
        "stripIndexFormat": WebGPU.IndexFormat[
          {{{ gpu.makeGetU32('rsPtr', C_STRUCTS.WGPUPrimitiveState.stripIndexFormat) }}}],
        "frontFace": WebGPU.FrontFace[
          {{{ gpu.makeGetU32('rsPtr', C_STRUCTS.WGPUPrimitiveState.frontFace) }}}],
        "cullMode": WebGPU.CullMode[
          {{{ gpu.makeGetU32('rsPtr', C_STRUCTS.WGPUPrimitiveState.cullMode) }}}],
        "unclippedDepth": sType === {{{ gpu.SType.PrimitiveDepthClipControl }}} && {{{ gpu.makeGetBool('nextInChainPtr', C_STRUCTS.WGPUPrimitiveDepthClipControl.unclippedDepth) }}},
      };
    }

    function makeBlendComponent(bdPtr) {
      if (!bdPtr) return undefined;
      return {
        "operation": WebGPU.BlendOperation[
          {{{ gpu.makeGetU32('bdPtr', C_STRUCTS.WGPUBlendComponent.operation) }}}],
        "srcFactor": WebGPU.BlendFactor[
          {{{ gpu.makeGetU32('bdPtr', C_STRUCTS.WGPUBlendComponent.srcFactor) }}}],
        "dstFactor": WebGPU.BlendFactor[
          {{{ gpu.makeGetU32('bdPtr', C_STRUCTS.WGPUBlendComponent.dstFactor) }}}],
      };
    }

    function makeBlendState(bsPtr) {
      if (!bsPtr) return undefined;
      return {
        "alpha": makeBlendComponent(bsPtr + {{{ C_STRUCTS.WGPUBlendState.alpha }}}),
        "color": makeBlendComponent(bsPtr + {{{ C_STRUCTS.WGPUBlendState.color }}}),
      };
    }

    function makeColorState(csPtr) {
      {{{ gpu.makeCheckDescriptor('csPtr') }}}
      var formatInt = {{{ gpu.makeGetU32('csPtr', C_STRUCTS.WGPUColorTargetState.format) }}};
      return formatInt === {{{ gpu.TextureFormat.Undefined }}} ? undefined : {
        "format": WebGPU.TextureFormat[formatInt],
        "blend": makeBlendState({{{ makeGetValue('csPtr', C_STRUCTS.WGPUColorTargetState.blend, '*') }}}),
        "writeMask": {{{ gpu.makeGetU32('csPtr', C_STRUCTS.WGPUColorTargetState.writeMask) }}},
      };
    }

    function makeColorStates(count, csArrayPtr) {
      var states = [];
      for (var i = 0; i < count; ++i) {
        states.push(makeColorState(csArrayPtr + {{{ C_STRUCTS.WGPUColorTargetState.__size__ }}} * i));
      }
      return states;
    }

    function makeStencilStateFace(ssfPtr) {
      {{{ gpu.makeCheck('ssfPtr') }}}
      return {
        "compare": WebGPU.CompareFunction[
          {{{ gpu.makeGetU32('ssfPtr', C_STRUCTS.WGPUStencilFaceState.compare) }}}],
        "failOp": WebGPU.StencilOperation[
          {{{ gpu.makeGetU32('ssfPtr', C_STRUCTS.WGPUStencilFaceState.failOp) }}}],
        "depthFailOp": WebGPU.StencilOperation[
          {{{ gpu.makeGetU32('ssfPtr', C_STRUCTS.WGPUStencilFaceState.depthFailOp) }}}],
        "passOp": WebGPU.StencilOperation[
          {{{ gpu.makeGetU32('ssfPtr', C_STRUCTS.WGPUStencilFaceState.passOp) }}}],
      };
    }

    function makeDepthStencilState(dssPtr) {
      if (!dssPtr) return undefined;

      {{{ gpu.makeCheck('dssPtr') }}}
      return {
        "format": WebGPU.TextureFormat[
          {{{ gpu.makeGetU32('dssPtr', C_STRUCTS.WGPUDepthStencilState.format) }}}],
        "depthWriteEnabled": {{{ gpu.makeGetBool('dssPtr', C_STRUCTS.WGPUDepthStencilState.depthWriteEnabled) }}},
        "depthCompare": WebGPU.CompareFunction[
          {{{ gpu.makeGetU32('dssPtr', C_STRUCTS.WGPUDepthStencilState.depthCompare) }}}],
        "stencilFront": makeStencilStateFace(dssPtr + {{{ C_STRUCTS.WGPUDepthStencilState.stencilFront }}}),
        "stencilBack": makeStencilStateFace(dssPtr + {{{ C_STRUCTS.WGPUDepthStencilState.stencilBack }}}),
        "stencilReadMask": {{{ gpu.makeGetU32('dssPtr', C_STRUCTS.WGPUDepthStencilState.stencilReadMask) }}},
        "stencilWriteMask": {{{ gpu.makeGetU32('dssPtr', C_STRUCTS.WGPUDepthStencilState.stencilWriteMask) }}},
        "depthBias": {{{ makeGetValue('dssPtr', C_STRUCTS.WGPUDepthStencilState.depthBias, 'i32') }}},
        "depthBiasSlopeScale": {{{ makeGetValue('dssPtr', C_STRUCTS.WGPUDepthStencilState.depthBiasSlopeScale, 'float') }}},
        "depthBiasClamp": {{{ makeGetValue('dssPtr', C_STRUCTS.WGPUDepthStencilState.depthBiasClamp, 'float') }}},
      };
    }

    function makeVertexAttribute(vaPtr) {
      {{{ gpu.makeCheck('vaPtr') }}}
      return {
        "format": WebGPU.VertexFormat[
          {{{ gpu.makeGetU32('vaPtr', C_STRUCTS.WGPUVertexAttribute.format) }}}],
        "offset": {{{ gpu.makeGetU64('vaPtr', C_STRUCTS.WGPUVertexAttribute.offset) }}},
        "shaderLocation": {{{ gpu.makeGetU32('vaPtr', C_STRUCTS.WGPUVertexAttribute.shaderLocation) }}},
      };
    }

    function makeVertexAttributes(count, vaArrayPtr) {
      var vas = [];
      for (var i = 0; i < count; ++i) {
        vas.push(makeVertexAttribute(vaArrayPtr + i * {{{ C_STRUCTS.WGPUVertexAttribute.__size__ }}}));
      }
      return vas;
    }

    function makeVertexBuffer(vbPtr) {
      if (!vbPtr) return undefined;
      var stepModeInt = {{{ gpu.makeGetU32('vbPtr', C_STRUCTS.WGPUVertexBufferLayout.stepMode) }}};
      return stepModeInt === {{{ gpu.VertexStepMode.VertexBufferNotUsed }}} ? null : {
        "arrayStride": {{{ gpu.makeGetU64('vbPtr', C_STRUCTS.WGPUVertexBufferLayout.arrayStride) }}},
        "stepMode": WebGPU.VertexStepMode[stepModeInt],
        "attributes": makeVertexAttributes(
          {{{ gpu.makeGetU32('vbPtr', C_STRUCTS.WGPUVertexBufferLayout.attributeCount) }}},
          {{{ makeGetValue('vbPtr', C_STRUCTS.WGPUVertexBufferLayout.attributes, '*') }}}),
      };
    }

    function makeVertexBuffers(count, vbArrayPtr) {
      if (!count) return undefined;

      var vbs = [];
      for (var i = 0; i < count; ++i) {
        vbs.push(makeVertexBuffer(vbArrayPtr + i * {{{ C_STRUCTS.WGPUVertexBufferLayout.__size__ }}}));
      }
      return vbs;
    }

    function makeVertexState(viPtr) {
      if (!viPtr) return undefined;
      {{{ gpu.makeCheckDescriptor('viPtr') }}}
      var desc = {
        "module": WebGPU.mgrShaderModule.get(
          {{{ makeGetValue('viPtr', C_STRUCTS.WGPUVertexState.module, '*') }}}),
        "constants": WebGPU.makePipelineConstants(
          {{{ gpu.makeGetU32('viPtr', C_STRUCTS.WGPUVertexState.constantCount) }}},
          {{{ makeGetValue('viPtr', C_STRUCTS.WGPUVertexState.constants, '*') }}}),
        "buffers": makeVertexBuffers(
          {{{ gpu.makeGetU32('viPtr', C_STRUCTS.WGPUVertexState.bufferCount) }}},
          {{{ makeGetValue('viPtr', C_STRUCTS.WGPUVertexState.buffers, '*') }}}),
        };
      var entryPointPtr = {{{ makeGetValue('viPtr', C_STRUCTS.WGPUVertexState.entryPoint, '*') }}};
      if (entryPointPtr) desc["entryPoint"] = UTF8ToString(entryPointPtr);
      return desc;
    }

    function makeMultisampleState(msPtr) {
      if (!msPtr) return undefined;
      {{{ gpu.makeCheckDescriptor('msPtr') }}}
      return {
        "count": {{{ gpu.makeGetU32('msPtr', C_STRUCTS.WGPUMultisampleState.count) }}},
        "mask": {{{ gpu.makeGetU32('msPtr', C_STRUCTS.WGPUMultisampleState.mask) }}},
        "alphaToCoverageEnabled": {{{ gpu.makeGetBool('msPtr', C_STRUCTS.WGPUMultisampleState.alphaToCoverageEnabled) }}},
      };
    }

    function makeFragmentState(fsPtr) {
      if (!fsPtr) return undefined;
      {{{ gpu.makeCheckDescriptor('fsPtr') }}}
      var desc = {
        "module": WebGPU.mgrShaderModule.get(
          {{{ makeGetValue('fsPtr', C_STRUCTS.WGPUFragmentState.module, '*') }}}),
        "constants": WebGPU.makePipelineConstants(
          {{{ gpu.makeGetU32('fsPtr', C_STRUCTS.WGPUFragmentState.constantCount) }}},
          {{{ makeGetValue('fsPtr', C_STRUCTS.WGPUFragmentState.constants, '*') }}}),
        "targets": makeColorStates(
          {{{ gpu.makeGetU32('fsPtr', C_STRUCTS.WGPUFragmentState.targetCount) }}},
          {{{ makeGetValue('fsPtr', C_STRUCTS.WGPUFragmentState.targets, '*') }}}),
        };
      var entryPointPtr = {{{ makeGetValue('fsPtr', C_STRUCTS.WGPUFragmentState.entryPoint, '*') }}};
      if (entryPointPtr) desc["entryPoint"] = UTF8ToString(entryPointPtr);
      return desc;
    }

    var desc = {
      "label": undefined,
      "layout": WebGPU.makePipelineLayout(
        {{{ makeGetValue('descriptor', C_STRUCTS.WGPURenderPipelineDescriptor.layout, '*') }}}),
      "vertex": makeVertexState(
        descriptor + {{{ C_STRUCTS.WGPURenderPipelineDescriptor.vertex }}}),
      "primitive": makePrimitiveState(
        descriptor + {{{ C_STRUCTS.WGPURenderPipelineDescriptor.primitive }}}),
      "depthStencil": makeDepthStencilState(
        {{{ makeGetValue('descriptor', C_STRUCTS.WGPURenderPipelineDescriptor.depthStencil, '*') }}}),
      "multisample": makeMultisampleState(
        descriptor + {{{ C_STRUCTS.WGPURenderPipelineDescriptor.multisample }}}),
      "fragment": makeFragmentState(
        {{{ makeGetValue('descriptor', C_STRUCTS.WGPURenderPipelineDescriptor.fragment, '*') }}}),
    };
    var labelPtr = {{{ makeGetValue('descriptor', C_STRUCTS.WGPURenderPipelineDescriptor.label, '*') }}};
    if (labelPtr) desc["label"] = UTF8ToString(labelPtr);
    return desc;
  },

  wgpuDeviceCreateRenderPipeline__deps: ['$generateRenderPipelineDesc'],
  wgpuDeviceCreateRenderPipeline: (deviceId, descriptor) => {
    var desc = generateRenderPipelineDesc(descriptor);
    var device = WebGPU.mgrDevice.get(deviceId);
    return WebGPU.mgrRenderPipeline.create(device.createRenderPipeline(desc));
  },

  wgpuDeviceCreateRenderPipelineAsync__deps: ['$callUserCallback', '$stringToUTF8OnStack', '$generateRenderPipelineDesc'],
  wgpuDeviceCreateRenderPipelineAsync: (deviceId, descriptor, callback, userdata) => {
    var desc = generateRenderPipelineDesc(descriptor);
    var device = WebGPU.mgrDevice.get(deviceId);
    {{{ runtimeKeepalivePush() }}}
    device.createRenderPipelineAsync(desc).then((pipeline) => {
      {{{ runtimeKeepalivePop() }}}
      callUserCallback(() => {
        var pipelineId = WebGPU.mgrRenderPipeline.create(pipeline);
        {{{ makeDynCall('vippp', 'callback') }}}({{{ gpu.CreatePipelineAsyncStatus.Success }}}, pipelineId, 0, userdata);
      });
    }, (pipelineError) => {
      {{{ runtimeKeepalivePop() }}}
      callUserCallback(() => {
        var sp = stackSave();
        var messagePtr = stringToUTF8OnStack(pipelineError.message);
        if (pipelineError.reason === 'validation') {
          {{{ makeDynCall('vippp', 'callback') }}}({{{ gpu.CreatePipelineAsyncStatus.ValidationError }}}, 0, messagePtr, userdata);
        } else if (pipelineError.reason === 'internal') {
          {{{ makeDynCall('vippp', 'callback') }}}({{{ gpu.CreatePipelineAsyncStatus.InternalError }}}, 0, messagePtr, userdata);
        } else {
          {{{ makeDynCall('vippp', 'callback') }}}({{{ gpu.CreatePipelineAsyncStatus.Unknown }}}, 0, messagePtr, userdata);
        }
        stackRestore(sp);
      });
    });
  },

  wgpuDeviceCreateShaderModule: (deviceId, descriptor) => {
    {{{ gpu.makeCheck('descriptor') }}}
    var nextInChainPtr = {{{ makeGetValue('descriptor', C_STRUCTS.WGPUShaderModuleDescriptor.nextInChain, '*') }}};
#if ASSERTIONS
    assert(nextInChainPtr !== 0);
#endif
    var sType = {{{ gpu.makeGetU32('nextInChainPtr', C_STRUCTS.WGPUChainedStruct.sType) }}};

    var desc = {
      "label": undefined,
      "code": "",
    };
    var labelPtr = {{{ makeGetValue('descriptor', C_STRUCTS.WGPUShaderModuleDescriptor.label, '*') }}};
    if (labelPtr) desc["label"] = UTF8ToString(labelPtr);

    switch (sType) {
      case {{{ gpu.SType.ShaderModuleSPIRVDescriptor }}}: {
        var count = {{{ gpu.makeGetU32('nextInChainPtr', C_STRUCTS.WGPUShaderModuleSPIRVDescriptor.codeSize) }}};
        var start = {{{ makeGetValue('nextInChainPtr', C_STRUCTS.WGPUShaderModuleSPIRVDescriptor.code, '*') }}};
        var offset = {{{ getHeapOffset('start', 'u32') }}};
#if PTHREADS
        // Chrome can't currently handle a SharedArrayBuffer view here, so make a copy.
        desc["code"] = HEAPU32.slice(offset, offset + count);
#else
        desc["code"] = HEAPU32.subarray(offset, offset + count);
#endif
        break;
      }
      case {{{ gpu.SType.ShaderModuleWGSLDescriptor }}}: {
        var sourcePtr = {{{ makeGetValue('nextInChainPtr', C_STRUCTS.WGPUShaderModuleWGSLDescriptor.code, '*') }}};
        if (sourcePtr) {
          desc["code"] = UTF8ToString(sourcePtr);
        }
        break;
      }
#if ASSERTIONS
      default: abort('unrecognized ShaderModule sType');
#endif
    }

    var device = WebGPU.mgrDevice.get(deviceId);
    return WebGPU.mgrShaderModule.create(device.createShaderModule(desc));
  },

  // wgpuQuerySet

  wgpuQuerySetGetCount: (querySetId) => {
    var querySet = WebGPU.mgrQuerySet.get(querySetId);
    return querySet.count;
  },

  wgpuQuerySetGetType: (querySetId, labelPtr) => {
    var querySet = WebGPU.mgrQuerySet.get(querySetId);
    return querySet.type;
  },

  wgpuQuerySetSetLabel: (querySetId, labelPtr) => {
    var querySet = WebGPU.mgrQuerySet.get(querySetId);
    querySet.label = UTF8ToString(labelPtr);
  },

  // wgpuQueue

  wgpuQueueSetLabel: (queueId, labelPtr) => {
    var queue = WebGPU.mgrQueue.get(queueId);
    queue.label = UTF8ToString(labelPtr);
  },

  wgpuQueueSubmit: (queueId, commandCount, commands) => {
#if ASSERTIONS
    assert(commands % 4 === 0);
#endif
    var queue = WebGPU.mgrQueue.get(queueId);
    var cmds = Array.from({{{ makeHEAPView(`${POINTER_BITS}`, 'commands', `commands + commandCount * ${POINTER_SIZE}`)}}},
      (id) => WebGPU.mgrCommandBuffer.get(id));
    queue.submit(cmds);
  },

  wgpuQueueOnSubmittedWorkDone__deps: ['$callUserCallback'],
  wgpuQueueOnSubmittedWorkDone: (queueId, callback, userdata) => {
    var queue = WebGPU.mgrQueue.get(queueId);

    {{{ runtimeKeepalivePush() }}}
    queue.onSubmittedWorkDone().then(() => {
      {{{ runtimeKeepalivePop() }}}
      callUserCallback(() => {
        {{{ makeDynCall('vip', 'callback') }}}({{{ gpu.QueueWorkDoneStatus.Success }}}, userdata);
      });
    }, () => {
      {{{ runtimeKeepalivePop() }}}
      callUserCallback(() => {
        {{{ makeDynCall('vip', 'callback') }}}({{{ gpu.QueueWorkDoneStatus.Error }}}, userdata);
      });
    });
  },

  wgpuQueueWriteBuffer: (queueId, bufferId, bufferOffset, data, size) => {
    var queue = WebGPU.mgrQueue.get(queueId);
    var buffer = WebGPU.mgrBuffer.get(bufferId);
    // There is a size limitation for ArrayBufferView. Work around by passing in a subarray
    // instead of the whole heap. crbug.com/1201109
    var subarray = HEAPU8.subarray(data, data + size);
    queue.writeBuffer(buffer, bufferOffset, subarray, 0, size);
  },

  wgpuQueueWriteTexture: (queueId,
      destinationPtr, data, dataSize, dataLayoutPtr, writeSizePtr) => {
    var queue = WebGPU.mgrQueue.get(queueId);

    var destination = WebGPU.makeImageCopyTexture(destinationPtr);
    var dataLayout = WebGPU.makeTextureDataLayout(dataLayoutPtr);
    var writeSize = WebGPU.makeExtent3D(writeSizePtr);
    // This subarray isn't strictly necessary, but helps work around an issue
    // where Chromium makes a copy of the entire heap. crbug.com/1134457
    var subarray = HEAPU8.subarray(data, data + dataSize);
    queue.writeTexture(destination, subarray, dataLayout, writeSize);
  },

  // wgpuCommandEncoder

  wgpuCommandEncoderBeginComputePass: (encoderId, descriptor) => {
    var desc;

    function makeComputePassTimestampWrites(twPtr) {
      if (twPtr === 0) return undefined;

      return {
        "querySet": WebGPU.mgrQuerySet.get(
          {{{ makeGetValue('twPtr', C_STRUCTS.WGPUComputePassTimestampWrites.querySet, '*') }}}),
        "beginningOfPassWriteIndex": {{{ gpu.makeGetU32('twPtr', C_STRUCTS.WGPUComputePassTimestampWrites.beginningOfPassWriteIndex) }}},
        "endOfPassWriteIndex": {{{ gpu.makeGetU32('twPtr', C_STRUCTS.WGPUComputePassTimestampWrites.endOfPassWriteIndex) }}},
      };
    }

    if (descriptor) {
      {{{ gpu.makeCheckDescriptor('descriptor') }}}
      desc = {
        "label": undefined,
        "timestampWrites": makeComputePassTimestampWrites(
          {{{ makeGetValue('descriptor', C_STRUCTS.WGPUComputePassDescriptor.timestampWrites, '*') }}}),
      };
      var labelPtr = {{{ makeGetValue('descriptor', C_STRUCTS.WGPUComputePassDescriptor.label, '*') }}};
      if (labelPtr) desc["label"] = UTF8ToString(labelPtr);

    }
    var commandEncoder = WebGPU.mgrCommandEncoder.get(encoderId);
    return WebGPU.mgrComputePassEncoder.create(commandEncoder.beginComputePass(desc));
  },

  wgpuCommandEncoderBeginRenderPass: (encoderId, descriptor) => {
    {{{ gpu.makeCheck('descriptor') }}}

    function makeColorAttachment(caPtr) {
      var viewPtr = {{{ gpu.makeGetU32('caPtr', C_STRUCTS.WGPURenderPassColorAttachment.view) }}};
      if (viewPtr === 0) {
        // view could be undefined.
        return undefined;
      }

      var depthSlice = {{{ makeGetValue('caPtr', C_STRUCTS.WGPURenderPassColorAttachment.depthSlice, 'i32') }}};
      {{{ gpu.convertSentinelToUndefined('depthSlice') }}}

      var loadOpInt = {{{ gpu.makeGetU32('caPtr', C_STRUCTS.WGPURenderPassColorAttachment.loadOp) }}};
      #if ASSERTIONS
          assert(loadOpInt !== {{{ gpu.LoadOp.Undefined }}});
      #endif

      var storeOpInt = {{{ gpu.makeGetU32('caPtr', C_STRUCTS.WGPURenderPassColorAttachment.storeOp) }}};
      #if ASSERTIONS
          assert(storeOpInt !== {{{ gpu.StoreOp.Undefined }}});
      #endif

      var clearValue = WebGPU.makeColor(caPtr + {{{ C_STRUCTS.WGPURenderPassColorAttachment.clearValue }}});

      return {
        "view": WebGPU.mgrTextureView.get(viewPtr),
        "depthSlice": depthSlice,
        "resolveTarget": WebGPU.mgrTextureView.get(
          {{{ gpu.makeGetU32('caPtr', C_STRUCTS.WGPURenderPassColorAttachment.resolveTarget) }}}),
        "clearValue": clearValue,
        "loadOp":  WebGPU.LoadOp[loadOpInt],
        "storeOp": WebGPU.StoreOp[storeOpInt],
      };
    }

    function makeColorAttachments(count, caPtr) {
      var attachments = [];
      for (var i = 0; i < count; ++i) {
        attachments.push(makeColorAttachment(caPtr + {{{ C_STRUCTS.WGPURenderPassColorAttachment.__size__ }}} * i));
      }
      return attachments;
    }

    function makeDepthStencilAttachment(dsaPtr) {
      if (dsaPtr === 0) return undefined;

      return {
        "view": WebGPU.mgrTextureView.get(
          {{{ gpu.makeGetU32('dsaPtr', C_STRUCTS.WGPURenderPassDepthStencilAttachment.view) }}}),
        "depthClearValue": {{{ makeGetValue('dsaPtr', C_STRUCTS.WGPURenderPassDepthStencilAttachment.depthClearValue, 'float') }}},
        "depthLoadOp": WebGPU.LoadOp[
          {{{ gpu.makeGetU32('dsaPtr', C_STRUCTS.WGPURenderPassDepthStencilAttachment.depthLoadOp) }}}],
        "depthStoreOp": WebGPU.StoreOp[
          {{{ gpu.makeGetU32('dsaPtr', C_STRUCTS.WGPURenderPassDepthStencilAttachment.depthStoreOp) }}}],
        "depthReadOnly": {{{ gpu.makeGetBool('dsaPtr', C_STRUCTS.WGPURenderPassDepthStencilAttachment.depthReadOnly) }}},
        "stencilClearValue": {{{ gpu.makeGetU32('dsaPtr', C_STRUCTS.WGPURenderPassDepthStencilAttachment.stencilClearValue) }}},
        "stencilLoadOp": WebGPU.LoadOp[
          {{{ gpu.makeGetU32('dsaPtr', C_STRUCTS.WGPURenderPassDepthStencilAttachment.stencilLoadOp) }}}],
        "stencilStoreOp": WebGPU.StoreOp[
          {{{ gpu.makeGetU32('dsaPtr', C_STRUCTS.WGPURenderPassDepthStencilAttachment.stencilStoreOp) }}}],
        "stencilReadOnly": {{{ gpu.makeGetBool('dsaPtr', C_STRUCTS.WGPURenderPassDepthStencilAttachment.stencilReadOnly) }}},
      };
    }

    function makeRenderPassTimestampWrites(twPtr) {
      if (twPtr === 0) return undefined;

      return {
        "querySet": WebGPU.mgrQuerySet.get(
          {{{ makeGetValue('twPtr', C_STRUCTS.WGPURenderPassTimestampWrites.querySet, '*') }}}),
        "beginningOfPassWriteIndex": {{{ gpu.makeGetU32('twPtr', C_STRUCTS.WGPURenderPassTimestampWrites.beginningOfPassWriteIndex) }}},
        "endOfPassWriteIndex": {{{ gpu.makeGetU32('twPtr', C_STRUCTS.WGPURenderPassTimestampWrites.endOfPassWriteIndex) }}},
      };
    }

    function makeRenderPassDescriptor(descriptor) {
      {{{ gpu.makeCheck('descriptor') }}}
      var nextInChainPtr = {{{ makeGetValue('descriptor', C_STRUCTS.WGPURenderPassDescriptor.nextInChain, '*') }}};

      var maxDrawCount = undefined;
      if (nextInChainPtr !== 0) {
        var sType = {{{ gpu.makeGetU32('nextInChainPtr', C_STRUCTS.WGPUChainedStruct.sType) }}};
#if ASSERTIONS
        assert(sType === {{{ gpu.SType.RenderPassDescriptorMaxDrawCount }}});
        assert(0 === {{{ makeGetValue('nextInChainPtr', C_STRUCTS.WGPUChainedStruct.next, '*') }}});
#endif
        var renderPassDescriptorMaxDrawCount = nextInChainPtr;
        {{{ gpu.makeCheckDescriptor('renderPassDescriptorMaxDrawCount') }}}
        maxDrawCount = {{{ gpu.makeGetU64('renderPassDescriptorMaxDrawCount', C_STRUCTS.WGPURenderPassDescriptorMaxDrawCount.maxDrawCount) }}};
      }

      var desc = {
        "label": undefined,
        "colorAttachments": makeColorAttachments(
          {{{ gpu.makeGetU32('descriptor', C_STRUCTS.WGPURenderPassDescriptor.colorAttachmentCount) }}},
          {{{ makeGetValue('descriptor', C_STRUCTS.WGPURenderPassDescriptor.colorAttachments, '*') }}}),
        "depthStencilAttachment": makeDepthStencilAttachment(
          {{{ makeGetValue('descriptor', C_STRUCTS.WGPURenderPassDescriptor.depthStencilAttachment, '*') }}}),
        "occlusionQuerySet": WebGPU.mgrQuerySet.get(
          {{{ makeGetValue('descriptor', C_STRUCTS.WGPURenderPassDescriptor.occlusionQuerySet, '*') }}}),
        "timestampWrites": makeRenderPassTimestampWrites(
          {{{ makeGetValue('descriptor', C_STRUCTS.WGPURenderPassDescriptor.timestampWrites, '*') }}}),
          "maxDrawCount": maxDrawCount,
      };
      var labelPtr = {{{ makeGetValue('descriptor', C_STRUCTS.WGPURenderPassDescriptor.label, '*') }}};
      if (labelPtr) desc["label"] = UTF8ToString(labelPtr);

      return desc;
    }

    var desc = makeRenderPassDescriptor(descriptor);

    var commandEncoder = WebGPU.mgrCommandEncoder.get(encoderId);
    return WebGPU.mgrRenderPassEncoder.create(commandEncoder.beginRenderPass(desc));
  },

  wgpuCommandEncoderClearBuffer: (encoderId, bufferId, offset, size) => {
    var commandEncoder = WebGPU.mgrCommandEncoder.get(encoderId);
    {{{ gpu.convertSentinelToUndefined('size') }}}

    var buffer = WebGPU.mgrBuffer.get(bufferId);
    commandEncoder.clearBuffer(buffer, offset, size);
  },

  wgpuCommandEncoderCopyBufferToBuffer: (encoderId, srcId, srcOffset, dstId, dstOffset, size) => {
    var commandEncoder = WebGPU.mgrCommandEncoder.get(encoderId);
    var src = WebGPU.mgrBuffer.get(srcId);
    var dst = WebGPU.mgrBuffer.get(dstId);
    commandEncoder.copyBufferToBuffer(src, srcOffset, dst, dstOffset, size);
  },

  wgpuCommandEncoderCopyBufferToTexture: (encoderId, srcPtr, dstPtr, copySizePtr) => {
    var commandEncoder = WebGPU.mgrCommandEncoder.get(encoderId);
    var copySize = WebGPU.makeExtent3D(copySizePtr);
    commandEncoder.copyBufferToTexture(
      WebGPU.makeImageCopyBuffer(srcPtr), WebGPU.makeImageCopyTexture(dstPtr), copySize);
  },

  wgpuCommandEncoderCopyTextureToBuffer: (encoderId, srcPtr, dstPtr, copySizePtr) => {
    var commandEncoder = WebGPU.mgrCommandEncoder.get(encoderId);
    var copySize = WebGPU.makeExtent3D(copySizePtr);
    commandEncoder.copyTextureToBuffer(
      WebGPU.makeImageCopyTexture(srcPtr), WebGPU.makeImageCopyBuffer(dstPtr), copySize);
  },

  wgpuCommandEncoderCopyTextureToTexture: (encoderId, srcPtr, dstPtr, copySizePtr) => {
    var commandEncoder = WebGPU.mgrCommandEncoder.get(encoderId);
    var copySize = WebGPU.makeExtent3D(copySizePtr);
    commandEncoder.copyTextureToTexture(
      WebGPU.makeImageCopyTexture(srcPtr), WebGPU.makeImageCopyTexture(dstPtr), copySize);
  },

  wgpuCommandEncoderResolveQuerySet: (encoderId, querySetId, firstQuery, queryCount,
      destinationId, destinationOffset) => {
    var commandEncoder = WebGPU.mgrCommandEncoder.get(encoderId);
    var querySet = WebGPU.mgrQuerySet.get(querySetId);
    var destination = WebGPU.mgrBuffer.get(destinationId);

    commandEncoder.resolveQuerySet(querySet, firstQuery, queryCount, destination, destinationOffset);
  },

  wgpuCommandEncoderWriteTimestamp: (encoderId, querySetId, queryIndex) => {
    var commandEncoder = WebGPU.mgrCommandEncoder.get(encoderId);
    var querySet = WebGPU.mgrQuerySet.get(querySetId);
    commandEncoder.writeTimestamp(querySet, queryIndex);
  },

  wgpuCommandEncoderPushDebugGroup: (encoderId, groupLabelPtr) => {
    var encoder = WebGPU.mgrCommandEncoder.get(encoderId);
    encoder.pushDebugGroup(UTF8ToString(groupLabelPtr));
  },
  wgpuCommandEncoderPopDebugGroup: (encoderId) => {
    var encoder = WebGPU.mgrCommandEncoder.get(encoderId);
    encoder.popDebugGroup();
  },
  wgpuCommandEncoderInsertDebugMarker: (encoderId, markerLabelPtr) => {
    var encoder = WebGPU.mgrCommandEncoder.get(encoderId);
    encoder.insertDebugMarker(UTF8ToString(markerLabelPtr));
  },

  wgpuCommandEncoderFinish: (encoderId, descriptor) => {
    // TODO: Use the descriptor.
    var commandEncoder = WebGPU.mgrCommandEncoder.get(encoderId);
    return WebGPU.mgrCommandBuffer.create(commandEncoder.finish());
  },

  wgpuCommandEncoderSetLabel: (encoderId, labelPtr) => {
    var commandEncoder = WebGPU.mgrCommandEncoder.get(encoderId);
    commandEncoder.label = UTF8ToString(labelPtr);
  },

  // wgpuCommandBuffer

  wgpuCommandBufferSetLabel: (commandBufferId, labelPtr) => {
    var commandBuffer = WebGPU.mgrCommandBuffer.get(commandBufferId);
    commandBuffer.label = UTF8ToString(labelPtr);
  },

  // wgpuPipelineLayout

  wgpuPipelineLayoutSetLabel: (pipelineLayoutId, labelPtr) => {
    var pipelineLayout = WebGPU.mgrPipelineLayout.get(pipelineLayoutId);
    pipelineLayout.label = UTF8ToString(labelPtr);
  },

  // wgpuShaderModule

  wgpuShaderModuleGetCompilationInfo__deps: ['$callUserCallback', '$stringToUTF8', '$lengthBytesUTF8', 'malloc', 'free'],
  wgpuShaderModuleGetCompilationInfo: (shaderModuleId, callback, userdata) => {
    var shaderModule = WebGPU.mgrShaderModule.get(shaderModuleId);
    {{{ runtimeKeepalivePush() }}}
    shaderModule.getCompilationInfo().then((compilationInfo) => {
      {{{ runtimeKeepalivePop() }}}
      callUserCallback(() => {
        var compilationMessagesPtr = _malloc({{{ C_STRUCTS.WGPUCompilationMessage.__size__ }}} * compilationInfo.messages.length);
        var messageStringPtrs = []; // save these to free later
        for (var i = 0; i < compilationInfo.messages.length; ++i) {
          var compilationMessage = compilationInfo.messages[i];
          var compilationMessagePtr = compilationMessagesPtr + {{{ C_STRUCTS.WGPUCompilationMessage.__size__ }}} * i;
          var messageSize = lengthBytesUTF8(compilationMessage.message) + 1;
          var messagePtr = _malloc(messageSize);
          messageStringPtrs.push(messagePtr);
          stringToUTF8(compilationMessage.message, messagePtr, messageSize);
          {{{ makeSetValue('compilationMessagePtr', C_STRUCTS.WGPUCompilationMessage.message, 'messagePtr', '*') }}};
          {{{ makeSetValue('compilationMessagePtr', C_STRUCTS.WGPUCompilationMessage.type, 'WebGPU.Int_CompilationMessageType[compilationMessage.type]', 'i32') }}};
          {{{ makeSetValue('compilationMessagePtr', C_STRUCTS.WGPUCompilationMessage.lineNum, 'compilationMessage.lineNum', 'i64') }}};
          {{{ makeSetValue('compilationMessagePtr', C_STRUCTS.WGPUCompilationMessage.linePos, 'compilationMessage.linePos', 'i64') }}};
          {{{ makeSetValue('compilationMessagePtr', C_STRUCTS.WGPUCompilationMessage.offset, 'compilationMessage.offset', 'i64') }}};
          {{{ makeSetValue('compilationMessagePtr', C_STRUCTS.WGPUCompilationMessage.length, 'compilationMessage.length', 'i64') }}};
          // TODO: Convert JavaScript's UTF-16-code-unit offsets to UTF-8-code-unit offsets.
          // https://github.com/webgpu-native/webgpu-headers/issues/246
          {{{ makeSetValue('compilationMessagePtr', C_STRUCTS.WGPUCompilationMessage.utf16LinePos, 'compilationMessage.linePos', 'i64') }}};
          {{{ makeSetValue('compilationMessagePtr', C_STRUCTS.WGPUCompilationMessage.utf16Offset, 'compilationMessage.offset', 'i64') }}};
          {{{ makeSetValue('compilationMessagePtr', C_STRUCTS.WGPUCompilationMessage.utf16Length, 'compilationMessage.length', 'i64') }}};
        }
        var compilationInfoPtr = _malloc({{{ C_STRUCTS.WGPUCompilationInfo.__size__ }}});
        {{{ makeSetValue('compilationInfoPtr', C_STRUCTS.WGPUCompilationInfo.messageCount, 'compilationInfo.messages.length', '*') }}}
        {{{ makeSetValue('compilationInfoPtr', C_STRUCTS.WGPUCompilationInfo.messages, 'compilationMessagesPtr', '*') }}};

        {{{ makeDynCall('vipp', 'callback') }}}({{{ gpu.CompilationInfoRequestStatus.Success }}}, compilationInfoPtr, userdata);

        messageStringPtrs.forEach((ptr) => {
          _free(ptr);
        });
        _free(compilationMessagesPtr);
        _free(compilationInfoPtr);
      });
    });
  },
  wgpuShaderModuleSetLabel: (shaderModuleId, labelPtr) => {
    var shaderModule = WebGPU.mgrShaderModule.get(shaderModuleId);
    shaderModule.label = UTF8ToString(labelPtr);
  },

  // wgpuComputePipeline

  wgpuComputePipelineGetBindGroupLayout: (pipelineId, groupIndex) => {
    var pipeline = WebGPU.mgrComputePipeline.get(pipelineId);
    return WebGPU.mgrBindGroupLayout.create(pipeline.getBindGroupLayout(groupIndex));
  },
  wgpuComputePipelineSetLabel: (pipelineId, labelPtr) => {
    var pipeline = WebGPU.mgrComputePipeline.get(pipelineId);
    pipeline.label = UTF8ToString(labelPtr);
  },

  // wgpuRenderPipeline

  wgpuRenderPipelineGetBindGroupLayout: (pipelineId, groupIndex) => {
    var pipeline = WebGPU.mgrRenderPipeline.get(pipelineId);
    return WebGPU.mgrBindGroupLayout.create(pipeline.getBindGroupLayout(groupIndex));
  },
  wgpuRenderPipelineSetLabel: (pipelineId, labelPtr) => {
    var pipeline = WebGPU.mgrRenderPipeline.get(pipelineId);
    pipeline.label = UTF8ToString(labelPtr);
  },

  // wgpuBindGroup

  wgpuBindGroupSetLabel: (bindGroupId, labelPtr) => {
    var bindGroup = WebGPU.mgrBindGroup.get(bindGroupId);
    bindGroup.label = UTF8ToString(labelPtr);
  },

  // wgpuBindGroupLayout

  wgpuBindGroupLayoutSetLabel: (bindGroupLayoutId, labelPtr) => {
    var bindGroupLayout = WebGPU.mgrBindGroupLayout.get(bindGroupLayoutId);
    bindGroupLayout.label = UTF8ToString(labelPtr);
  },

  // wgpuBuffer

  // In webgpu.h offset and size are passed in as size_t.
  // And library_webgpu assumes that size_t is always 32bit in emscripten.
  wgpuBufferGetConstMappedRange__deps: ['$warnOnce', 'memalign', 'free'],
  wgpuBufferGetConstMappedRange: (bufferId, offset, size) => {
    var bufferWrapper = WebGPU.mgrBuffer.objects[bufferId];
    {{{ gpu.makeCheckDefined('bufferWrapper') }}}

    if (size === 0) warnOnce('getMappedRange size=0 no longer means WGPU_WHOLE_MAP_SIZE');

    {{{ gpu.convertSentinelToUndefined('size') }}}

    var mapped;
    try {
      mapped = bufferWrapper.object.getMappedRange(offset, size);
    } catch (ex) {
#if ASSERTIONS
      err(`wgpuBufferGetConstMappedRange(${offset}, ${size}) failed: ${ex}`);
#endif
      // TODO(kainino0x): Somehow inject a validation error?
      return 0;
    }
    var data = _memalign(16, mapped.byteLength);
    HEAPU8.set(new Uint8Array(mapped), data);
    bufferWrapper.onUnmap.push(() => _free(data));
    return data;
  },

  wgpuBufferGetMapState: (bufferId) => {
    var buffer = WebGPU.mgrBuffer.get(bufferId);
    return WebGPU.Int_BufferMapState[buffer.mapState];
  },

  // In webgpu.h offset and size are passed in as size_t.
  // And library_webgpu assumes that size_t is always 32bit in emscripten.
  wgpuBufferGetMappedRange__deps: ['$warnOnce', '$zeroMemory', 'memalign', 'free'],
  wgpuBufferGetMappedRange: (bufferId, offset, size) => {
    var bufferWrapper = WebGPU.mgrBuffer.objects[bufferId];
    {{{ gpu.makeCheckDefined('bufferWrapper') }}}

    if (size === 0) warnOnce('getMappedRange size=0 no longer means WGPU_WHOLE_MAP_SIZE');

    {{{ gpu.convertSentinelToUndefined('size') }}}

    if (bufferWrapper.mapMode !== {{{ gpu.MapMode.Write }}}) {
#if ASSERTIONS
      abort("GetMappedRange called, but buffer not mapped for writing");
#endif
      // TODO(kainino0x): Somehow inject a validation error?
      return 0;
    }

    var mapped;
    try {
      mapped = bufferWrapper.object.getMappedRange(offset, size);
    } catch (ex) {
#if ASSERTIONS
      err(`wgpuBufferGetMappedRange(${offset}, ${size}) failed: ${ex}`);
#endif
      // TODO(kainino0x): Somehow inject a validation error?
      return 0;
    }

    var data = _memalign(16, mapped.byteLength);
    zeroMemory(data, mapped.byteLength);
    bufferWrapper.onUnmap.push(() => {
      new Uint8Array(mapped).set(HEAPU8.subarray(data, data + mapped.byteLength));
      _free(data);
    });
    return data;
  },

  // In webgpu.h offset and size are passed in as size_t.
  // And library_webgpu assumes that size_t is always 32bit in emscripten.
  wgpuBufferMapAsync__deps: ['$callUserCallback'],
  wgpuBufferMapAsync: (bufferId, mode, offset, size, callback, userdata) => {
    var bufferWrapper = WebGPU.mgrBuffer.objects[bufferId];
    {{{ gpu.makeCheckDefined('bufferWrapper') }}}
    bufferWrapper.mapMode = mode;
    bufferWrapper.onUnmap = [];
    var buffer = bufferWrapper.object;

    {{{ gpu.convertSentinelToUndefined('size') }}}

    // `callback` takes (WGPUBufferMapAsyncStatus status, void * userdata)

    {{{ runtimeKeepalivePush() }}}
    buffer.mapAsync(mode, offset, size).then(() => {
      {{{ runtimeKeepalivePop() }}}
      callUserCallback(() => {
        {{{ makeDynCall('vip', 'callback') }}}({{{ gpu.BufferMapAsyncStatus.Success }}}, userdata);
      });
    }, () => {
      {{{ runtimeKeepalivePop() }}}
      callUserCallback(() => {
        // TODO(kainino0x): Figure out how to pick other error status values.
        {{{ makeDynCall('vip', 'callback') }}}({{{ gpu.BufferMapAsyncStatus.ValidationError }}}, userdata);
      });
    });
  },

  wgpuBufferGetSize: (bufferId) => {
    var buffer = WebGPU.mgrBuffer.get(bufferId);
    // 64-bit
    return buffer.size;
  },

  wgpuBufferGetUsage: (bufferId) => {
    var buffer = WebGPU.mgrBuffer.get(bufferId);
    return buffer.usage;
  },

  wgpuBufferSetLabel: (bufferId, labelPtr) => {
    var buffer = WebGPU.mgrBuffer.get(bufferId);
    buffer.label = UTF8ToString(labelPtr);
  },

  wgpuBufferUnmap: (bufferId) => {
    var bufferWrapper = WebGPU.mgrBuffer.objects[bufferId];
    {{{ gpu.makeCheckDefined('bufferWrapper') }}}

    if (!bufferWrapper.onUnmap) {
      // Already unmapped
      return;
    }

    for (var i = 0; i < bufferWrapper.onUnmap.length; ++i) {
      bufferWrapper.onUnmap[i]();
    }
    bufferWrapper.onUnmap = undefined;

    bufferWrapper.object.unmap();
  },

  // wgpuTexture

  wgpuTextureGetDepthOrArrayLayers: (textureId) => {
    var texture = WebGPU.mgrTexture.get(textureId);
    return texture.depthOrArrayLayers;
  },

  wgpuTextureGetDimension: (textureId) => {
    var texture = WebGPU.mgrTexture.get(textureId);
    return WebGPU.TextureDimension.indexOf(texture.dimension);
  },

  wgpuTextureGetFormat: (textureId) => {
    var texture = WebGPU.mgrTexture.get(textureId);
    // Should return the enum integer instead of string.
    return WebGPU.TextureFormat.indexOf(texture.format);
  },

  wgpuTextureGetHeight: (textureId) => {
    var texture = WebGPU.mgrTexture.get(textureId);
    return texture.height;
  },

  wgpuTextureGetMipLevelCount: (textureId) => {
    var texture = WebGPU.mgrTexture.get(textureId);
    return texture.mipLevelCount;
  },

  wgpuTextureGetSampleCount: (textureId) => {
    var texture = WebGPU.mgrTexture.get(textureId);
    return texture.sampleCount;
  },

  wgpuTextureGetUsage: (textureId) => {
    var texture = WebGPU.mgrTexture.get(textureId);
    return texture.usage;
  },

  wgpuTextureGetWidth: (textureId) => {
    var texture = WebGPU.mgrTexture.get(textureId);
    return texture.width;
  },

  wgpuTextureSetLabel: (textureId, labelPtr) => {
    var texture = WebGPU.mgrTexture.get(textureId);
    texture.label = UTF8ToString(labelPtr);
  },

  wgpuTextureCreateView: (textureId, descriptor) => {
    var desc;
    if (descriptor) {
      {{{ gpu.makeCheckDescriptor('descriptor') }}}
      var mipLevelCount = {{{ gpu.makeGetU32('descriptor', C_STRUCTS.WGPUTextureViewDescriptor.mipLevelCount) }}};
      var arrayLayerCount = {{{ gpu.makeGetU32('descriptor', C_STRUCTS.WGPUTextureViewDescriptor.arrayLayerCount) }}};
      desc = {
        "format": WebGPU.TextureFormat[
          {{{ gpu.makeGetU32('descriptor', C_STRUCTS.WGPUTextureViewDescriptor.format) }}}],
        "dimension": WebGPU.TextureViewDimension[
          {{{ gpu.makeGetU32('descriptor', C_STRUCTS.WGPUTextureViewDescriptor.dimension) }}}],
        "baseMipLevel": {{{ gpu.makeGetU32('descriptor', C_STRUCTS.WGPUTextureViewDescriptor.baseMipLevel) }}},
        "mipLevelCount": mipLevelCount === {{{ gpu.MIP_LEVEL_COUNT_UNDEFINED }}} ? undefined : mipLevelCount,
        "baseArrayLayer": {{{ gpu.makeGetU32('descriptor', C_STRUCTS.WGPUTextureViewDescriptor.baseArrayLayer) }}},
        "arrayLayerCount": arrayLayerCount === {{{ gpu.ARRAY_LAYER_COUNT_UNDEFINED }}} ? undefined : arrayLayerCount,
        "aspect": WebGPU.TextureAspect[
          {{{ gpu.makeGetU32('descriptor', C_STRUCTS.WGPUTextureViewDescriptor.aspect) }}}],
      };
      var labelPtr = {{{ makeGetValue('descriptor', C_STRUCTS.WGPUTextureViewDescriptor.label, '*') }}};
      if (labelPtr) desc["label"] = UTF8ToString(labelPtr);
    }

    var texture = WebGPU.mgrTexture.get(textureId);
    return WebGPU.mgrTextureView.create(texture.createView(desc));
  },

  // wgpuTextureView

  wgpuTextureViewSetLabel: (textureViewId, labelPtr) => {
    var textureView = WebGPU.mgrTextureView.get(textureViewId);
    textureView.label = UTF8ToString(labelPtr);
  },

  // wgpuComputePass

  wgpuComputePassEncoderSetBindGroup: (passId, groupIndex, groupId, dynamicOffsetCount, dynamicOffsetsPtr) => {
    var pass = WebGPU.mgrComputePassEncoder.get(passId);
    var group = WebGPU.mgrBindGroup.get(groupId);
    if (dynamicOffsetCount == 0) {
      pass.setBindGroup(groupIndex, group);
    } else {
<<<<<<< HEAD
      pass["setBindGroup"](groupIndex, group, HEAPU32, {{{ getHeapOffset('dynamicOffsetsPtr', 'u32') }}}, dynamicOffsetCount);
=======
      var offsets = [];
      for (var i = 0; i < dynamicOffsetCount; i++, dynamicOffsetsPtr += 4) {
        offsets.push({{{ gpu.makeGetU32('dynamicOffsetsPtr', 0) }}});
      }
      pass.setBindGroup(groupIndex, group, offsets);
>>>>>>> c5604210
    }
  },
  wgpuComputePassEncoderSetLabel: (passId, labelPtr) => {
    var pass = WebGPU.mgrComputePassEncoder.get(passId);
    pass.label = UTF8ToString(labelPtr);
  },
  wgpuComputePassEncoderSetPipeline: (passId, pipelineId) => {
    var pass = WebGPU.mgrComputePassEncoder.get(passId);
    var pipeline = WebGPU.mgrComputePipeline.get(pipelineId);
    pass.setPipeline(pipeline);
  },

  wgpuComputePassEncoderDispatchWorkgroups: (passId, x, y, z) => {
    var pass = WebGPU.mgrComputePassEncoder.get(passId);
    pass.dispatchWorkgroups(x, y, z);
  },
  wgpuComputePassEncoderDispatchWorkgroupsIndirect: (passId, indirectBufferId, indirectOffset) => {
    var indirectBuffer = WebGPU.mgrBuffer.get(indirectBufferId);
    var pass = WebGPU.mgrComputePassEncoder.get(passId);
    pass.dispatchWorkgroupsIndirect(indirectBuffer, indirectOffset);
  },

  wgpuComputePassEncoderWriteTimestamp: (encoderId, querySetId, queryIndex) => {
    var pass = WebGPU.mgrComputePassEncoder.get(encoderId);
    var querySet = WebGPU.mgrQuerySet.get(querySetId);
    pass.writeTimestamp(querySet, queryIndex);
  },

  wgpuComputePassEncoderPushDebugGroup: (encoderId, groupLabelPtr) => {
    var encoder = WebGPU.mgrComputePassEncoder.get(encoderId);
    encoder.pushDebugGroup(UTF8ToString(groupLabelPtr));
  },
  wgpuComputePassEncoderPopDebugGroup: (encoderId) => {
    var encoder = WebGPU.mgrComputePassEncoder.get(encoderId);
    encoder.popDebugGroup();
  },
  wgpuComputePassEncoderInsertDebugMarker: (encoderId, markerLabelPtr) => {
    var encoder = WebGPU.mgrComputePassEncoder.get(encoderId);
    encoder.insertDebugMarker(UTF8ToString(markerLabelPtr));
  },

  wgpuComputePassEncoderEnd: (passId) => {
    var pass = WebGPU.mgrComputePassEncoder.get(passId);
    pass.end();
  },

  // wgpuRenderPass

  wgpuRenderPassEncoderSetLabel: (passId, labelPtr) => {
    var pass = WebGPU.mgrRenderPassEncoder.get(passId);
    pass.label = UTF8ToString(labelPtr);
  },

  wgpuRenderPassEncoderSetBindGroup: (passId, groupIndex, groupId, dynamicOffsetCount, dynamicOffsetsPtr) => {
    var pass = WebGPU.mgrRenderPassEncoder.get(passId);
    var group = WebGPU.mgrBindGroup.get(groupId);
    if (dynamicOffsetCount == 0) {
      pass.setBindGroup(groupIndex, group);
    } else {
<<<<<<< HEAD
      pass["setBindGroup"](groupIndex, group, HEAPU32, {{{ getHeapOffset('dynamicOffsetsPtr', 'u32') }}}, dynamicOffsetCount);
=======
      var offsets = [];
      for (var i = 0; i < dynamicOffsetCount; i++, dynamicOffsetsPtr += 4) {
        offsets.push({{{ gpu.makeGetU32('dynamicOffsetsPtr', 0) }}});
      }
      pass.setBindGroup(groupIndex, group, offsets);
>>>>>>> c5604210
    }
  },
  wgpuRenderPassEncoderSetBlendConstant: (passId, colorPtr) => {
    var pass = WebGPU.mgrRenderPassEncoder.get(passId);
    var color = WebGPU.makeColor(colorPtr);
    pass.setBlendConstant(color);
  },
  wgpuRenderPassEncoderSetIndexBuffer: (passId, bufferId, format, offset, size) => {
    var pass = WebGPU.mgrRenderPassEncoder.get(passId);
    var buffer = WebGPU.mgrBuffer.get(bufferId);
    {{{ gpu.convertSentinelToUndefined('size') }}}
    pass.setIndexBuffer(buffer, WebGPU.IndexFormat[format], offset, size);
  },
  wgpuRenderPassEncoderSetPipeline: (passId, pipelineId) => {
    var pass = WebGPU.mgrRenderPassEncoder.get(passId);
    var pipeline = WebGPU.mgrRenderPipeline.get(pipelineId);
    pass.setPipeline(pipeline);
  },
  wgpuRenderPassEncoderSetScissorRect: (passId, x, y, w, h) => {
    var pass = WebGPU.mgrRenderPassEncoder.get(passId);
    pass.setScissorRect(x, y, w, h);
  },
  wgpuRenderPassEncoderSetViewport: (passId, x, y, w, h, minDepth, maxDepth) => {
    var pass = WebGPU.mgrRenderPassEncoder.get(passId);
    pass.setViewport(x, y, w, h, minDepth, maxDepth);
  },
  wgpuRenderPassEncoderSetStencilReference: (passId, reference) => {
    var pass = WebGPU.mgrRenderPassEncoder.get(passId);
    pass.setStencilReference(reference);
  },
  wgpuRenderPassEncoderSetVertexBuffer: (passId, slot, bufferId, offset, size) => {
    var pass = WebGPU.mgrRenderPassEncoder.get(passId);
    var buffer = WebGPU.mgrBuffer.get(bufferId);
    {{{ gpu.convertSentinelToUndefined('size') }}}
    pass.setVertexBuffer(slot, buffer, offset, size);
  },

  wgpuRenderPassEncoderDraw: (passId, vertexCount, instanceCount, firstVertex, firstInstance) => {
    var pass = WebGPU.mgrRenderPassEncoder.get(passId);
    pass.draw(vertexCount, instanceCount, firstVertex, firstInstance);
  },
  wgpuRenderPassEncoderDrawIndexed: (passId, indexCount, instanceCount, firstIndex, baseVertex, firstInstance) => {
    var pass = WebGPU.mgrRenderPassEncoder.get(passId);
    pass.drawIndexed(indexCount, instanceCount, firstIndex, baseVertex, firstInstance);
  },
  wgpuRenderPassEncoderDrawIndirect: (passId, indirectBufferId, indirectOffset) => {
    var indirectBuffer = WebGPU.mgrBuffer.get(indirectBufferId);
    var pass = WebGPU.mgrRenderPassEncoder.get(passId);
    pass.drawIndirect(indirectBuffer, indirectOffset);
  },
  wgpuRenderPassEncoderDrawIndexedIndirect: (passId, indirectBufferId, indirectOffset) => {
    var indirectBuffer = WebGPU.mgrBuffer.get(indirectBufferId);
    var pass = WebGPU.mgrRenderPassEncoder.get(passId);
    pass.drawIndexedIndirect(indirectBuffer, indirectOffset);
  },

  wgpuRenderPassEncoderExecuteBundles: (passId, count, bundlesPtr) => {
    var pass = WebGPU.mgrRenderPassEncoder.get(passId);

#if ASSERTIONS
    assert(bundlesPtr % 4 === 0);
#endif

    var bundles = Array.from({{{ makeHEAPView(`${POINTER_BITS}`, 'bundlesPtr', `bundlesPtr + count * ${POINTER_SIZE}`) }}},
      (id) => WebGPU.mgrRenderBundle.get(id));
    pass.executeBundles(bundles);
  },

  wgpuRenderPassEncoderBeginOcclusionQuery: (passId, queryIndex) => {
    var pass = WebGPU.mgrRenderPassEncoder.get(passId);
    pass.beginOcclusionQuery(queryIndex);
  },
  wgpuRenderPassEncoderEndOcclusionQuery: (passId) => {
    var pass = WebGPU.mgrRenderPassEncoder.get(passId);
    pass.endOcclusionQuery();
  },

  wgpuRenderPassEncoderWriteTimestamp: (encoderId, querySetId, queryIndex) => {
    var pass = WebGPU.mgrRenderPassEncoder.get(encoderId);
    var querySet = WebGPU.mgrQuerySet.get(querySetId);
    pass.writeTimestamp(querySet, queryIndex);
  },

  wgpuRenderPassEncoderPushDebugGroup: (encoderId, groupLabelPtr) => {
    var encoder = WebGPU.mgrRenderPassEncoder.get(encoderId);
    encoder.pushDebugGroup(UTF8ToString(groupLabelPtr));
  },
  wgpuRenderPassEncoderPopDebugGroup: (encoderId) => {
    var encoder = WebGPU.mgrRenderPassEncoder.get(encoderId);
    encoder.popDebugGroup();
  },
  wgpuRenderPassEncoderInsertDebugMarker: (encoderId, markerLabelPtr) => {
    var encoder = WebGPU.mgrRenderPassEncoder.get(encoderId);
    encoder.insertDebugMarker(UTF8ToString(markerLabelPtr));
  },
  wgpuRenderPassEncoderEnd: (encoderId) => {
    var encoder = WebGPU.mgrRenderPassEncoder.get(encoderId);
    encoder.end();
  },

  // Render bundle

  wgpuRenderBundleSetLabel: (bundleId, labelPtr) => {
    var bundle = WebGPU.mgrRenderBundle.get(bundleId);
    bundle.label = UTF8ToString(labelPtr);
  },

  // Render bundle encoder

  wgpuRenderBundleEncoderSetLabel: (bundleId, labelPtr) => {
    var pass = WebGPU.mgrRenderBundleEncoder.get(bundleId);
    pass.label = UTF8ToString(labelPtr);
  },

  wgpuRenderBundleEncoderSetBindGroup: (bundleId, groupIndex, groupId, dynamicOffsetCount, dynamicOffsetsPtr) => {
    var pass = WebGPU.mgrRenderBundleEncoder.get(bundleId);
    var group = WebGPU.mgrBindGroup.get(groupId);
    if (dynamicOffsetCount == 0) {
      pass.setBindGroup(groupIndex, group);
    } else {
<<<<<<< HEAD
      pass["setBindGroup"](groupIndex, group, HEAPU32, {{{ getHeapOffset('dynamicOffsetsPtr', 'u32') }}}, dynamicOffsetCount);
=======
      var offsets = [];
      for (var i = 0; i < dynamicOffsetCount; i++, dynamicOffsetsPtr += 4) {
        offsets.push({{{ gpu.makeGetU32('dynamicOffsetsPtr', 0) }}});
      }
      pass.setBindGroup(groupIndex, group, offsets);
>>>>>>> c5604210
    }
  },
  wgpuRenderBundleEncoderSetIndexBuffer: (bundleId, bufferId, format, offset, size) => {
    var pass = WebGPU.mgrRenderBundleEncoder.get(bundleId);
    var buffer = WebGPU.mgrBuffer.get(bufferId);
    {{{ gpu.convertSentinelToUndefined('size') }}}
    pass.setIndexBuffer(buffer, WebGPU.IndexFormat[format], offset, size);
  },
  wgpuRenderBundleEncoderSetPipeline: (bundleId, pipelineId) => {
    var pass = WebGPU.mgrRenderBundleEncoder.get(bundleId);
    var pipeline = WebGPU.mgrRenderPipeline.get(pipelineId);
    pass.setPipeline(pipeline);
  },
  wgpuRenderBundleEncoderSetVertexBuffer: (bundleId, slot, bufferId, offset, size) => {
    var pass = WebGPU.mgrRenderBundleEncoder.get(bundleId);
    var buffer = WebGPU.mgrBuffer.get(bufferId);
    {{{ gpu.convertSentinelToUndefined('size') }}}
    pass.setVertexBuffer(slot, buffer, offset, size);
  },

  wgpuRenderBundleEncoderDraw: (bundleId, vertexCount, instanceCount, firstVertex, firstInstance) => {
    var pass = WebGPU.mgrRenderBundleEncoder.get(bundleId);
    pass.draw(vertexCount, instanceCount, firstVertex, firstInstance);
  },
  wgpuRenderBundleEncoderDrawIndexed: (bundleId, indexCount, instanceCount, firstIndex, baseVertex, firstInstance) => {
    var pass = WebGPU.mgrRenderBundleEncoder.get(bundleId);
    pass.drawIndexed(indexCount, instanceCount, firstIndex, baseVertex, firstInstance);
  },
  wgpuRenderBundleEncoderDrawIndirect: (bundleId, indirectBufferId, indirectOffset) => {
    var indirectBuffer = WebGPU.mgrBuffer.get(indirectBufferId);
    var pass = WebGPU.mgrRenderBundleEncoder.get(bundleId);
    pass.drawIndirect(indirectBuffer, indirectOffset);
  },
  wgpuRenderBundleEncoderDrawIndexedIndirect: (bundleId, indirectBufferId, indirectOffset) => {
    var indirectBuffer = WebGPU.mgrBuffer.get(indirectBufferId);
    var pass = WebGPU.mgrRenderBundleEncoder.get(bundleId);
    pass.drawIndexedIndirect(indirectBuffer, indirectOffset);
  },

  wgpuRenderBundleEncoderPushDebugGroup: (encoderId, groupLabelPtr) => {
    var encoder = WebGPU.mgrRenderBundleEncoder.get(encoderId);
    encoder.pushDebugGroup(UTF8ToString(groupLabelPtr));
  },
  wgpuRenderBundleEncoderPopDebugGroup: (encoderId) => {
    var encoder = WebGPU.mgrRenderBundleEncoder.get(encoderId);
    encoder.popDebugGroup();
  },
  wgpuRenderBundleEncoderInsertDebugMarker: (encoderId, markerLabelPtr) => {
    var encoder = WebGPU.mgrRenderBundleEncoder.get(encoderId);
    encoder.insertDebugMarker(UTF8ToString(markerLabelPtr));
  },

  wgpuRenderBundleEncoderFinish: (bundleId, descriptor) => {
    var desc;
    if (descriptor) {
      {{{ gpu.makeCheckDescriptor('descriptor') }}}
      desc = {};
      var labelPtr = {{{ makeGetValue('descriptor', C_STRUCTS.WGPURenderBundleDescriptor.label, '*') }}};
      if (labelPtr) desc["label"] = UTF8ToString(labelPtr);
    }
    var encoder = WebGPU.mgrRenderBundleEncoder.get(bundleId);
    return WebGPU.mgrRenderBundle.create(encoder.finish(desc));
  },

  // Instance

  wgpuInstanceCreateSurface__deps: ['$findCanvasEventTarget'],
  wgpuInstanceCreateSurface: (instanceId, descriptor) => {
    {{{ gpu.makeCheck('descriptor') }}}
    {{{ gpu.makeCheck('instanceId === 1, "WGPUInstance must be created by wgpuCreateInstance"') }}}
    var nextInChainPtr = {{{ makeGetValue('descriptor', C_STRUCTS.WGPUSurfaceDescriptor.nextInChain, '*') }}};
#if ASSERTIONS
    assert(nextInChainPtr !== 0);
    assert({{{ gpu.SType.SurfaceDescriptorFromCanvasHTMLSelector }}} ===
      {{{ gpu.makeGetU32('nextInChainPtr', C_STRUCTS.WGPUChainedStruct.sType) }}});
#endif
    var descriptorFromCanvasHTMLSelector = nextInChainPtr;

    {{{ gpu.makeCheckDescriptor('descriptorFromCanvasHTMLSelector') }}}
    var selectorPtr = {{{ makeGetValue('descriptorFromCanvasHTMLSelector', C_STRUCTS.WGPUSurfaceDescriptorFromCanvasHTMLSelector.selector, '*') }}};
    {{{ gpu.makeCheck('selectorPtr') }}}
    var canvas = findCanvasEventTarget(selectorPtr);
#if OFFSCREENCANVAS_SUPPORT
    if (canvas.offscreenCanvas) canvas = canvas.offscreenCanvas;
#endif
    var context = canvas.getContext('webgpu');
#if ASSERTIONS
    assert(context);
#endif
    if (!context) return 0;

    var labelPtr = {{{ makeGetValue('descriptor', C_STRUCTS.WGPUSurfaceDescriptor.label, '*') }}};
    if (labelPtr) context.surfaceLabelWebGPU = UTF8ToString(labelPtr);

    return WebGPU.mgrSurface.create(context);
  },

  wgpuInstanceHasWGSLLanguageFeature: (instance, featureEnumValue) => {
    if (!('wgslLanguageFeatures' in navigator["gpu"])) {
      return false;
    }
    return navigator["gpu"]["wgslLanguageFeatures"].has(WebGPU.WGSLFeatureName[featureEnumValue]);
  },

  wgpuInstanceProcessEvents: (instance) => {
    // TODO: This could probably be emulated with ASYNCIFY.
#if ASSERTIONS
    abort('wgpuInstanceProcessEvents is unsupported (use requestAnimationFrame via html5.h instead)');
#endif
  },

  wgpuInstanceRequestAdapter__deps: ['$callUserCallback', '$stringToUTF8OnStack'],
  wgpuInstanceRequestAdapter: (instanceId, options, callback, userdata) => {
    {{{ gpu.makeCheck('instanceId === 1, "WGPUInstance must be created by wgpuCreateInstance"') }}}

    var opts;
    if (options) {
      {{{ gpu.makeCheckDescriptor('options') }}}
      opts = {
        "powerPreference": WebGPU.PowerPreference[
          {{{ gpu.makeGetU32('options', C_STRUCTS.WGPURequestAdapterOptions.powerPreference) }}}],
        "forceFallbackAdapter":
          {{{ gpu.makeGetBool('options', C_STRUCTS.WGPURequestAdapterOptions.forceFallbackAdapter) }}},
      };
    }

    if (!('gpu' in navigator)) {
      var sp = stackSave();
      var messagePtr = stringToUTF8OnStack('WebGPU not available on this browser (navigator.gpu is not available)');
      {{{ makeDynCall('vippp', 'callback') }}}({{{ gpu.RequestAdapterStatus.Unavailable }}}, 0, messagePtr, userdata);
      stackRestore(sp);
      return;
    }

    {{{ runtimeKeepalivePush() }}}
    navigator["gpu"]["requestAdapter"](opts).then((adapter) => {
      {{{ runtimeKeepalivePop() }}}
      callUserCallback(() => {
        if (adapter) {
          var adapterId = WebGPU.mgrAdapter.create(adapter);
          {{{ makeDynCall('vippp', 'callback') }}}({{{ gpu.RequestAdapterStatus.Success }}}, adapterId, 0, userdata);
        } else {
          var sp = stackSave();
          var messagePtr = stringToUTF8OnStack('WebGPU not available on this system (requestAdapter returned null)');
          {{{ makeDynCall('vippp', 'callback') }}}({{{ gpu.RequestAdapterStatus.Unavailable }}}, 0, messagePtr, userdata);
          stackRestore(sp);
        }
      });
    }, (ex) => {
      {{{ runtimeKeepalivePop() }}}
      callUserCallback(() => {
        var sp = stackSave();
        var messagePtr = stringToUTF8OnStack(ex.message);
        {{{ makeDynCall('vippp', 'callback') }}}({{{ gpu.RequestAdapterStatus.Error }}}, 0, messagePtr, userdata);
        stackRestore(sp);
      });
    });
  },

  // WGPUAdapter

  wgpuAdapterEnumerateFeatures: (adapterId, featuresOutPtr) => {
    var offset = 0;
    var numFeatures = 0;
    var adapter = WebGPU.mgrAdapter.get(adapterId);
    adapter.features.forEach(feature => {
      var featureEnumValue = WebGPU.FeatureNameString2Enum[feature];
      if (featureEnumValue !== undefined) {
        if (featuresOutPtr !== 0) {
          {{{ makeSetValue('featuresOutPtr', 'offset', 'featureEnumValue', 'i32') }}};
          offset += 4;
        }
        numFeatures++;
      }
    });
    return numFeatures;
  },

  wgpuAdapterGetInfo__deps: ['$stringToNewUTF8'],
  wgpuAdapterGetInfo: (adapterId, info) => {
    var adapter = WebGPU.mgrAdapter.get(adapterId);
    {{{ gpu.makeCheckDescriptor('info') }}}

    var vendorPtr = stringToNewUTF8(adapter.info.vendor);
    {{{ makeSetValue('info', C_STRUCTS.WGPUAdapterInfo.vendor, 'vendorPtr', '*') }}};
    var architecturePtr = stringToNewUTF8(adapter.info.architecture);
    {{{ makeSetValue('info', C_STRUCTS.WGPUAdapterInfo.architecture, 'architecturePtr', '*') }}};
    var devicePtr = stringToNewUTF8(adapter.info.device);
    {{{ makeSetValue('info', C_STRUCTS.WGPUAdapterInfo.device, 'devicePtr', '*') }}};
    var descriptionPtr = stringToNewUTF8(adapter.info.description);
    {{{ makeSetValue('info', C_STRUCTS.WGPUAdapterInfo.description, 'descriptionPtr', '*') }}};
    {{{ makeSetValue('info', C_STRUCTS.WGPUAdapterInfo.backendType, gpu.BackendType.WebGPU, 'i32') }}};
    var adapterType = adapter.isFallbackAdapter ? {{{ gpu.AdapterType.CPU }}} : {{{ gpu.AdapterType.Unknown }}};
    {{{ makeSetValue('info', C_STRUCTS.WGPUAdapterInfo.adapterType, 'adapterType', 'i32') }}};
    {{{ makeSetValue('info', C_STRUCTS.WGPUAdapterInfo.vendorID, '0', 'i32') }}};
    {{{ makeSetValue('info', C_STRUCTS.WGPUAdapterInfo.deviceID, '0', 'i32') }}};
  },

  wgpuAdapterGetProperties__deps: ['$warnOnce'],
  wgpuAdapterGetProperties: (adapterId, properties) => {
    warnOnce('wgpuAdapterGetProperties is deprecated, use wgpuAdapterGetInfo instead');

    {{{ gpu.makeCheckDescriptor('properties') }}}
    {{{ makeSetValue('properties', C_STRUCTS.WGPUAdapterProperties.vendorID, '0', 'i32') }}};
    {{{ makeSetValue('properties', C_STRUCTS.WGPUAdapterProperties.vendorName, '0', 'i32') }}};
    {{{ makeSetValue('properties', C_STRUCTS.WGPUAdapterProperties.architecture, '0', 'i32') }}};
    {{{ makeSetValue('properties', C_STRUCTS.WGPUAdapterProperties.deviceID, '0', 'i32') }}};
    {{{ makeSetValue('properties', C_STRUCTS.WGPUAdapterProperties.name, '0', 'i32') }}};
    {{{ makeSetValue('properties', C_STRUCTS.WGPUAdapterProperties.driverDescription, '0', 'i32') }}};
    {{{ makeSetValue('properties', C_STRUCTS.WGPUAdapterProperties.adapterType, gpu.AdapterType.Unknown, 'i32') }}};
    {{{ makeSetValue('properties', C_STRUCTS.WGPUAdapterProperties.backendType, gpu.BackendType.WebGPU, 'i32') }}};
    {{{ makeSetValue('properties', C_STRUCTS.WGPUAdapterProperties.compatibilityMode, '0', 'i32') }}};
  },

  wgpuAdapterGetLimits: (adapterId, limitsOutPtr) => {
    var adapter = WebGPU.mgrAdapter.get(adapterId);
    WebGPU.fillLimitStruct(adapter.limits, limitsOutPtr);
    return 1;
  },

  wgpuAdapterHasFeature: (adapterId, featureEnumValue) => {
    var adapter = WebGPU.mgrAdapter.get(adapterId);
    return adapter.features.has(WebGPU.FeatureName[featureEnumValue]);
  },

  wgpuAdapterRequestDevice__deps: ['$callUserCallback', '$stringToUTF8OnStack'],
  wgpuAdapterRequestDevice: (adapterId, descriptor, callback, userdata) => {
    var adapter = WebGPU.mgrAdapter.get(adapterId);

    var desc = {};
    if (descriptor) {
      {{{ gpu.makeCheckDescriptor('descriptor') }}}
      var requiredFeatureCount = {{{ gpu.makeGetU32('descriptor', C_STRUCTS.WGPUDeviceDescriptor.requiredFeatureCount) }}};
      if (requiredFeatureCount) {
        var requiredFeaturesPtr = {{{ makeGetValue('descriptor', C_STRUCTS.WGPUDeviceDescriptor.requiredFeatures, '*') }}};
        desc["requiredFeatures"] = Array.from({{{ makeHEAPView('32', 'requiredFeaturesPtr', `requiredFeaturesPtr + requiredFeatureCount * ${POINTER_SIZE}`) }}},
          (feature) => WebGPU.FeatureName[feature]);
      }
      var requiredLimitsPtr = {{{ makeGetValue('descriptor', C_STRUCTS.WGPUDeviceDescriptor.requiredLimits, '*') }}};
      if (requiredLimitsPtr) {
        {{{ gpu.makeCheckDescriptor('requiredLimitsPtr') }}}
        var limitsPtr = requiredLimitsPtr + {{{ C_STRUCTS.WGPURequiredLimits.limits }}};
        var requiredLimits = {};
        function setLimitU32IfDefined(name, limitOffset) {
          var ptr = limitsPtr + limitOffset;
          var value = {{{ gpu.makeGetU32('ptr', 0) }}};
          if (value != {{{ gpu.LIMIT_U32_UNDEFINED }}}) {
            requiredLimits[name] = value;
          }
        }
        function setLimitU64IfDefined(name, limitOffset) {
          var ptr = limitsPtr + limitOffset;
          // Handle WGPU_LIMIT_U64_UNDEFINED.
          var limitPart1 = {{{ gpu.makeGetU32('ptr', 0) }}};
          var limitPart2 = {{{ gpu.makeGetU32('ptr', 4) }}};
          if (limitPart1 != 0xFFFFFFFF || limitPart2 != 0xFFFFFFFF) {
            requiredLimits[name] = {{{ gpu.makeGetU64('ptr', 0) }}}
          }
        }

        setLimitU32IfDefined("maxTextureDimension1D", {{{ C_STRUCTS.WGPULimits.maxTextureDimension1D }}});
        setLimitU32IfDefined("maxTextureDimension2D", {{{ C_STRUCTS.WGPULimits.maxTextureDimension2D }}});
        setLimitU32IfDefined("maxTextureDimension3D", {{{ C_STRUCTS.WGPULimits.maxTextureDimension3D }}});
        setLimitU32IfDefined("maxTextureArrayLayers", {{{ C_STRUCTS.WGPULimits.maxTextureArrayLayers }}});
        setLimitU32IfDefined("maxBindGroups", {{{ C_STRUCTS.WGPULimits.maxBindGroups }}});
        setLimitU32IfDefined('maxBindGroupsPlusVertexBuffers', {{{ C_STRUCTS.WGPULimits.maxBindGroupsPlusVertexBuffers }}});
        setLimitU32IfDefined("maxDynamicUniformBuffersPerPipelineLayout", {{{ C_STRUCTS.WGPULimits.maxDynamicUniformBuffersPerPipelineLayout }}});
        setLimitU32IfDefined("maxDynamicStorageBuffersPerPipelineLayout", {{{ C_STRUCTS.WGPULimits.maxDynamicStorageBuffersPerPipelineLayout }}});
        setLimitU32IfDefined("maxSampledTexturesPerShaderStage", {{{ C_STRUCTS.WGPULimits.maxSampledTexturesPerShaderStage }}});
        setLimitU32IfDefined("maxSamplersPerShaderStage", {{{ C_STRUCTS.WGPULimits.maxSamplersPerShaderStage }}});
        setLimitU32IfDefined("maxStorageBuffersPerShaderStage", {{{ C_STRUCTS.WGPULimits.maxStorageBuffersPerShaderStage }}});
        setLimitU32IfDefined("maxStorageTexturesPerShaderStage", {{{ C_STRUCTS.WGPULimits.maxStorageTexturesPerShaderStage }}});
        setLimitU32IfDefined("maxUniformBuffersPerShaderStage", {{{ C_STRUCTS.WGPULimits.maxUniformBuffersPerShaderStage }}});
        setLimitU32IfDefined("minUniformBufferOffsetAlignment", {{{ C_STRUCTS.WGPULimits.minUniformBufferOffsetAlignment }}});
        setLimitU32IfDefined("minStorageBufferOffsetAlignment", {{{ C_STRUCTS.WGPULimits.minStorageBufferOffsetAlignment }}});
        setLimitU64IfDefined("maxUniformBufferBindingSize", {{{ C_STRUCTS.WGPULimits.maxUniformBufferBindingSize }}});
        setLimitU64IfDefined("maxStorageBufferBindingSize", {{{ C_STRUCTS.WGPULimits.maxStorageBufferBindingSize }}});
        setLimitU32IfDefined("maxVertexBuffers", {{{ C_STRUCTS.WGPULimits.maxVertexBuffers }}});
        setLimitU64IfDefined("maxBufferSize", {{{ C_STRUCTS.WGPULimits.maxBufferSize }}});
        setLimitU32IfDefined("maxVertexAttributes", {{{ C_STRUCTS.WGPULimits.maxVertexAttributes }}});
        setLimitU32IfDefined("maxVertexBufferArrayStride", {{{ C_STRUCTS.WGPULimits.maxVertexBufferArrayStride }}});
        setLimitU32IfDefined("maxInterStageShaderComponents", {{{ C_STRUCTS.WGPULimits.maxInterStageShaderComponents }}});
        setLimitU32IfDefined("maxInterStageShaderVariables", {{{ C_STRUCTS.WGPULimits.maxInterStageShaderVariables }}});
        setLimitU32IfDefined("maxColorAttachments", {{{ C_STRUCTS.WGPULimits.maxColorAttachments }}});
        setLimitU32IfDefined("maxColorAttachmentBytesPerSample", {{{ C_STRUCTS.WGPULimits.maxColorAttachmentBytesPerSample }}});
        setLimitU32IfDefined("maxComputeWorkgroupStorageSize", {{{ C_STRUCTS.WGPULimits.maxComputeWorkgroupStorageSize }}});
        setLimitU32IfDefined("maxComputeInvocationsPerWorkgroup", {{{ C_STRUCTS.WGPULimits.maxComputeInvocationsPerWorkgroup }}});
        setLimitU32IfDefined("maxComputeWorkgroupSizeX", {{{ C_STRUCTS.WGPULimits.maxComputeWorkgroupSizeX }}});
        setLimitU32IfDefined("maxComputeWorkgroupSizeY", {{{ C_STRUCTS.WGPULimits.maxComputeWorkgroupSizeY }}});
        setLimitU32IfDefined("maxComputeWorkgroupSizeZ", {{{ C_STRUCTS.WGPULimits.maxComputeWorkgroupSizeZ }}});
        setLimitU32IfDefined("maxComputeWorkgroupsPerDimension", {{{ C_STRUCTS.WGPULimits.maxComputeWorkgroupsPerDimension }}});
        desc["requiredLimits"] = requiredLimits;
      }

      var defaultQueuePtr = {{{ makeGetValue('descriptor', C_STRUCTS.WGPUDeviceDescriptor.defaultQueue, '*') }}};
      if (defaultQueuePtr) {
        var defaultQueueDesc = {};
        var labelPtr = {{{ makeGetValue('defaultQueuePtr', C_STRUCTS.WGPUQueueDescriptor.label, '*') }}};
        if (labelPtr) defaultQueueDesc["label"] = UTF8ToString(labelPtr);
        desc["defaultQueue"] = defaultQueueDesc;
      }

      var deviceLostCallbackPtr = {{{ makeGetValue('descriptor', C_STRUCTS.WGPUDeviceDescriptor.deviceLostCallback, '*') }}};
      var deviceLostUserdataPtr = {{{ makeGetValue('descriptor', C_STRUCTS.WGPUDeviceDescriptor.deviceLostUserdata, '*') }}};

      var labelPtr = {{{ makeGetValue('descriptor', C_STRUCTS.WGPUDeviceDescriptor.label, '*') }}};
      if (labelPtr) desc["label"] = UTF8ToString(labelPtr);
    }

    {{{ runtimeKeepalivePush() }}}
    adapter.requestDevice(desc).then((device) => {
      {{{ runtimeKeepalivePop() }}}
      callUserCallback(() => {
        var deviceWrapper = { queueId: WebGPU.mgrQueue.create(device.queue) };
        var deviceId = WebGPU.mgrDevice.create(device, deviceWrapper);
        if (deviceLostCallbackPtr) {
          device.lost.then((info) => {
            callUserCallback(() => WebGPU.errorCallback(deviceLostCallbackPtr,
              WebGPU.Int_DeviceLostReason[info.reason], info.message, deviceLostUserdataPtr));
          });
        }
        {{{ makeDynCall('vippp', 'callback') }}}({{{ gpu.RequestDeviceStatus.Success }}}, deviceId, 0, userdata);
      });
    }, function(ex) {
      {{{ runtimeKeepalivePop() }}}
      callUserCallback(() => {
        var sp = stackSave();
        var messagePtr = stringToUTF8OnStack(ex.message);
        {{{ makeDynCall('vippp', 'callback') }}}({{{ gpu.RequestDeviceStatus.Error }}}, 0, messagePtr, userdata);
        stackRestore(sp);
      });
    });
  },

  // WGPUAdapterProperties

  wgpuAdapterPropertiesFreeMembers: (value) => {
    // wgpuAdapterGetProperties doesn't currently allocate anything.
  },

  // WGPUSampler

  wgpuSamplerSetLabel: (samplerId, labelPtr) => {
    var sampler = WebGPU.mgrSampler.get(samplerId);
    sampler.label = UTF8ToString(labelPtr);
  },

  // WGPUSurface

  wgpuSurfaceConfigure: (surfaceId, config) => {
    {{{ gpu.makeCheckDescriptor('config') }}}
    var deviceId = {{{ makeGetValue('config', C_STRUCTS.WGPUSurfaceConfiguration.device, '*') }}};
    var context = WebGPU.mgrSurface.get(surfaceId);

#if ASSERTIONS
    var viewFormatCount = {{{ gpu.makeGetU32('config', C_STRUCTS.WGPUSurfaceConfiguration.viewFormatCount) }}};
    var viewFormats = {{{ makeGetValue('config', C_STRUCTS.WGPUSurfaceConfiguration.viewFormats, '*') }}};
    assert(viewFormatCount === 0 && viewFormats === 0, "TODO: Support viewFormats.");
    assert({{{ gpu.PresentMode.Fifo }}} ===
      {{{ gpu.makeGetU32('config', C_STRUCTS.WGPUSurfaceConfiguration.presentMode) }}});
#endif

    var canvasSize = [
      {{{ gpu.makeGetU32('config', C_STRUCTS.WGPUSurfaceConfiguration.width) }}},
      {{{ gpu.makeGetU32('config', C_STRUCTS.WGPUSurfaceConfiguration.height) }}}
    ];

    if (canvasSize[0] !== 0) {
      context["canvas"]["width"] = canvasSize[0];
    }

    if (canvasSize[1] !== 0) {
      context["canvas"]["height"] = canvasSize[1];
    }

    var configuration = {
      "device": WebGPU.mgrDevice.get(deviceId),
      "format": WebGPU.TextureFormat[
        {{{ gpu.makeGetU32('config', C_STRUCTS.WGPUSurfaceConfiguration.format) }}}],
      "usage": {{{ gpu.makeGetU32('config', C_STRUCTS.WGPUSurfaceConfiguration.usage) }}},
      "alphaMode": WebGPU.AlphaMode[
        {{{ gpu.makeGetU32('config', C_STRUCTS.WGPUSurfaceConfiguration.alphaMode) }}}],
    };
    context.configure(configuration);
  },

  wgpuSurfaceGetCurrentTexture: (surfaceId, surfaceTexturePtr) => {
    {{{ gpu.makeCheck('surfaceTexturePtr') }}}
    var context = WebGPU.mgrSurface.get(surfaceId);

    try {
      var texture = WebGPU.mgrTexture.create(context.getCurrentTexture());
      {{{ makeSetValue('surfaceTexturePtr', C_STRUCTS.WGPUSurfaceTexture.texture, 'texture', '*') }}};
      {{{ makeSetValue('surfaceTexturePtr', C_STRUCTS.WGPUSurfaceTexture.suboptimal, '0', 'i32') }}};
      {{{ makeSetValue('surfaceTexturePtr', C_STRUCTS.WGPUSurfaceTexture.status, 
        gpu.SurfaceGetCurrentTextureStatus.Success, 'i32') }}};
    } catch (ex) {
#if ASSERTIONS
      err(`wgpuSurfaceGetCurrentTexture() failed: ${ex}`);
#endif
      {{{ makeSetValue('surfaceTexturePtr', C_STRUCTS.WGPUSurfaceTexture.texture, '0', '*') }}};
      {{{ makeSetValue('surfaceTexturePtr', C_STRUCTS.WGPUSurfaceTexture.suboptimal, '0', 'i32') }}};
      // TODO(https://github.com/webgpu-native/webgpu-headers/issues/291): What should the status be here?
      {{{ makeSetValue('surfaceTexturePtr', C_STRUCTS.WGPUSurfaceTexture.status,
        gpu.SurfaceGetCurrentTextureStatus.DeviceLost, 'i32') }}};
    }
  },

  wgpuSurfaceGetPreferredFormat: (surfaceId, adapterId) => {
    var format = navigator["gpu"]["getPreferredCanvasFormat"]();
    return WebGPU.Int_PreferredFormat[format];
  },

  wgpuSurfacePresent: (surfaceId) => {
    // TODO: This could probably be emulated with ASYNCIFY.
    abort('wgpuSurfacePresent is unsupported (use requestAnimationFrame via html5.h instead)');
  },

  wgpuSurfaceUnconfigure: (surfaceId) => {
    var context = WebGPU.mgrSurface.get(surfaceId);
    context.unconfigure();
  },

  // WGPUSwapChain

  wgpuDeviceCreateSwapChain: (deviceId, surfaceId, descriptor) => {
    {{{ gpu.makeCheckDescriptor('descriptor') }}}
    var device = WebGPU.mgrDevice.get(deviceId);
    var context = WebGPU.mgrSurface.get(surfaceId);

#if ASSERTIONS
    assert({{{ gpu.PresentMode.Fifo }}} ===
      {{{ gpu.makeGetU32('descriptor', C_STRUCTS.WGPUSwapChainDescriptor.presentMode) }}});
#endif

    var canvasSize = [
      {{{ gpu.makeGetU32('descriptor', C_STRUCTS.WGPUSwapChainDescriptor.width) }}},
      {{{ gpu.makeGetU32('descriptor', C_STRUCTS.WGPUSwapChainDescriptor.height) }}}
    ];

    if (canvasSize[0] !== 0) {
      context["canvas"]["width"] = canvasSize[0];
    }

    if (canvasSize[1] !== 0) {
      context["canvas"]["height"] = canvasSize[1];
    }

    var configuration = {
      "device": device,
      "format": WebGPU.TextureFormat[
        {{{ gpu.makeGetU32('descriptor', C_STRUCTS.WGPUSwapChainDescriptor.format) }}}],
      "usage": {{{ gpu.makeGetU32('descriptor', C_STRUCTS.WGPUSwapChainDescriptor.usage) }}},
      "alphaMode": "opaque",
    };
    context.configure(configuration);

    return WebGPU.mgrSwapChain.create(context);
  },

  wgpuSwapChainGetCurrentTexture: (swapChainId) => {
    var context = WebGPU.mgrSwapChain.get(swapChainId);
    return WebGPU.mgrTexture.create(context.getCurrentTexture());
  },
  wgpuSwapChainGetCurrentTextureView: (swapChainId) => {
    var context = WebGPU.mgrSwapChain.get(swapChainId);
    return WebGPU.mgrTextureView.create(context.getCurrentTexture().createView());
  },
  wgpuSwapChainPresent: (swapChainId) => {
    // TODO: This could probably be emulated with ASYNCIFY.
    abort('wgpuSwapChainPresent is unsupported (use requestAnimationFrame via html5.h instead)');
  },
};

// Inverted index used by EnumerateFeatures/HasFeature
LibraryWebGPU.$WebGPU.FeatureNameString2Enum = {};
for (var value in LibraryWebGPU.$WebGPU.FeatureName) {
  LibraryWebGPU.$WebGPU.FeatureNameString2Enum[LibraryWebGPU.$WebGPU.FeatureName[value]] = value;
}

for (const key of Object.keys(LibraryWebGPU)) {
  if (typeof LibraryWebGPU[key] === 'function') {
    const sig = LibraryManager.library[key + '__sig'];
    if (sig?.includes('j')) {
      LibraryManager.library[key + '__i53abi'] = true;
    }
  }
}

autoAddDeps(LibraryWebGPU, '$WebGPU');
addToLibrary(LibraryWebGPU);<|MERGE_RESOLUTION|>--- conflicted
+++ resolved
@@ -2216,15 +2216,7 @@
     if (dynamicOffsetCount == 0) {
       pass.setBindGroup(groupIndex, group);
     } else {
-<<<<<<< HEAD
-      pass["setBindGroup"](groupIndex, group, HEAPU32, {{{ getHeapOffset('dynamicOffsetsPtr', 'u32') }}}, dynamicOffsetCount);
-=======
-      var offsets = [];
-      for (var i = 0; i < dynamicOffsetCount; i++, dynamicOffsetsPtr += 4) {
-        offsets.push({{{ gpu.makeGetU32('dynamicOffsetsPtr', 0) }}});
-      }
-      pass.setBindGroup(groupIndex, group, offsets);
->>>>>>> c5604210
+      pass.setBindGroup(groupIndex, group, HEAPU32, {{{ getHeapOffset('dynamicOffsetsPtr', 'u32') }}}, dynamicOffsetCount);
     }
   },
   wgpuComputePassEncoderSetLabel: (passId, labelPtr) => {
@@ -2284,15 +2276,7 @@
     if (dynamicOffsetCount == 0) {
       pass.setBindGroup(groupIndex, group);
     } else {
-<<<<<<< HEAD
-      pass["setBindGroup"](groupIndex, group, HEAPU32, {{{ getHeapOffset('dynamicOffsetsPtr', 'u32') }}}, dynamicOffsetCount);
-=======
-      var offsets = [];
-      for (var i = 0; i < dynamicOffsetCount; i++, dynamicOffsetsPtr += 4) {
-        offsets.push({{{ gpu.makeGetU32('dynamicOffsetsPtr', 0) }}});
-      }
-      pass.setBindGroup(groupIndex, group, offsets);
->>>>>>> c5604210
+      pass.setBindGroup(groupIndex, group, HEAPU32, {{{ getHeapOffset('dynamicOffsetsPtr', 'u32') }}}, dynamicOffsetCount);
     }
   },
   wgpuRenderPassEncoderSetBlendConstant: (passId, colorPtr) => {
@@ -2413,15 +2397,7 @@
     if (dynamicOffsetCount == 0) {
       pass.setBindGroup(groupIndex, group);
     } else {
-<<<<<<< HEAD
-      pass["setBindGroup"](groupIndex, group, HEAPU32, {{{ getHeapOffset('dynamicOffsetsPtr', 'u32') }}}, dynamicOffsetCount);
-=======
-      var offsets = [];
-      for (var i = 0; i < dynamicOffsetCount; i++, dynamicOffsetsPtr += 4) {
-        offsets.push({{{ gpu.makeGetU32('dynamicOffsetsPtr', 0) }}});
-      }
-      pass.setBindGroup(groupIndex, group, offsets);
->>>>>>> c5604210
+      pass.setBindGroup(groupIndex, group, HEAPU32, {{{ getHeapOffset('dynamicOffsetsPtr', 'u32') }}}, dynamicOffsetCount);
     }
   },
   wgpuRenderBundleEncoderSetIndexBuffer: (bundleId, bufferId, format, offset, size) => {
